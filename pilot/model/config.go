--- conflicted
+++ resolved
@@ -305,21 +305,20 @@
 		Validate:    ValidateRouteRule,
 	}
 
-<<<<<<< HEAD
 	// RouteRuleV1Alpha2 describes v1alpha2 route rules
 	V1alpha2RouteRule = ProtoSchema{
 		Type:        "v1alpha2-route-rule",
 		Plural:      "v1alpha2-route-rules",
 		MessageName: "istio.routing.v1alpha2.RouteRule",
 		Validate:    ValidateRouteRuleV1Alpha2,
-=======
+	}
+
 	// Gateway describes a gateway (how a proxy is exposed on the network)
 	Gateway = ProtoSchema{
 		Type:        "gateway",
 		Plural:      "gateways",
 		MessageName: "istio.routing.v1alpha2.Gateway",
 		Validate:    ValidateGateway,
->>>>>>> 24089ea9
 	}
 
 	// IngressRule describes ingress rules
