// Copyright 2017 Istio Authors
//
// Licensed under the Apache License, Version 2.0 (the "License");
// you may not use this file except in compliance with the License.
// You may obtain a copy of the License at
//
//     http://www.apache.org/licenses/LICENSE-2.0
//
// Unless required by applicable law or agreed to in writing, software
// distributed under the License is distributed on an "AS IS" BASIS,
// WITHOUT WARRANTIES OR CONDITIONS OF ANY KIND, either express or implied.
// See the License for the specific language governing permissions and
// limitations under the License.

package aggregate

import (
	"errors"
	"fmt"
	"reflect"
	"testing"

	"istio.io/istio/pilot/pkg/model"
	"istio.io/istio/pilot/pkg/proxy/envoy/v1/mock"
	"istio.io/istio/pilot/pkg/serviceregistry"
)

// MockController specifies a mock Controller for testing
type MockController struct{}

func (c *MockController) AppendServiceHandler(f func(*model.Service, model.Event)) error {
	return nil
}

func (c *MockController) AppendInstanceHandler(f func(*model.ServiceInstance, model.Event)) error {
	return nil
}

func (c *MockController) Run(<-chan struct{}) {}

var discovery1 *mock.ServiceDiscovery
var discovery2 *mock.ServiceDiscovery

func buildMockController() *Controller {
	discovery1 = mock.NewDiscovery(
		map[string]*model.Service{
			mock.HelloService.Hostname:   mock.HelloService,
			mock.ExtHTTPService.Hostname: mock.ExtHTTPService,
		}, 2)

	discovery2 = mock.NewDiscovery(
		map[string]*model.Service{
			mock.WorldService.Hostname:    mock.WorldService,
			mock.ExtHTTPSService.Hostname: mock.ExtHTTPSService,
		}, 2)

	registry1 := Registry{
		Name:             serviceregistry.ServiceRegistry("mockAdapter1"),
		ServiceDiscovery: discovery1,
		ServiceAccounts:  discovery1,
		Controller:       &MockController{},
	}

	registry2 := Registry{
		Name:             serviceregistry.ServiceRegistry("mockAdapter2"),
		ServiceDiscovery: discovery2,
		ServiceAccounts:  discovery2,
		Controller:       &MockController{},
	}

	ctls := NewController()
	ctls.AddRegistry(registry1)
	ctls.AddRegistry(registry2)

	return ctls
}

func buildMockControllerForMultiCluster() *Controller {
	discovery1 = mock.NewDiscovery(
		map[string]*model.Service{
			mock.HelloService.Hostname: mock.MakeService("hello.default.svc.cluster.local", "10.1.1.0"),
		}, 2)

	discovery2 = mock.NewDiscovery(
		map[string]*model.Service{
			mock.HelloService.Hostname: mock.MakeService("hello.default.svc.cluster.local", "10.1.2.0"),
			mock.WorldService.Hostname: mock.WorldService,
		}, 2)

	registry1 := Registry{
		Name:             serviceregistry.ServiceRegistry("mockAdapter1"),
		ClusterID:        "cluster-1",
		ServiceDiscovery: discovery1,
		ServiceAccounts:  discovery1,
		Controller:       &MockController{},
	}

	registry2 := Registry{
		Name:             serviceregistry.ServiceRegistry("mockAdapter2"),
		ClusterID:        "cluster-2",
		ServiceDiscovery: discovery2,
		ServiceAccounts:  discovery2,
		Controller:       &MockController{},
	}

	ctls := NewController()
	ctls.AddRegistry(registry1)
	ctls.AddRegistry(registry2)

	return ctls
}

func TestServicesError(t *testing.T) {
	aggregateCtl := buildMockController()

	discovery1.ServicesError = errors.New("mock Services() error")

	// List Services from aggregate controller
	_, err := aggregateCtl.Services()
	if err == nil {
		t.Fatal("Aggregate controller should return error if one discovery client experience error")
	}
}
func TestServicesForMultiCluster(t *testing.T) {
	aggregateCtl := buildMockControllerForMultiCluster()
	// List Services from aggregate controller
	services, err := aggregateCtl.Services()
<<<<<<< HEAD
=======
	if err != nil {
		t.Fatalf("Services() encountered unexpected error: %v", err)
	}
>>>>>>> 435a9963

	// Set up ground truth hostname values
	serviceMap := map[string]bool{
		mock.HelloService.Hostname: false,
		mock.WorldService.Hostname: false,
	}

<<<<<<< HEAD
	if err != nil {
		t.Fatalf("Services() encountered unexpected error: %v", err)
	}

=======
>>>>>>> 435a9963
	svcCount := 0
	// Compare return value to ground truth
	for _, svc := range services {
		if counted, existed := serviceMap[svc.Hostname]; existed && !counted {
			svcCount++
			serviceMap[svc.Hostname] = true
		}
	}

	if svcCount != len(serviceMap) {
<<<<<<< HEAD
		t.Fatal("Return services does not match ground truth")
=======
		t.Fatalf("Service map expected size %d, actual %v", svcCount, serviceMap)
>>>>>>> 435a9963
	}

	//Now verify Addresses for each service
	Addresses := map[string]map[string]string{
		mock.HelloService.Hostname: {
			"cluster-1": "10.1.1.0",
			"cluster-2": "10.1.2.0",
		},
		mock.WorldService.Hostname: {
			"cluster-2": "10.2.0.0",
		},
	}
	for _, svc := range services {
		if !reflect.DeepEqual(svc.Addresses, Addresses[svc.Hostname]) {
<<<<<<< HEAD
			t.Fatal("Return service Addresses does not match ground truth")
=======
			t.Fatalf("Service %s addresses actual %v, expected %v", svc.Hostname, svc.Addresses, Addresses[svc.Hostname])
>>>>>>> 435a9963
		}
	}
	t.Logf("Return service Addresses match ground truth")
}

func TestServices(t *testing.T) {
	aggregateCtl := buildMockController()
	// List Services from aggregate controller
	services, err := aggregateCtl.Services()

	// Set up ground truth hostname values
	serviceMap := map[string]bool{
		mock.HelloService.Hostname:    false,
		mock.ExtHTTPService.Hostname:  false,
		mock.WorldService.Hostname:    false,
		mock.ExtHTTPSService.Hostname: false,
	}

	if err != nil {
		t.Fatalf("Services() encountered unexpected error: %v", err)
	}

	svcCount := 0
	// Compare return value to ground truth
	for _, svc := range services {
		if counted, existed := serviceMap[svc.Hostname]; existed && !counted {
			svcCount++
			serviceMap[svc.Hostname] = true
		}
	}

	if svcCount != len(serviceMap) {
		t.Fatal("Return services does not match ground truth")
	}
}

func TestGetService(t *testing.T) {
	aggregateCtl := buildMockController()

	// Get service from mockAdapter1
	svc, err := aggregateCtl.GetService(mock.HelloService.Hostname)
	if err != nil {
		t.Fatalf("GetService() encountered unexpected error: %v", err)
	}
	if svc == nil {
		t.Fatal("Fail to get service")
	}
	if svc.Hostname != mock.HelloService.Hostname {
		t.Fatal("Returned service is incorrect")
	}

	// Get service from mockAdapter2
	svc, err = aggregateCtl.GetService(mock.WorldService.Hostname)
	if err != nil {
		t.Fatalf("GetService() encountered unexpected error: %v", err)
	}
	if svc == nil {
		t.Fatal("Fail to get service")
	}
	if svc.Hostname != mock.WorldService.Hostname {
		t.Fatal("Returned service is incorrect")
	}
}

func TestGetServiceError(t *testing.T) {
	aggregateCtl := buildMockController()

	discovery1.GetServiceError = errors.New("mock GetService() error")

	// Get service from client with error
	svc, err := aggregateCtl.GetService(mock.HelloService.Hostname)
	if err == nil {
		fmt.Println(svc)
		t.Fatal("Aggregate controller should return error if one discovery client experiences " +
			"error and no service is found")
	}
	if svc != nil {
		t.Fatal("GetService() should return nil if no service found")
	}

	// Get service from client without error
	svc, err = aggregateCtl.GetService(mock.WorldService.Hostname)
	if err != nil {
		t.Fatal("Aggregate controller should not return error if service is found")
	}
	if svc == nil {
		t.Fatal("Fail to get service")
	}
	if svc.Hostname != mock.WorldService.Hostname {
		t.Fatal("Returned service is incorrect")
	}
}

func TestGetProxyServiceInstances(t *testing.T) {
	aggregateCtl := buildMockController()

	// Get Instances from mockAdapter1
	instances, err := aggregateCtl.GetProxyServiceInstances(&model.Proxy{IPAddress: mock.HelloInstanceV0})
	if err != nil {
		t.Fatalf("GetProxyServiceInstances() encountered unexpected error: %v", err)
	}
	if len(instances) != 5 {
		t.Fatalf("Returned GetProxyServiceInstances' amount %d is not correct", len(instances))
	}
	for _, inst := range instances {
		if inst.Service.Hostname != mock.HelloService.Hostname {
			t.Fatal("Returned Instance is incorrect")
		}
	}

	// Get Instances from mockAdapter2
	instances, err = aggregateCtl.GetProxyServiceInstances(&model.Proxy{IPAddress: mock.MakeIP(mock.WorldService, 1)})
	if err != nil {
		t.Fatalf("GetProxyServiceInstances() encountered unexpected error: %v", err)
	}
	if len(instances) != 5 {
		t.Fatalf("Returned GetProxyServiceInstances' amount %d is not correct", len(instances))
	}
	for _, inst := range instances {
		if inst.Service.Hostname != mock.WorldService.Hostname {
			t.Fatal("Returned Instance is incorrect")
		}
	}
}

func TestGetProxyServiceInstancesError(t *testing.T) {
	aggregateCtl := buildMockController()

	discovery1.GetProxyServiceInstancesError = errors.New("mock GetProxyServiceInstances() error")

	// Get Instances from client with error
	instances, err := aggregateCtl.GetProxyServiceInstances(&model.Proxy{IPAddress: mock.HelloInstanceV0})
	if err == nil {
		t.Fatal("Aggregate controller should return error if one discovery client experiences " +
			"error and no instances are found")
	}
	if len(instances) != 0 {
		t.Fatal("GetProxyServiceInstances() should return no instances is client experiences error")
	}

	// Get Instances from client without error
	instances, err = aggregateCtl.GetProxyServiceInstances(&model.Proxy{IPAddress: mock.MakeIP(mock.WorldService, 1)})
	if err != nil {
		t.Fatal("Aggregate controller should not return error if instances are found")
	}
	if len(instances) != 5 {
		t.Fatalf("Returned GetProxyServiceInstances' amount %d is not correct", len(instances))
	}
	for _, inst := range instances {
		if inst.Service.Hostname != mock.WorldService.Hostname {
			t.Fatal("Returned Instance is incorrect")
		}
	}
}

func TestInstances(t *testing.T) {
	aggregateCtl := buildMockController()

	// Get Instances from mockAdapter1
	instances, err := aggregateCtl.Instances(mock.HelloService.Hostname,
		[]string{mock.PortHTTPName},
		model.LabelsCollection{})
	if err != nil {
		t.Fatalf("Instances() encountered unexpected error: %v", err)
	}
	if len(instances) != 2 {
		t.Fatal("Returned wrong number of instances from controller")
	}
	for _, instance := range instances {
		if instance.Service.Hostname != mock.HelloService.Hostname {
			t.Fatal("Returned instance's hostname does not match desired value")
		}
		if _, ok := instance.Service.Ports.Get(mock.PortHTTPName); !ok {
			t.Fatal("Returned instance does not contain desired port")
		}
	}

	// Get Instances from mockAdapter2
	instances, err = aggregateCtl.Instances(mock.WorldService.Hostname,
		[]string{mock.PortHTTPName},
		model.LabelsCollection{})
	if err != nil {
		t.Fatalf("Instances() encountered unexpected error: %v", err)
	}
	if len(instances) != 2 {
		t.Fatal("Returned wrong number of instances from controller")
	}
	for _, instance := range instances {
		if instance.Service.Hostname != mock.WorldService.Hostname {
			t.Fatal("Returned instance's hostname does not match desired value")
		}
		if _, ok := instance.Service.Ports.Get(mock.PortHTTPName); !ok {
			t.Fatal("Returned instance does not contain desired port")
		}
	}
}

func TestInstancesError(t *testing.T) {
	aggregateCtl := buildMockController()

	discovery1.InstancesError = errors.New("mock Instances() error")

	// Get Instances from client with error
	instances, err := aggregateCtl.Instances(mock.HelloService.Hostname,
		[]string{mock.PortHTTPName},
		model.LabelsCollection{})
	if err == nil {
		t.Fatal("Aggregate controller should return error if one discovery client experiences " +
			"error and no instances are found")
	}
	if len(instances) != 0 {
		t.Fatal("Returned wrong number of instances from controller")
	}

	// Get Instances from client without error
	instances, err = aggregateCtl.Instances(mock.WorldService.Hostname,
		[]string{mock.PortHTTPName},
		model.LabelsCollection{})
	if err != nil {
		t.Fatalf("Instances() should not return error is instances are found: %v", err)
	}
	if len(instances) != 2 {
		t.Fatal("Returned wrong number of instances from controller")
	}
	for _, instance := range instances {
		if instance.Service.Hostname != mock.WorldService.Hostname {
			t.Fatal("Returned instance's hostname does not match desired value")
		}
		if _, ok := instance.Service.Ports.Get(mock.PortHTTPName); !ok {
			t.Fatal("Returned instance does not contain desired port")
		}
	}
}

func TestGetIstioServiceAccounts(t *testing.T) {
	aggregateCtl := buildMockController()

	// Get accounts from mockAdapter1
	accounts := aggregateCtl.GetIstioServiceAccounts(mock.HelloService.Hostname, []string{})
	expected := []string{}

	if len(accounts) != len(expected) {
		t.Fatal("Incorrect account result returned")
	}

	for i := 0; i < len(accounts); i++ {
		if accounts[i] != expected[i] {
			t.Fatal("Returned account result does not match expected one")
		}
	}

	// Get accounts from mockAdapter2
	accounts = aggregateCtl.GetIstioServiceAccounts(mock.WorldService.Hostname, []string{})
	expected = []string{
		"spiffe://cluster.local/ns/default/sa/serviceaccount1",
		"spiffe://cluster.local/ns/default/sa/serviceaccount2",
	}

	if len(accounts) != len(expected) {
		t.Fatal("Incorrect account result returned")
	}

	for i := 0; i < len(accounts); i++ {
		if accounts[i] != expected[i] {
			t.Fatal("Returned account result does not match expected one")
		}
	}
}

func TestManagementPorts(t *testing.T) {
	aggregateCtl := buildMockController()
	expected := model.PortList{{
		Name:     "http",
		Port:     3333,
		Protocol: model.ProtocolHTTP,
	}, {
		Name:     "custom",
		Port:     9999,
		Protocol: model.ProtocolTCP,
	}}

	// Get management ports from mockAdapter1
	ports := aggregateCtl.ManagementPorts(mock.HelloInstanceV0)
	if len(ports) != 2 {
		t.Fatal("Returned wrong number of ports from controller")
	}
	for i := 0; i < len(ports); i++ {
		if ports[i].Name != expected[i].Name || ports[i].Port != expected[i].Port ||
			ports[i].Protocol != expected[i].Protocol {
			t.Fatal("Returned management ports result does not match expected one")
		}
	}

	// Get management ports from mockAdapter2
	ports = aggregateCtl.ManagementPorts(mock.MakeIP(mock.WorldService, 0))
	if len(ports) != len(expected) {
		t.Fatal("Returned wrong number of ports from controller")
	}
	for i := 0; i < len(ports); i++ {
		if ports[i].Name != expected[i].Name || ports[i].Port != expected[i].Port ||
			ports[i].Protocol != expected[i].Protocol {
			t.Fatal("Returned management ports result does not match expected one")
		}
	}
}<|MERGE_RESOLUTION|>--- conflicted
+++ resolved
@@ -125,12 +125,9 @@
 	aggregateCtl := buildMockControllerForMultiCluster()
 	// List Services from aggregate controller
 	services, err := aggregateCtl.Services()
-<<<<<<< HEAD
-=======
 	if err != nil {
 		t.Fatalf("Services() encountered unexpected error: %v", err)
 	}
->>>>>>> 435a9963
 
 	// Set up ground truth hostname values
 	serviceMap := map[string]bool{
@@ -138,13 +135,6 @@
 		mock.WorldService.Hostname: false,
 	}
 
-<<<<<<< HEAD
-	if err != nil {
-		t.Fatalf("Services() encountered unexpected error: %v", err)
-	}
-
-=======
->>>>>>> 435a9963
 	svcCount := 0
 	// Compare return value to ground truth
 	for _, svc := range services {
@@ -155,11 +145,7 @@
 	}
 
 	if svcCount != len(serviceMap) {
-<<<<<<< HEAD
-		t.Fatal("Return services does not match ground truth")
-=======
 		t.Fatalf("Service map expected size %d, actual %v", svcCount, serviceMap)
->>>>>>> 435a9963
 	}
 
 	//Now verify Addresses for each service
@@ -174,11 +160,7 @@
 	}
 	for _, svc := range services {
 		if !reflect.DeepEqual(svc.Addresses, Addresses[svc.Hostname]) {
-<<<<<<< HEAD
-			t.Fatal("Return service Addresses does not match ground truth")
-=======
 			t.Fatalf("Service %s addresses actual %v, expected %v", svc.Hostname, svc.Addresses, Addresses[svc.Hostname])
->>>>>>> 435a9963
 		}
 	}
 	t.Logf("Return service Addresses match ground truth")
