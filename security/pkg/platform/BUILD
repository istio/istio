--- conflicted
+++ resolved
@@ -38,10 +38,7 @@
         "@com_github_aws_aws_sdk_go//aws:go_default_library",
         "@com_github_aws_aws_sdk_go//aws/ec2metadata:go_default_library",
         "@com_github_aws_aws_sdk_go//awstesting/unit:go_default_library",
-<<<<<<< HEAD
         "@com_github_stretchr_testify//assert:go_default_library",
-=======
->>>>>>> bb95b736
         "@org_golang_google_grpc//:go_default_library",
         "@org_golang_google_grpc//credentials:go_default_library",
     ],
