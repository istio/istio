--- conflicted
+++ resolved
@@ -280,10 +280,7 @@
 	}
 
 	labelToPodDetail := map[string]podDetail{
-<<<<<<< HEAD
-=======
 		"pilot":            {"/usr/local/bin/pilot-discovery", "discovery"},
->>>>>>> ba650d88
 		"istiod":           {"/usr/local/bin/pilot-discovery", "discovery"},
 		"citadel":          {"/usr/local/bin/istio_ca", "citadel"},
 		"egressgateway":    {"/usr/local/bin/pilot-agent", "istio-proxy"},
