## Copyright 2017 Istio Authors
##
## Licensed under the Apache License, Version 2.0 (the "License");
## you may not use this file except in compliance with the License.
## You may obtain a copy of the License at
##
##     http://www.apache.org/licenses/LICENSE-2.0
##
## Unless required by applicable law or agreed to in writing, software
## distributed under the License is distributed on an "AS IS" BASIS,
## WITHOUT WARRANTIES OR CONDITIONS OF ANY KIND, either express or implied.
## See the License for the specific language governing permissions and
## limitations under the License.

#-----------------------------------------------------------------------------
# Global Variables
#-----------------------------------------------------------------------------
ISTIO_GO := $(shell dirname $(realpath $(lastword $(MAKEFILE_LIST))))
export ISTIO_GO
SHELL := /bin/bash

# Current version, updated after a release.
VERSION ?= 0.5.0

# locations where artifacts are stored
ISTIO_DOCKER_HUB ?= docker.io/istio
export ISTIO_DOCKER_HUB
ISTIO_GCS ?= istio-release/releases/$(VERSION)
ISTIO_URL ?= https://storage.googleapis.com/$(ISTIO_GCS)

# cumulatively track the directories/files to delete after a clean
DIRS_TO_CLEAN:=
FILES_TO_CLEAN:=

# If GOPATH is not set by the env, set it to a sane value
GOPATH ?= $(shell cd ${ISTIO_GO}/../../..; pwd)
export GOPATH

# If GOPATH is made up of several paths, use the first one for our targets in this Makefile
GO_TOP := $(shell echo ${GOPATH} | cut -d ':' -f1)

# Note that disabling cgo here adversely affects go get.  Instead we'll rely on this
# to be handled in bin/gobuild.sh
# export CGO_ENABLED=0

# It's more concise to use GO?=$(shell which go)
# but the following approach uses a more efficient "simply expanded" :=
# variable instead of a "recursively expanded" =
ifeq ($(origin GO), undefined)
  GO:=$(shell which go)
endif
ifeq ($(GO),)
  $(error Could not find 'go' in path.  Please install go, or if already installed either add it to your path or set GO to point to its directory)
endif

export GOARCH ?= amd64

LOCAL_OS := $(shell uname)
ifeq ($(LOCAL_OS),Linux)
   export GOOS ?= linux
else ifeq ($(LOCAL_OS),Darwin)
   export GOOS ?= darwin
else
   $(error "This system's OS $(LOCAL_OS) isn't recognized/supported")
   # export GOOS ?= windows
endif

#-----------------------------------------------------------------------------
# Output control
#-----------------------------------------------------------------------------
# Invoke make VERBOSE=1 to enable echoing of the command being executed
export VERBOSE ?= 0
# Place the variable Q in front of a command to control echoing of the command being executed.
Q = $(if $(filter 1,$VERBOSE),,@)
# Use the variable H to add a header (equivalent to =>) to informational output
H = $(shell printf "\033[34;1m=>\033[0m")

# To build Pilot, Mixer and CA with debugger information, use DEBUG=1 when invoking make
ifeq ($(origin DEBUG), undefined)
BUILDTYPE_DIR:=release
else ifeq ($(DEBUG),0)
BUILDTYPE_DIR:=release
else
BUILDTYPE_DIR:=debug
export GCFLAGS:=-N -l
$(info $(H) Build with debugger information)
endif

# Optional file including user-specific settings (HUB, TAG, etc)
-include .istiorc.mk

# @todo allow user to run for a single $PKG only?
PACKAGES_CMD := GOPATH=$(GOPATH) $(GO) list ./...
GO_EXCLUDE := /vendor/|.pb.go|.gen.go
GO_FILES_CMD := find . -name '*.go' | grep -v -E '$(GO_EXCLUDE)'

# Environment for tests, the directory containing istio and deps binaries.
# Typically same as GOPATH/bin, so tests work seemlessly with IDEs.

export ISTIO_BIN=$(GO_TOP)/bin
# Using same package structure as pkg/
export OUT_DIR=$(GO_TOP)/out
export ISTIO_OUT:=$(GO_TOP)/out/$(GOOS)_$(GOARCH)/$(BUILDTYPE_DIR)

# scratch dir: this shouldn't be simply 'docker' since that's used for docker.save to store tar.gz files
ISTIO_DOCKER:=${ISTIO_OUT}/docker_temp

# dir where tar.gz files from docker.save are stored
ISTIO_DOCKER_TAR:=${ISTIO_OUT}/docker

# Populate the git version for istio/proxy (i.e. Envoy)
ifeq ($(PROXY_REPO_SHA),)
  export PROXY_REPO_SHA:=$(shell grep PROXY_REPO_SHA istio.deps  -A 4 | grep lastStableSHA | cut -f 4 -d '"')
endif

# Envoy binary variables Keep the default URLs up-to-date with the latest push from istio/proxy.
ISTIO_ENVOY_VERSION ?= ${PROXY_REPO_SHA}
export ISTIO_ENVOY_DEBUG_URL ?= https://storage.googleapis.com/istio-build/proxy/envoy-debug-$(ISTIO_ENVOY_VERSION).tar.gz
export ISTIO_ENVOY_RELEASE_URL ?= https://storage.googleapis.com/istio-build/proxy/envoy-alpha-$(ISTIO_ENVOY_VERSION).tar.gz

# Variables for the extracted debug/release Envoy artifacts.
export ISTIO_ENVOY_DEBUG_DIR ?= ${OUT_DIR}/${GOOS}_${GOARCH}/debug
export ISTIO_ENVOY_DEBUG_NAME ?= envoy-debug-${ISTIO_ENVOY_VERSION}
export ISTIO_ENVOY_DEBUG_PATH ?= ${ISTIO_ENVOY_DEBUG_DIR}/${ISTIO_ENVOY_DEBUG_NAME}
export ISTIO_ENVOY_RELEASE_DIR ?= ${OUT_DIR}/${GOOS}_${GOARCH}/release
export ISTIO_ENVOY_RELEASE_NAME ?= envoy-${ISTIO_ENVOY_VERSION}
export ISTIO_ENVOY_RELEASE_PATH ?= ${ISTIO_ENVOY_RELEASE_DIR}/${ISTIO_ENVOY_RELEASE_NAME}

GO_VERSION_REQUIRED:=1.9

HUB?=istio
ifeq ($(HUB),)
  $(error "HUB cannot be empty")
endif

# If tag not explicitly set in users' .istiorc.mk or command line, default to the git sha.
TAG ?= $(shell git rev-parse --verify HEAD)
ifeq ($(TAG),)
  $(error "TAG cannot be empty")
endif

GEN_CERT := ${ISTIO_BIN}/generate_cert

# Set Google Storage bucket if not set
GS_BUCKET ?= istio-artifacts

.PHONY: default
default: depend build test

# The point of these is to allow scripts to query where artifacts
# are stored so that tests and other consumers of the build don't
# need to be updated to follow the changes in the Makefiles.
# Note that the query needs to pass the same types of parameters
# (e.g., DEBUG=0, GOOS=linux) as the actual build for the query
# to provide an accurate result.
.PHONY: where-is-out where-is-docker-temp where-is-docker-tar
where-is-out:
	@echo ${ISTIO_OUT}
where-is-docker-temp:
	@echo ${ISTIO_DOCKER}
where-is-docker-tar:
	@echo ${ISTIO_DOCKER_TAR}

#-----------------------------------------------------------------------------
# Target: depend
#-----------------------------------------------------------------------------
.PHONY: depend depend.status depend.update depend.cleanlock depend.update.full init

# Parse out the x.y or x.y.z version and output a single value x*10000+y*100+z (e.g., 1.9 is 10900)
# that allows the three components to be checked in a single comparison.
VER_TO_INT:=awk '{split(substr($$0, match ($$0, /[0-9\.]+/)), a, "."); print a[1]*10000+a[2]*100+a[3]}'

# using a sentinel file so this check is only performed once per version.  Performance is
# being favored over the unlikely situation that go gets downgraded to an older version
check-go-version: | $(ISTIO_BIN) ${ISTIO_BIN}/have_go_$(GO_VERSION_REQUIRED)
${ISTIO_BIN}/have_go_$(GO_VERSION_REQUIRED):
	@if test $(shell $(GO) version | $(VER_TO_INT) ) -lt \
                 $(shell echo "$(GO_VERSION_REQUIRED)" | $(VER_TO_INT) ); \
                 then printf "go version $(GO_VERSION_REQUIRED)+ required, found: "; $(GO) version; exit 1; fi
	@touch ${ISTIO_BIN}/have_go_$(GO_VERSION_REQUIRED)

# Downloads envoy, based on the SHA defined in the base pilot Dockerfile
# Will also check vendor, based on Gopkg.lock
init: submodule vendor.check check-go-version $(ISTIO_OUT)/istio_is_init

# Marker for whether vendor submodule is here or not already
GRPC_DIR:=./vendor/google.golang.org/grpc

# Submodule handling when not already there
submodule: $(GRPC_DIR)

$(GRPC_DIR):
	$(MAKE) submodule-sync

# If you want to force update/sync, invoke 'make submodule-sync' directly
submodule-sync:
	git submodule sync
	git submodule update --init

# Short cut for pulling/updating to latest of the current branch
pull:
	git pull
	$(MAKE) submodule-sync

# Merge master. To be used in CI or by developers, assumes the
# remote is called 'origin' (git default). Will fail on conflicts
# Note: in a branch, this will get the latest from master. In master it has no effect.
# This should be run after a 'git fetch' (typically done in the checkout step in CI)
git.pullmaster:
	git merge master

.PHONY: submodule pull submodule-sync git.pullmaster

# I tried to make this dependent on what I thought was the appropriate
# lock file, but it caused the rule for that file to get run (which
# seems to be about obtaining a new version of the 3rd party libraries).
$(ISTIO_OUT)/istio_is_init: bin/init.sh pilot/docker/Dockerfile.proxy_debug | ${ISTIO_OUT}
	ISTIO_OUT=${ISTIO_OUT} bin/init.sh
	touch $(ISTIO_OUT)/istio_is_init

# init.sh downloads envoy
${ISTIO_OUT}/envoy: init
${ISTIO_ENVOY_DEBUG_PATH}: init
${ISTIO_ENVOY_RELEASE_PATH}: init

# Pull depdendencies, based on the checked in Gopkg.lock file.
# Developers must manually call make depend.update if adding new deps or
# make pull to pull recent changes in the submodule.
depend: init | $(ISTIO_OUT)

$(ISTIO_OUT) $(ISTIO_BIN):
	@mkdir -p $@

depend.status: | $(ISTIO_OUT)
	@echo "No error means your Gopkg.* are in sync and ok with vendor/"
	dep status -dot > $(ISTIO_OUT)/dep.dot
	cp Gopkg.* vendor/

$(ISTIO_OUT)/dep.png: $(ISTIO_OUT)/dep.dot
	dot -T png < $(ISTIO_OUT)/dep.dot > $(ISTIO_OUT)/dep.png

# https://github.com/istio/istio/wiki/Vendor-FAQ#how-do-i-add--change-a-dependency
depend.update.full: depend.cleanlock depend.update

depend.cleanlock:
	-rm Gopkg.lock

depend.update:
	@echo "Running dep ensure with DEPARGS=$(DEPARGS)"
	time dep ensure $(DEPARGS)
	cp Gopkg.* vendor/
	@echo "now check the diff in vendor/ and make a PR"

vendor.check:
	@echo "Checking that Gopkg.* are in sync with vendor/ submodule:"
	@echo "if this fails, 'make pull' and/or seek on-call help"
	diff Gopkg.toml vendor/
	diff Gopkg.lock vendor/

.PHONY: vendor.check

${GEN_CERT}:
	unset GOOS && unset GOARCH && CGO_ENABLED=1 bin/gobuild.sh $@ istio.io/istio/pkg/version ./security/cmd/generate_cert

#-----------------------------------------------------------------------------
# Target: precommit
#-----------------------------------------------------------------------------
.PHONY: precommit format format.gofmt format.goimports lint buildcache

# Target run by the pre-commit script, to automate formatting and lint
# If pre-commit script is not used, please run this manually.
precommit: format lint

format: format.gofmt format.goimports

format.gofmt: ; $(info $(H) formatting files with go fmt...)
	$(Q) gofmt -s -w $$($(GO_FILES_CMD))

format.goimports: ; $(info $(H) formatting files with goimports...)
	$(Q) goimports -w -local istio.io $$($(GO_FILES_CMD))

# Build with -i to store the build caches into $GOPATH/pkg
buildcache:
	GOBUILDFLAGS=-i $(MAKE) build

# Existence of build cache .a files actually affects the results of
# some linters; they need to exist.
lint: buildcache
	SKIP_INIT=1 bin/linters.sh

# @todo gometalinter targets?

#-----------------------------------------------------------------------------
# Target: go build
#-----------------------------------------------------------------------------

# gobuild script uses custom linker flag to set the variables.
# Params: OUT VERSION_PKG SRC

PILOT_GO_BINS:=${ISTIO_OUT}/pilot-discovery ${ISTIO_OUT}/pilot-agent \
               ${ISTIO_OUT}/sidecar-injector
PILOT_GO_BINS_SHORT:=pilot-discovery pilot-agent sidecar-injector
define pilotbuild
$(1):
	bin/gobuild.sh ${ISTIO_OUT}/$(1) istio.io/istio/pkg/version ./pilot/cmd/$(1)

${ISTIO_OUT}/$(1):
	bin/gobuild.sh ${ISTIO_OUT}/$(1) istio.io/istio/pkg/version ./pilot/cmd/$(1)
endef
$(foreach ITEM,$(PILOT_GO_BINS_SHORT),$(eval $(call pilotbuild,$(ITEM))))

.PHONY: istioctl
istioctl ${ISTIO_OUT}/istioctl:
	bin/gobuild.sh ${ISTIO_OUT}/istioctl istio.io/istio/pkg/version ./istioctl/cmd/istioctl

# Non-static istioctls. These are typically a build artifact.
${ISTIO_OUT}/istioctl-linux: depend
	STATIC=0 GOOS=linux   bin/gobuild.sh $@ istio.io/istio/pkg/version ./istioctl/cmd/istioctl
${ISTIO_OUT}/istioctl-osx: depend
	STATIC=0 GOOS=darwin  bin/gobuild.sh $@ istio.io/istio/pkg/version ./istioctl/cmd/istioctl
${ISTIO_OUT}/istioctl-win.exe: depend
	STATIC=0 GOOS=windows bin/gobuild.sh $@ istio.io/istio/pkg/version ./istioctl/cmd/istioctl

MIXER_GO_BINS:=${ISTIO_OUT}/mixs ${ISTIO_OUT}/mixc
mixc:
	bin/gobuild.sh ${ISTIO_OUT}/mixc istio.io/istio/pkg/version ./mixer/cmd/mixc
mixs:
	bin/gobuild.sh ${ISTIO_OUT}/mixs istio.io/istio/pkg/version ./mixer/cmd/mixs

$(MIXER_GO_BINS):
	bin/gobuild.sh $@ istio.io/istio/pkg/version ./mixer/cmd/$(@F)

servicegraph:
	bin/gobuild.sh ${ISTIO_OUT}/$@ istio.io/istio/pkg/version ./addons/servicegraph/cmd/server

${ISTIO_OUT}/servicegraph:
	bin/gobuild.sh $@ istio.io/istio/pkg/version ./addons/$(@F)/cmd/server

SECURITY_GO_BINS:=${ISTIO_OUT}/node_agent ${ISTIO_OUT}/istio_ca ${ISTIO_OUT}/multicluster_ca ${ISTIO_OUT}/flexvolume
$(SECURITY_GO_BINS):
	bin/gobuild.sh $@ istio.io/istio/pkg/version ./security/cmd/$(@F)

.PHONY: build
build: depend $(PILOT_GO_BINS_SHORT) mixc mixs node_agent istio_ca flexvolume multicluster_ca istioctl

# The following are convenience aliases for most of the go targets
# The first block is for aliases that are the same as the actual binary,
# while the ones that follow need slight adjustments to their names.
#
# This is intended for developer use - will rebuild the package.

.PHONY: istio-ca
istio-ca:
	bin/gobuild.sh ${ISTIO_OUT}/istio_ca istio.io/istio/pkg/version ./security/cmd/istio_ca

.PHONY: node-agent
node-agent:
	bin/gobuild.sh ${ISTIO_OUT}/node-agent istio.io/istio/pkg/version ./security/cmd/node_agent

.PHONY: flexvolumedriver
flexvolumedriver:
	bin/gobuild.sh ${ISTIO_OUT}/flexvolume istio.io/istio/pkg/version ./security/cmd/flexvolume

.PHONY: pilot
pilot: pilot-discovery

.PHONY: multicluster_ca node_agent istio_ca flexvolume
multicluster_ca node_agent istio_ca flexvolume:
	bin/gobuild.sh ${ISTIO_OUT}/$@ istio.io/istio/pkg/version ./security/cmd/$(@F)

# istioctl-all makes all of the non-static istioctl executables for each supported OS
.PHONY: istioctl-all
istioctl-all: ${ISTIO_OUT}/istioctl-linux ${ISTIO_OUT}/istioctl-osx ${ISTIO_OUT}/istioctl-win.exe

.PHONY: istio-archive

istio-archive: ${ISTIO_OUT}/archive

# TBD: how to capture VERSION, ISTIO_DOCKER_HUB, ISTIO_URL as dependencies
# consider using -a with updateVersion.sh to simplify the input parameters
${ISTIO_OUT}/archive: istioctl-all LICENSE README.md istio.VERSION install/updateVersion.sh release/create_release_archives.sh
	rm -rf ${ISTIO_OUT}/archive
	mkdir -p ${ISTIO_OUT}/archive/istioctl
	cp ${ISTIO_OUT}/istioctl-* ${ISTIO_OUT}/archive/istioctl/
	cp LICENSE ${ISTIO_OUT}/archive
	cp README.md ${ISTIO_OUT}/archive
	cp -r tools ${ISTIO_OUT}/archive
	install/updateVersion.sh -a "$(ISTIO_DOCKER_HUB),$(VERSION)" \
                                 -P "$(ISTIO_URL)/deb" \
                                 -d "${ISTIO_OUT}/archive"
	release/create_release_archives.sh -v "$(VERSION)" -o "${ISTIO_OUT}/archive"

# istioctl-install builds then installs istioctl into $GOPATH/BIN
# Used for debugging istioctl during dev work
.PHONY: istioctl-install
istioctl-install:
	go install istio.io/istio/istioctl/cmd/istioctl

#-----------------------------------------------------------------------------
# Target: test
#-----------------------------------------------------------------------------

.PHONY: junit-parser test localTestEnv test-bins

JUNIT_REPORT := $(shell which go-junit-report 2> /dev/null || echo "${ISTIO_BIN}/go-junit-report")

${ISTIO_BIN}/go-junit-report:
	@echo "go-junit-report not found. Installing it now..."
	unset GOOS && CGO_ENABLED=1 go get -u github.com/jstemmer/go-junit-report

# Run coverage tests
JUNIT_UNIT_TEST_XML ?= $(ISTIO_OUT)/junit_unit-tests.xml
test: | $(JUNIT_REPORT)
	mkdir -p $(dir $(JUNIT_UNIT_TEST_XML))
	set -o pipefail; \
<<<<<<< HEAD
	$(MAKE) --keep-going pilot-test mixer-test security-test broker-test galley-test common-test
=======
	$(MAKE) --keep-going pilot-test mixer-test security-test broker-test galley-test common-test \
	2>&1 | tee >($(JUNIT_REPORT) > $(JUNIT_UNIT_TEST_XML))
>>>>>>> c2d22a27

GOTEST_PARALLEL ?= '-test.parallel=4'
GOTEST_P ?= -p 1
GOSTATIC = -ldflags '-extldflags "-static"'

PILOT_TEST_BINS:=${ISTIO_OUT}/pilot-test-server ${ISTIO_OUT}/pilot-test-client ${ISTIO_OUT}/pilot-test-eurekamirror

$(PILOT_TEST_BINS):
	CGO_ENABLED=0 go build ${GOSTATIC} -o $@ istio.io/istio/$(subst -,/,$(@F))

test-bins: $(PILOT_TEST_BINS)

localTestEnv: test-bins
	bin/testEnvLocalK8S.sh ensure

# Temp. disable parallel test - flaky consul test.
# https://github.com/istio/istio/issues/2318
.PHONY: pilot-test
pilot-test: pilot-agent
	go test ${GOTEST_P} ${T} ./pilot/...

.PHONY: mixer-test
mixer-test: mixs
	# Some tests use relative path "testdata", must be run from mixer dir
	(cd mixer; go test ${T} ${GOTEST_PARALLEL} ./...)

.PHONY: broker-test
broker-test: depend
	go test ${T} ./broker/...

.PHONY: galley-test
galley-test: depend
	go test ${T} ./galley/...

.PHONY: security-test
security-test:
	go test ${T} ./security/pkg/...
	go test ${T} ./security/cmd/...

.PHONY: common-test
common-test:
	go test ${T} ./pkg/...

#-----------------------------------------------------------------------------
# Target: coverage
#-----------------------------------------------------------------------------

.PHONY: coverage

# Run coverage tests
coverage: pilot-coverage mixer-coverage security-coverage broker-coverage galley-coverage common-coverage

.PHONY: pilot-coverage
pilot-coverage:
	bin/codecov.sh pilot

.PHONY: mixer-coverage
mixer-coverage:
	bin/codecov.sh mixer

.PHONY: broker-coverage
broker-coverage:
	bin/codecov.sh broker

.PHONY: galley-coverage
galley-coverage:
	bin/codecov.sh galley

.PHONY: security-coverage
security-coverage:
	bin/codecov.sh security/pkg
	bin/codecov.sh security/cmd

.PHONY: common-coverage
common-coverage:
	bin/codecov.sh pkg

#-----------------------------------------------------------------------------
# Target: go test -race
#-----------------------------------------------------------------------------

.PHONY: racetest

# Run race tests
racetest: pilot-racetest mixer-racetest security-racetest broker-racetest galley-test common-racetest

.PHONY: pilot-racetest
pilot-racetest: pilot-agent
	RACE_TEST=true go test ${GOTEST_P} ${T} -race ./pilot/...

.PHONY: mixer-racetest
mixer-racetest: mixs
	# Some tests use relative path "testdata", must be run from mixer dir
	(cd mixer; RACE_TEST=true go test ${T} -race ${GOTEST_PARALLEL} ./...)

.PHONY: broker-racetest
broker-racetest: depend
	RACE_TEST=true go test ${T} -race ./broker/...

.PHONY: galley-racetest
galley-racetest: depend
	RACE_TEST=true go test ${T} -race ./galley/...

.PHONY: security-racetest
security-racetest:
	RACE_TEST=true go test ${T} -race ./security/...

.PHONY: common-racetest
common-racetest:
	RACE_TEST=true go test ${T} -race ./pkg/...

#-----------------------------------------------------------------------------
# Target: clean
#-----------------------------------------------------------------------------
.PHONY: clean clean.go

DIRS_TO_CLEAN+=${ISTIO_OUT}

clean: clean.go
	rm -rf $(DIRS_TO_CLEAN)
	rm -f $(FILES_TO_CLEAN)

clean.go: ; $(info $(H) cleaning...)
	$(eval GO_CLEAN_FLAGS := -i -r)
	$(Q) $(GO) clean $(GO_CLEAN_FLAGS)

#-----------------------------------------------------------------------------
# Target: docker
#-----------------------------------------------------------------------------
.PHONY: artifacts gcs.push.istioctl-all artifacts installgen

# for now docker is limited to Linux compiles
ifeq ($(GOOS),linux)

include tools/istio-docker.mk

# if first part of URL (i.e., hostname) is gcr.io then upload istioctl and deb
$(if $(findstring gcr.io,$(firstword $(subst /, ,$(HUB)))),$(eval push: gcs.push.istioctl-all gcs.push.deb),)

push: docker.push installgen

gcs.push.istioctl-all: istioctl-all
	gsutil -m cp -r "${ISTIO_OUT}"/istioctl-* "gs://${GS_BUCKET}/pilot/${TAG}/artifacts/istioctl"

gcs.push.deb: deb
	gsutil -m cp -r "${ISTIO_OUT}"/*.deb "gs://${GS_BUCKET}/pilot/${TAG}/artifacts/debs/"

endif # end of docker block that's restricted to Linux

artifacts: docker
	@echo 'To be added'

# generate_yaml in tests/istio.mk can build without specifying a hub & tag
installgen:
	install/updateVersion.sh -a ${HUB},${TAG}

# A make target to generate all the YAML files
generate_yaml:
	./install/updateVersion.sh -a ${HUB},${TAG} >/dev/null 2>&1


istio.yaml:
	helm template --set global.tag=${TAG} \
				  --namespace=istio-system \
                  --set global.hub=${HUB} \
                  --set prometheus.enabled=true \
				install/kubernetes/helm/istio > install/kubernetes/istio.yaml

istio_auth.yaml:
	helm template --set global.tag=${TAG} \
		  		  --namespace=istio-system \
                  --set global.hub=${HUB} \
	              --set global.mtlsDefault=true \
			install/kubernetes/helm/istio > install/kubernetes/istio.yaml

deploy/all:
	kubectl create ns istio-system > /dev/null || true
	helm template --set global.tag=${TAG} \
		          --namespace=istio-system \
                  --set global.hub=${HUB} \
		      	  --set sidecar-injector.enabled=true \
		      	  --set ingress.enabled=true \
                  --set servicegraph.enabled=true \
                  --set zipkin.enabled=true \
                  --set grafana.enabled=true \
                  --set prometheus.enabled=true \
            install/kubernetes/helm/istio > install/kubernetes/istio-all.yaml
	kubectl apply -n istio-system -f install/kubernetes/istio-all.yaml


# Generate the install files, using istioctl.
# TODO: make sure they match, pass all tests.
# TODO:
generate_yaml_new:
	./install/updateVersion.sh -a ${HUB},${TAG} >/dev/null 2>&1
	(cd install/kubernetes/helm/istio; ${ISTIO_OUT}/istioctl gen-deploy -o yaml --values values.yaml)


# files genarated by the default invocation of updateVersion.sh
FILES_TO_CLEAN+=install/consul/istio.yaml \
                install/eureka/istio.yaml \
                install/kubernetes/addons/grafana.yaml \
                install/kubernetes/addons/prometheus.yaml \
                install/kubernetes/addons/servicegraph.yaml \
                install/kubernetes/addons/zipkin-to-stackdriver.yaml \
                install/kubernetes/addons/zipkin.yaml \
                install/kubernetes/istio-auth.yaml \
                install/kubernetes/istio-ca-plugin-certs.yaml \
                install/kubernetes/istio-ca-with-health-check.yaml \
                install/kubernetes/istio-mixer-validator.yaml \
                install/kubernetes/istio-mixer-with-health-check.yaml \
                install/kubernetes/istio-one-namespace-auth.yaml \
                install/kubernetes/istio-one-namespace.yaml \
                install/kubernetes/istio-sidecar-injector-configmap-debug.yaml \
                install/kubernetes/istio-sidecar-injector-configmap-release.yaml \
                install/kubernetes/istio-sidecar-injector.yaml \
                install/kubernetes/istio.yaml \
                samples/bookinfo/consul/bookinfo.sidecars.yaml \
                samples/bookinfo/eureka/bookinfo.sidecars.yaml

#-----------------------------------------------------------------------------
# Target: environment and tools
#-----------------------------------------------------------------------------
.PHONY: show.env show.goenv

show.env: ; $(info $(H) environment variables...)
	$(Q) printenv

show.goenv: ; $(info $(H) go environment...)
	$(Q) $(GO) version
	$(Q) $(GO) env

# tickle
# show makefile variables. Usage: make show.<variable-name>
show.%: ; $(info $* $(H) $($*))
	$(Q) true

#-----------------------------------------------------------------------------
# Target: artifacts and distribution
#-----------------------------------------------------------------------------
.PHONY: dist dist-bin

${ISTIO_OUT}/dist/Gopkg.lock:
	mkdir -p ${ISTIO_OUT}/dist
	cp Gopkg.lock ${ISTIO_OUT}/dist/

# Binary/built artifacts of the distribution
dist-bin: ${ISTIO_OUT}/dist/Gopkg.lock

dist: dist-bin

include .circleci/Makefile

# Building the debian file, docker.istio.deb and istio.deb
include tools/deb/istio.mk

#-----------------------------------------------------------------------------
# Target: e2e tests
#-----------------------------------------------------------------------------
include tests/istio.mk

#-----------------------------------------------------------------------------
# Target: bench check
#-----------------------------------------------------------------------------

.PHONY: benchcheck
benchcheck:
	bin/perfcheck.sh<|MERGE_RESOLUTION|>--- conflicted
+++ resolved
@@ -413,12 +413,8 @@
 test: | $(JUNIT_REPORT)
 	mkdir -p $(dir $(JUNIT_UNIT_TEST_XML))
 	set -o pipefail; \
-<<<<<<< HEAD
-	$(MAKE) --keep-going pilot-test mixer-test security-test broker-test galley-test common-test
-=======
 	$(MAKE) --keep-going pilot-test mixer-test security-test broker-test galley-test common-test \
 	2>&1 | tee >($(JUNIT_REPORT) > $(JUNIT_UNIT_TEST_XML))
->>>>>>> c2d22a27
 
 GOTEST_PARALLEL ?= '-test.parallel=4'
 GOTEST_P ?= -p 1
