# Please keep entries ordered by code.
# NOTE: The range 0000-0100 is reserved for internal and/or future use.
messages:
  - name: "InternalError"
    code: IST0001
    level: Error
    description: "There was an internal error in the toolchain. This is almost always a bug in the implementation."
    template: "Internal error: %v"
    args:
      - name: detail
        type: string

  - name: "Deprecated"
    code: IST0002
    level: Warning
    description: "A feature that the configuration is depending on is now deprecated."
    template: "Deprecated: %s"
    args:
      - name: detail
        type: string

  - name: "ReferencedResourceNotFound"
    code: IST0101
    level: Error
    description: "A resource being referenced does not exist."
    template: "Referenced %s not found: %q"
    args:
      - name: reftype
        type: string
      - name: refval
        type: string

  - name: "NamespaceNotInjected"
    code: IST0102
    level: Info
    description: "A namespace is not enabled for Istio injection."
    template: "The namespace is not enabled for Istio injection. Run 'kubectl label namespace %s istio-injection=enabled' to enable it, or 'kubectl label namespace %s istio-injection=disabled' to explicitly mark it as not needing injection."
    args:
      - name: namespace
        type: string
      - name: namespace2
        type: string

  - name: "PodMissingProxy"
    code: IST0103
    level: Warning
    description: "A pod is missing the Istio proxy."
    template: "The pod is missing the Istio proxy. This can often be resolved by restarting or redeploying the workload."
    args:

  - name: "GatewayPortNotOnWorkload"
    code: IST0104
    level: Warning
    description: "Unhandled gateway port"
    template: "The gateway refers to a port that is not exposed on the workload (pod selector %s; port %d)"
    args:
      - name: selector
        type: string
      - name: port
        type: int

  - name: "IstioProxyImageMismatch"
    code: IST0105
    level: Warning
    description: "The image of the Istio proxy running on the pod does not match the image defined in the injection configuration."
    template: "The image of the Istio proxy running on the pod does not match the image defined in the injection configuration (pod image: %s; injection configuration image: %s). This often happens after upgrading the Istio control-plane and can be fixed by redeploying the pod."
    args:
      - name: proxyImage
        type: string
      - name: injectionImage
        type: string

  - name: "SchemaValidationError"
    code: IST0106
    level: Error
    description: "The resource has a schema validation error."
    template: "Schema validation error: %v"
    args:
      - name: err
        type: error

  - name: "MisplacedAnnotation"
    code: IST0107
    level: Warning
    description: "An Istio annotation is applied to the wrong kind of resource."
    template: "Misplaced annotation: %s can only be applied to %s"
    args:
      - name: annotation
        type: string
      - name: kind
        type: string

  - name: "UnknownAnnotation"
    code: IST0108
    level: Warning
    description: "An Istio annotation is not recognized for any kind of resource"
    template: "Unknown annotation: %s"
    args:
      - name: annotation
        type: string

  - name: "ConflictingMeshGatewayVirtualServiceHosts"
    code: IST0109
    level: Error
    description: "Conflicting hosts on VirtualServices associated with mesh gateway"
    template: "The VirtualServices %s associated with mesh gateway define the same host %s which can lead to undefined behavior. This can be fixed by merging the conflicting VirtualServices into a single resource."
    args:
      - name: virtualServices
        type: string
      - name: host
        type: string

  - name: "ConflictingSidecarWorkloadSelectors"
    code: IST0110
    level: Error
    description: "A Sidecar resource selects the same workloads as another Sidecar resource"
    template: "The Sidecars %v in namespace %q select the same workload pod %q, which can lead to undefined behavior."
    args:
      - name: conflictingSidecars
        type: "[]string"
      - name: namespace
        type: string
      - name: workloadPod
        type: string

  - name: "MultipleSidecarsWithoutWorkloadSelectors"
    code: IST0111
    level: Error
    description: "More than one sidecar resource in a namespace has no workload selector"
    template: "The Sidecars %v in namespace %q have no workload selector, which can lead to undefined behavior."
    args:
      - name: conflictingSidecars
        type: "[]string"
      - name: namespace
        type: string

  - name: "VirtualServiceDestinationPortSelectorRequired"
    code: IST0112
    level: Error
    description: "A VirtualService routes to a service with more than one port exposed, but does not specify which to use."
    template: "This VirtualService routes to a service %q that exposes multiple ports %v. Specifying a port in the destination is required to disambiguate."
    args:
      - name: destHost
        type: string
      - name: destPorts
        type: "[]int"

  - name: "MTLSPolicyConflict"
    code: IST0113
    level: Error
    description: "A DestinationRule and Policy are in conflict with regards to mTLS."
    template: "A DestinationRule and Policy are in conflict with regards to mTLS for host %s. The DestinationRule %q specifies that mTLS must be %t but the Policy object %q specifies %s."
    args:
      - name: host
        type: string
      - name: destinationRuleName
        type: string
      - name: destinationRuleMTLSMode
        type: bool
      - name: policyName
        type: string
      - name: policyMTLSMode
        type: string

  # IST0114 RETIRED
  # IST0115 RETIRED

  - name: "DeploymentAssociatedToMultipleServices"
    code: IST0116
    level: Warning
    description: "The resulting pods of a service mesh deployment can't be associated with multiple services using the same port but different protocols."
    template: "This deployment %s is associated with multiple services using port %d but different protocols: %v"
    args:
      - name: deployment
        type: string
      - name: port
        type: int32
      - name: services
        type: "[]string"

  - name: "DeploymentRequiresServiceAssociated"
    code: IST0117
    level: Warning
    description: "The resulting pods of a service mesh deployment must be associated with at least one service."
    template: "No service associated with this deployment. Service mesh deployments must be associated with a service."

  - name: "PortNameIsNotUnderNamingConvention"
    code: IST0118
    level: Info
    description: "Port name is not under naming convention. Protocol detection is applied to the port."
    template: "Port name %s (port: %d, targetPort: %s) doesn't follow the naming convention of Istio port."
    args:
      - name: portName
        type: string
      - name: port
        type: int
      - name: targetPort
        type: string

  - name: "JwtFailureDueToInvalidServicePortPrefix"
    code: IST0119
    level: Warning
    description: "Authentication policy with JWT targets Service with invalid port specification."
    template: "Authentication policy with JWT targets Service with invalid port specification (port: %d, name: %s, protocol: %s, targetPort: %s)."
    args:
      - name: port
        type: int
      - name: portName
        type: string
      - name: protocol
        type: string
      - name: targetPort
        type: string

  # IST0120 RETIRED
  # IST0121 RETIRED

  - name: "InvalidRegexp"
    code: IST0122
    level: Warning
    description: "Invalid Regex"
    template: "Field %q regular expression invalid: %q (%s)"
    args:
      - name: where
        type: string
      - name: re
        type: string
      - name: problem
        type: string

  - name: "NamespaceMultipleInjectionLabels"
    code: IST0123
    level: Warning
    description: "A namespace has both new and legacy injection labels"
    template: "The namespace has both new and legacy injection labels. Run 'kubectl label namespace %s istio.io/rev-' or 'kubectl label namespace %s istio-injection-'"
    args:
      - name: namespace
        type: string
      - name: namespace2
        type: string

  - name: "InvalidAnnotation"
    code: IST0125
    level: Warning
    description: "An Istio annotation that is not valid"
    template: "Invalid annotation %s: %s"
    args:
      - name: annotation
        type: string
      - name: problem
        type: string

  - name: "UnknownMeshNetworksServiceRegistry"
    code: IST0126
    level: Error
    description: "A service registry in Mesh Networks is unknown"
    template: "Unknown service registry %s in network %s"
    args:
      - name: serviceregistry
        type: string
      - name: network
        type: string

  - name: "NoMatchingWorkloadsFound"
    code: IST0127
    level: Warning
    description: "There aren't workloads matching the resource labels"
    template: "No matching workloads for this resource with the following labels: %s"
    args:
      - name: labels
        type: string

  - name: "NoServerCertificateVerificationDestinationLevel"
    code: IST0128
    level: Error
    description: "No caCertificates are set in DestinationRule, this results in no verification of presented server certificate."
    template: "DestinationRule %s in namespace %s has TLS mode set to %s but no caCertificates are set to validate server identity for host: %s"
    args:
      - name: destinationrule
        type: string
      - name: namespace
        type: string
      - name: mode
        type: string
      - name: host
        type: string

  - name: "NoServerCertificateVerificationPortLevel"
    code: IST0129
    level: Warning
    description: "No caCertificates are set in DestinationRule, this results in no verification of presented server certificate for traffic to a given port."
    template: "DestinationRule %s in namespace %s has TLS mode set to %s but no caCertificates are set to validate server identity for host: %s at port %s"
    args:
      - name: destinationrule
        type: string
      - name: namespace
        type: string
      - name: mode
        type: string
      - name: host
        type: string
      - name: port
        type: string

  - name: "VirtualServiceUnreachableRule"
    code: IST0130
    level: Warning
    description: "A VirtualService rule will never be used because a previous rule uses the same match."
    template: "VirtualService rule %v not used (%s)."
    args:
      - name: ruleno
        type: string
      - name: reason
        type: "string"

  - name: "VirtualServiceIneffectiveMatch"
    code: IST0131
    level: Info
    description: "A VirtualService rule match duplicates a match in a previous rule."
    template: "VirtualService rule %v match %v is not used (duplicates a match in rule %v)."
    args:
      - name: ruleno
        type: string
      - name: matchno
        type: string
      - name: dupno
        type: string

  - name: "VirtualServiceHostNotFoundInGateway"
    code: IST0132
    level: Warning
    description: "Host defined in VirtualService not found in Gateway."
    template: "one or more host %v defined in VirtualService %s not found in Gateway %s."
    args:
      - name: host
        type: "[]string"
      - name: virtualservice
        type: string
      - name: gateway
        type: string

  - name: "SchemaWarning"
    code: IST0133
    level: Warning
    description: "The resource has a schema validation warning."
    template: "Schema validation warning: %v"
    args:
      - name: err
        type: error

  - name: "ServiceEntryAddressesRequired"
    code: IST0134
    level: Warning
    description: "Virtual IP addresses are required for ports serving TCP (or unset) protocol"
    template: "ServiceEntry addresses are required for this protocol."

  - name: "DeprecatedAnnotation"
    code: IST0135
    level: Info
    description: "A resource is using a deprecated Istio annotation."
    template: "Annotation %q has been deprecated and may not work in future Istio versions."
    args:
      - name: annotation
        type: string

  - name: "AlphaAnnotation"
    code: IST0136
    level: Info
    description: "An Istio annotation may not be suitable for production."
    template: "Annotation %q is part of an alpha-phase feature and may be incompletely supported."
    args:
      - name: annotation
        type: string

  - name: "DeploymentConflictingPorts"
    code: IST0137
    level: Warning
    description: "Two services selecting the same workload with same target port are MUST refer to the same port."
    template: "This deployment %s is associated with multiple services %v using targetPort %q but different ports: %v."
    args:
      - name: deployment
        type: string
      - name: services
        type: "[]string"
      - name: targetPort
        type: string
      - name: ports
        type: "[]int32"

# https://github.com/envoyproxy/envoy/issues/6767
  - name: "GatewayDuplicateCertificate"
    code: IST0138
    level: Warning
    description: "Duplicate certificate in multiple gateways may cause 404s if clients re-use HTTP2 connections."
    template: "Duplicate certificate in multiple gateways %v may cause 404s if clients re-use HTTP2 connections."
    args:
      - name: gateways
        type: "[]string"

<<<<<<< HEAD
  - name: "IngressRouteRulesNotAffected"
    code: IST0139
    level: Warning
    description: "Route rules have no effect on ingress gateway requests"
    template: "Subset in virtual service %s has no effect on ingress gateway %s requests"
    args:
      - name: virtualservicesubset
        type: string
      - name: virtualservice
=======
  - name: "InvalidWebhook"
    code: IST0139
    level: Error
    description: "Webhook is invalid or references a control plane service that does not exist."
    template: "%v"
    args:
      - name: error
>>>>>>> 29558d3f
        type: string<|MERGE_RESOLUTION|>--- conflicted
+++ resolved
@@ -397,9 +397,17 @@
       - name: gateways
         type: "[]string"
 
-<<<<<<< HEAD
+  - name: "InvalidWebhook"
+    code: IST0139
+    level: Error
+    description: "Webhook is invalid or references a control plane service that does not exist."
+    template: "%v"
+    args:
+      - name: error
+        type: string
+
   - name: "IngressRouteRulesNotAffected"
-    code: IST0139
+    code: IST0140
     level: Warning
     description: "Route rules have no effect on ingress gateway requests"
     template: "Subset in virtual service %s has no effect on ingress gateway %s requests"
@@ -407,13 +415,4 @@
       - name: virtualservicesubset
         type: string
       - name: virtualservice
-=======
-  - name: "InvalidWebhook"
-    code: IST0139
-    level: Error
-    description: "Webhook is invalid or references a control plane service that does not exist."
-    template: "%v"
-    args:
-      - name: error
->>>>>>> 29558d3f
         type: string