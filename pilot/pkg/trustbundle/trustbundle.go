--- conflicted
+++ resolved
@@ -81,29 +81,6 @@
 	trustBundleLog = log.RegisterScope("trustBundle", "Workload mTLS trust bundle logs")
 	remoteTimeout  = 10 * time.Second
 )
-
-<<<<<<< HEAD
-func isEqSliceStr(certs1 []string, certs2 []string) bool {
-	if len(certs1) != len(certs2) {
-		return false
-	}
-	for i := range certs1 {
-		if certs1[i] != certs2[i] {
-			return false
-		}
-	}
-	return true
-}
-=======
-const (
-	SourceIstioCA Source = iota
-	SourceMeshConfig
-	SourceIstioRA
-	sourceSpiffeEndpoints
-
-	RemoteDefaultPollPeriod = 30 * time.Minute
-)
->>>>>>> e01a8ad4
 
 // NewTrustBundle returns a new trustbundle
 func NewTrustBundle(remoteCaCertPool *x509.CertPool) *TrustBundle {
