# WARNING: DO NOT EDIT, THIS FILE IS A COPY.
# The original version of this file is located at /manifests/helm-profiles directory.
# If you want to make a change in this file, edit the original one and run "make gen".

pilot:
  env:
    # 1.24 behavioral changes
    ENABLE_INBOUND_RETRY_POLICY: "false"
    EXCLUDE_UNSAFE_503_FROM_DEFAULT_RETRY: "false"
<<<<<<< HEAD

meshConfig:
  defaultConfig:
    proxyMetadata:
      # 1.24 behaviour changes
      ENABLE_DEFERRED_STATS_CREATION: "false"  
=======
    PREFER_DESTINATIONRULE_TLS_FOR_EXTERNAL_SERVICES: "false"
>>>>>>> 659956cf
<|MERGE_RESOLUTION|>--- conflicted
+++ resolved
@@ -7,13 +7,10 @@
     # 1.24 behavioral changes
     ENABLE_INBOUND_RETRY_POLICY: "false"
     EXCLUDE_UNSAFE_503_FROM_DEFAULT_RETRY: "false"
-<<<<<<< HEAD
+    PREFER_DESTINATIONRULE_TLS_FOR_EXTERNAL_SERVICES: "false"
 
 meshConfig:
   defaultConfig:
     proxyMetadata:
       # 1.24 behaviour changes
-      ENABLE_DEFERRED_STATS_CREATION: "false"  
-=======
-    PREFER_DESTINATIONRULE_TLS_FOR_EXTERNAL_SERVICES: "false"
->>>>>>> 659956cf
+      ENABLE_DEFERRED_STATS_CREATION: "false"  