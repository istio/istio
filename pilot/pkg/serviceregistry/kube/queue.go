// Copyright 2017 Istio Authors
//
// Licensed under the Apache License, Version 2.0 (the "License");
// you may not use this file except in compliance with the License.
// You may obtain a copy of the License at
//
//     http://www.apache.org/licenses/LICENSE-2.0
//
// Unless required by applicable law or agreed to in writing, software
// distributed under the License is distributed on an "AS IS" BASIS,
// WITHOUT WARRANTIES OR CONDITIONS OF ANY KIND, either express or implied.
// See the License for the specific language governing permissions and
// limitations under the License.

package kube

import (
	"sync"
	"time"
	// TODO(nmittler): Remove this
	_ "github.com/golang/glog"
	"k8s.io/client-go/util/flowcontrol"

	"os"
	"strconv"

	"istio.io/istio/pilot/pkg/model"
	"istio.io/istio/pkg/log"
	"os"
	"strconv"
)

const (
	// enableQueueThrottleEnv is an environment variable that can be set to re-enable the
	// throttling, in case problems are discovered. This is not a flag - it would cause too
	// many changes, and it is only intended as a short term fail-safe and A/B testing.
	// TODO: remove in 0.7 after more testing without the throttle.
	enableQueueThrottleEnv = "PILOT_THROTTLE"
)

const (
	// enableQueueThrottleEnv is an environment variable that can be set to re-enable the
	// throttling, in case problems are discovered. This is not a flag - it would cause too
	// many changes, and it is only intended as a short term fail-safe and A/B testing.
	// TODO: remove in 0.7 after more testing without the throttle.
	enableQueueThrottleEnv = "PILOT_THROTTLE"
)

// Queue of work tickets processed using a rate-limiting loop
type Queue interface {
	// Push a ticket
	Push(Task)
	// Run the loop until a signal on the channel
	Run(<-chan struct{})
}

// Handler specifies a function to apply on an object for a given event type
type Handler func(obj interface{}, event model.Event) error

// Task object for the event watchers; processes until handler succeeds
type Task struct {
	handler Handler
	obj     interface{}
	event   model.Event
}

// NewTask creates a task from a work item
func NewTask(handler Handler, obj interface{}, event model.Event) Task {
	return Task{handler: handler, obj: obj, event: event}
}

type queueImpl struct {
	delay   time.Duration
	queue   []Task
	lock    sync.Mutex
	closing bool
}

// NewQueue instantiates a queue with a processing function
func NewQueue(errorDelay time.Duration) Queue {
	return &queueImpl{
		delay:   errorDelay,
		queue:   make([]Task, 0),
		closing: false,
		lock:    sync.Mutex{},
	}
}

func (q *queueImpl) Push(item Task) {
	q.lock.Lock()
	if !q.closing {
		q.queue = append(q.queue, item)
	}
	q.lock.Unlock()
}

func (q *queueImpl) Run(stop <-chan struct{}) {
	go func() {
		<-stop
		q.lock.Lock()
		q.closing = true
		q.lock.Unlock()
	}()

	rate := os.Getenv(enableQueueThrottleEnv)
	rateLimit := 0
	if len(rate) > 0 {
<<<<<<< HEAD
		rateLimit, err := strconv.Atoi(rate)
		if err != nil {
			rateLimit = 0
		}
		rateLimit = rateLimit
	}
	// Throttle processing up to smoothed 10 qps with bursts up to 100 qps
	rateLimiter := flowcontrol.NewTokenBucketRateLimiter(float32(rateLimit), 10 * rateLimit)
=======
		r, err := strconv.Atoi(rate)
		if err == nil {
			rateLimit = r
		}
	}
	// Throttle processing up to smoothed 10 qps with bursts up to 100 qps
	var rateLimiter flowcontrol.RateLimiter
	if rateLimit > 0 {
		rateLimiter = flowcontrol.NewTokenBucketRateLimiter(float32(rateLimit), 10*rateLimit)
	}
>>>>>>> ef301f0a

	var item Task
	for {
		if rateLimit > 0 {
			rateLimiter.Accept()
		}

		q.lock.Lock()
		if q.closing {
			q.lock.Unlock()
			return
		} else if len(q.queue) == 0 {
			q.lock.Unlock()
		} else {
			item, q.queue = q.queue[0], q.queue[1:]
			q.lock.Unlock()

			for {
				err := item.handler(item.obj, item.event)
				if err != nil {
					log.Infof("Work item failed (%v), repeating after delay %v", err, q.delay)
					time.Sleep(q.delay)
				} else {
					break
				}
			}
		}
	}
}

// ChainHandler applies handlers in a sequence
type ChainHandler struct {
	funcs []Handler
}

// Apply is the handler function
func (ch *ChainHandler) Apply(obj interface{}, event model.Event) error {
	for _, f := range ch.funcs {
		if err := f(obj, event); err != nil {
			return err
		}
	}
	return nil
}

// Append a handler as the last handler in the chain
func (ch *ChainHandler) Append(h Handler) {
	ch.funcs = append(ch.funcs, h)
}<|MERGE_RESOLUTION|>--- conflicted
+++ resolved
@@ -105,16 +105,6 @@
 	rate := os.Getenv(enableQueueThrottleEnv)
 	rateLimit := 0
 	if len(rate) > 0 {
-<<<<<<< HEAD
-		rateLimit, err := strconv.Atoi(rate)
-		if err != nil {
-			rateLimit = 0
-		}
-		rateLimit = rateLimit
-	}
-	// Throttle processing up to smoothed 10 qps with bursts up to 100 qps
-	rateLimiter := flowcontrol.NewTokenBucketRateLimiter(float32(rateLimit), 10 * rateLimit)
-=======
 		r, err := strconv.Atoi(rate)
 		if err == nil {
 			rateLimit = r
@@ -125,7 +115,6 @@
 	if rateLimit > 0 {
 		rateLimiter = flowcontrol.NewTokenBucketRateLimiter(float32(rateLimit), 10*rateLimit)
 	}
->>>>>>> ef301f0a
 
 	var item Task
 	for {
