// Copyright Istio Authors
//
// Licensed under the Apache License, Version 2.0 (the "License");
// you may not use this file except in compliance with the License.
// You may obtain a copy of the License at
//
//     http://www.apache.org/licenses/LICENSE-2.0
//
// Unless required by applicable law or agreed to in writing, software
// distributed under the License is distributed on an "AS IS" BASIS,
// WITHOUT WARRANTIES OR CONDITIONS OF ANY KIND, either express or implied.
// See the License for the specific language governing permissions and
// limitations under the License.

package tokenreview

import (
	"context"
	"encoding/base64"
	"encoding/json"
	"fmt"
	"strings"

	k8sauth "k8s.io/api/authentication/v1"
	metav1 "k8s.io/apimachinery/pkg/apis/meta/v1"
	"k8s.io/client-go/kubernetes"

<<<<<<< HEAD
	"istio.io/pkg/env"
	"istio.io/pkg/log"
)

var (
	// The default audience for SDS trustworthy JWT. This is to make sure that the CSR requests
	// contain the JWTs intended for Citadel.
	DefaultAudience = env.RegisterStringVar("TOKEN_AUDIENCE", "istio-ca", "Audience to check in accepted JWT tokens")
	RequireAudience = env.RegisterBoolVar("REQUIRE_3P_TOKEN", false, "Reject k8s default tokens, without audience. If false, default K8S token will be accepted")
=======
	"istio.io/istio/pkg/jwt"
	"istio.io/pkg/env"
)

var (
	// TokenAudiences specifies a list of audiences for SDS trustworthy JWT. This is to make sure that the CSR requests
	// contain the JWTs intended for Citadel.
	TokenAudiences = strings.Split(env.RegisterStringVar("TOKEN_AUDIENCES", "istio-ca",
		"A list of comma separated audiences to check in the JWT token before issuing a certificate. "+
			"The token is accepted if it matches with one of the audiences").Get(), ",")
>>>>>>> c099babe
)

type jwtPayload struct {
	// Aud is JWT token audience - used to identify 3p tokens.
	// It is empty for the default K8S tokens.
	Aud []string `json:"aud"`
}

// is3P detects if the token has an audience (3p) or is a 1st party JWT.
// This allows migration and interop - we need to accept both.
func is3P(jwt string) bool {
	jwtSplit := strings.Split(jwt, ".")
	if len(jwtSplit) != 3 {
		return true
	}
	payload := jwtSplit[1]

	payloadBytes, err := base64.RawStdEncoding.DecodeString(payload)
	if err != nil {
		return true
	}

	structuredPayload := &jwtPayload{}
	err = json.Unmarshal(payloadBytes, &structuredPayload)
	if err != nil {
		return true
	}

	return len(structuredPayload.Aud) > 0
}

// ValidateK8sJwt validates a k8s JWT at API server.
// Return {<namespace>, <serviceaccountname>} in the targetToken when the validation passes.
// Otherwise, return the error.
// targetToken: the JWT of the K8s service account to be reviewed
// jwtPolicy: the policy for validating JWT.
func ValidateK8sJwt(kubeClient kubernetes.Interface, targetToken, jwtPolicy string) ([]string, error) {
	tokenReview := &k8sauth.TokenReview{
		Spec: k8sauth.TokenReviewSpec{
			Token: targetToken,
		},
	}
<<<<<<< HEAD
	if is3P(targetToken) || RequireAudience.Get() {
		tokenReview.Spec.Audiences = []string{DefaultAudience.Get()}
		log.Infoa("Checking audience: ", tokenReview.Spec.Audiences)
=======
	if jwtPolicy == jwt.PolicyThirdParty {
		tokenReview.Spec.Audiences = TokenAudiences
	} else if jwtPolicy != jwt.PolicyFirstParty {
		return nil, fmt.Errorf("invalid JWT policy: %v", jwtPolicy)
>>>>>>> c099babe
	}
	reviewRes, err := kubeClient.AuthenticationV1().TokenReviews().Create(context.TODO(), tokenReview, metav1.CreateOptions{})
	if err != nil {
		return nil, err
	}

	return getTokenReviewResult(reviewRes)
}

// TODO: add test case
func getTokenReviewResult(tokenReview *k8sauth.TokenReview) ([]string, error) {
	if tokenReview.Status.Error != "" {
		return nil, fmt.Errorf("the service account authentication returns an error: %v",
			tokenReview.Status.Error)
	}
	// An example SA token:
	// {"alg":"RS256","typ":"JWT"}
	// {"iss":"kubernetes/serviceaccount",
	//  "kubernetes.io/serviceaccount/namespace":"default",
	//  "kubernetes.io/serviceaccount/secret.name":"example-pod-sa-token-h4jqx",
	//  "kubernetes.io/serviceaccount/service-account.name":"example-pod-sa",
	//  "kubernetes.io/serviceaccount/service-account.uid":"ff578a9e-65d3-11e8-aad2-42010a8a001d",
	//  "sub":"system:serviceaccount:default:example-pod-sa"
	//  }

	// An example token review status
	// "status":{
	//   "authenticated":true,
	//   "user":{
	//     "username":"system:serviceaccount:default:example-pod-sa",
	//     "uid":"ff578a9e-65d3-11e8-aad2-42010a8a001d",
	//     "groups":["system:serviceaccounts","system:serviceaccounts:default","system:authenticated"]
	//    }
	// }

	if !tokenReview.Status.Authenticated {
		return nil, fmt.Errorf("the token is not authenticated")
	}
	inServiceAccountGroup := false
	for _, group := range tokenReview.Status.User.Groups {
		if group == "system:serviceaccounts" {
			inServiceAccountGroup = true
			break
		}
	}
	if !inServiceAccountGroup {
		return nil, fmt.Errorf("the token is not a service account")
	}
	// "username" is in the form of system:serviceaccount:{namespace}:{service account name}",
	// e.g., "username":"system:serviceaccount:default:example-pod-sa"
	subStrings := strings.Split(tokenReview.Status.User.Username, ":")
	if len(subStrings) != 4 {
		return nil, fmt.Errorf("invalid username field in the token review result")
	}
	namespace := subStrings[2]
	saName := subStrings[3]
	return []string{namespace, saName}, nil
}<|MERGE_RESOLUTION|>--- conflicted
+++ resolved
@@ -25,28 +25,22 @@
 	metav1 "k8s.io/apimachinery/pkg/apis/meta/v1"
 	"k8s.io/client-go/kubernetes"
 
-<<<<<<< HEAD
 	"istio.io/pkg/env"
 	"istio.io/pkg/log"
 )
 
 var (
-	// The default audience for SDS trustworthy JWT. This is to make sure that the CSR requests
-	// contain the JWTs intended for Citadel.
-	DefaultAudience = env.RegisterStringVar("TOKEN_AUDIENCE", "istio-ca", "Audience to check in accepted JWT tokens")
-	RequireAudience = env.RegisterBoolVar("REQUIRE_3P_TOKEN", false, "Reject k8s default tokens, without audience. If false, default K8S token will be accepted")
-=======
-	"istio.io/istio/pkg/jwt"
-	"istio.io/pkg/env"
-)
+	// Require 3P TOKEN disables the use of K8S 1P tokens. Note that 1P tokens can be used to request
+	// 3P TOKENS. A 1P token is the token automatically mounted by Kubelet and used for authentication with
+	// the Apiserver.
+	Require3PToken = env.RegisterBoolVar("REQUIRE_3P_TOKEN", false,
+		"Reject k8s default tokens, without audience. If false, default K8S token will be accepted")
 
-var (
 	// TokenAudiences specifies a list of audiences for SDS trustworthy JWT. This is to make sure that the CSR requests
 	// contain the JWTs intended for Citadel.
 	TokenAudiences = strings.Split(env.RegisterStringVar("TOKEN_AUDIENCES", "istio-ca",
 		"A list of comma separated audiences to check in the JWT token before issuing a certificate. "+
 			"The token is accepted if it matches with one of the audiences").Get(), ",")
->>>>>>> c099babe
 )
 
 type jwtPayload struct {
@@ -89,16 +83,9 @@
 			Token: targetToken,
 		},
 	}
-<<<<<<< HEAD
-	if is3P(targetToken) || RequireAudience.Get() {
-		tokenReview.Spec.Audiences = []string{DefaultAudience.Get()}
+	if is3P(targetToken) || Require3PToken.Get() {
+		tokenReview.Spec.Audiences = TokenAudiences
 		log.Infoa("Checking audience: ", tokenReview.Spec.Audiences)
-=======
-	if jwtPolicy == jwt.PolicyThirdParty {
-		tokenReview.Spec.Audiences = TokenAudiences
-	} else if jwtPolicy != jwt.PolicyFirstParty {
-		return nil, fmt.Errorf("invalid JWT policy: %v", jwtPolicy)
->>>>>>> c099babe
 	}
 	reviewRes, err := kubeClient.AuthenticationV1().TokenReviews().Create(context.TODO(), tokenReview, metav1.CreateOptions{})
 	if err != nil {
