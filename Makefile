## Copyright 2017 Istio Authors
##
## Licensed under the Apache License, Version 2.0 (the "License");
## you may not use this file except in compliance with the License.
## You may obtain a copy of the License at
##
##     http://www.apache.org/licenses/LICENSE-2.0
##
## Unless required by applicable law or agreed to in writing, software
## distributed under the License is distributed on an "AS IS" BASIS,
## WITHOUT WARRANTIES OR CONDITIONS OF ANY KIND, either express or implied.
## See the License for the specific language governing permissions and
## limitations under the License.

#-----------------------------------------------------------------------------
# Global Variables
#-----------------------------------------------------------------------------
ISTIO_GO := $(shell dirname $(realpath $(lastword $(MAKEFILE_LIST))))
export ISTIO_GO
SHELL := /bin/bash

# Current version, updated after a release.
VERSION ?= 0.5.0

# locations where artifacts are stored
ISTIO_DOCKER_HUB ?= docker.io/istio
export ISTIO_DOCKER_HUB
ISTIO_GCS ?= istio-release/releases/$(VERSION)
ISTIO_URL ?= https://storage.googleapis.com/$(ISTIO_GCS)

# cumulatively track the directories/files to delete after a clean
DIRS_TO_CLEAN:=
FILES_TO_CLEAN:=

# If GOPATH is not set by the env, set it to a sane value
GOPATH ?= $(shell cd ${ISTIO_GO}/../../..; pwd)
export GOPATH

# If GOPATH is made up of several paths, use the first one for our targets in this Makefile
GO_TOP := $(shell echo ${GOPATH} | cut -d ':' -f1)

# Note that disabling cgo here adversely affects go get.  Instead we'll rely on this
# to be handled in bin/gobuild.sh
# export CGO_ENABLED=0

# It's more concise to use GO?=$(shell which go)
# but the following approach uses a more efficient "simply expanded" :=
# variable instead of a "recursively expanded" =
ifeq ($(origin GO), undefined)
  GO:=$(shell which go)
endif
ifeq ($(GO),)
  $(error Could not find 'go' in path.  Please install go, or if already installed either add it to your path or set GO to point to its directory)
endif

export GOARCH ?= amd64

LOCAL_OS := $(shell uname)
ifeq ($(LOCAL_OS),Linux)
   export GOOS ?= linux
else ifeq ($(LOCAL_OS),Darwin)
   export GOOS ?= darwin
else
   $(error "This system's OS $(LOCAL_OS) isn't recognized/supported")
   # export GOOS ?= windows
endif

#-----------------------------------------------------------------------------
# Output control
#-----------------------------------------------------------------------------
# Invoke make VERBOSE=1 to enable echoing of the command being executed
export VERBOSE ?= 0
# Place the variable Q in front of a command to control echoing of the command being executed.
Q = $(if $(filter 1,$VERBOSE),,@)
# Use the variable H to add a header (equivalent to =>) to informational output
H = $(shell printf "\033[34;1m=>\033[0m")

# To build Pilot, Mixer and CA with debugger information, use DEBUG=1 when invoking make
ifeq ($(origin DEBUG), undefined)
BUILDTYPE_DIR:=release
else ifeq ($(DEBUG),0)
BUILDTYPE_DIR:=release
else
BUILDTYPE_DIR:=debug
export GCFLAGS:=-N -l
$(info $(H) Build with debugger information)
endif

# Optional file including user-specific settings (HUB, TAG, etc)
-include .istiorc.mk

# @todo allow user to run for a single $PKG only?
PACKAGES_CMD := GOPATH=$(GOPATH) $(GO) list ./...
GO_EXCLUDE := /vendor/|.pb.go|.gen.go
GO_FILES_CMD := find . -name '*.go' | grep -v -E '$(GO_EXCLUDE)'

# Environment for tests, the directory containing istio and deps binaries.
# Typically same as GOPATH/bin, so tests work seemlessly with IDEs.

export ISTIO_BIN=$(GO_TOP)/bin
# Using same package structure as pkg/
export OUT_DIR=$(GO_TOP)/out
export ISTIO_OUT:=$(GO_TOP)/out/$(GOOS)_$(GOARCH)/$(BUILDTYPE_DIR)

# scratch dir: this shouldn't be simply 'docker' since that's used for docker.save to store tar.gz files
ISTIO_DOCKER:=${ISTIO_OUT}/docker_temp

# dir where tar.gz files from docker.save are stored
ISTIO_DOCKER_TAR:=${ISTIO_OUT}/docker

# Populate the git version for istio/proxy (i.e. Envoy)
ifeq ($(PROXY_TAG),)
  export PROXY_TAG:=$(shell grep PROXY_TAG istio.deps  -A 4 | grep lastStableSHA | cut -f 4 -d '"')
endif

# Envoy binary variables Keep the default URLs up-to-date with the latest push from istio/proxy.
ISTIO_ENVOY_VERSION ?= ${PROXY_TAG}
export ISTIO_ENVOY_DEBUG_URL ?= https://storage.googleapis.com/istio-build/proxy/envoy-debug-$(ISTIO_ENVOY_VERSION).tar.gz
export ISTIO_ENVOY_RELEASE_URL ?= https://storage.googleapis.com/istio-build/proxy/envoy-alpha-$(ISTIO_ENVOY_VERSION).tar.gz

# Variables for the extracted debug/release Envoy artifacts.
export ISTIO_ENVOY_DEBUG_DIR ?= ${OUT_DIR}/${GOOS}_${GOARCH}/debug
export ISTIO_ENVOY_DEBUG_NAME ?= envoy-debug-${ISTIO_ENVOY_VERSION}
export ISTIO_ENVOY_DEBUG_PATH ?= ${ISTIO_ENVOY_DEBUG_DIR}/${ISTIO_ENVOY_DEBUG_NAME}
export ISTIO_ENVOY_RELEASE_DIR ?= ${OUT_DIR}/${GOOS}_${GOARCH}/release
export ISTIO_ENVOY_RELEASE_NAME ?= envoy-${ISTIO_ENVOY_VERSION}
export ISTIO_ENVOY_RELEASE_PATH ?= ${ISTIO_ENVOY_RELEASE_DIR}/${ISTIO_ENVOY_RELEASE_NAME}

GO_VERSION_REQUIRED:=1.9

HUB?=istio
ifeq ($(HUB),)
  $(error "HUB cannot be empty")
endif

# If tag not explicitly set in users' .istiorc.mk or command line, default to the git sha.
TAG ?= $(shell git rev-parse --verify HEAD)
ifeq ($(TAG),)
  $(error "TAG cannot be empty")
endif

GEN_CERT := ${ISTIO_BIN}/generate_cert

# Set Google Storage bucket if not set
GS_BUCKET ?= istio-artifacts

.PHONY: default
default: depend build test

# The point of these is to allow scripts to query where artifacts
# are stored so that tests and other consumers of the build don't
# need to be updated to follow the changes in the Makefiles.
# Note that the query needs to pass the same types of parameters
# (e.g., DEBUG=0, GOOS=linux) as the actual build for the query
# to provide an accurate result.
.PHONY: where-is-out where-is-docker-temp where-is-docker-tar
where-is-out:
	@echo ${ISTIO_OUT}
where-is-docker-temp:
	@echo ${ISTIO_DOCKER}
where-is-docker-tar:
	@echo ${ISTIO_DOCKER_TAR}

#-----------------------------------------------------------------------------
# Target: depend
#-----------------------------------------------------------------------------
.PHONY: depend depend.status depend.update depend.cleanlock depend.update.full init

# Parse out the x.y or x.y.z version and output a single value x*10000+y*100+z (e.g., 1.9 is 10900)
# that allows the three components to be checked in a single comparison.
VER_TO_INT:=awk '{split(substr($$0, match ($$0, /[0-9\.]+/)), a, "."); print a[1]*10000+a[2]*100+a[3]}'

# using a sentinel file so this check is only performed once per version.  Performance is
# being favored over the unlikely situation that go gets downgraded to an older version
check-go-version: | $(ISTIO_BIN) ${ISTIO_BIN}/have_go_$(GO_VERSION_REQUIRED)
${ISTIO_BIN}/have_go_$(GO_VERSION_REQUIRED):
	@if test $(shell $(GO) version | $(VER_TO_INT) ) -lt \
                 $(shell echo "$(GO_VERSION_REQUIRED)" | $(VER_TO_INT) ); \
                 then printf "go version $(GO_VERSION_REQUIRED)+ required, found: "; $(GO) version; exit 1; fi
	@touch ${ISTIO_BIN}/have_go_$(GO_VERSION_REQUIRED)

# Downloads envoy, based on the SHA defined in the base pilot Dockerfile
# Will also check vendor, based on Gopkg.lock
init: submodule vendor.check check-go-version $(ISTIO_OUT)/istio_is_init

# Marker for whether vendor submodule is here or not already
GRPC_DIR:=./vendor/google.golang.org/grpc

# Submodule handling when not already there
submodule: $(GRPC_DIR)

$(GRPC_DIR):
	$(MAKE) submodule-sync

# If you want to force update/sync, invoke 'make submodule-sync' directly
submodule-sync:
	git submodule sync
	git submodule update --init

# Short cut for pulling/updating to latest of the current branch
pull:
	git pull
	$(MAKE) submodule-sync

# Merge master. To be used in CI or by developers, assumes the
# remote is called 'origin' (git default). Will fail on conflicts
# Note: in a branch, this will get the latest from master. In master it has no effect.
# This should be run after a 'git fetch' (typically done in the checkout step in CI)
git.pullmaster:
	git merge master

.PHONY: submodule pull submodule-sync git.pullmaster

# I tried to make this dependent on what I thought was the appropriate
# lock file, but it caused the rule for that file to get run (which
# seems to be about obtaining a new version of the 3rd party libraries).
$(ISTIO_OUT)/istio_is_init: bin/init.sh pilot/docker/Dockerfile.proxy_debug | ${ISTIO_OUT}
	ISTIO_OUT=${ISTIO_OUT} bin/init.sh
	touch $(ISTIO_OUT)/istio_is_init

# init.sh downloads envoy
${ISTIO_OUT}/envoy: init
${ISTIO_ENVOY_DEBUG_PATH}: init
${ISTIO_ENVOY_RELEASE_PATH}: init

# Pull depdendencies, based on the checked in Gopkg.lock file.
# Developers must manually call make depend.update if adding new deps or
# make pull to pull recent changes in the submodule.
depend: init | $(ISTIO_OUT)

$(ISTIO_OUT) $(ISTIO_BIN):
	@mkdir -p $@

depend.status: | $(ISTIO_OUT)
	@echo "No error means your Gopkg.* are in sync and ok with vendor/"
	dep status -dot > $(ISTIO_OUT)/dep.dot
	cp Gopkg.* vendor/

$(ISTIO_OUT)/dep.png: $(ISTIO_OUT)/dep.dot
	dot -T png < $(ISTIO_OUT)/dep.dot > $(ISTIO_OUT)/dep.png

# https://github.com/istio/istio/wiki/Vendor-FAQ#how-do-i-add--change-a-dependency
depend.update.full: depend.cleanlock depend.update

depend.cleanlock:
	-rm Gopkg.lock

depend.update:
	@echo "Running dep ensure with DEPARGS=$(DEPARGS)"
	time dep ensure $(DEPARGS)
	cp Gopkg.* vendor/
	@echo "now check the diff in vendor/ and make a PR"

vendor.check:
	@echo "Checking that Gopkg.* are in sync with vendor/ submodule:"
	@echo "if this fails, 'make pull' and/or seek on-call help"
	diff Gopkg.toml vendor/
	diff Gopkg.lock vendor/

.PHONY: vendor.check

${GEN_CERT}:
	unset GOOS && unset GOARCH && CGO_ENABLED=1 bin/gobuild.sh $@ istio.io/istio/pkg/version ./security/cmd/generate_cert

#-----------------------------------------------------------------------------
# Target: precommit
#-----------------------------------------------------------------------------
.PHONY: precommit format format.gofmt format.goimports lint buildcache

# Target run by the pre-commit script, to automate formatting and lint
# If pre-commit script is not used, please run this manually.
precommit: format lint

format: format.gofmt format.goimports

format.gofmt: ; $(info $(H) formatting files with go fmt...)
	$(Q) gofmt -s -w $$($(GO_FILES_CMD))

format.goimports: ; $(info $(H) formatting files with goimports...)
	$(Q) goimports -w -local istio.io $$($(GO_FILES_CMD))

# Build with -i to store the build caches into $GOPATH/pkg
buildcache:
	GOBUILDFLAGS=-i $(MAKE) build

# Existence of build cache .a files actually affects the results of
# some linters; they need to exist.
lint: buildcache
	SKIP_INIT=1 bin/linters.sh

# @todo gometalinter targets?

#-----------------------------------------------------------------------------
# Target: go build
#-----------------------------------------------------------------------------

# gobuild script uses custom linker flag to set the variables.
# Params: OUT VERSION_PKG SRC

PILOT_GO_BINS:=${ISTIO_OUT}/pilot-discovery ${ISTIO_OUT}/pilot-agent \
               ${ISTIO_OUT}/sidecar-injector
PILOT_GO_BINS_SHORT:=pilot-discovery pilot-agent sidecar-injector
define pilotbuild
$(1):
	bin/gobuild.sh ${ISTIO_OUT}/$(1) istio.io/istio/pkg/version ./pilot/cmd/$(1)

${ISTIO_OUT}/$(1):
	bin/gobuild.sh ${ISTIO_OUT}/$(1) istio.io/istio/pkg/version ./pilot/cmd/$(1)
endef
$(foreach ITEM,$(PILOT_GO_BINS_SHORT),$(eval $(call pilotbuild,$(ITEM))))

.PHONY: istioctl
istioctl ${ISTIO_OUT}/istioctl:
	bin/gobuild.sh ${ISTIO_OUT}/istioctl istio.io/istio/pkg/version ./istioctl/cmd/istioctl

# Non-static istioctls. These are typically a build artifact.
${ISTIO_OUT}/istioctl-linux: depend
	STATIC=0 GOOS=linux   bin/gobuild.sh $@ istio.io/istio/pkg/version ./istioctl/cmd/istioctl
${ISTIO_OUT}/istioctl-osx: depend
	STATIC=0 GOOS=darwin  bin/gobuild.sh $@ istio.io/istio/pkg/version ./istioctl/cmd/istioctl
${ISTIO_OUT}/istioctl-win.exe: depend
	STATIC=0 GOOS=windows bin/gobuild.sh $@ istio.io/istio/pkg/version ./istioctl/cmd/istioctl

MIXER_GO_BINS:=${ISTIO_OUT}/mixs ${ISTIO_OUT}/mixc
mixc:
	bin/gobuild.sh ${ISTIO_OUT}/mixc istio.io/istio/pkg/version ./mixer/cmd/mixc
mixs:
	bin/gobuild.sh ${ISTIO_OUT}/mixs istio.io/istio/pkg/version ./mixer/cmd/mixs

$(MIXER_GO_BINS):
	bin/gobuild.sh $@ istio.io/istio/pkg/version ./mixer/cmd/$(@F)

servicegraph:
	bin/gobuild.sh ${ISTIO_OUT}/$@ istio.io/istio/pkg/version ./addons/servicegraph/cmd/server

${ISTIO_OUT}/servicegraph:
	bin/gobuild.sh $@ istio.io/istio/pkg/version ./addons/$(@F)/cmd/server

SECURITY_GO_BINS:=${ISTIO_OUT}/node_agent ${ISTIO_OUT}/istio_ca ${ISTIO_OUT}/multicluster_ca ${ISTIO_OUT}/flexvolume
$(SECURITY_GO_BINS):
	bin/gobuild.sh $@ istio.io/istio/pkg/version ./security/cmd/$(@F)

.PHONY: build
build: depend $(PILOT_GO_BINS_SHORT) mixc mixs node_agent istio_ca flexvolume multicluster_ca istioctl

# The following are convenience aliases for most of the go targets
# The first block is for aliases that are the same as the actual binary,
# while the ones that follow need slight adjustments to their names.
#
# This is intended for developer use - will rebuild the package.

.PHONY: istio-ca
istio-ca:
	bin/gobuild.sh ${ISTIO_OUT}/istio_ca istio.io/istio/pkg/version ./security/cmd/istio_ca

.PHONY: node-agent
node-agent:
	bin/gobuild.sh ${ISTIO_OUT}/node-agent istio.io/istio/pkg/version ./security/cmd/node_agent

.PHONY: flexvolumedriver
flexvolumedriver:
	bin/gobuild.sh ${ISTIO_OUT}/flexvolume istio.io/istio/pkg/version ./security/cmd/flexvolume

.PHONY: pilot
pilot: pilot-discovery

.PHONY: multicluster_ca node_agent istio_ca flexvolume
multicluster_ca node_agent istio_ca flexvolume:
	bin/gobuild.sh ${ISTIO_OUT}/$@ istio.io/istio/pkg/version ./security/cmd/$(@F)

# istioctl-all makes all of the non-static istioctl executables for each supported OS
.PHONY: istioctl-all
istioctl-all: ${ISTIO_OUT}/istioctl-linux ${ISTIO_OUT}/istioctl-osx ${ISTIO_OUT}/istioctl-win.exe

.PHONY: istio-archive

istio-archive: ${ISTIO_OUT}/archive

# TBD: how to capture VERSION, ISTIO_DOCKER_HUB, ISTIO_URL as dependencies
# consider using -a with updateVersion.sh to simplify the input parameters
${ISTIO_OUT}/archive: istioctl-all LICENSE README.md istio.VERSION install/updateVersion.sh release/create_release_archives.sh
	rm -rf ${ISTIO_OUT}/archive
	mkdir -p ${ISTIO_OUT}/archive/istioctl
	cp ${ISTIO_OUT}/istioctl-* ${ISTIO_OUT}/archive/istioctl/
	cp LICENSE ${ISTIO_OUT}/archive
	cp README.md ${ISTIO_OUT}/archive
	cp -r tools ${ISTIO_OUT}/archive
	install/updateVersion.sh -c "$(ISTIO_DOCKER_HUB),$(VERSION)" \
                                 -x "$(ISTIO_DOCKER_HUB),$(VERSION)" -p "$(ISTIO_DOCKER_HUB),$(VERSION)" \
                                 -P "$(ISTIO_URL)/deb" \
                                 -r "$(VERSION)" -d "${ISTIO_OUT}/archive"
	release/create_release_archives.sh -v "$(VERSION)" -o "${ISTIO_OUT}/archive"

# istioctl-install builds then installs istioctl into $GOPATH/BIN
# Used for debugging istioctl during dev work
.PHONY: istioctl-install
istioctl-install:
	go install istio.io/istio/istioctl/cmd/istioctl

#-----------------------------------------------------------------------------
# Target: test
#-----------------------------------------------------------------------------

.PHONY: junit-parser test localTestEnv test-bins

JUNIT_REPORT := $(shell which go-junit-report 2> /dev/null || echo "${ISTIO_BIN}/go-junit-report")

${ISTIO_BIN}/go-junit-report:
	@echo "go-junit-report not found. Installing it now..."
	unset GOOS && CGO_ENABLED=1 go get -u github.com/jstemmer/go-junit-report

# Run coverage tests
<<<<<<< HEAD
test: common-test mixer-test security-test broker-test galley-test pilot-test
=======
JUNIT_UNIT_TEST_XML ?= $(ISTIO_OUT)/junit_unit-tests.xml
test: | $(JUNIT_REPORT)
	mkdir -p $(dir $(JUNIT_UNIT_TEST_XML))
	set -o pipefail; \
	$(MAKE) --keep-going pilot-test mixer-test security-test broker-test galley-test common-test \
	2>&1 | tee >($(JUNIT_REPORT) > $(JUNIT_UNIT_TEST_XML))
>>>>>>> e3b18f01

GOTEST_PARALLEL ?= '-test.parallel=4'
GOTEST_P ?= -p 1
GOSTATIC = -ldflags '-extldflags "-static"'

PILOT_TEST_BINS:=${ISTIO_OUT}/pilot-test-server ${ISTIO_OUT}/pilot-test-client ${ISTIO_OUT}/pilot-test-eurekamirror

$(PILOT_TEST_BINS):
	CGO_ENABLED=0 go build ${GOSTATIC} -o $@ istio.io/istio/$(subst -,/,$(@F))

test-bins: $(PILOT_TEST_BINS)

localTestEnv: test-bins
	bin/testEnvLocalK8S.sh ensure

# Temp. disable parallel test - flaky consul test.
# https://github.com/istio/istio/issues/2318
.PHONY: pilot-test
pilot-test: pilot-agent
	go test ${GOTEST_P} ${T} ./pilot/...

.PHONY: mixer-test
mixer-test: mixs
	# Some tests use relative path "testdata", must be run from mixer dir
	(cd mixer; go test ${T} ${GOTEST_PARALLEL} ./...)

.PHONY: broker-test
broker-test: depend
	go test ${T} ./broker/...

.PHONY: galley-test
galley-test: depend
	go test ${T} ./galley/...

.PHONY: security-test
security-test:
	go test ${T} ./security/pkg/...
	go test ${T} ./security/cmd/...

.PHONY: common-test
common-test:
	go test ${T} ./pkg/...

#-----------------------------------------------------------------------------
# Target: coverage
#-----------------------------------------------------------------------------

.PHONY: coverage

# Run coverage tests
coverage: pilot-coverage mixer-coverage security-coverage broker-coverage galley-coverage common-coverage

.PHONY: pilot-coverage
pilot-coverage:
	bin/codecov.sh pilot

.PHONY: mixer-coverage
mixer-coverage:
	bin/codecov.sh mixer

.PHONY: broker-coverage
broker-coverage:
	bin/codecov.sh broker

.PHONY: galley-coverage
galley-coverage:
	bin/codecov.sh galley

.PHONY: security-coverage
security-coverage:
	bin/codecov.sh security/pkg
	bin/codecov.sh security/cmd

.PHONY: common-coverage
common-coverage:
	bin/codecov.sh pkg

#-----------------------------------------------------------------------------
# Target: go test -race
#-----------------------------------------------------------------------------

.PHONY: racetest

# Run race tests
racetest: pilot-racetest mixer-racetest security-racetest broker-racetest galley-test common-racetest

.PHONY: pilot-racetest
pilot-racetest: pilot-agent
	RACE_TEST=true go test ${GOTEST_P} ${T} -race ./pilot/...

.PHONY: mixer-racetest
mixer-racetest: mixs
	# Some tests use relative path "testdata", must be run from mixer dir
	(cd mixer; RACE_TEST=true go test ${T} -race ${GOTEST_PARALLEL} ./...)

.PHONY: broker-racetest
broker-racetest: depend
	RACE_TEST=true go test ${T} -race ./broker/...

.PHONY: galley-racetest
galley-racetest: depend
	RACE_TEST=true go test ${T} -race ./galley/...

.PHONY: security-racetest
security-racetest:
	RACE_TEST=true go test ${T} -race ./security/...

.PHONY: common-racetest
common-racetest:
	RACE_TEST=true go test ${T} -race ./pkg/...

#-----------------------------------------------------------------------------
# Target: clean
#-----------------------------------------------------------------------------
.PHONY: clean clean.go

DIRS_TO_CLEAN+=${ISTIO_OUT}

clean: clean.go
	rm -rf $(DIRS_TO_CLEAN)
	rm -f $(FILES_TO_CLEAN)

clean.go: ; $(info $(H) cleaning...)
	$(eval GO_CLEAN_FLAGS := -i -r)
	$(Q) $(GO) clean $(GO_CLEAN_FLAGS)

#-----------------------------------------------------------------------------
# Target: docker
#-----------------------------------------------------------------------------
.PHONY: artifacts gcs.push.istioctl-all artifacts installgen

# for now docker is limited to Linux compiles - why ?
include tools/istio-docker.mk

# if first part of URL (i.e., hostname) is gcr.io then upload istioctl and deb
$(if $(findstring gcr.io,$(firstword $(subst /, ,$(HUB)))),$(eval push: gcs.push.istioctl-all gcs.push.deb),)

push: docker.push installgen

gcs.push.istioctl-all: istioctl-all
	gsutil -m cp -r "${ISTIO_OUT}"/istioctl-* "gs://${GS_BUCKET}/pilot/${TAG}/artifacts/istioctl"

gcs.push.deb: deb
	gsutil -m cp -r "${ISTIO_OUT}"/*.deb "gs://${GS_BUCKET}/pilot/${TAG}/artifacts/debs/"

artifacts: docker
	@echo 'To be added'

# generate_yaml in tests/istio.mk can build without specifying a hub & tag
installgen:
	install/updateVersion.sh -a ${HUB},${TAG}

# A make target to generate all the YAML files
generate_yaml:
	./install/updateVersion.sh -a ${HUB},${TAG} >/dev/null 2>&1


istio.yaml:
	helm template --set global.tag=${TAG} \
				  --namespace=istio-system \
                  --set global.hub=${HUB} \
                  --set prometheus.enabled=true \
				install/kubernetes/helm/istio > install/kubernetes/istio.yaml

istio_auth.yaml:
	helm template --set global.tag=${TAG} \
		  		  --namespace=istio-system \
                  --set global.hub=${HUB} \
	              --set global.mtlsDefault=true \
			install/kubernetes/helm/istio > install/kubernetes/istio.yaml

deploy/all:
	kubectl create ns istio-system > /dev/null || true
	helm template --set global.tag=${TAG} \
		          --namespace=istio-system \
                  --set global.hub=${HUB} \
		      	  --set sidecar-injector.enabled=true \
		      	  --set ingress.enabled=true \
                  --set servicegraph.enabled=true \
                  --set zipkin.enabled=true \
                  --set grafana.enabled=true \
                  --set prometheus.enabled=true \
            install/kubernetes/helm/istio > install/kubernetes/istio-all.yaml
	kubectl apply -n istio-system -f install/kubernetes/istio-all.yaml


# Generate the install files, using istioctl.
# TODO: make sure they match, pass all tests.
# TODO:
generate_yaml_new:
	./install/updateVersion.sh -a ${HUB},${TAG} >/dev/null 2>&1
	(cd install/kubernetes/helm/istio; ${ISTIO_OUT}/istioctl gen-deploy -o yaml --values values.yaml)


# files genarated by the default invocation of updateVersion.sh
FILES_TO_CLEAN+=install/consul/istio.yaml \
                install/eureka/istio.yaml \
                install/kubernetes/addons/grafana.yaml \
                install/kubernetes/addons/prometheus.yaml \
                install/kubernetes/addons/servicegraph.yaml \
                install/kubernetes/addons/zipkin-to-stackdriver.yaml \
                install/kubernetes/addons/zipkin.yaml \
                install/kubernetes/istio-auth.yaml \
                install/kubernetes/istio-ca-plugin-certs.yaml \
                install/kubernetes/istio-ca-with-health-check.yaml \
                install/kubernetes/istio-mixer-validator.yaml \
                install/kubernetes/istio-mixer-with-health-check.yaml \
                install/kubernetes/istio-one-namespace-auth.yaml \
                install/kubernetes/istio-one-namespace.yaml \
                install/kubernetes/istio-sidecar-injector-configmap-debug.yaml \
                install/kubernetes/istio-sidecar-injector-configmap-release.yaml \
                install/kubernetes/istio-sidecar-injector.yaml \
                install/kubernetes/istio.yaml \
                samples/bookinfo/consul/bookinfo.sidecars.yaml \
                samples/bookinfo/eureka/bookinfo.sidecars.yaml

#-----------------------------------------------------------------------------
# Target: environment and tools
#-----------------------------------------------------------------------------
.PHONY: show.env show.goenv

show.env: ; $(info $(H) environment variables...)
	$(Q) printenv

show.goenv: ; $(info $(H) go environment...)
	$(Q) $(GO) version
	$(Q) $(GO) env

# tickle
# show makefile variables. Usage: make show.<variable-name>
show.%: ; $(info $* $(H) $($*))
	$(Q) true

#-----------------------------------------------------------------------------
# Target: artifacts and distribution
#-----------------------------------------------------------------------------
.PHONY: dist dist-bin

${ISTIO_OUT}/dist/Gopkg.lock:
	mkdir -p ${ISTIO_OUT}/dist
	cp Gopkg.lock ${ISTIO_OUT}/dist/

# Binary/built artifacts of the distribution
dist-bin: ${ISTIO_OUT}/dist/Gopkg.lock

dist: dist-bin

include .circleci/Makefile

# Building the debian file, docker.istio.deb and istio.deb
include tools/deb/istio.mk

#-----------------------------------------------------------------------------
# Target: e2e tests
#-----------------------------------------------------------------------------
include tests/istio.mk

#-----------------------------------------------------------------------------
# Target: bench check
#-----------------------------------------------------------------------------

.PHONY: benchcheck
benchcheck:
	bin/perfcheck.sh<|MERGE_RESOLUTION|>--- conflicted
+++ resolved
@@ -410,16 +410,12 @@
 	unset GOOS && CGO_ENABLED=1 go get -u github.com/jstemmer/go-junit-report
 
 # Run coverage tests
-<<<<<<< HEAD
-test: common-test mixer-test security-test broker-test galley-test pilot-test
-=======
 JUNIT_UNIT_TEST_XML ?= $(ISTIO_OUT)/junit_unit-tests.xml
 test: | $(JUNIT_REPORT)
 	mkdir -p $(dir $(JUNIT_UNIT_TEST_XML))
 	set -o pipefail; \
-	$(MAKE) --keep-going pilot-test mixer-test security-test broker-test galley-test common-test \
+	$(MAKE) --keep-going common-test mixer-test security-test broker-test galley-test pilot-test \
 	2>&1 | tee >($(JUNIT_REPORT) > $(JUNIT_UNIT_TEST_XML))
->>>>>>> e3b18f01
 
 GOTEST_PARALLEL ?= '-test.parallel=4'
 GOTEST_P ?= -p 1
