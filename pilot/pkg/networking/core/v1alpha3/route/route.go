// Copyright 2018 Istio Authors
//
// Licensed under the Apache License, Version 2.0 (the "License");
// you may not use this file except in compliance with the License.
// You may obtain a copy of the License at
//
//     http://www.apache.org/licenses/LICENSE-2.0
//
// Unless required by applicable law or agreed to in writing, software
// distributed under the License is distributed on an "AS IS" BASIS,
// WITHOUT WARRANTIES OR CONDITIONS OF ANY KIND, either express or implied.
// See the License for the specific language governing permissions and
// limitations under the License.

package route

import (
	"fmt"
	"regexp"
	"sort"
	"strings"

	"github.com/envoyproxy/go-control-plane/envoy/api/v2/core"
	"github.com/envoyproxy/go-control-plane/envoy/api/v2/route"
	xdsfault "github.com/envoyproxy/go-control-plane/envoy/config/filter/fault/v2"
	xdshttpfault "github.com/envoyproxy/go-control-plane/envoy/config/filter/http/fault/v2"
	xdsutil "github.com/envoyproxy/go-control-plane/pkg/util"
	"github.com/gogo/protobuf/types"
	"github.com/prometheus/client_golang/prometheus"

	networking "istio.io/api/networking/v1alpha3"
	"istio.io/istio/pilot/pkg/model"
	"istio.io/istio/pilot/pkg/networking/plugin"
	"istio.io/istio/pilot/pkg/networking/util"
	"istio.io/istio/pkg/log"
)

// Headers with special meaning in Envoy
const (
	HeaderMethod    = ":method"
	HeaderAuthority = ":authority"
	HeaderScheme    = ":scheme"
)

const (
	// DefaultRoute is the default decorator
	DefaultRoute = "default-route"
)

var (
	// experiment on getting some monitoring on config errors.
	noClusterMissingPort = prometheus.NewGaugeVec(prometheus.GaugeOpts{
		Name: "pilot_route_cluster_no_port",
		Help: "Routes with no clusters due to missing port.",
	}, []string{"service", "rule"})

	noClusterMissingService = prometheus.NewGaugeVec(prometheus.GaugeOpts{
		Name: "pilot_route_nocluster_no_service",
		Help: "Routes with no clusters due to missing service",
	}, []string{"service", "rule"})
)

func init() {
	prometheus.MustRegister(noClusterMissingPort)
	prometheus.MustRegister(noClusterMissingService)
}

// GuardedHost is a context-dependent virtual host entry with guarded routes.
type GuardedHost struct {
	// Port is the capture port (e.g. service port)
	Port int

	// Services are the services matching the virtual host.
	// The service host names need to be contextualized by the source.
	Services []*model.Service

	// Hosts is a list of alternative literal host names for the host.
	Hosts []string

	// Routes in the virtual host
	Routes []route.Route
}

// TranslateVirtualHosts creates the entire routing table for Istio v1alpha3 configs.
// Services are indexed by FQDN hostnames.
// Cluster domain is used to resolve short service names (e.g. "svc.cluster.local").
func TranslateVirtualHosts(plugins []plugin.Plugin, pluginParams *plugin.InputParams,
	serviceConfigs []model.Config, services map[model.Hostname]*model.Service, proxyLabels model.LabelsCollection, gatewayNames map[string]bool) []GuardedHost {

	out := make([]GuardedHost, 0)

	// translate all virtual service configs
	for _, config := range serviceConfigs {
		out = append(out, translateVirtualHost(plugins, pluginParams, config, services, proxyLabels, gatewayNames)...)
	}

	// compute services missing service configs
	missing := make(map[model.Hostname]bool)
	for fqdn := range services {
		missing[fqdn] = true
	}
	for _, host := range out {
		for _, service := range host.Services {
			delete(missing, service.Hostname)
		}
	}

	// append default hosts for the service missing virtual services
	for fqdn := range missing {
		svc := services[fqdn]
		for _, port := range svc.Ports {
			if port.Protocol.IsHTTP() {
<<<<<<< HEAD
				cluster := model.BuildSubsetKey(model.TrafficDirectionOutbound, "", svc.Hostname, port)
				defaultRoute := BuildDefaultHTTPRoute(cluster)

				// call plugins
				for _, p := range plugins {
					p.OnOutboundRoute(pluginParams, nil, map[string]*plugin.ClusterDescriptor{
						cluster: {
							Service:  fqdn,
							Port:     port.Port,
							Protocol: port.Protocol,
						}}, defaultRoute)
				}

=======
				cluster := model.BuildSubsetKey(model.TrafficDirectionOutbound, "", svc.Hostname, port.Port)
>>>>>>> 927b992f
				out = append(out, GuardedHost{
					Port:     port.Port,
					Services: []*model.Service{svc},
					Routes:   []route.Route{*defaultRoute},
				})
			}
		}
	}

	return out
}

// matchServiceHosts splits the virtual service hosts into services and literal hosts
func matchServiceHosts(in model.Config, serviceIndex map[model.Hostname]*model.Service) ([]string, []*model.Service) {
	rule := in.Spec.(*networking.VirtualService)
	hosts := make([]string, 0)
	services := make([]*model.Service, 0)
	for _, host := range rule.Hosts {
		if svc := serviceIndex[model.Hostname(host)]; svc != nil {
			services = append(services, svc)
		} else {
			hosts = append(hosts, host)
		}
	}
	return hosts, services
}

// translateVirtualHost creates virtual hosts corresponding to a virtual service.
// Called for each port to determine the list of vhosts on the given port.
// It may return an empty list if no VirtualService rule has a matching service.
func translateVirtualHost(
	plugins []plugin.Plugin, pluginParams *plugin.InputParams,
	in model.Config, serviceIndex map[model.Hostname]*model.Service, proxyLabels model.LabelsCollection, gatewayName map[string]bool) []GuardedHost {

	hosts, services := matchServiceHosts(in, serviceIndex)
	serviceByPort := make(map[int][]*model.Service)
	for _, svc := range services {
		for _, port := range svc.Ports {
			if port.Protocol.IsHTTP() {
				serviceByPort[port.Port] = append(serviceByPort[port.Port], svc)
			}
		}
	}

	// if no services matched, then we have no port information -- default to 80 for now
	if len(serviceByPort) == 0 {
		serviceByPort[80] = nil
	}

	out := make([]GuardedHost, len(serviceByPort))
	for port, portServices := range serviceByPort {
		routes, err := TranslateRoutes(plugins, pluginParams, in, serviceIndex, port, proxyLabels, gatewayName)
		if err != nil || len(routes) == 0 {
			continue
		}
		out = append(out, GuardedHost{
			Port:     port,
			Services: portServices,
			Hosts:    hosts,
			Routes:   routes,
		})
	}

	return out
}

// GetDestinationCluster generate a cluster name for the route, or error if no cluster
// can be found. Called by translateRule to determine if
<<<<<<< HEAD
func ConvertDestinationToCluster(destination *networking.Destination, vsvcName string,
	in *networking.HTTPRoute, serviceIndex map[model.Hostname]*model.Service, defaultPort int) (string, *plugin.ClusterDescriptor) {
	// detect if it is a service
	svc := serviceIndex[model.Hostname(destination.Host)]

	if svc == nil {
		if defaultPort != 80 {
			noClusterMissingService.With(prometheus.Labels{
				"service": destination.String(),
				"rule":    vsvcName,
			}).Add(1)
			log.Infof("svc == nil => route on %d with missing cluster %s %v %v", defaultPort, vsvcName, destination, in)
		}
		return util.BlackHoleCluster, nil
	}

	// default port uses port number
	svcPort, _ := svc.Ports.GetByPort(defaultPort)

=======
func GetDestinationCluster(destination *networking.Destination, service *model.Service, listenerPort int) string {
	port := listenerPort
>>>>>>> 927b992f
	if destination.Port != nil {
		switch selector := destination.Port.Port.(type) {
		// TODO: remove port name from route.Destination in the API
		case *networking.PortSelector_Name:
			log.Debuga("name based destination ports are not allowed => blackhole cluster")
			return util.BlackHoleCluster
		case *networking.PortSelector_Number:
			port = int(selector.Number)
		}
	} else {
		// if service only has one port defined, use that as the port, otherwise use default listenerPort
		if service != nil && len(service.Ports) == 1 {
			port = service.Ports[0].Port
		}
<<<<<<< HEAD
		log.Debuga("svcPort == nil => blackhole cluster")
		return util.BlackHoleCluster, nil
	}
	// use subsets if it is a service
	return model.BuildSubsetKey(model.TrafficDirectionOutbound, destination.Subset, svc.Hostname, svcPort),
		&plugin.ClusterDescriptor{
			Service:  svc.Hostname,
			Subset:   destination.Subset,
			Port:     svcPort.Port,
			Protocol: svcPort.Protocol,
		}
=======
	}

	return model.BuildSubsetKey(model.TrafficDirectionOutbound, destination.Subset, model.Hostname(destination.Host), port)
>>>>>>> 927b992f
}

// TranslateRoutes creates virtual host routes from the v1alpha3 config.
// The rule should be adapted to destination names (outbound clusters).
// Each rule is guarded by source labels.
//
// This is called for each port to compute virtual hosts.
// Each VirtualService is tried, with a list of services that listen on the port.
// Error indicates the given virtualService can't be used on the port.
func TranslateRoutes(
	plugins []plugin.Plugin, pluginParams *plugin.InputParams,
	virtualService model.Config,
	serviceIndex map[model.Hostname]*model.Service,
	port int,
	proxyLabels model.LabelsCollection,
	gatewayNames map[string]bool) ([]route.Route, error) {

	rule, ok := virtualService.Spec.(*networking.VirtualService)
	if !ok { // should never happen
		return nil, fmt.Errorf("in not a virtual service: %#v", virtualService)
	}

	operation := virtualService.ConfigMeta.Name

	out := make([]route.Route, 0, len(rule.Http))
	for _, http := range rule.Http {
		if len(http.Match) == 0 {
			if r := translateRoute(plugins, pluginParams, rule, http, nil, port, operation, serviceIndex, proxyLabels, gatewayNames); r != nil {
				out = append(out, *r)
			}
			break // we have a rule with catch all match prefix: /. Other rules are of no use
		} else {
			// TODO: https://github.com/istio/istio/issues/4239
			for _, match := range http.Match {
				if r := translateRoute(plugins, pluginParams, rule, http, match, port, operation, serviceIndex, proxyLabels, gatewayNames); r != nil {
					out = append(out, *r)
				}
			}
		}
	}

	if len(out) == 0 {
		return nil, fmt.Errorf("no routes matched")
	}
	return out, nil
}

// sourceMatchHttp checks if the sourceLabels or the gateways in a match condition match with the
// labels for the proxy or the gateway name for which we are generating a route
func sourceMatchHTTP(match *networking.HTTPMatchRequest, proxyLabels model.LabelsCollection, gatewayNames map[string]bool) bool {
	if match == nil {
		return true
	}

	// Trim by source labels or mesh gateway
	if len(match.Gateways) > 0 {
		for _, g := range match.Gateways {
			if gatewayNames[g] {
				return true
			}
		}
	} else if proxyLabels.IsSupersetOf(match.GetSourceLabels()) {
		return true
	}

	return false
}

// translateRoute translates HTTP routes
func translateRoute(
	plugins []plugin.Plugin, pluginParams *plugin.InputParams, rule *networking.VirtualService,
	in *networking.HTTPRoute,
	match *networking.HTTPMatchRequest, port int,
	operation string,
	serviceIndex map[model.Hostname]*model.Service,
	proxyLabels model.LabelsCollection,
	gatewayNames map[string]bool) *route.Route {

	// When building routes, its okay if the target cluster cannot be
	// resolved Traffic to such clusters will blackhole.

	// Match by source labels/gateway names inside the match condition
	if !sourceMatchHTTP(match, proxyLabels, gatewayNames) {
		return nil
	}

	// Match by the destination port specified in the match condition
	if match != nil && match.Port != 0 && match.Port != uint32(port) {
		return nil
	}

	out := &route.Route{
		Match: translateRouteMatch(match),
		Decorator: &route.Decorator{
			Operation: operation,
		},
		PerFilterConfig: make(map[string]*types.Struct),
	}

	descriptors := make(map[string]*plugin.ClusterDescriptor)

	if redirect := in.Redirect; redirect != nil {
		out.Action = &route.Route_Redirect{
			Redirect: &route.RedirectAction{
				HostRedirect: redirect.Authority,
				PathRewriteSpecifier: &route.RedirectAction_PathRedirect{
					PathRedirect: redirect.Uri,
				},
			}}
	} else {
		action := &route.RouteAction{
			Cors:         translateCORSPolicy(in.CorsPolicy),
			RetryPolicy:  translateRetryPolicy(in.Retries),
			UseWebsocket: &types.BoolValue{Value: in.WebsocketUpgrade},
		}
		if in.Timeout != nil {
			d := util.GogoDurationToDuration(in.Timeout)
			// timeout
			//(Duration) Specifies the timeout for the route. If not specified, the default is 15s.
			// Having it set to 0 may work as well.
			action.Timeout = &d
		}

		out.Action = &route.Route_Route{Route: action}

		if rewrite := in.Rewrite; rewrite != nil {
			action.PrefixRewrite = rewrite.Uri
			action.HostRewriteSpecifier = &route.RouteAction_HostRewrite{
				HostRewrite: rewrite.Authority,
			}
		}

		if len(in.AppendHeaders) > 0 {
			action.RequestHeadersToAdd = make([]*core.HeaderValueOption, 0)
			for key, value := range in.AppendHeaders {
				action.RequestHeadersToAdd = append(action.RequestHeadersToAdd, &core.HeaderValueOption{
					Header: &core.HeaderValue{
						Key:   key,
						Value: value,
					},
				})
			}
		}

		if in.Mirror != nil {
<<<<<<< HEAD
			n, desc := ConvertDestinationToCluster(in.Mirror, operation, in, serviceIndex, port)
			if desc != nil {
				descriptors[n] = desc
			}
=======
			n := GetDestinationCluster(in.Mirror, serviceIndex[model.Hostname(in.Mirror.Host)], port)
>>>>>>> 927b992f
			action.RequestMirrorPolicy = &route.RouteAction_RequestMirrorPolicy{Cluster: n}
		}

		weighted := make([]*route.WeightedCluster_ClusterWeight, 0)
		for _, dst := range in.Route {
			weight := &types.UInt32Value{Value: uint32(dst.Weight)}
			if dst.Weight == 0 {
				weight.Value = uint32(100)
			}
<<<<<<< HEAD
			n, desc := ConvertDestinationToCluster(dst.Destination, operation, in, serviceIndex, port)
			if desc != nil {
				descriptors[n] = desc
			}
=======
			n := GetDestinationCluster(dst.Destination, serviceIndex[model.Hostname(dst.Destination.Host)], port)
>>>>>>> 927b992f
			weighted = append(weighted, &route.WeightedCluster_ClusterWeight{
				Name:   n,
				Weight: weight,
			})
		}

		// rewrite to a single cluster if there is only weighted cluster
		if len(weighted) == 1 {
			action.ClusterSpecifier = &route.RouteAction_Cluster{Cluster: weighted[0].Name}
		} else {
			action.ClusterSpecifier = &route.RouteAction_WeightedClusters{
				WeightedClusters: &route.WeightedCluster{
					Clusters: weighted,
				},
			}
		}
	}

	if fault := in.Fault; fault != nil {
		out.PerFilterConfig[xdsutil.Fault] = util.MessageToStruct(translateFault(in.Fault))
	}

	// call plugins
	for _, p := range plugins {
		p.OnOutboundRoute(pluginParams, rule, descriptors, out)
	}

	return out
}

// translateRouteMatch translates match condition
func translateRouteMatch(in *networking.HTTPMatchRequest) route.RouteMatch {
	out := route.RouteMatch{PathSpecifier: &route.RouteMatch_Prefix{Prefix: "/"}}
	if in == nil {
		return out
	}

	for name, stringMatch := range in.Headers {
		matcher := translateHeaderMatch(name, stringMatch)
		out.Headers = append(out.Headers, &matcher)
	}

	// guarantee ordering of headers
	sort.Slice(out.Headers, func(i, j int) bool {
		if out.Headers[i].Name == out.Headers[j].Name {
			return out.Headers[i].Value < out.Headers[j].Value
		}
		return out.Headers[i].Name < out.Headers[j].Name
	})

	if in.Uri != nil {
		switch m := in.Uri.MatchType.(type) {
		case *networking.StringMatch_Exact:
			out.PathSpecifier = &route.RouteMatch_Path{Path: m.Exact}
		case *networking.StringMatch_Prefix:
			out.PathSpecifier = &route.RouteMatch_Prefix{Prefix: m.Prefix}
		case *networking.StringMatch_Regex:
			out.PathSpecifier = &route.RouteMatch_Regex{Regex: m.Regex}
		}
	}

	if in.Method != nil {
		matcher := translateHeaderMatch(HeaderMethod, in.Method)
		out.Headers = append(out.Headers, &matcher)
	}

	if in.Authority != nil {
		matcher := translateHeaderMatch(HeaderAuthority, in.Authority)
		out.Headers = append(out.Headers, &matcher)
	}

	if in.Scheme != nil {
		matcher := translateHeaderMatch(HeaderScheme, in.Scheme)
		out.Headers = append(out.Headers, &matcher)
	}

	return out
}

// translateHeaderMatch translates to HeaderMatcher
func translateHeaderMatch(name string, in *networking.StringMatch) route.HeaderMatcher {
	out := route.HeaderMatcher{
		Name: name,
	}

	switch m := in.MatchType.(type) {
	case *networking.StringMatch_Exact:
		out.Value = m.Exact
	case *networking.StringMatch_Prefix:
		// Envoy regex grammar is ECMA-262 (http://en.cppreference.com/w/cpp/regex/ecmascript)
		// Golang has a slightly different regex grammar
		out.Value = fmt.Sprintf("^%s.*", regexp.QuoteMeta(m.Prefix))
		out.Regex = &types.BoolValue{Value: true}
	case *networking.StringMatch_Regex:
		out.Value = m.Regex
		out.Regex = &types.BoolValue{Value: true}
	}

	return out
}

// translateRetryPolicy translates retry policy
func translateRetryPolicy(in *networking.HTTPRetry) *route.RouteAction_RetryPolicy {
	if in != nil && in.Attempts > 0 {
		d := util.GogoDurationToDuration(in.PerTryTimeout)
		return &route.RouteAction_RetryPolicy{
			NumRetries:    &types.UInt32Value{Value: uint32(in.GetAttempts())},
			RetryOn:       "5xx,connect-failure,refused-stream",
			PerTryTimeout: &d,
		}
	}
	return nil
}

// translateCORSPolicy translates CORS policy
func translateCORSPolicy(in *networking.CorsPolicy) *route.CorsPolicy {
	if in == nil {
		return nil
	}

	out := route.CorsPolicy{
		AllowOrigin: in.AllowOrigin,
		Enabled:     &types.BoolValue{Value: true},
	}
	out.AllowCredentials = in.AllowCredentials
	out.AllowHeaders = strings.Join(in.AllowHeaders, ",")
	out.AllowMethods = strings.Join(in.AllowMethods, ",")
	out.ExposeHeaders = strings.Join(in.ExposeHeaders, ",")
	if in.MaxAge != nil {
		out.MaxAge = in.MaxAge.String()
	}
	return &out
}

// BuildDefaultHTTPRoute builds a default route.
func BuildDefaultHTTPRoute(clusterName string) *route.Route {
	return &route.Route{
		Match: translateRouteMatch(nil),
		Decorator: &route.Decorator{
			Operation: DefaultRoute,
		},
		Action: &route.Route_Route{
			Route: &route.RouteAction{
				ClusterSpecifier: &route.RouteAction_Cluster{Cluster: clusterName},
			},
		},
	}
}

// translateFault translates networking.HTTPFaultInjection into Envoy's HTTPFault
func translateFault(in *networking.HTTPFaultInjection) *xdshttpfault.HTTPFault {
	if in == nil {
		return nil
	}

	out := xdshttpfault.HTTPFault{}
	if in.Delay != nil {
		out.Delay = &xdsfault.FaultDelay{
			Type:    xdsfault.FaultDelay_FIXED,
			Percent: uint32(in.Delay.Percent),
		}
		switch d := in.Delay.HttpDelayType.(type) {
		case *networking.HTTPFaultInjection_Delay_FixedDelay:
			delayDuration := util.GogoDurationToDuration(d.FixedDelay)
			out.Delay.FaultDelaySecifier = &xdsfault.FaultDelay_FixedDelay{
				FixedDelay: &delayDuration,
			}
		default:
			log.Warnf("Exponential faults are not yet supported")
			out.Delay = nil
		}
	}

	if in.Abort != nil {
		out.Abort = &xdshttpfault.FaultAbort{
			Percent: uint32(in.Abort.Percent),
		}
		switch a := in.Abort.ErrorType.(type) {
		case *networking.HTTPFaultInjection_Abort_HttpStatus:
			out.Abort.ErrorType = &xdshttpfault.FaultAbort_HttpStatus{
				HttpStatus: uint32(a.HttpStatus),
			}
		default:
			log.Warnf("Non-HTTP type abort faults are not yet supported")
			out.Abort = nil
		}
	}

	if out.Delay == nil && out.Abort == nil {
		return nil
	}

	return &out
}<|MERGE_RESOLUTION|>--- conflicted
+++ resolved
@@ -110,23 +110,18 @@
 		svc := services[fqdn]
 		for _, port := range svc.Ports {
 			if port.Protocol.IsHTTP() {
-<<<<<<< HEAD
-				cluster := model.BuildSubsetKey(model.TrafficDirectionOutbound, "", svc.Hostname, port)
+				cluster := model.BuildSubsetKey(model.TrafficDirectionOutbound, "", svc.Hostname, port.Port)
 				defaultRoute := BuildDefaultHTTPRoute(cluster)
 
 				// call plugins
 				for _, p := range plugins {
 					p.OnOutboundRoute(pluginParams, nil, map[string]*plugin.ClusterDescriptor{
 						cluster: {
-							Service:  fqdn,
-							Port:     port.Port,
-							Protocol: port.Protocol,
+							Service: fqdn,
+							Port:    port.Port,
 						}}, defaultRoute)
 				}
 
-=======
-				cluster := model.BuildSubsetKey(model.TrafficDirectionOutbound, "", svc.Hostname, port.Port)
->>>>>>> 927b992f
 				out = append(out, GuardedHost{
 					Port:     port.Port,
 					Services: []*model.Service{svc},
@@ -195,36 +190,14 @@
 
 // GetDestinationCluster generate a cluster name for the route, or error if no cluster
 // can be found. Called by translateRule to determine if
-<<<<<<< HEAD
-func ConvertDestinationToCluster(destination *networking.Destination, vsvcName string,
-	in *networking.HTTPRoute, serviceIndex map[model.Hostname]*model.Service, defaultPort int) (string, *plugin.ClusterDescriptor) {
-	// detect if it is a service
-	svc := serviceIndex[model.Hostname(destination.Host)]
-
-	if svc == nil {
-		if defaultPort != 80 {
-			noClusterMissingService.With(prometheus.Labels{
-				"service": destination.String(),
-				"rule":    vsvcName,
-			}).Add(1)
-			log.Infof("svc == nil => route on %d with missing cluster %s %v %v", defaultPort, vsvcName, destination, in)
-		}
-		return util.BlackHoleCluster, nil
-	}
-
-	// default port uses port number
-	svcPort, _ := svc.Ports.GetByPort(defaultPort)
-
-=======
-func GetDestinationCluster(destination *networking.Destination, service *model.Service, listenerPort int) string {
+func GetDestinationCluster(destination *networking.Destination, service *model.Service, listenerPort int) (string, *plugin.ClusterDescriptor) {
 	port := listenerPort
->>>>>>> 927b992f
 	if destination.Port != nil {
 		switch selector := destination.Port.Port.(type) {
 		// TODO: remove port name from route.Destination in the API
 		case *networking.PortSelector_Name:
 			log.Debuga("name based destination ports are not allowed => blackhole cluster")
-			return util.BlackHoleCluster
+			return util.BlackHoleCluster, nil
 		case *networking.PortSelector_Number:
 			port = int(selector.Number)
 		}
@@ -233,23 +206,15 @@
 		if service != nil && len(service.Ports) == 1 {
 			port = service.Ports[0].Port
 		}
-<<<<<<< HEAD
-		log.Debuga("svcPort == nil => blackhole cluster")
-		return util.BlackHoleCluster, nil
-	}
+	}
+
 	// use subsets if it is a service
-	return model.BuildSubsetKey(model.TrafficDirectionOutbound, destination.Subset, svc.Hostname, svcPort),
+	return model.BuildSubsetKey(model.TrafficDirectionOutbound, destination.Subset, model.Hostname(destination.Host), port),
 		&plugin.ClusterDescriptor{
-			Service:  svc.Hostname,
-			Subset:   destination.Subset,
-			Port:     svcPort.Port,
-			Protocol: svcPort.Protocol,
-		}
-=======
-	}
-
-	return model.BuildSubsetKey(model.TrafficDirectionOutbound, destination.Subset, model.Hostname(destination.Host), port)
->>>>>>> 927b992f
+			Service: model.Hostname(destination.Host),
+			Subset:  destination.Subset,
+			Port:    port,
+		}
 }
 
 // TranslateRoutes creates virtual host routes from the v1alpha3 config.
@@ -395,14 +360,10 @@
 		}
 
 		if in.Mirror != nil {
-<<<<<<< HEAD
-			n, desc := ConvertDestinationToCluster(in.Mirror, operation, in, serviceIndex, port)
+			n, desc := GetDestinationCluster(in.Mirror, serviceIndex[model.Hostname(in.Mirror.Host)], port)
 			if desc != nil {
 				descriptors[n] = desc
 			}
-=======
-			n := GetDestinationCluster(in.Mirror, serviceIndex[model.Hostname(in.Mirror.Host)], port)
->>>>>>> 927b992f
 			action.RequestMirrorPolicy = &route.RouteAction_RequestMirrorPolicy{Cluster: n}
 		}
 
@@ -412,14 +373,10 @@
 			if dst.Weight == 0 {
 				weight.Value = uint32(100)
 			}
-<<<<<<< HEAD
-			n, desc := ConvertDestinationToCluster(dst.Destination, operation, in, serviceIndex, port)
+			n, desc := GetDestinationCluster(dst.Destination, serviceIndex[model.Hostname(dst.Destination.Host)], port)
 			if desc != nil {
 				descriptors[n] = desc
 			}
-=======
-			n := GetDestinationCluster(dst.Destination, serviceIndex[model.Hostname(dst.Destination.Host)], port)
->>>>>>> 927b992f
 			weighted = append(weighted, &route.WeightedCluster_ClusterWeight{
 				Name:   n,
 				Weight: weight,
