--- conflicted
+++ resolved
@@ -175,12 +175,8 @@
 // binaries using go build instead of make and tries to use compiled in charts.
 func CheckCompiledInCharts() error {
 	if _, err := vfs.Stat(ChartsSubdirName); err != nil {
-<<<<<<< HEAD
-		return fmt.Errorf("compiled in charts not found in this development build, use --manifests with local charts instead or run make gen-charts")
-=======
-		return fmt.Errorf("compiled in charts not found in this development build, use --charts with " +
+		return fmt.Errorf("compiled in charts not found in this development build, use --manifests with " +
 			"local charts instead (e.g. istioctl install --charts manifests/) or run make gen-charts and rebuild istioctl")
->>>>>>> 7d6670ed
 	}
 	return nil
 }