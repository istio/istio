--- conflicted
+++ resolved
@@ -32,19 +32,8 @@
 	endpoint "github.com/envoyproxy/go-control-plane/envoy/config/endpoint/v3"
 	listener "github.com/envoyproxy/go-control-plane/envoy/config/listener/v3"
 	route "github.com/envoyproxy/go-control-plane/envoy/config/route/v3"
-<<<<<<< HEAD
 	xdsapi "github.com/envoyproxy/go-control-plane/envoy/service/discovery/v3"
-=======
-
-	"istio.io/istio/pilot/pkg/networking/util"
-	v2 "istio.io/istio/pilot/pkg/proxy/envoy/v2"
-	v3 "istio.io/istio/pilot/pkg/proxy/envoy/v3"
-	"istio.io/istio/pkg/config/schema/resource"
-
-	xdsapi "github.com/envoyproxy/go-control-plane/envoy/api/v2"
-	core "github.com/envoyproxy/go-control-plane/envoy/api/v2/core"
-	ads "github.com/envoyproxy/go-control-plane/envoy/service/discovery/v2"
->>>>>>> b576237a
+
 	"github.com/envoyproxy/go-control-plane/pkg/conversion"
 	"github.com/gogo/protobuf/types"
 	"github.com/golang/protobuf/jsonpb"
@@ -530,56 +519,7 @@
 				}
 
 			default:
-<<<<<<< HEAD
 				_ = a.handleMCP(gvk, rsc, valBytes)
-=======
-				if len(gvk) != 3 {
-					continue
-				}
-				// Generic - fill up the store
-				if a.Store != nil {
-					m := &mcp.Resource{}
-					err = types.UnmarshalAny(&types.Any{
-						TypeUrl: rsc.TypeUrl,
-						Value:   rsc.Value,
-					}, m)
-					if err != nil {
-						continue
-					}
-					val, err := mcpToPilot(m)
-					if err != nil {
-						continue
-					}
-					val.GroupVersionKind = resource.GroupVersionKind{gvk[0], gvk[1], gvk[2]}
-					if err != nil {
-						adscLog.Warna("Invalid data ", err, " ", string(valBytes))
-					} else {
-						cfg := a.Store.Get(val.GroupVersionKind, val.Name, val.Namespace)
-						if cfg == nil {
-							_, err = a.Store.Create(*val)
-							if err != nil {
-								continue
-							}
-						} else {
-							_, err = a.Store.Update(*val)
-							if err != nil {
-								continue
-							}
-						}
-					}
-					if a.LocalCacheDir != "" {
-						strResponse, err := json.MarshalIndent(val, "  ", "  ")
-						if err != nil {
-							continue
-						}
-						err = ioutil.WriteFile(a.LocalCacheDir+"_res."+
-							val.GroupVersionKind.Kind+"."+val.Namespace+"."+val.Name+".json", strResponse, 0644)
-						if err != nil {
-							continue
-						}
-					}
-				}
->>>>>>> b576237a
 			}
 		}
 		// last resource of this type. IstioStore doesn't yet have a way to indicate this
@@ -1184,5 +1124,55 @@
 			}
 		}
 	}
+
+	//=======
+	//if len(gvk) != 3 {
+	//	continue
+	//}
+	//// Generic - fill up the store
+	//if a.Store != nil {
+	//	m := &mcp.Resource{}
+	//	err = types.UnmarshalAny(&types.Any{
+	//		TypeUrl: rsc.TypeUrl,
+	//		Value:   rsc.Value,
+	//	}, m)
+	//	if err != nil {
+	//		continue
+	//	}
+	//	val, err := mcpToPilot(m)
+	//	if err != nil {
+	//		continue
+	//	}
+	//	val.GroupVersionKind = resource.GroupVersionKind{gvk[0], gvk[1], gvk[2]}
+	//	if err != nil {
+	//		adscLog.Warna("Invalid data ", err, " ", string(valBytes))
+	//	} else {
+	//		cfg := a.Store.Get(val.GroupVersionKind, val.Name, val.Namespace)
+	//		if cfg == nil {
+	//			_, err = a.Store.Create(*val)
+	//			if err != nil {
+	//				continue
+	//			}
+	//		} else {
+	//			_, err = a.Store.Update(*val)
+	//			if err != nil {
+	//				continue
+	//			}
+	//		}
+	//	}
+	//	if a.LocalCacheDir != "" {
+	//		strResponse, err := json.MarshalIndent(val, "  ", "  ")
+	//		if err != nil {
+	//			continue
+	//		}
+	//		err = ioutil.WriteFile(a.LocalCacheDir+"_res."+
+	//				val.GroupVersionKind.Kind+"."+val.Namespace+"."+val.Name+".json", strResponse, 0644)
+	//		if err != nil {
+	//			continue
+	//		}
+	//	}
+	//}
+	//>>>>>>> b576237ad1280f5abc17291d84b1a913032b7183
+
 	return nil
 }