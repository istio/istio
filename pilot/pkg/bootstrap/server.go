// Copyright 2017 Istio Authors
//
// Licensed under the Apache License, Version 2.0 (the "License");
// you may not use this file except in compliance with the License.
// You may obtain a copy of the License at
//
//     http://www.apache.org/licenses/LICENSE-2.0
//
// Unless required by applicable law or agreed to in writing, software
// distributed under the License is distributed on an "AS IS" BASIS,
// WITHOUT WARRANTIES OR CONDITIONS OF ANY KIND, either express or implied.
// See the License for the specific language governing permissions and
// limitations under the License.

package bootstrap

import (
	"context"
	"crypto/tls"
	"crypto/x509"
	"fmt"
	"net"
	"net/http"
	"path"
	"strconv"
	"sync"
	"time"

	"istio.io/istio/pilot/pkg/networking/apigen"
	"istio.io/istio/pilot/pkg/networking/grpcgen"
	"k8s.io/client-go/kubernetes"
	v1 "k8s.io/client-go/kubernetes/typed/core/v1"
	"k8s.io/client-go/metadata"
	"k8s.io/client-go/rest"
	"k8s.io/client-go/tools/cache"

	middleware "github.com/grpc-ecosystem/go-grpc-middleware"
	prometheus "github.com/grpc-ecosystem/go-grpc-prometheus"
	prom "github.com/prometheus/client_golang/prometheus"
	"google.golang.org/grpc"
	"google.golang.org/grpc/credentials"
	"google.golang.org/grpc/keepalive"

	"istio.io/pkg/ctrlz"
	"istio.io/pkg/filewatcher"
	"istio.io/pkg/log"
	"istio.io/pkg/version"

	"istio.io/istio/pilot/pkg/features"
	"istio.io/istio/pilot/pkg/leaderelection"
	"istio.io/istio/pilot/pkg/model"
	"istio.io/istio/pilot/pkg/networking/plugin"
	envoyv2 "istio.io/istio/pilot/pkg/proxy/envoy/v2"
	securityModel "istio.io/istio/pilot/pkg/security/model"
	"istio.io/istio/pilot/pkg/serviceregistry"
	"istio.io/istio/pilot/pkg/serviceregistry/aggregate"
	"istio.io/istio/pilot/pkg/serviceregistry/external"
	kubecontroller "istio.io/istio/pilot/pkg/serviceregistry/kube/controller"
	"istio.io/istio/pkg/config/constants"
	"istio.io/istio/pkg/config/schema/collections"
	"istio.io/istio/pkg/dns"
	"istio.io/istio/pkg/jwt"
	istiokeepalive "istio.io/istio/pkg/keepalive"
	kubelib "istio.io/istio/pkg/kube"
	"istio.io/istio/pkg/kube/inject"
	"istio.io/istio/security/pkg/k8s/chiron"
	"istio.io/istio/security/pkg/pki/ca"
)

var (
	// DefaultPlugins is the default list of plugins to enable, when no plugin(s)
	// is specified through the command line
	DefaultPlugins = []string{
		plugin.Authn,
		plugin.Authz,
		plugin.Health,
		plugin.Mixer,
	}

	// PilotCertDir is the default location for mTLS certificates used by pilot
	// Visible for tests - at runtime can be set by PILOT_CERT_DIR environment variable.
	PilotCertDir = "/etc/certs/"
)

func init() {
	// Disable gRPC tracing. It has performance impacts (See https://github.com/grpc/grpc-go/issues/695)
	grpc.EnableTracing = false

	// Export pilot version as metric for fleet analytics.
	pilotVersion := prom.NewGaugeVec(prom.GaugeOpts{
		Name: "pilot_info",
		Help: "Pilot version and build information.",
	}, []string{"version"})
	prom.MustRegister(pilotVersion)
	pilotVersion.With(prom.Labels{"version": version.Info.String()}).Set(1)
}

// startFunc defines a function that will be used to start one or more components of the Pilot discovery service.
type startFunc func(stop <-chan struct{}) error

// Server contains the runtime configuration for the Pilot discovery service.
type Server struct {
	MonitorListeningAddr net.Addr

	// TODO(nmittler): Consider alternatives to exposing these directly
	EnvoyXdsServer *envoyv2.DiscoveryServer

	clusterID   string
	environment *model.Environment

	kubeConfig       *rest.Config
	configController model.ConfigStoreCache
	kubeClient       kubernetes.Interface
	metadataClient   metadata.Interface

	startFuncs       []startFunc
	multicluster     *kubecontroller.Multicluster
	httpServer       *http.Server // debug HTTP Server.
	httpsServer      *http.Server // webhooks HTTPS Server.
	httpsReadyClient *http.Client
	grpcServer       *grpc.Server
	secureGrpcServer *grpc.Server   //
	mux              *http.ServeMux // debug
	httpsMux         *http.ServeMux // webhooks
	kubeRegistry     *kubecontroller.Controller
	certController   *chiron.WebhookController
	ca               *ca.IstioCA
	// path to the caBundle that signs the DNS certs. This should be agnostic to provider.
	caBundlePath string

	ConfigStores []model.ConfigStoreCache

	serviceEntryStore *external.ServiceEntryStore

	HTTPListener       net.Listener
	GRPCListener       net.Listener
	SecureGrpcListener net.Listener
	DNSListener        net.Listener

	// for test
	forceStop bool

	// nil if injection disabled
	injectionWebhook *inject.Webhook

	webhookCertMu sync.Mutex
	webhookCert   *tls.Certificate
	jwtPath       string

	// requiredTerminations keeps track of components that should block server exit if they are not stopped
	// This allows important cleanup tasks to be completed.
	// Note: this is still best effort; a process can die at any time.
	requiredTerminations sync.WaitGroup
}

// NewServer creates a new Server instance based on the provided arguments.
func NewServer(args *PilotArgs) (*Server, error) {
	e := &model.Environment{
		ServiceDiscovery: aggregate.NewController(),
		PushContext:      model.NewPushContext(),
	}

	s := &Server{
		clusterID:      getClusterID(args),
		environment:    e,
		EnvoyXdsServer: envoyv2.NewDiscoveryServer(e, args.Plugins),
		forceStop:      args.ForceStop,
		mux:            http.NewServeMux(),
	}

	prometheus.EnableHandlingTimeHistogram()

	// Apply the arguments to the configuration.
	if err := s.initKubeClient(args); err != nil {
		return nil, fmt.Errorf("error initializing kube client: %v", err)
	}
	fileWatcher := filewatcher.NewWatcher()
	if err := s.initMeshConfiguration(args, fileWatcher); err != nil {
		return nil, fmt.Errorf("error initializing mesh config: %v", err)
	}
	s.initMeshNetworks(args, fileWatcher)

	// Certificate controller is created before MCP controller in case MCP server pod
	// waits to mount a certificate to be provisioned by the certificate controller.
	if err := s.initCertController(args); err != nil {
		return nil, fmt.Errorf("error initializing certificate controller: %v", err)
	}
	if err := s.initConfigController(args); err != nil {
		return nil, fmt.Errorf("error initializing config controller: %v", err)
	}
	if err := s.initServiceControllers(args); err != nil {
		return nil, fmt.Errorf("error initializing service controllers: %v", err)
	}

	// Options based on the current 'defaults' in istio.
	caOpts := &CAOptions{
		TrustDomain: s.environment.Mesh().TrustDomain,
		Namespace:   args.Namespace,
	}

<<<<<<< HEAD
	s.EnvoyXdsServer.Generators["api"] = &apigen.ApiGenerator{}
	s.EnvoyXdsServer.Generators["grpc"] = &grpcgen.GrpcConfigGenerator{}

	// CA signing certificate must be created first.
	if features.JwtPolicy.Get() == jwt.JWTPolicyThirdPartyJWT {
		log.Info("JWT policy is third-party-jwt")
=======
	log.Infof("JWT policy is %s", features.JwtPolicy.Get())
	switch features.JwtPolicy.Get() {
	case jwt.JWTPolicyThirdPartyJWT:
>>>>>>> b15d274c
		s.jwtPath = ThirdPartyJWTPath
	case jwt.JWTPolicyFirstPartyJWT:
		s.jwtPath = securityModel.K8sSAJwtFileName
	default:
		err := fmt.Errorf("invalid JWT policy %v", features.JwtPolicy.Get())
		log.Errorf("%v", err)
		return nil, err
	}

	// CA signing certificate must be created first.
	if s.EnableCA() {
		var err error
		var corev1 v1.CoreV1Interface
		if s.kubeClient != nil {
			corev1 = s.kubeClient.CoreV1()
		}
		// May return nil, if the CA is missing required configs - This is not an error.
		s.ca, err = s.createCA(corev1, caOpts)
		if err != nil {
			return nil, fmt.Errorf("failied to create CA: %v", err)
		}
		err = s.initPublicKey()
		if err != nil {
			return nil, fmt.Errorf("error initializing public key: %v", err)
		}
	}

	// Secure gRPC Server must be initialized after CA is created as may use a Citadel generated cert.
	if err := s.initSecureGrpcListener(args); err != nil {
		return nil, fmt.Errorf("error initializing secure gRPC Listener: %v", err)
	}

	// common https server for webhooks (e.g. injection, validation)
	if err := s.initHTTPSWebhookServer(args); err != nil {
		// Not crashing istiod - existing pods will keep working, new pods
		// may fail if all webhook injectors are down.
		// This typically happens if certs are missing.
		log.Errorf("error initializing injection webhook server: %v", err)
	}
	// Will run the sidecar injector in pilot.
	// Only operates if /var/lib/istio/inject exists
	if err := s.initSidecarInjector(args); err != nil {
		return nil, fmt.Errorf("error initializing sidecar injector: %v", err)
	}
	// Will run the config validater in pilot.
	// Only operates if /var/lib/istio/validation exists
	if err := s.initConfigValidation(args); err != nil {
		return nil, fmt.Errorf("error initializing config validator: %v", err)
	}
	if err := s.initDiscoveryService(args); err != nil {
		return nil, fmt.Errorf("error initializing discovery service: %v", err)
	}
	if err := s.initMonitor(args.DiscoveryOptions.MonitoringAddr); err != nil {
		return nil, fmt.Errorf("error initializing monitor: %v", err)
	}
	if err := s.initClusterRegistries(args); err != nil {
		return nil, fmt.Errorf("error initializing cluster registries: %v", err)
	}

	if dns.DNSAddr.Get() != "" {
		if err := s.initDNSTLSListener(dns.DNSAddr.Get()); err != nil {
			log.Warna("error initializing DNS-over-TLS listener ", err)
		}

		// Respond to CoreDNS gRPC queries.
		s.addStartFunc(func(stop <-chan struct{}) error {
			if s.DNSListener != nil {
				dnsSvc := dns.InitDNS()
				dnsSvc.StartDNS(dns.DNSAddr.Get(), s.DNSListener)
			}
			return nil
		})
	}

	// Run the SDS signing server.
	// RunCA() must be called after createCA() and initDNSListener()
	// because it depends on the following conditions:
	// 1) CA certificate has been created.
	// 2) grpc server has been started.
	if s.ca != nil {
		s.addStartFunc(func(stop <-chan struct{}) error {
			s.RunCA(s.secureGrpcServer, s.ca, caOpts)
			return nil
		})

		if s.kubeClient != nil {
			fetchData := func() map[string]string {
				return map[string]string{
					constants.CACertNamespaceConfigMapDataName: string(s.ca.GetCAKeyCertBundle().GetRootCertPem()),
				}
			}
			s.addTerminatingStartFunc(func(stop <-chan struct{}) error {
				leaderelection.
					NewLeaderElection(args.Namespace, args.PodName, leaderelection.NamespaceController, s.kubeClient).
					AddRunFunction(func(stop <-chan struct{}) {
						log.Infof("Starting namespace controller")
						nc := NewNamespaceController(fetchData, args.Config.ControllerOptions, s.kubeClient)
						nc.Run(stop)
					}).
					Run(stop)
				return nil
			})
		}
	}

	// TODO: don't run this if galley is started, one ctlz is enough
	if args.CtrlZOptions != nil {
		_, _ = ctrlz.Run(args.CtrlZOptions, nil)
	}

	return s, nil
}

func getClusterID(args *PilotArgs) string {
	clusterID := args.Config.ControllerOptions.ClusterID
	if clusterID == "" {
		for _, registry := range args.Service.Registries {
			if registry == string(serviceregistry.Kubernetes) {
				clusterID = string(serviceregistry.Kubernetes)
				break
			}
		}
	}

	return clusterID
}

// Start starts all components of the Pilot discovery service on the port specified in DiscoveryServiceOptions.
// If Port == 0, a port number is automatically chosen. Content serving is started by this method,
// but is executed asynchronously. Serving can be canceled at any time by closing the provided stop channel.
func (s *Server) Start(stop <-chan struct{}) error {
	log.Infof("Staring Istiod Server with primary cluster %s", s.clusterID)

	// Now start all of the components.
	for _, fn := range s.startFuncs {
		if err := fn(stop); err != nil {
			return err
		}
	}
	// Race condition - if waitForCache is too fast and we run this as a startup function,
	// the grpc server would be started before CA is registered. Listening should be last.
	if s.SecureGrpcListener != nil {
		go func() {
			if !s.waitForCacheSync(stop) {
				return
			}
			log.Infof("starting secure (DNS) gRPC discovery service at %s", s.SecureGrpcListener.Addr())
			if err := s.secureGrpcServer.Serve(s.SecureGrpcListener); err != nil {
				log.Errorf("error from GRPC server: %v", err)
			}
		}()
	}

	// grpcServer is shared by Galley, CA, XDS - must Serve at the end, but before 'wait'
	go func() {
		log.Infof("starting gRPC discovery service at %s", s.GRPCListener.Addr())
		if err := s.grpcServer.Serve(s.GRPCListener); err != nil {
			log.Warna(err)
		}
	}()

	if !s.waitForCacheSync(stop) {
		return fmt.Errorf("failed to sync cache")
	}

	// Trigger a push, so that the global push context is updated with the new config and Pilot's local Envoy
	// also is updated with new config.
	log.Infof("All caches have been synced up, triggering a push")
	s.EnvoyXdsServer.Push(&model.PushRequest{Full: true})

	// At this point we are ready - start Http Listener so that it can respond to readiness events.
	go func() {
		log.Infof("starting Http service at %s", s.HTTPListener.Addr())
		if err := s.httpServer.Serve(s.HTTPListener); err != nil {
			log.Warna(err)
		}
	}()

	if s.httpsServer != nil {
		go func() {
			if err := s.httpsServer.ListenAndServeTLS("", ""); err != nil && err != http.ErrServerClosed {
				log.Warna(err)
			}
		}()
	}

	s.cleanupOnStop(stop)

	return nil
}

// WaitUntilCompletion waits for everything marked as a "required termination" to complete.
// This should be called before exiting.
func (s *Server) WaitUntilCompletion() {
	s.requiredTerminations.Wait()
}

// initKubeClient creates the k8s client if running in an k8s environment.
func (s *Server) initKubeClient(args *PilotArgs) error {
	if hasKubeRegistry(args.Service.Registries) {
		var err error
		// Used by validation
		s.kubeConfig, err = kubelib.BuildClientConfig(args.Config.KubeConfig, "")
		if err != nil {
			return fmt.Errorf("failed creating kube config: %v", err)
		}
		s.kubeClient, err = kubelib.CreateClientset(args.Config.KubeConfig, "", func(config *rest.Config) {
			config.QPS = 20
			config.Burst = 40
		})
		if err != nil {
			return fmt.Errorf("failed creating kube client: %v", err)
		}

		s.metadataClient, err = kubelib.CreateMetadataClient(args.Config.KubeConfig, "")
		if err != nil {
			return fmt.Errorf("failed creating kube metadata client: %v", err)
		}
	}

	return nil
}

// A single container can't have two readiness probes. Piggyback the https server readiness
// onto the http server readiness check. The "http" portion of the readiness check is satisfied
// by the fact we've started listening on this handler and everything has already initialized.
func (s *Server) httpServerReadyHandler(w http.ResponseWriter, _ *http.Request) {
	if features.IstiodService.Get() != "" {
		if status := s.checkHTTPSWebhookServerReadiness(); status != http.StatusOK {
			log.Warnf("https webhook server not ready: %v", status)
			w.WriteHeader(status)
			return
		}
	}

	// TODO check readiness of other secure gRPC and HTTP servers.

	w.WriteHeader(http.StatusOK)
}

func (s *Server) initDiscoveryService(args *PilotArgs) error {
	s.mux.HandleFunc("/ready", s.httpServerReadyHandler)

	s.EnvoyXdsServer.InitDebug(s.mux, s.ServiceController(), args.DiscoveryOptions.EnableProfiling, s.injectionWebhook)

	// When the mesh config or networks change, do a full push.
	s.environment.AddMeshHandler(func() {
		// Inform ConfigGenerator about the mesh config change so that it can rebuild any cached config, before triggering full push.
		s.EnvoyXdsServer.ConfigGenerator.MeshConfigChanged(s.environment.Mesh())
		s.EnvoyXdsServer.ConfigUpdate(&model.PushRequest{
			Full:   true,
			Reason: []model.TriggerReason{model.GlobalUpdate},
		})
	})
	s.environment.AddNetworksHandler(func() {
		s.EnvoyXdsServer.ConfigUpdate(&model.PushRequest{
			Full:   true,
			Reason: []model.TriggerReason{model.GlobalUpdate},
		})
	})

	if err := s.initEventHandlers(); err != nil {
		return err
	}

	// Implement EnvoyXdsServer grace shutdown
	s.addStartFunc(func(stop <-chan struct{}) error {
		s.EnvoyXdsServer.Start(stop)
		return nil
	})

	// create grpc/http server
	s.initGrpcServer(args.KeepaliveOptions)
	s.httpServer = &http.Server{
		Addr:    args.DiscoveryOptions.HTTPAddr,
		Handler: s.mux,
	}

	// create http listener
	listener, err := net.Listen("tcp", args.DiscoveryOptions.HTTPAddr)
	if err != nil {
		return err
	}
	s.HTTPListener = listener

	// create grpc listener
	grpcListener, err := net.Listen("tcp", args.DiscoveryOptions.GrpcAddr)
	if err != nil {
		return err
	}
	s.GRPCListener = grpcListener

	return nil
}

// Wait for the stop, and do cleanups
func (s *Server) cleanupOnStop(stop <-chan struct{}) {
	go func() {
		<-stop
		model.JwtKeyResolver.Close()

		if s.forceStop {
			s.grpcServer.Stop()
			_ = s.httpServer.Close()
			if features.IstiodService.Get() != "" {
				_ = s.httpsServer.Close()
			}
		} else {
			s.grpcServer.GracefulStop()
			ctx, cancel := context.WithTimeout(context.Background(), 10*time.Second)
			defer cancel()
			if err := s.httpServer.Shutdown(ctx); err != nil {
				log.Warna(err)
			}
			if features.IstiodService.Get() != "" {
				if err := s.httpsServer.Shutdown(ctx); err != nil {
					log.Warna(err)
				}
			}
		}
	}()
}

func (s *Server) initGrpcServer(options *istiokeepalive.Options) {
	grpcOptions := s.grpcServerOptions(options)
	s.grpcServer = grpc.NewServer(grpcOptions...)
	s.EnvoyXdsServer.Register(s.grpcServer)
}

// initialize DNS server listener - uses the same certs as gRPC
func (s *Server) initDNSTLSListener(dns string) error {
	if dns == "" {
		return nil
	}
	certDir := dnsCertDir

	key := path.Join(certDir, constants.KeyFilename)
	cert := path.Join(certDir, constants.CertChainFilename)

	certP, err := tls.LoadX509KeyPair(cert, key)
	if err != nil {
		return err
	}

	cp := x509.NewCertPool()
	rootCertBytes := s.ca.GetCAKeyCertBundle().GetRootCertPem()
	cp.AppendCertsFromPEM(rootCertBytes)

	// TODO: check if client certs can be used with coredns or others.
	// If yes - we may require or optionally use them
	cfg := &tls.Config{
		Certificates: []tls.Certificate{certP},
		ClientAuth:   tls.NoClientCert,
		ClientCAs:    cp,
	}

	// create secure grpc listener
	l, err := net.Listen("tcp", dns)
	if err != nil {
		return err
	}

	tl := tls.NewListener(l, cfg)
	s.DNSListener = tl

	return nil
}

// initialize secureGRPCServer - using DNS certs
func (s *Server) initSecureGrpcServer(port string, keepalive *istiokeepalive.Options) error {
	certDir := dnsCertDir

	key := path.Join(certDir, constants.KeyFilename)
	cert := path.Join(certDir, constants.CertChainFilename)

	certP, err := tls.LoadX509KeyPair(cert, key)
	if err != nil {
		return err
	}

	cp := x509.NewCertPool()
	rootCertBytes := s.ca.GetCAKeyCertBundle().GetRootCertPem()
	cp.AppendCertsFromPEM(rootCertBytes)

	cfg := &tls.Config{
		Certificates: []tls.Certificate{certP},
		ClientAuth:   tls.VerifyClientCertIfGiven,
		ClientCAs:    cp,
	}

	tlsCreds := credentials.NewTLS(cfg)

	// Default is 15012 - istio-agent relies on this as a default to distinguish what cert auth to expect
	secureGrpc := fmt.Sprintf(":%s", port)

	// create secure grpc listener
	l, err := net.Listen("tcp", secureGrpc)
	if err != nil {
		return err
	}
	s.SecureGrpcListener = l

	opts := s.grpcServerOptions(keepalive)
	opts = append(opts, grpc.Creds(tlsCreds))

	s.secureGrpcServer = grpc.NewServer(opts...)
	s.EnvoyXdsServer.Register(s.secureGrpcServer)

	s.addStartFunc(func(stop <-chan struct{}) error {
		go func() {
			<-stop
			s.secureGrpcServer.Stop()
		}()
		return nil
	})

	return nil
}

func (s *Server) grpcServerOptions(options *istiokeepalive.Options) []grpc.ServerOption {
	interceptors := []grpc.UnaryServerInterceptor{
		// setup server prometheus monitoring (as final interceptor in chain)
		prometheus.UnaryServerInterceptor,
	}

	// Temp setting, default should be enough for most supported environments. Can be used for testing
	// envoy with lower values.
	maxStreams := features.MaxConcurrentStreams
	maxRecvMsgSize := features.MaxRecvMsgSize

	grpcOptions := []grpc.ServerOption{
		grpc.UnaryInterceptor(middleware.ChainUnaryServer(interceptors...)),
		grpc.MaxConcurrentStreams(uint32(maxStreams)),
		grpc.MaxRecvMsgSize(maxRecvMsgSize),
		grpc.KeepaliveParams(keepalive.ServerParameters{
			Time:                  options.Time,
			Timeout:               options.Timeout,
			MaxConnectionAge:      options.MaxServerConnectionAge,
			MaxConnectionAgeGrace: options.MaxServerConnectionAgeGrace,
		}),
	}

	return grpcOptions
}

// addStartFunc appends a function to be run. These are run synchronously in order,
// so the function should start a go routine if it needs to do anything blocking
func (s *Server) addStartFunc(fn startFunc) {
	s.startFuncs = append(s.startFuncs, fn)
}

// addRequireStartFunc adds a function that should terminate before the serve shuts down
// This is useful to do cleanup activities
// This is does not guarantee they will terminate gracefully - best effort only
// Function should be synchronous; once it returns it is considered "done"
func (s *Server) addTerminatingStartFunc(fn startFunc) {
	s.addStartFunc(func(stop <-chan struct{}) error {
		// We mark this as a required termination as an optimization. Without this, when we exit the lock is
		// still held for some time (30-60s or so). If we allow time for a graceful exit, then we can immediately drop the lock.
		s.requiredTerminations.Add(1)
		go func() {
			err := fn(stop)
			if err != nil {
				log.Errorf("failure in startup function: %v", err)
			}
			s.requiredTerminations.Done()
		}()
		return nil
	})
}

func (s *Server) waitForCacheSync(stop <-chan struct{}) bool {
	// TODO: remove dependency on k8s lib
	// TODO: set a limit, panic otherwise (to not hide the error)
	if !cache.WaitForCacheSync(stop, func() bool {
		if s.kubeRegistry != nil {
			if !s.kubeRegistry.HasSynced() {
				return false
			}
		}
		if !s.configController.HasSynced() {
			return false
		}
		return true
	}) {
		log.Errorf("Failed waiting for cache sync")
		return false
	}

	return true
}

// initEventHandlers sets up event handlers for config and service updates
func (s *Server) initEventHandlers() error {
	// Flush cached discovery responses whenever services configuration change.
	serviceHandler := func(svc *model.Service, _ model.Event) {
		pushReq := &model.PushRequest{
			Full: true,
			ConfigsUpdated: map[model.ConfigKey]struct{}{{
				Kind:      model.ServiceEntryKind,
				Name:      string(svc.Hostname),
				Namespace: svc.Attributes.Namespace,
			}: {}},
			Reason: []model.TriggerReason{model.ServiceUpdate},
		}
		s.EnvoyXdsServer.ConfigUpdate(pushReq)
	}
	if err := s.ServiceController().AppendServiceHandler(serviceHandler); err != nil {
		return fmt.Errorf("append service handler failed: %v", err)
	}

	instanceHandler := func(si *model.ServiceInstance, _ model.Event) {
		// TODO: This is an incomplete code. This code path is called for consul, etc.
		// In all cases, this is simply an instance update and not a config update. So, we need to update
		// EDS in all proxies, and do a full config push for the instance that just changed (add/update only).
		s.EnvoyXdsServer.ConfigUpdate(&model.PushRequest{
			Full: true,
			ConfigsUpdated: map[model.ConfigKey]struct{}{{
				Kind:      model.ServiceEntryKind,
				Name:      string(si.Service.Hostname),
				Namespace: si.Service.Attributes.Namespace,
			}: {}},
			Reason: []model.TriggerReason{model.ServiceUpdate},
		})
	}
	if err := s.ServiceController().AppendInstanceHandler(instanceHandler); err != nil {
		return fmt.Errorf("append instance handler failed: %v", err)
	}

	if s.configController != nil {
		configHandler := func(_, curr model.Config, _ model.Event) {
			pushReq := &model.PushRequest{
				Full: true,
				ConfigsUpdated: map[model.ConfigKey]struct{}{{
					Kind:      curr.GroupVersionKind(),
					Name:      curr.Name,
					Namespace: curr.Namespace,
				}: {}},
				Reason: []model.TriggerReason{model.ConfigUpdate},
			}
			s.EnvoyXdsServer.ConfigUpdate(pushReq)
		}
		schemas := collections.Pilot.All()
		if features.EnableServiceApis {
			schemas = collections.PilotServiceApi.All()
		}
		for _, schema := range schemas {
			// This resource type was handled in external/servicediscovery.go, no need to rehandle here.
			if schema.Resource().GroupVersionKind() == collections.IstioNetworkingV1Alpha3Serviceentries.
				Resource().GroupVersionKind() {
				continue
			}
			if schema.Resource().GroupVersionKind() == collections.IstioNetworkingV1Alpha3Workloadentries.
				Resource().GroupVersionKind() {
				continue
			}

			s.configController.RegisterEventHandler(schema.Resource().GroupVersionKind(), configHandler)
		}
	}

	return nil
}

// add a GRPC listener using DNS-based certificates
func (s *Server) initSecureGrpcListener(args *PilotArgs) error {
	istiodAddr := features.IstiodService.Get()
	if istiodAddr == "" {
		// Feature disabled
		return nil
	}
	if s.ca == nil {
		// Running locally without configured certs - no TLS mode
		return nil
	}

	// validate
	host, port, err := net.SplitHostPort(istiodAddr)
	if err != nil {
		return fmt.Errorf("invalid ISTIOD_ADDR(%s): %v", istiodAddr, err)
	}
	if _, err := strconv.Atoi(port); err != nil {
		return fmt.Errorf("invalid port(%s) in ISTIOD_ADDR(%s): %v", port, istiodAddr, err)
	}

	// Create DNS certificates. This allows injector, validation to work without Citadel, and
	// allows secure SDS connections to Istiod.
	err = s.initDNSCerts(host, args.Namespace)
	if err != nil {
		return err
	}

	// run secure grpc server for Istiod - using DNS-based certs from K8S
	err = s.initSecureGrpcServer(port, args.KeepaliveOptions)
	if err != nil {
		return err
	}

	return nil
}<|MERGE_RESOLUTION|>--- conflicted
+++ resolved
@@ -198,25 +198,19 @@
 		Namespace:   args.Namespace,
 	}
 
-<<<<<<< HEAD
 	s.EnvoyXdsServer.Generators["api"] = &apigen.ApiGenerator{}
 	s.EnvoyXdsServer.Generators["grpc"] = &grpcgen.GrpcConfigGenerator{}
 
-	// CA signing certificate must be created first.
-	if features.JwtPolicy.Get() == jwt.JWTPolicyThirdPartyJWT {
+	if features.JwtPolicy.Get() != jwt.JWTPolicyThirdPartyJWT {
 		log.Info("JWT policy is third-party-jwt")
-=======
-	log.Infof("JWT policy is %s", features.JwtPolicy.Get())
+
 	switch features.JwtPolicy.Get() {
 	case jwt.JWTPolicyThirdPartyJWT:
->>>>>>> b15d274c
 		s.jwtPath = ThirdPartyJWTPath
 	case jwt.JWTPolicyFirstPartyJWT:
 		s.jwtPath = securityModel.K8sSAJwtFileName
 	default:
-		err := fmt.Errorf("invalid JWT policy %v", features.JwtPolicy.Get())
-		log.Errorf("%v", err)
-		return nil, err
+		err := fmt.Errorf("unknown JWT policy %v, default to certificates ", features.JwtPolicy.Get())
 	}
 
 	// CA signing certificate must be created first.
