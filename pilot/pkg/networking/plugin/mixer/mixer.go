--- conflicted
+++ resolved
@@ -336,20 +336,6 @@
 	attrs["destination.service"] = attrStringValue(destinationHostname.String()) // DEPRECATED. Remove when fully out of use.
 	attrs["destination.service.host"] = attrStringValue(destinationHostname.String())
 
-<<<<<<< HEAD
-	serviceAttributes, err := discovery.GetServiceAttributes(destinationHostname)
-	if err == nil && serviceAttributes != nil {
-		if serviceAttributes.Name != "" {
-			attrs["destination.service.name"] = attrStringValue(serviceAttributes.Name)
-		}
-		if serviceAttributes.Namespace != "" {
-			attrs["destination.service.namespace"] = attrStringValue(serviceAttributes.Namespace)
-		}
-		if serviceAttributes.UID != "" {
-			attrs["destination.service.uid"] = attrStringValue(serviceAttributes.UID)
-		}
-	}
-=======
 	// Not compatible with Istio 0.8 - can be added back only if version 1.0+ is detected or post 1.0
 	//serviceAttributes, err := discovery.GetServiceAttributes(destinationHostname)
 	//if err == nil && serviceAttributes != nil {
@@ -363,7 +349,6 @@
 	//		attrs["destination.service.uid"] = attrStringValue(serviceAttributes.UID)
 	//	}
 	//}
->>>>>>> 3409b6a1
 	return attrs
 }
 
