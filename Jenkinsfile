--- conflicted
+++ resolved
@@ -44,14 +44,9 @@
   goBuildNode(gitUtils, 'istio.io/istio') {
     bazel.updateBazelRc()
     utils.initTestingCluster()
-<<<<<<< HEAD
-    def kubeTestArgs = ''
     def logHost = 'stackdriver'
     def projID = utils.failIfNullOrEmpty(env.PROJECT)
     def e2eArgs = "--logs_bucket_path ${gitUtils.logsPath()} --log_provider=${logHost} --project_id=${projID} "
-=======
-    def e2eArgs = "--logs_bucket_path ${gitUtils.logsPath()} "
->>>>>>> ed32dada
     if (utils.getParam('GITHUB_PR_HEAD_SHA') != '') {
       def prSha = utils.failIfNullOrEmpty(env.GITHUB_PR_HEAD_SHA)
       def prUrl = utils.failIfNullOrEmpty(env.GITHUB_PR_URL)
