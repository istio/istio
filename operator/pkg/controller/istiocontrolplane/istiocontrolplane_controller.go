// Copyright 2019 Istio Authors
//
// Licensed under the Apache License, Version 2.0 (the "License");
// you may not use this file except in compliance with the License.
// You may obtain a copy of the License at
//
//     http://www.apache.org/licenses/LICENSE-2.0
//
// Unless required by applicable law or agreed to in writing, software
// distributed under the License is distributed on an "AS IS" BASIS,
// WITHOUT WARRANTIES OR CONDITIONS OF ANY KIND, either express or implied.
// See the License for the specific language governing permissions and
// limitations under the License.

package istiocontrolplane

import (
	"context"
	"fmt"
	"reflect"

	"k8s.io/apimachinery/pkg/api/errors"
	"k8s.io/apimachinery/pkg/api/meta"
	"k8s.io/apimachinery/pkg/apis/meta/v1/unstructured"
	"k8s.io/apimachinery/pkg/runtime"
	"k8s.io/apimachinery/pkg/runtime/schema"
	"k8s.io/apimachinery/pkg/types"
	"k8s.io/apimachinery/pkg/util/sets"

	"k8s.io/client-go/rest"

	"sigs.k8s.io/controller-runtime/pkg/client"
	"sigs.k8s.io/controller-runtime/pkg/controller"
	"sigs.k8s.io/controller-runtime/pkg/event"
	"sigs.k8s.io/controller-runtime/pkg/handler"
	"sigs.k8s.io/controller-runtime/pkg/manager"
	"sigs.k8s.io/controller-runtime/pkg/predicate"
	"sigs.k8s.io/controller-runtime/pkg/reconcile"
	"sigs.k8s.io/controller-runtime/pkg/source"

	iopv1alpha1 "istio.io/istio/operator/pkg/apis/istio/v1alpha1"
	"istio.io/istio/operator/pkg/helmreconciler"
	"istio.io/istio/operator/pkg/util"
	"istio.io/pkg/log"
)

const (
	finalizer = "istio-finalizer.install.istio.io"
	// finalizerMaxRetries defines the maximum number of attempts to remove the finalizer.
	finalizerMaxRetries = 1
)

/**
* USER ACTION REQUIRED: This is a scaffold file intended for the user to modify with their own Controller
* business logic.  Delete these comments after modifying this file.*
 */

// Add creates a new IstioOperator Controller and adds it to the Manager. The Manager will set fields on the Controller
// and Start it when the Manager is Started.
func Add(mgr manager.Manager) error {
	return add(mgr, newReconciler(mgr))
}

// newReconciler returns a new reconcile.Reconciler
func newReconciler(mgr manager.Manager) reconcile.Reconciler {
	factory := &helmreconciler.Factory{CustomizerFactory: &IstioRenderingCustomizerFactory{}}
	return &ReconcileIstioOperator{client: mgr.GetClient(), scheme: mgr.GetScheme(), factory: factory, config: mgr.GetConfig()}
}

// add adds a new Controller to mgr with r as the reconcile.Reconciler
func add(mgr manager.Manager, r reconcile.Reconciler) error {
	log.Info("Adding controller for IstioOperator")
	// Create a new controller
	c, err := controller.New("istiocontrolplane-controller", mgr, controller.Options{Reconciler: r})
	if err != nil {
		return err
	}

	// Watch for changes to primary resource IstioOperator
<<<<<<< HEAD
	err = c.Watch(&source.Kind{Type: &iopv1alpha1.IstioOperator{}}, &handler.EnqueueRequestForObject{})
=======
	err = c.Watch(&source.Kind{Type: &iop.IstioOperator{}}, &handler.EnqueueRequestForObject{}, getPredicateForIstioOperator())
>>>>>>> ee0f6526
	if err != nil {
		return err
	}
	//watch for changes to Istio resources
	err = watchIstioResources(c)
	if err != nil {
		return err
	}
	log.Info("Controller added")
	return nil
}

func getPredicateForIstioOperator() predicate.Funcs {
	return predicate.Funcs{
		CreateFunc: func(e event.CreateEvent) bool {
			return true
		},
		DeleteFunc: func(e event.DeleteEvent) bool {
			return true
		},
		UpdateFunc: func(e event.UpdateEvent) bool {
			oldIOP, ok := e.ObjectOld.(*iop.IstioOperator)
			if !ok {
				log.Error("failed to get old IstioOperator")
				return false
			}
			newIOP := e.ObjectNew.(*iop.IstioOperator)
			if !ok {
				log.Error("failed to get new IstioOperator")
				return false
			}
			if !reflect.DeepEqual(oldIOP.Spec, newIOP.Spec) ||
				oldIOP.GetDeletionTimestamp() != newIOP.GetDeletionTimestamp() ||
				oldIOP.GetGeneration() != newIOP.GetGeneration() {
				return true
			}
			return false
		},
	}
}

var _ reconcile.Reconciler = &ReconcileIstioOperator{}

// ReconcileIstioOperator reconciles a IstioOperator object
type ReconcileIstioOperator struct {
	// This client, initialized using mgr.Client() above, is a split client
	// that reads objects from the cache and writes to the apiserver
	client  client.Client
	config  *rest.Config
	scheme  *runtime.Scheme
	factory *helmreconciler.Factory
}

// Reconcile reads that state of the cluster for a IstioOperator object and makes changes based on the state read
// and what is in the IstioOperator.Spec
// Note:
// The Controller will requeue the Request to be processed again if the returned error is non-nil or
// Result.Requeue is true, otherwise upon completion it will remove the work from the queue.
func (r *ReconcileIstioOperator) Reconcile(request reconcile.Request) (reconcile.Result, error) {
	log.Info("Reconciling IstioOperator")

	ns := request.Namespace
	if ns == "" {
		ns = defaultNs
	} else {
		defaultNs = ns
	}
	reqNamespacedName := types.NamespacedName{
		Name:      request.Name,
		Namespace: ns,
	}
	// declare read-only iop instance to create the reconciler
	iop := &iopv1alpha1.IstioOperator{}
	if err := r.client.Get(context.TODO(), reqNamespacedName, iop); err != nil {
		if errors.IsNotFound(err) {
			// Request object not found, could have been deleted after reconcile request.
			// Owned objects are automatically garbage collected. For additional cleanup logic use finalizers.
			// Return and don't requeue
			return reconcile.Result{}, nil
		}
		// Error reading the object - requeue the request.
		log.Errorf("error getting IstioOperator iop: %s", err)
		return reconcile.Result{}, err
	}

	deleted := iop.GetDeletionTimestamp() != nil
	finalizers := sets.NewString(iop.GetFinalizers()...)
	if deleted {
		if !finalizers.Has(finalizer) {
			log.Info("IstioOperator deleted")
			return reconcile.Result{}, nil
		}
		log.Info("Deleting IstioOperator")

		reconciler, err := r.factory.New(iop, r.client)
		if err != nil {
			log.Errorf("failed to create reconciler: %s", err)
			return reconcile.Result{}, err
		}

		err = reconciler.Delete()
		if err != nil {
			log.Errorf("failed to remove owned resources: %s", err)
			return reconcile.Result{}, err
		}

		finalizers.Delete(finalizer)
		iop.SetFinalizers(finalizers.List())
		finalizerError := r.client.Update(context.TODO(), iop)
		for retryCount := 0; errors.IsConflict(finalizerError) && retryCount < finalizerMaxRetries; retryCount++ {
			// workaround for https://github.com/kubernetes/kubernetes/issues/73098 for k8s < 1.14
			// TODO: make this error message more meaningful.
			log.Info("conflict during finalizer removal, retrying")
			_ = r.client.Get(context.TODO(), request.NamespacedName, iop)
			finalizers = sets.NewString(iop.GetFinalizers()...)
			finalizers.Delete(finalizer)
			iop.SetFinalizers(finalizers.List())
			finalizerError = r.client.Update(context.TODO(), iop)
		}
		if finalizerError != nil {
			if errors.IsNotFound(finalizerError) {
				log.Infof("Could not remove finalizer from %v: the object was deleted", request)
				return reconcile.Result{}, nil
			} else if errors.IsConflict(finalizerError) {
				log.Infof("Could not remove finalizer from %v due to conflict. Operation will be retried in next reconcile attempt", request)
				return reconcile.Result{}, nil
			}
			log.Errorf("error removing finalizer: %s", finalizerError)
			return reconcile.Result{}, finalizerError
		}
		return reconcile.Result{}, err
	} else if !finalizers.Has(finalizer) {
		log.Infof("Adding finalizer %v to %v", finalizer, request)
		finalizers.Insert(finalizer)
		iop.SetFinalizers(finalizers.List())
		err := r.client.Update(context.TODO(), iop)
		if err != nil {
			if errors.IsNotFound(err) {
				log.Infof("Could not add finalizer to %v: the object was deleted", request)
				return reconcile.Result{}, nil
			} else if errors.IsConflict(err) {
				log.Infof("Could not add finalizer to %v due to conflict. Operation will be retried in next reconcile attempt", request)
				return reconcile.Result{}, nil
			}
			log.Errorf("Failed to update IstioOperator with finalizer, %v", err)
			return reconcile.Result{}, err
		}
	}

	log.Info("Updating IstioOperator")
	var err error
	iopMerged := &iopv1alpha1.IstioOperator{}
	*iopMerged = *iop
	iopMerged.Spec, err = helmreconciler.MergeIOPSWithProfile(iopMerged)

	if err != nil {
		log.Errorf("failed to generate IstioOperator spec, %v", err)
		return reconcile.Result{}, err
	}

	if _, ok := iopMerged.Spec.Values["global"]; !ok {
		iopMerged.Spec.Values["global"] = make(map[string]interface{})
	}
	globalValues := iopMerged.Spec.Values["global"].(map[string]interface{})
	log.Info("Detecting third-party JWT support")
	var jwtPolicy util.JWTPolicy
	if jwtPolicy, err = util.DetectSupportedJWTPolicy(r.config); err != nil {
		log.Warnf("Failed to detect third-party JWT support: %v", err)
	} else {
		if jwtPolicy == util.FirstPartyJWT {
			// nolint: lll
			log.Info("Detected that your cluster does not support third party JWT authentication. " +
				"Falling back to less secure first party JWT. See https://istio.io/docs/ops/best-practices/security/#configure-third-party-service-account-tokens for details.")
		}
		globalValues["jwtPolicy"] = string(jwtPolicy)
	}
	reconciler, err := r.getOrCreateReconciler(iopMerged)
	if err == nil {
		err = reconciler.Reconcile()
		if err != nil {
			log.Errorf("reconciling err: %s", err)
		}
	} else {
		log.Errorf("failed to create reconciler: %s", err)
	}

	return reconcile.Result{}, err
}

var (
	defaultNs   string
	reconcilers = map[string]*helmreconciler.HelmReconciler{}
)

func reconcilersMapKey(iop *iopv1alpha1.IstioOperator) string {
	return fmt.Sprintf("%s/%s", iop.Namespace, iop.Name)
}

var ownedResourcePredicates = predicate.Funcs{
	CreateFunc: func(_ event.CreateEvent) bool {
		// no action
		return false
	},
	GenericFunc: func(_ event.GenericEvent) bool {
		// no action
		return false
	},
	DeleteFunc: func(e event.DeleteEvent) bool {
		object, err := meta.Accessor(e.Object)
		log.Debugf("got delete event for %s.%s", object.GetName(), object.GetNamespace())
		if err != nil {
			return false
		}
		if object.GetLabels()[OwnerNameKey] != "" {
			return true
		}
		return false
	},
	UpdateFunc: func(e event.UpdateEvent) bool {
		// no action
		return false
	},
}

func (r *ReconcileIstioOperator) getOrCreateReconciler(iop *iopv1alpha1.IstioOperator) (*helmreconciler.HelmReconciler, error) {
	key := reconcilersMapKey(iop)
	var err error
	var reconciler *helmreconciler.HelmReconciler
	if reconciler, ok := reconcilers[key]; ok {
		reconciler.SetNeedUpdateAndPrune(false)
		oldInstance := reconciler.GetInstance()
		reconciler.SetInstance(iop)
		if reconciler.GetInstance() != oldInstance {
			//regenerate the reconciler
			if reconciler, err = r.factory.New(iop, r.client); err == nil {
				reconcilers[key] = reconciler
			}
		}
		return reconciler, err
	}
	//not found - generate the reconciler
	if reconciler, err = r.factory.New(iop, r.client); err == nil {
		reconcilers[key] = reconciler
	}
	return reconciler, err
}

// Watch changes for Istio resources managed by the operator
func watchIstioResources(c controller.Controller) error {
	for _, t := range watchedResources {
		u := &unstructured.Unstructured{}
		u.SetGroupVersionKind(schema.GroupVersionKind{
			Kind:    t.Kind,
			Group:   t.Group,
			Version: t.Version,
		})
		err := c.Watch(&source.Kind{Type: u}, &handler.EnqueueRequestsFromMapFunc{
			ToRequests: handler.ToRequestsFunc(func(a handler.MapObject) []reconcile.Request {
				log.Debugf("watch a change for istio resource: %s.%s", a.Meta.GetName(), a.Meta.GetNamespace())
				return []reconcile.Request{
					{NamespacedName: types.NamespacedName{
						Name: a.Meta.GetLabels()[OwnerNameKey],
					}},
				}
			}),
		}, ownedResourcePredicates)
		if err != nil {
			log.Warnf("can not create watch for resources %s.%s.%s due to %q", t.Kind, t.Group, t.Version, err)
		}
	}
	return nil
}<|MERGE_RESOLUTION|>--- conflicted
+++ resolved
@@ -77,11 +77,7 @@
 	}
 
 	// Watch for changes to primary resource IstioOperator
-<<<<<<< HEAD
-	err = c.Watch(&source.Kind{Type: &iopv1alpha1.IstioOperator{}}, &handler.EnqueueRequestForObject{})
-=======
-	err = c.Watch(&source.Kind{Type: &iop.IstioOperator{}}, &handler.EnqueueRequestForObject{}, getPredicateForIstioOperator())
->>>>>>> ee0f6526
+	err = c.Watch(&source.Kind{Type: &iopv1alpha1.IstioOperator{}}, &handler.EnqueueRequestForObject{}, getPredicateForIstioOperator())
 	if err != nil {
 		return err
 	}
@@ -103,12 +99,12 @@
 			return true
 		},
 		UpdateFunc: func(e event.UpdateEvent) bool {
-			oldIOP, ok := e.ObjectOld.(*iop.IstioOperator)
+			oldIOP, ok := e.ObjectOld.(*iopv1alpha1.IstioOperator)
 			if !ok {
 				log.Error("failed to get old IstioOperator")
 				return false
 			}
-			newIOP := e.ObjectNew.(*iop.IstioOperator)
+			newIOP := e.ObjectNew.(*iopv1alpha1.IstioOperator)
 			if !ok {
 				log.Error("failed to get new IstioOperator")
 				return false
