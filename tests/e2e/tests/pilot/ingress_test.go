// Copyright 2017 Istio Authors
//
// Licensed under the Apache License, Version 2.0 (the "License");
// you may not use this file except in compliance with the License.
// You may obtain a copy of the License at
//
//     http://www.apache.org/licenses/LICENSE-2.0
//
// Unless required by applicable law or agreed to in writing, software
// distributed under the License is distributed on an "AS IS" BASIS,
// WITHOUT WARRANTIES OR CONDITIONS OF ANY KIND, either express or implied.
// See the License for the specific language governing permissions and
// limitations under the License.

package pilot

import (
	"fmt"
	"strings"
	"testing"

	"istio.io/istio/pkg/log"
)

func TestIngress(t *testing.T) {
	if !tc.Ingress {
		t.Skipf("Skipping %s: ingress=false", t.Name())
	}

	istioNamespace := tc.Kube.IstioSystemNamespace()
	ingressServiceName := tc.Kube.IstioIngressService()

	// Configure a route for "c" only
	cfgs := &deployableConfig{
		Namespace: tc.Kube.Namespace,
		YamlFiles: []string{
			"testdata/ingress.yaml"},
	}
	if err := cfgs.Setup(); err != nil {
		t.Fatal(err)
	}
	defer cfgs.Teardown()

<<<<<<< HEAD
	//// First, verify that version splitting is applied to ingress paths.
	//runRetriableTest(t, "VersionSplitting", defaultRetryBudget, func() error {
	//	reqURL := fmt.Sprintf("http://%s.%s/c", ingressServiceName, istioNamespace)
	//	resp := ClientRequest("t", reqURL, 100, "")
	//	count := make(map[string]int)
	//	for _, elt := range resp.Version {
	//		count[elt] = count[elt] + 1
	//	}
	//	log.Infof("request counts %v", count)
	//	if count["v1"] >= 95 {
	//		return nil
	//	}
	//	return errAgain
	//})
=======
	if !tc.V1alpha3 {
		// First, verify that version splitting is applied to ingress paths.
		runRetriableTest(t, "VersionSplitting", defaultRetryBudget, func() error {
			reqURL := fmt.Sprintf("http://%s.%s/c", ingressServiceName, istioNamespace)
			resp := ClientRequest("t", reqURL, 100, "")
			count := make(map[string]int)
			for _, elt := range resp.Version {
				count[elt] = count[elt] + 1
			}
			log.Infof("request counts %v", count)
			if count["v1"] >= 95 {
				return nil
			}
			return errAgain
		})
	}
>>>>>>> ee923c7b

	cases := []struct {
		// empty destination to expect 404
		dst  string
		url  string
		host string
	}{
		{
			dst:  "a",
			url:  fmt.Sprintf("https://%s.%s:443/http", ingressServiceName, istioNamespace),
			host: "",
		},
		{
			dst:  "b",
			url:  fmt.Sprintf("https://%s.%s:443/pasta", ingressServiceName, istioNamespace),
			host: "",
		},
		{
			dst:  "a",
			url:  fmt.Sprintf("http://%s.%s/lucky", ingressServiceName, istioNamespace),
			host: "",
		},
		{
			dst:  "a",
			url:  fmt.Sprintf("http://%s.%s/.well_known/foo", ingressServiceName, istioNamespace),
			host: "",
		},
		{
			dst:  "a",
			url:  fmt.Sprintf("http://%s.%s/io.grpc/method", ingressServiceName, istioNamespace),
			host: "",
		},
		{
			dst:  "b",
			url:  fmt.Sprintf("http://%s.%s/lol", ingressServiceName, istioNamespace),
			host: "",
		},
		{
			dst:  "a",
			url:  fmt.Sprintf("http://%s.%s/foo", ingressServiceName, istioNamespace),
			host: "foo.bar.com",
		},
		{
			dst:  "a",
			url:  fmt.Sprintf("http://%s.%s/bar", ingressServiceName, istioNamespace),
			host: "foo.baz.com",
		},
		{
			dst:  "a",
			url:  fmt.Sprintf("grpc://%s.%s:80", ingressServiceName, istioNamespace),
			host: "api.company.com",
		},
		{
			dst:  "a",
			url:  fmt.Sprintf("grpcs://%s.%s:443", ingressServiceName, istioNamespace),
			host: "api.company.com",
		},
		{
			// Expect 404: no match for path
			dst:  "",
			url:  fmt.Sprintf("http://%s.%s/notfound", ingressServiceName, istioNamespace),
			host: "",
		},
		{
			// Expect 404: wrong service port for path
			dst:  "",
			url:  fmt.Sprintf("http://%s.%s/foo", ingressServiceName, istioNamespace),
			host: "",
		},
	}

	logs := newAccessLogs()
	t.Run("request", func(t *testing.T) {
		for _, c := range cases {
			extra := ""
			if c.host != "" {
				extra = "-key Host -val " + c.host
			}

			expectReachable := c.dst != ""
			retryBudget := defaultRetryBudget
			testName := fmt.Sprintf("REACHABLE:%s(Host:%s)", c.url, c.host)
			if !expectReachable {
				retryBudget = 5
				testName = fmt.Sprintf("UNREACHABLE:%s(Host:%s)", c.url, c.host)
			}

			logEntry := fmt.Sprintf("Ingress request to %+v", c)
			runRetriableTest(t, testName, retryBudget, func() error {
				resp := ClientRequest("t", c.url, 1, extra)
				if !expectReachable {
					if len(resp.Code) > 0 && resp.Code[0] == "404" {
						return nil
					}
					return errAgain
				}
				if len(resp.ID) > 0 {
					if !strings.Contains(resp.Body, "X-Forwarded-For") &&
						!strings.Contains(resp.Body, "x-forwarded-for") {
						log.Warnf("Missing X-Forwarded-For in the body: %s", resp.Body)
						return errAgain
					}

					id := resp.ID[0]
					logs.add(c.dst, id, logEntry)
					logs.add(ingressAppName, id, logEntry)
					return nil
				}
				return errAgain
			})
		}
	})

	// After all requests complete, run the check logs tests.
	// Run all request tests in parallel.
	t.Run("check", func(t *testing.T) {
		logs.checkLogs(t)
	})
}<|MERGE_RESOLUTION|>--- conflicted
+++ resolved
@@ -41,22 +41,6 @@
 	}
 	defer cfgs.Teardown()
 
-<<<<<<< HEAD
-	//// First, verify that version splitting is applied to ingress paths.
-	//runRetriableTest(t, "VersionSplitting", defaultRetryBudget, func() error {
-	//	reqURL := fmt.Sprintf("http://%s.%s/c", ingressServiceName, istioNamespace)
-	//	resp := ClientRequest("t", reqURL, 100, "")
-	//	count := make(map[string]int)
-	//	for _, elt := range resp.Version {
-	//		count[elt] = count[elt] + 1
-	//	}
-	//	log.Infof("request counts %v", count)
-	//	if count["v1"] >= 95 {
-	//		return nil
-	//	}
-	//	return errAgain
-	//})
-=======
 	if !tc.V1alpha3 {
 		// First, verify that version splitting is applied to ingress paths.
 		runRetriableTest(t, "VersionSplitting", defaultRetryBudget, func() error {
@@ -73,7 +57,6 @@
 			return errAgain
 		})
 	}
->>>>>>> ee923c7b
 
 	cases := []struct {
 		// empty destination to expect 404
