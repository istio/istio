apiVersion: config.istio.io/v1alpha2
kind: V1alpha2RouteRule
metadata:
  name: route-rule-c
spec:
<<<<<<< HEAD
  hosts:
    - c
  http:
    - route:
      - destination:
          name: c
          subset: v1
        weight: 100
      mirror:
        name: b
=======
  destination:
    name: c
  precedence: 1
  mirror:
    name: b
>>>>>>> 2c6bb8c1
<|MERGE_RESOLUTION|>--- conflicted
+++ resolved
@@ -3,21 +3,8 @@
 metadata:
   name: route-rule-c
 spec:
-<<<<<<< HEAD
   hosts:
     - c
   http:
-    - route:
-      - destination:
-          name: c
-          subset: v1
-        weight: 100
-      mirror:
-        name: b
-=======
-  destination:
-    name: c
-  precedence: 1
-  mirror:
-    name: b
->>>>>>> 2c6bb8c1
+    - mirror:
+        name: b