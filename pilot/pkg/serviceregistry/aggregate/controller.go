--- conflicted
+++ resolved
@@ -121,10 +121,7 @@
 			errs = multierror.Append(errs, err)
 			continue
 		}
-<<<<<<< HEAD
-
-=======
->>>>>>> 89e3b98c
+
 		if r.Provider() != serviceregistry.Kubernetes {
 			services = append(services, svcs...)
 		} else {
