--- conflicted
+++ resolved
@@ -336,7 +336,6 @@
 	}
 }
 
-<<<<<<< HEAD
 func buildOutboundXFilter(mesh *meshconfig.MeshConfig, attrs attributes, node *model.Proxy) *x_proxy.StreamFilter {
 	//TODO
 	return nil
@@ -348,9 +347,6 @@
 }
 
 func addServiceConfig(filterConfigs map[string]*types.Struct, config *mccpb.ServiceConfig) map[string]*types.Struct {
-=======
-func addServiceConfig(node *model.Proxy, filterConfigs map[string]*types.Struct, config *mccpb.ServiceConfig) map[string]*types.Struct {
->>>>>>> e2fe8355
 	if filterConfigs == nil {
 		filterConfigs = make(map[string]*types.Struct)
 	}
