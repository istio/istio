--- conflicted
+++ resolved
@@ -133,10 +133,7 @@
 	verbosity                    int
 	versionStr                   string // override build version
 	enableCoreDump               bool
-<<<<<<< HEAD
-=======
 	rewriteAppHTTPProbe          bool
->>>>>>> 82797c0c
 	imagePullPolicy              string
 	statusPort                   int
 	readinessInitialDelaySeconds uint32
@@ -283,10 +280,7 @@
 				if sidecarTemplate, err = inject.GenerateTemplateFromParams(&inject.Params{
 					InitImage:                    inject.InitImageName(hub, tag, debugMode),
 					ProxyImage:                   inject.ProxyImageName(hub, tag, debugMode),
-<<<<<<< HEAD
-=======
 					RewriteAppHTTPProbe:          rewriteAppHTTPProbe,
->>>>>>> 82797c0c
 					Verbosity:                    verbosity,
 					SidecarProxyUID:              sidecarProxyUID,
 					Version:                      versionStr,
@@ -392,11 +386,7 @@
 	injectCmd.PersistentFlags().StringVar(&imagePullPolicy, "imagePullPolicy", inject.DefaultImagePullPolicy,
 		"Sets the container image pull policy. Valid options are Always,IfNotPresent,Never."+
 			"The default policy is IfNotPresent.")
-<<<<<<< HEAD
-	injectCmd.PersistentFlags().IntVar(&statusPort, "statusPort", inject.DefaultStatusPort,
-=======
 	injectCmd.PersistentFlags().IntVar(&statusPort, inject.StatusPortCmdFlagName, inject.DefaultStatusPort,
->>>>>>> 82797c0c
 		"HTTP Port on which to serve pilot agent status. The path /healthz/ can be used for health checking. "+
 			"If zero, agent status will not be provided.")
 	injectCmd.PersistentFlags().Uint32Var(&readinessInitialDelaySeconds, "readinessInitialDelaySeconds", inject.DefaultReadinessInitialDelaySeconds,
