// Copyright Istio Authors
//
// Licensed under the Apache License, Version 2.0 (the "License");
// you may not use this file except in compliance with the License.
// You may obtain a copy of the License at
//
//     http://www.apache.org/licenses/LICENSE-2.0
//
// Unless required by applicable law or agreed to in writing, software
// distributed under the License is distributed on an "AS IS" BASIS,
// WITHOUT WARRANTIES OR CONDITIONS OF ANY KIND, either express or implied.
// See the License for the specific language governing permissions and
// limitations under the License.

package inject

import (
	"crypto/sha256"
	"encoding/json"
	"errors"
	"fmt"
	"io/ioutil"
	"net/http"
	"path/filepath"
	"sort"
	"strconv"
	"strings"
	"sync"
	"time"

	"github.com/ghodss/yaml"
	"github.com/howeyc/fsnotify"
	"istio.io/api/label"

	"istio.io/api/annotation"
	meshconfig "istio.io/api/mesh/v1alpha1"

	"istio.io/istio/pilot/cmd/pilot-agent/status"
	"istio.io/istio/pilot/pkg/model"

	"istio.io/pkg/log"

	kubeApiAdmission "k8s.io/api/admission/v1"
	corev1 "k8s.io/api/core/v1"
	metav1 "k8s.io/apimachinery/pkg/apis/meta/v1"
	"k8s.io/apimachinery/pkg/runtime"
	"k8s.io/apimachinery/pkg/runtime/serializer"
)

var (
	runtimeScheme = runtime.NewScheme()
	codecs        = serializer.NewCodecFactory(runtimeScheme)
	deserializer  = codecs.UniversalDeserializer()
)

func init() {
	_ = corev1.AddToScheme(runtimeScheme)
	_ = kubeApiAdmission.AddToScheme(runtimeScheme)
}

const (
	watchDebounceDelay = 100 * time.Millisecond
)

// Webhook implements a mutating webhook for automatic proxy injection.
type Webhook struct {
	mu                     sync.RWMutex
	Config                 *Config
	sidecarTemplateVersion string
	meshConfig             *meshconfig.MeshConfig
	valuesConfig           string

	healthCheckInterval time.Duration
	healthCheckFile     string

	configFile string
	valuesFile string

	watcher *fsnotify.Watcher

	mon      *monitor
	env      *model.Environment
	revision string
}

//nolint directives: interfacer
func loadConfig(injectFile, valuesFile string) (*Config, string, error) {
	data, err := ioutil.ReadFile(injectFile)
	if err != nil {
		return nil, "", err
	}
	var c Config
	if err := yaml.Unmarshal(data, &c); err != nil {
		log.Warnf("Failed to parse injectFile %s", string(data))
		return nil, "", err
	}

	valuesConfig, err := ioutil.ReadFile(valuesFile)
	if err != nil {
		return nil, "", err
	}

	log.Debugf("New inject configuration: sha256sum %x", sha256.Sum256(data))
	log.Debugf("Policy: %v", c.Policy)
	log.Debugf("AlwaysInjectSelector: %v", c.AlwaysInjectSelector)
	log.Debugf("NeverInjectSelector: %v", c.NeverInjectSelector)
	log.Debugf("Template: |\n  %v", strings.Replace(c.Template, "\n", "\n  ", -1))

	return &c, string(valuesConfig), nil
}

// WebhookParameters configures parameters for the sidecar injection
// webhook.
type WebhookParameters struct {
	// ConfigFile is the path to the sidecar injection configuration file.
	ConfigFile string

	ValuesFile string

	// Port is the webhook port, e.g. typically 443 for https.
	// This is mainly used for tests. Webhook runs on the port started by Istiod.
	Port int

	// MonitoringPort is the webhook port, e.g. typically 15014.
	// Set to -1 to disable monitoring
	MonitoringPort int

	// HealthCheckInterval configures how frequently the health check
	// file is updated. Value of zero disables the health check
	// update.
	HealthCheckInterval time.Duration

	// HealthCheckFile specifies the path to the health check file
	// that is periodically updated.
	HealthCheckFile string

	Env *model.Environment

	// Use an existing mux instead of creating our own.
	Mux *http.ServeMux

	// The istio.io/rev this injector is responsible for
	Revision string
}

// TODO:
// - formally define the URL format - including cluster, network
// - include the revision in the URL
// - use Istiod configmap watcher to load per-revision template
// - formalize the set of values available in injection template, treat it as a stable/versioned API.

// NewWebhook creates a new instance of a mutating webhook for automatic sidecar injection.
func NewWebhook(p WebhookParameters) (*Webhook, error) {
	if p.Mux == nil {
		return nil, errors.New("expected mux to be passed, but was not passed")
	}
	sidecarConfig, valuesConfig, err := loadConfig(p.ConfigFile, p.ValuesFile)
	if err != nil {
		return nil, err
	}
	watcher, err := fsnotify.NewWatcher()
	if err != nil {
		return nil, err
	}
	// watch the parent directory of the target files so we can catch
	// symlink updates of k8s ConfigMaps volumes.
	for _, file := range []string{p.ConfigFile} {
		watchDir, _ := filepath.Split(file)
		if err := watcher.Watch(watchDir); err != nil {
			return nil, fmt.Errorf("could not watch %v: %v", file, err)
		}
	}

	wh := &Webhook{
		Config:                 sidecarConfig,
		sidecarTemplateVersion: sidecarTemplateVersionHash(sidecarConfig.Template),
		meshConfig:             p.Env.Mesh(),
		configFile:             p.ConfigFile,
		valuesFile:             p.ValuesFile,
		valuesConfig:           valuesConfig,
		watcher:                watcher,
		healthCheckInterval:    p.HealthCheckInterval,
		healthCheckFile:        p.HealthCheckFile,
		env:                    p.Env,
		revision:               p.Revision,
	}
	p.Mux.HandleFunc("/inject", wh.serveInject)
	p.Mux.HandleFunc("/inject/", wh.serveInject)

	p.Env.Watcher.AddMeshHandler(func() {
		wh.mu.Lock()
		wh.meshConfig = p.Env.Mesh()
		wh.mu.Unlock()
	})

	if p.MonitoringPort >= 0 {
		mon, err := startMonitor(p.Mux, p.MonitoringPort)
		if err != nil {
			return nil, fmt.Errorf("could not start monitoring server %v", err)
		}
		wh.mon = mon
	}

	return wh, nil
}

// Run implements the webhook server
func (wh *Webhook) Run(stop <-chan struct{}) {
	defer wh.watcher.Close()

	if wh.mon != nil {
		defer wh.mon.monitoringServer.Close()
	}

	var healthC <-chan time.Time
	if wh.healthCheckInterval != 0 && wh.healthCheckFile != "" {
		t := time.NewTicker(wh.healthCheckInterval)
		healthC = t.C
		defer t.Stop()
	}
	var timerC <-chan time.Time

	for {
		select {
		case <-timerC:
			timerC = nil
			sidecarConfig, valuesConfig, err := loadConfig(wh.configFile, wh.valuesFile)
			if err != nil {
				log.Errorf("update error: %v", err)
				break
			}

			version := sidecarTemplateVersionHash(sidecarConfig.Template)
			if err != nil {
				log.Errorf("reload cert error: %v", err)
				break
			}
			wh.mu.Lock()
			wh.Config = sidecarConfig
			wh.valuesConfig = valuesConfig
			wh.sidecarTemplateVersion = version
			wh.mu.Unlock()
		case event := <-wh.watcher.Event:
			log.Debugf("Injector watch update: %+v", event)
			// use a timer to debounce configuration updates
			if (event.IsModify() || event.IsCreate()) && timerC == nil {
				timerC = time.After(watchDebounceDelay)
			}
		case err := <-wh.watcher.Error:
			log.Errorf("Watcher error: %v", err)
		case <-healthC:
			content := []byte(`ok`)
			if err := ioutil.WriteFile(wh.healthCheckFile, content, 0644); err != nil {
				log.Errorf("Health check update of %q failed: %v", wh.healthCheckFile, err)
			}
		case <-stop:
			return
		}
	}
}

// It would be great to use https://github.com/mattbaird/jsonpatch to
// generate RFC6902 JSON patches. Unfortunately, it doesn't produce
// correct patches for object removal. Fortunately, our patching needs
// are fairly simple so generating them manually isn't horrible (yet).
type rfc6902PatchOperation struct {
	Op    string      `json:"op"`
	Path  string      `json:"path"`
	Value interface{} `json:"value,omitempty"`
}

// JSONPatch `remove` is applied sequentially. Remove items in reverse
// order to avoid renumbering indices.
func removeContainers(containers []corev1.Container, removed []string, path string) (patch []rfc6902PatchOperation) {
	names := map[string]bool{}
	for _, name := range removed {
		names[name] = true
	}
	for i := len(containers) - 1; i >= 0; i-- {
		if _, ok := names[containers[i].Name]; ok {
			patch = append(patch, rfc6902PatchOperation{
				Op:   "remove",
				Path: fmt.Sprintf("%v/%v", path, i),
			})
		}
	}
	return patch
}

func removeVolumes(volumes []corev1.Volume, removed []string, path string) (patch []rfc6902PatchOperation) {
	names := map[string]bool{}
	for _, name := range removed {
		names[name] = true
	}
	for i := len(volumes) - 1; i >= 0; i-- {
		if _, ok := names[volumes[i].Name]; ok {
			patch = append(patch, rfc6902PatchOperation{
				Op:   "remove",
				Path: fmt.Sprintf("%v/%v", path, i),
			})
		}
	}
	return patch
}

func removeImagePullSecrets(imagePullSecrets []corev1.LocalObjectReference, removed []string, path string) (patch []rfc6902PatchOperation) {
	names := map[string]bool{}
	for _, name := range removed {
		names[name] = true
	}
	for i := len(imagePullSecrets) - 1; i >= 0; i-- {
		if _, ok := names[imagePullSecrets[i].Name]; ok {
			patch = append(patch, rfc6902PatchOperation{
				Op:   "remove",
				Path: fmt.Sprintf("%v/%v", path, i),
			})
		}
	}
	return patch
}

func addContainer(sic *SidecarInjectionSpec, target, added []corev1.Container, basePath string) (patch []rfc6902PatchOperation) {
	saJwtSecretMountName := ""
	var saJwtSecretMount corev1.VolumeMount
	// find service account secret volume mount(/var/run/secrets/kubernetes.io/serviceaccount,
	// https://kubernetes.io/docs/reference/access-authn-authz/service-accounts-admin/#service-account-automation) from app container
	for _, add := range target {
		for _, vmount := range add.VolumeMounts {
			if vmount.MountPath == "/var/run/secrets/kubernetes.io/serviceaccount" {
				saJwtSecretMountName = vmount.Name
				saJwtSecretMount = vmount
			}
		}
	}
	first := len(target) == 0
	var value interface{}
	for _, add := range added {
		if add.Name == "istio-proxy" && saJwtSecretMountName != "" {
			// add service account secret volume mount(/var/run/secrets/kubernetes.io/serviceaccount,
			// https://kubernetes.io/docs/reference/access-authn-authz/service-accounts-admin/#service-account-automation) to istio-proxy container,
			// so that envoy could fetch/pass k8s sa jwt and pass to sds server, which will be used to request workload identity for the pod.
			add.VolumeMounts = append(add.VolumeMounts, saJwtSecretMount)
		}
		value = add
		path := basePath
		if first {
			first = false
			value = []corev1.Container{add}
		} else if shouldBeInjectedInFront(add, sic) {
			path += "/0"
		} else {
			path += "/-"
		}
		patch = append(patch, rfc6902PatchOperation{
			Op:    "add",
			Path:  path,
			Value: value,
		})
	}
	return patch
}

func shouldBeInjectedInFront(container corev1.Container, sic *SidecarInjectionSpec) bool {
	switch container.Name {
	case ValidationContainerName:
		return true
	case ProxyContainerName:
		return sic.HoldApplicationUntilProxyStarts
	default:
		return false
	}
}

func addSecurityContext(target *corev1.PodSecurityContext, basePath string) (patch []rfc6902PatchOperation) {
	patch = append(patch, rfc6902PatchOperation{
		Op:    "add",
		Path:  basePath,
		Value: target,
	})
	return patch
}

func addVolume(target, added []corev1.Volume, basePath string) (patch []rfc6902PatchOperation) {
	first := len(target) == 0
	var value interface{}
	for _, add := range added {
		value = add
		path := basePath
		if first {
			first = false
			value = []corev1.Volume{add}
		} else {
			path += "/-"
		}
		patch = append(patch, rfc6902PatchOperation{
			Op:    "add",
			Path:  path,
			Value: value,
		})
	}
	return patch
}

func addImagePullSecrets(target, added []corev1.LocalObjectReference, basePath string) (patch []rfc6902PatchOperation) {
	first := len(target) == 0
	var value interface{}
	for _, add := range added {
		value = add
		path := basePath
		if first {
			first = false
			value = []corev1.LocalObjectReference{add}
		} else {
			path += "/-"
		}
		patch = append(patch, rfc6902PatchOperation{
			Op:    "add",
			Path:  path,
			Value: value,
		})
	}
	return patch
}

func addPodDNSConfig(target *corev1.PodDNSConfig, basePath string) (patch []rfc6902PatchOperation) {
	patch = append(patch, rfc6902PatchOperation{
		Op:    "add",
		Path:  basePath,
		Value: target,
	})
	return patch
}

// escape JSON Pointer value per https://tools.ietf.org/html/rfc6901
func escapeJSONPointerValue(in string) string {
	step := strings.Replace(in, "~", "~0", -1)
	return strings.Replace(step, "/", "~1", -1)
}

// adds labels to the target spec, will not overwrite label's value if it already exists
func addLabels(target map[string]string, added map[string]string) []rfc6902PatchOperation {
	patches := []rfc6902PatchOperation{}

	addedKeys := make([]string, 0, len(added))
	for key := range added {
		addedKeys = append(addedKeys, key)
	}
	sort.Strings(addedKeys)

	for _, key := range addedKeys {
		value := added[key]
		patch := rfc6902PatchOperation{
			Op:    "add",
			Path:  "/metadata/labels/" + escapeJSONPointerValue(key),
			Value: value,
		}

		if target == nil {
			target = map[string]string{}
			patch.Path = "/metadata/labels"
			patch.Value = map[string]string{
				key: value,
			}
		}

		if target[key] == "" {
			patches = append(patches, patch)
		}
	}

	return patches
}

func updateAnnotation(target map[string]string, added map[string]string) (patch []rfc6902PatchOperation) {
	// To ensure deterministic patches, we sort the keys
	var keys []string
	for k := range added {
		keys = append(keys, k)
	}
	sort.Strings(keys)

	for _, key := range keys {
		value := added[key]
		if target == nil {
			target = map[string]string{}
			patch = append(patch, rfc6902PatchOperation{
				Op:   "add",
				Path: "/metadata/annotations",
				Value: map[string]string{
					key: value,
				},
			})
		} else {
			op := "add"
			if target[key] != "" {
				op = "replace"
			}
			patch = append(patch, rfc6902PatchOperation{
				Op:    op,
				Path:  "/metadata/annotations/" + escapeJSONPointerValue(key),
				Value: value,
			})
		}
	}
	return patch
}

func createPatch(pod *corev1.Pod, prevStatus *SidecarInjectionStatus, revision string, annotations map[string]string,
	sic *SidecarInjectionSpec, workloadName string, mesh *meshconfig.MeshConfig) ([]byte, error) {

	var patch []rfc6902PatchOperation

	// Remove any containers previously injected by kube-inject using
	// container and volume name as unique key for removal.
	patch = append(patch, removeContainers(pod.Spec.InitContainers, prevStatus.InitContainers, "/spec/initContainers")...)
	patch = append(patch, removeContainers(pod.Spec.Containers, prevStatus.Containers, "/spec/containers")...)
	patch = append(patch, removeVolumes(pod.Spec.Volumes, prevStatus.Volumes, "/spec/volumes")...)
	patch = append(patch, removeImagePullSecrets(pod.Spec.ImagePullSecrets, prevStatus.ImagePullSecrets, "/spec/imagePullSecrets")...)

	rewrite := ShouldRewriteAppHTTPProbers(pod.Annotations, sic)

	sidecar := FindSidecar(sic.Containers)
	// We don't have to escape json encoding here when using golang libraries.
	if rewrite && sidecar != nil {
		if prober := DumpAppProbers(&pod.Spec); prober != "" {
			sidecar.Env = append(sidecar.Env, corev1.EnvVar{Name: status.KubeAppProberEnvName, Value: prober})
		}
	}

	if enablePrometheusMerge(mesh, pod.ObjectMeta.Annotations) {
		scrape := status.PrometheusScrapeConfiguration{
			Scrape: pod.ObjectMeta.Annotations["prometheus.io/scrape"],
			Path:   pod.ObjectMeta.Annotations["prometheus.io/path"],
			Port:   pod.ObjectMeta.Annotations["prometheus.io/port"],
		}
		empty := status.PrometheusScrapeConfiguration{}
		if sidecar != nil && scrape != empty {
			by, err := json.Marshal(scrape)
			if err != nil {
				return nil, err
			}
			sidecar.Env = append(sidecar.Env, corev1.EnvVar{Name: status.PrometheusScrapingConfig.Name, Value: string(by)})
		}
		annotations["prometheus.io/port"] = strconv.Itoa(int(mesh.GetDefaultConfig().GetStatusPort()))
		annotations["prometheus.io/path"] = "/stats/prometheus"
		annotations["prometheus.io/scrape"] = "true"
	}

	patch = append(patch, addContainer(sic, pod.Spec.InitContainers, sic.InitContainers, "/spec/initContainers")...)
	patch = append(patch, addContainer(sic, pod.Spec.Containers, sic.Containers, "/spec/containers")...)
	patch = append(patch, addVolume(pod.Spec.Volumes, sic.Volumes, "/spec/volumes")...)
	patch = append(patch, addImagePullSecrets(pod.Spec.ImagePullSecrets, sic.ImagePullSecrets, "/spec/imagePullSecrets")...)

	if sic.DNSConfig != nil {
		patch = append(patch, addPodDNSConfig(sic.DNSConfig, "/spec/dnsConfig")...)
	}

	if pod.Spec.SecurityContext != nil {
		patch = append(patch, addSecurityContext(pod.Spec.SecurityContext, "/spec/securityContext")...)
	}

	patch = append(patch, updateAnnotation(pod.Annotations, annotations)...)

	canonicalSvc, canonicalRev := extractCanonicalServiceLabels(pod.Labels, workloadName)
	patch = append(patch, addLabels(pod.Labels, map[string]string{
		label.TLSMode:                                model.IstioMutualTLSModeLabel,
		model.IstioCanonicalServiceLabelName:         canonicalSvc,
		label.IstioRev:                               revision,
		model.IstioCanonicalServiceRevisionLabelName: canonicalRev})...)

	if rewrite {
		patch = append(patch, createProbeRewritePatch(pod.Annotations, &pod.Spec, sic, mesh.GetDefaultConfig().GetStatusPort())...)
	}

	return json.Marshal(patch)
}

func enablePrometheusMerge(mesh *meshconfig.MeshConfig, anno map[string]string) bool {
	// If annotation is present, we look there first
	if val, f := anno[annotation.PrometheusMergeMetrics.Name]; f {
		bval, err := strconv.ParseBool(val)
		if err != nil {
			// This shouldn't happen since we validate earlier in the code
			log.Warnf("invalid annotation %v=%v", annotation.PrometheusMergeMetrics.Name, bval)
		} else {
			return bval
		}
	}
	// If mesh config setting is present, use that
	if mesh.GetEnablePrometheusMerge() != nil {
		return mesh.GetEnablePrometheusMerge().Value
	}
	// Otherwise, we default to enable
	return true
}

func extractCanonicalServiceLabels(podLabels map[string]string, workloadName string) (string, string) {
	return extractCanonicalServiceLabel(podLabels, workloadName), extractCanonicalServiceRevision(podLabels)
}

func extractCanonicalServiceRevision(podLabels map[string]string) string {
	if rev, ok := podLabels[model.IstioCanonicalServiceRevisionLabelName]; ok {
		return rev
	}

	if rev, ok := podLabels["app.kubernetes.io/version"]; ok {
		return rev
	}

	if rev, ok := podLabels["version"]; ok {
		return rev
	}

	return "latest"
}

func extractCanonicalServiceLabel(podLabels map[string]string, workloadName string) string {
	if svc, ok := podLabels[model.IstioCanonicalServiceLabelName]; ok {
		return svc
	}

	if svc, ok := podLabels["app.kubernetes.io/name"]; ok {
		return svc
	}

	if svc, ok := podLabels["app"]; ok {
		return svc
	}

	return workloadName
}

// Retain deprecated hardcoded container and volumes names to aid in
// backwards compatible migration to the new SidecarInjectionStatus.
var (
	legacyInitContainerNames = []string{"istio-init", "enable-core-dump"}
	legacyContainerNames     = []string{"istio-proxy"}
	legacyVolumeNames        = []string{"istio-certs", "istio-envoy"}
)

func injectionStatus(pod *corev1.Pod) *SidecarInjectionStatus {
	var statusBytes []byte
	if pod.ObjectMeta.Annotations != nil {
		if value, ok := pod.ObjectMeta.Annotations[annotation.SidecarStatus.Name]; ok {
			statusBytes = []byte(value)
		}
	}

	// default case when injected pod has explicit status
	var iStatus SidecarInjectionStatus
	if err := json.Unmarshal(statusBytes, &iStatus); err == nil {
		// heuristic assumes status is valid if any of the resource
		// lists is non-empty.
		if len(iStatus.InitContainers) != 0 ||
			len(iStatus.Containers) != 0 ||
			len(iStatus.Volumes) != 0 ||
			len(iStatus.ImagePullSecrets) != 0 {
			return &iStatus
		}
	}

	// backwards compatibility case when injected pod has legacy
	// status. Infer status from the list of legacy hardcoded
	// container and volume names.
	return &SidecarInjectionStatus{
		InitContainers: legacyInitContainerNames,
		Containers:     legacyContainerNames,
		Volumes:        legacyVolumeNames,
	}
}

func toAdmissionResponse(err error) *kubeApiAdmission.AdmissionResponse {
	return &kubeApiAdmission.AdmissionResponse{Result: &metav1.Status{Message: err.Error()}}
}

func (wh *Webhook) inject(ar *kubeApiAdmission.AdmissionReview, path string) *kubeApiAdmission.AdmissionResponse {
	req := ar.Request
	var pod corev1.Pod

	// TODO: URGENT, invalid request testing for injector !!!!
	// - catch throwables, don't crash the server !!!

	if err := json.Unmarshal(req.Object.Raw, &pod); err != nil {
		handleError(fmt.Sprintf("Could not unmarshal raw object: %v %s", err,
			string(req.Object.Raw)))
		return toAdmissionResponse(err)
	}

	// Deal with potential empty fields, e.g., when the pod is created by a deployment
	podName := potentialPodName(&pod.ObjectMeta)
	if pod.ObjectMeta.Namespace == "" {
		pod.ObjectMeta.Namespace = req.Namespace
	}

	log.Infof("AdmissionReview for Kind=%v Namespace=%v Name=%v (%v) UID=%v Rfc6902PatchOperation=%v UserInfo=%v",
		req.Kind, req.Namespace, req.Name, podName, req.UID, req.Operation, req.UserInfo)
	log.Debugf("Object: %v", string(req.Object.Raw))
	log.Debugf("OldObject: %v", string(req.OldObject.Raw))

	if !injectRequired(ignoredNamespaces, wh.Config, &pod.Spec, &pod.ObjectMeta) {
		log.Infof("Skipping %s/%s due to policy check", pod.ObjectMeta.Namespace, podName)
		totalSkippedInjections.Increment()
		return &kubeApiAdmission.AdmissionResponse{
			Allowed: true,
		}
	}

	// due to bug https://github.com/kubernetes/kubernetes/issues/57923,
	// k8s sa jwt token volume mount file is only accessible to root user, not istio-proxy(the user that istio proxy runs as).
	// workaround by https://kubernetes.io/docs/tasks/configure-pod-container/security-context/#set-the-security-context-for-a-pod
	if wh.meshConfig.SdsUdsPath != "" {
		var grp = int64(1337)
		if pod.Spec.SecurityContext == nil {
			pod.Spec.SecurityContext = &corev1.PodSecurityContext{
				FSGroup: &grp,
			}
		} else {
			pod.Spec.SecurityContext.FSGroup = &grp
		}
	}

	// try to capture more useful namespace/name info for deployments, etc.
	// TODO(dougreid): expand to enable lookup of OWNERs recursively a la kubernetesenv
	deployMeta := pod.ObjectMeta.DeepCopy()
	deployMeta.Namespace = req.Namespace

	typeMetadata := &metav1.TypeMeta{
		Kind:       "Pod",
		APIVersion: "v1",
	}

	if len(pod.GenerateName) > 0 {
		// if the pod name was generated (or is scheduled for generation), we can begin an investigation into the controlling reference for the pod.
		var controllerRef metav1.OwnerReference
		controllerFound := false
		for _, ref := range pod.GetOwnerReferences() {
			if *ref.Controller {
				controllerRef = ref
				controllerFound = true
				break
			}
		}
		if controllerFound {
			typeMetadata.APIVersion = controllerRef.APIVersion
			typeMetadata.Kind = controllerRef.Kind

			// heuristic for deployment detection
			if typeMetadata.Kind == "ReplicaSet" && strings.HasSuffix(controllerRef.Name, pod.Labels["pod-template-hash"]) {
				name := strings.TrimSuffix(controllerRef.Name, "-"+pod.Labels["pod-template-hash"])
				deployMeta.Name = name
				typeMetadata.Kind = "Deployment"
			} else {
				deployMeta.Name = controllerRef.Name
			}
		}
	}

	if deployMeta.Name == "" {
		// if we haven't been able to extract a deployment name, then just give it the pod name
		deployMeta.Name = pod.Name
	}

	spec, iStatus, err := InjectionData(wh.Config.Template, wh.valuesConfig, wh.sidecarTemplateVersion, typeMetadata, deployMeta, &pod.Spec, &pod.ObjectMeta, wh.meshConfig, path) // nolint: lll
	if err != nil {
		handleError(fmt.Sprintf("Injection data: err=%v spec=%v\n", err, iStatus))
		return toAdmissionResponse(err)
	}

	annotations := map[string]string{annotation.SidecarStatus.Name: iStatus}

	// Add all additional injected annotations
	for k, v := range wh.Config.InjectedAnnotations {
		annotations[k] = v
	}

	patchBytes, err := createPatch(&pod, injectionStatus(&pod), wh.revision, annotations, spec, deployMeta.Name, wh.meshConfig)
	if err != nil {
		handleError(fmt.Sprintf("AdmissionResponse: err=%v spec=%v\n", err, spec))
		return toAdmissionResponse(err)
	}

	log.Debugf("AdmissionResponse: patch=%v\n", string(patchBytes))

	reviewResponse := kubeApiAdmission.AdmissionResponse{
		Allowed: true,
		Patch:   patchBytes,
		PatchType: func() *kubeApiAdmission.PatchType {
			pt := kubeApiAdmission.PatchTypeJSONPatch
			return &pt
		}(),
	}
	totalSuccessfulInjections.Increment()
	return &reviewResponse
}

func (wh *Webhook) serveInject(w http.ResponseWriter, r *http.Request) {
	totalInjections.Increment()
	var body []byte
	if r.Body != nil {
		if data, err := ioutil.ReadAll(r.Body); err == nil {
			body = data
		}
	}
	if len(body) == 0 {
		handleError("no body found")
		http.Error(w, "no body found", http.StatusBadRequest)
		return
	}

	// verify the content type is accurate
	contentType := r.Header.Get("Content-Type")
	if contentType != "application/json" {
		handleError(fmt.Sprintf("contentType=%s, expect application/json", contentType))
		http.Error(w, "invalid Content-Type, want `application/json`", http.StatusUnsupportedMediaType)
		return
	}

	path := ""
	if r.URL != nil {
		path = r.URL.Path
	}

	var reviewResponse *kubeApiAdmission.AdmissionResponse
<<<<<<< HEAD
	ar := kubeApiAdmission.AdmissionReview{
=======
	ar := &kubeApiAdmission.AdmissionReview{
>>>>>>> 78982f07
		TypeMeta: metav1.TypeMeta{
			APIVersion: "admission.k8s.io/v1",
			Kind:       "AdmissionReview",
		},
	}
<<<<<<< HEAD
	if _, _, err := deserializer.Decode(body, nil, &ar); err != nil {
=======
	if _, _, err := deserializer.Decode(body, nil, ar); err != nil {
>>>>>>> 78982f07
		handleError(fmt.Sprintf("Could not decode body: %v", err))
		reviewResponse = toAdmissionResponse(err)
	} else {
		log.Debugf("AdmissionRequest for path=%s\n", path)
		reviewResponse = wh.inject(ar, path)
	}

	response := kubeApiAdmission.AdmissionReview{
		TypeMeta: metav1.TypeMeta{
			APIVersion: "admission.k8s.io/v1",
			Kind:       "AdmissionReview",
		},
	}
<<<<<<< HEAD
=======
	response := kubeApiAdmission.AdmissionReview{
		TypeMeta: metav1.TypeMeta{
			APIVersion: "admission.k8s.io/v1",
			Kind:       "AdmissionReview",
		},
	}
>>>>>>> 78982f07
	if reviewResponse != nil {
		response.Response = reviewResponse
		if ar.Request != nil {
			response.Response.UID = ar.Request.UID
		}
	}

	resp, err := json.Marshal(response)
	if err != nil {
		log.Errorf("Could not encode response: %v", err)
		http.Error(w, fmt.Sprintf("could not encode response: %v", err), http.StatusInternalServerError)
	}
	if _, err := w.Write(resp); err != nil {
		log.Errorf("Could not write response: %v", err)
		http.Error(w, fmt.Sprintf("could not write response: %v", err), http.StatusInternalServerError)
	}
}

func handleError(message string) {
	log.Errorf(message)
	totalFailedInjections.Increment()
}<|MERGE_RESOLUTION|>--- conflicted
+++ resolved
@@ -821,21 +821,13 @@
 	}
 
 	var reviewResponse *kubeApiAdmission.AdmissionResponse
-<<<<<<< HEAD
-	ar := kubeApiAdmission.AdmissionReview{
-=======
 	ar := &kubeApiAdmission.AdmissionReview{
->>>>>>> 78982f07
 		TypeMeta: metav1.TypeMeta{
 			APIVersion: "admission.k8s.io/v1",
 			Kind:       "AdmissionReview",
 		},
 	}
-<<<<<<< HEAD
-	if _, _, err := deserializer.Decode(body, nil, &ar); err != nil {
-=======
 	if _, _, err := deserializer.Decode(body, nil, ar); err != nil {
->>>>>>> 78982f07
 		handleError(fmt.Sprintf("Could not decode body: %v", err))
 		reviewResponse = toAdmissionResponse(err)
 	} else {
@@ -843,21 +835,20 @@
 		reviewResponse = wh.inject(ar, path)
 	}
 
+	x, _ := json.Marshal(ar)
+	log.Info(string(x))
+	log.Infoa("Headers: ", r.Header)
+		log.Infoa("TLS: ", r.TLS)
+	if r.TLS != nil {
+		log.Infoa("TLS: ", r.TLS.PeerCertificates)
+
+	}
 	response := kubeApiAdmission.AdmissionReview{
 		TypeMeta: metav1.TypeMeta{
 			APIVersion: "admission.k8s.io/v1",
 			Kind:       "AdmissionReview",
 		},
 	}
-<<<<<<< HEAD
-=======
-	response := kubeApiAdmission.AdmissionReview{
-		TypeMeta: metav1.TypeMeta{
-			APIVersion: "admission.k8s.io/v1",
-			Kind:       "AdmissionReview",
-		},
-	}
->>>>>>> 78982f07
 	if reviewResponse != nil {
 		response.Response = reviewResponse
 		if ar.Request != nil {
