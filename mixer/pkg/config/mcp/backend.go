//  Copyright 2018 Istio Authors
//
//  Licensed under the Apache License, Version 2.0 (the "License");
//  you may not use this file except in compliance with the License.
//  You may obtain a copy of the License at
//
//      http://www.apache.org/licenses/LICENSE-2.0
//
//  Unless required by applicable law or agreed to in writing, software
//  distributed under the License is distributed on an "AS IS" BASIS,
//  WITHOUT WARRANTIES OR CONDITIONS OF ANY KIND, either express or implied.
//  See the License for the specific language governing permissions and
//  limitations under the License.

package mcp

import (
	"context"
	"errors"
	"fmt"
	"net/url"
	"os"
	"strings"
	"sync"
	"time"

	"google.golang.org/grpc"
	"k8s.io/apimachinery/pkg/runtime/schema"

	mcp "istio.io/api/mcp/v1alpha1"
	"istio.io/istio/galley/pkg/metadata/kube"
	"istio.io/istio/mixer/pkg/config/store"
	"istio.io/istio/pkg/log"
	"istio.io/istio/pkg/mcp/configz"
	"istio.io/istio/pkg/mcp/creds"
	"istio.io/istio/pkg/mcp/monitoring"
	"istio.io/istio/pkg/mcp/sink"
	"istio.io/istio/pkg/mcp/snapshot"
	"istio.io/istio/pkg/probe"
)

var scope = log.RegisterScope("mcp", "Mixer MCP client stack", 0)

const (
	mixerNodeID           = snapshot.DefaultGroup
	eventChannelSize      = 4096
	requiredCertCheckFreq = 500 * time.Millisecond
)

// Register registers this module as a StoreBackend.
// Do not use 'init()' for automatic registration; linker will drop
// the whole module because it looks unused.
func Register(builders map[string]store.Builder) {
	var builder store.Builder = func(u *url.URL, _ *schema.GroupVersion, credOptions *creds.Options, _ []string) (store.Backend, error) {
		return newStore(u, credOptions, nil)
	}

	builders["mcp"] = builder
	builders["mcps"] = builder
}

// newStore creates a new Store instance.
func newStore(u *url.URL, credOptions *creds.Options, fn updateHookFn) (store.Backend, error) {
	insecure := true
	if u.Scheme == "mcps" {
		insecure = false
		if credOptions == nil {
			return nil, errors.New("no credentials specified with secure MCP scheme")
		}
	}

	return &backend{
		serverAddress: u.Host,
		insecure:      insecure,
		credOptions:   credOptions,
		Probe:         probe.NewProbe(),
		updateHook:    fn,
	}, nil
}

// updateHookFn is a testing hook function
type updateHookFn func()

// backend is StoreBackend implementation using MCP.
type backend struct {
	// mapping of CRD <> collections.
	mapping *mapping

	// Use insecure communication for gRPC.
	insecure bool

	// address of the MCP server.
	serverAddress string

	// MCP credential options
	credOptions *creds.Options

	// The cancellation function that is used to cancel gRPC/MCP operations.
	cancel context.CancelFunc

	mcpReporter monitoring.Reporter

	// The in-memory state, where resources are kept for out-of-band get and list calls.
	state *state

	// channel for publishing backend events. chLock is used to protect against ch lifecycle
	// events (e.g. creation of the channel).
	// It also protects against a race, where a channel could be created while there is incoming
	// data/changes.
	chLock sync.Mutex
	ch     chan store.BackendEvent

	// The update hook that was registered. This is for testing.
	updateHook updateHookFn

	*probe.Probe
}

var _ store.Backend = &backend{}
var _ probe.SupportsProbe = &backend{}
var _ sink.Updater = &backend{}

// state is the in-memory cache.
type state struct {
	sync.RWMutex

	// items stored by kind, then by key.
	items  map[string]map[store.Key]*store.BackEndResource
	synced map[string]bool // by collection
}

// Init implements store.Backend.Init.
func (b *backend) Init(kinds []string) error {
	m, err := constructMapping(kinds, kube.Types)
	if err != nil {
		return err
	}
	b.mapping = m

	collections := b.mapping.collections()
	scope.Infof("Requesting following collections:")
	for i, url := range collections {
		scope.Infof("  [%d] %s", i, url)
	}

	// nolint: govet
	ctx, cancel := context.WithCancel(context.Background())

	securityOption := grpc.WithInsecure()
	if !b.insecure {
		address := b.serverAddress
		if strings.Contains(address, ":") {
			address = strings.Split(address, ":")[0]
		}

		requiredFiles := []string{b.credOptions.CertificateFile, b.credOptions.KeyFile, b.credOptions.CACertificateFile}
		log.Infof("Secure MCP configured. Waiting for required certificate files to become available: %v", requiredFiles)
		for len(requiredFiles) > 0 {
			if _, err := os.Stat(requiredFiles[0]); os.IsNotExist(err) {
				log.Infof("%v not found. Checking again in %v", requiredFiles[0], requiredCertCheckFreq)
				select {
				case <-ctx.Done():
					// nolint: govet
					cancel()
					return ctx.Err()
				case <-time.After(requiredCertCheckFreq):
					// retry
				}
				continue
			}

			log.Infof("%v found", requiredFiles[0])
			requiredFiles = requiredFiles[1:]
		}

		watcher, err := creds.WatchFiles(ctx.Done(), b.credOptions)
		if err != nil {
			cancel()
			return err
		}
		credentials := creds.CreateForClient(address, watcher)
		securityOption = grpc.WithTransportCredentials(credentials)
	}

	conn, err := grpc.DialContext(ctx, b.serverAddress, securityOption)
	if err != nil {
		cancel()
		scope.Errorf("Error connecting to server: %v\n", err)
		return err
	}

	cl := mcp.NewResourceSourceClient(conn)
	b.mcpReporter = monitoring.NewStatsContext("mixer/mcp/sink")
	options := &sink.Options{
		Collections: collections,
		Updater:     b,
		ID:          mixerNodeID,
		Metadata:    map[string]string{},
		Reporter:    b.mcpReporter,
	}
	c := sink.NewClient(cl, options)
	configz.Register(c)

	b.state = &state{
		items:  make(map[string]map[store.Key]*store.BackEndResource),
		synced: make(map[string]bool),
	}
	for _, typeURL := range collections {
		b.state.synced[typeURL] = false
	}

	go c.Run(ctx)
	b.cancel = cancel
	return nil
}

// WaitForSynced implements store.Backend interface.
func (b *backend) WaitForSynced(timeout time.Duration) error {
	stop := time.After(timeout)
	tick := time.NewTicker(10 * time.Millisecond)
	defer tick.Stop()

	for {
		select {
		case <-stop:
			return fmt.Errorf("exceeded timeout %v", timeout)
		case <-tick.C:
			ready := true

			for _, synced := range b.state.synced {
				if !synced {
					ready = false
					break
				}
			}
			if ready {
				return nil
			}
		}
	}
}

// Stop implements store.Backend.Stop.
func (b *backend) Stop() {
	if b.cancel != nil {
		b.cancel()
		b.cancel = nil
	}
	b.mcpReporter.Close()
}

// Watch creates a channel to receive the events.
func (b *backend) Watch() (<-chan store.BackendEvent, error) {
	b.chLock.Lock()
	defer b.chLock.Unlock()

	if b.ch != nil {
		return nil, fmt.Errorf("watch was already called")
	}

	b.ch = make(chan store.BackendEvent, eventChannelSize)

	return b.ch, nil
}

// Get returns a resource's spec to the key.
func (b *backend) Get(key store.Key) (*store.BackEndResource, error) {
	b.state.RLock()
	defer b.state.RUnlock()

	perTypeState, found := b.state.items[key.Kind]
	if !found {
		return nil, store.ErrNotFound
	}

	item, found := perTypeState[key]
	if !found {
		return nil, store.ErrNotFound
	}

	return item, nil
}

// List returns the whole mapping from key to resource specs in the store.
func (b *backend) List() map[store.Key]*store.BackEndResource {
	b.state.RLock()
	defer b.state.RUnlock()

	result := make(map[store.Key]*store.BackEndResource)
	for _, perTypeItems := range b.state.items {
		for k, v := range perTypeItems {
			result[k] = v
		}
	}

	return result
}

// Apply implements client.Updater.Apply
func (b *backend) Apply(change *sink.Change) error {
	b.state.Lock()
	defer b.state.Unlock()
	defer b.callUpdateHook()

	newTypeStates := make(map[string]map[store.Key]*store.BackEndResource)

	b.state.synced[change.Collection] = true

	scope.Debugf("Received update for: collection:%s, count:%d", change.Collection, len(change.Objects))

<<<<<<< HEAD
	added := make(map[store.Key]*store.BackEndResource, len(change.Objects))
	removed := make([]store.Key, len(change.Removed))
=======
	for _, o := range change.Objects {
		var kind string
		var name string
		var contents proto.Message
		var labels map[string]string
		var annotations map[string]string
>>>>>>> 829a609d

	for _, o := range change.Objects {
		if scope.DebugEnabled() {
			scope.Debugf("Processing incoming resource: %q @%s [%s]",
				o.Metadata.Name, o.Metadata.Version, o.TypeURL)
		}

<<<<<<< HEAD
		name := o.Metadata.Name
		kind := b.mapping.kind(change.Collection)
		contents := o.Body
=======
		// Demultiplex the resource, if it is a legacy type, and figure out its kind.
		if isLegacyTypeURL(typeURL) {
			// Extract the kind from payload.
			legacyResource := o.Body.(*legacy.LegacyMixerResource)
			name = legacyResource.Name
			kind = legacyResource.Kind
			contents = legacyResource.Contents
			labels = nil
			annotations = nil
		} else {
			// Otherwise, simply do a direct mapping from typeURL to kind
			name = o.Metadata.Name
			kind = b.mapping.kind(typeURL)
			contents = o.Body
			labels = o.Metadata.Labels
			annotations = o.Metadata.Annotations
		}
>>>>>>> 829a609d

		collection, found := newTypeStates[kind]
		if !found {
			collection = make(map[store.Key]*store.BackEndResource)
			newTypeStates[kind] = collection
		}

		// Map it to Mixer's store model, and put it in the new collection.

		key := toKey(kind, name)
		resource, err := toBackendResource(key, labels, annotations, contents, o.Metadata.Version)
		if err != nil {
			return err
		}
		collection[key] = resource

		added[key] = resource
	}

	for _, remove := range change.Removed {
		kind := b.mapping.kind(change.Collection)
		removed = append(removed, toKey(kind, remove))
	}

	// Lock the channel state, as we will start publishing events soon.
	b.chLock.Lock()
	defer b.chLock.Unlock()

	// Now, diff against the in-memory state and generate store events.
	for kind, newTypeState := range newTypeStates {
		oldTypeState, found := b.state.items[kind]

		// Replace the old collection with the new one.
		// We can do this, because there is no error that can be raised from now on.
		b.state.items[kind] = newTypeState

		// If the downstream users haven't started listening yet, we don't need to
		// send any events.
		if b.ch == nil {
			continue
		}

		// Otherwise, start pumping events by diffing old and new states.
		if found {
			for k := range oldTypeState {
				if _, exists := newTypeState[k]; !exists {
					b.ch <- store.BackendEvent{Key: k, Type: store.Delete}
					continue
				}
			}
		}

		for k, v := range newTypeState {
			b.ch <- store.BackendEvent{Key: k, Type: store.Update, Value: v}
		}
	}

	return nil
}

func (b *backend) callUpdateHook() {
	if b.updateHook != nil {
		b.updateHook()
	}
}<|MERGE_RESOLUTION|>--- conflicted
+++ resolved
@@ -308,17 +308,8 @@
 
 	scope.Debugf("Received update for: collection:%s, count:%d", change.Collection, len(change.Objects))
 
-<<<<<<< HEAD
 	added := make(map[store.Key]*store.BackEndResource, len(change.Objects))
 	removed := make([]store.Key, len(change.Removed))
-=======
-	for _, o := range change.Objects {
-		var kind string
-		var name string
-		var contents proto.Message
-		var labels map[string]string
-		var annotations map[string]string
->>>>>>> 829a609d
 
 	for _, o := range change.Objects {
 		if scope.DebugEnabled() {
@@ -326,29 +317,11 @@
 				o.Metadata.Name, o.Metadata.Version, o.TypeURL)
 		}
 
-<<<<<<< HEAD
 		name := o.Metadata.Name
 		kind := b.mapping.kind(change.Collection)
+		labels := o.Metadata.Labels
+		annotations := o.Metadata.Annotations
 		contents := o.Body
-=======
-		// Demultiplex the resource, if it is a legacy type, and figure out its kind.
-		if isLegacyTypeURL(typeURL) {
-			// Extract the kind from payload.
-			legacyResource := o.Body.(*legacy.LegacyMixerResource)
-			name = legacyResource.Name
-			kind = legacyResource.Kind
-			contents = legacyResource.Contents
-			labels = nil
-			annotations = nil
-		} else {
-			// Otherwise, simply do a direct mapping from typeURL to kind
-			name = o.Metadata.Name
-			kind = b.mapping.kind(typeURL)
-			contents = o.Body
-			labels = o.Metadata.Labels
-			annotations = o.Metadata.Annotations
-		}
->>>>>>> 829a609d
 
 		collection, found := newTypeStates[kind]
 		if !found {
