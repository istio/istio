// Copyright 2018 Istio Authors
//
// Licensed under the Apache License, Version 2.0 (the "License");
// you may not use this file except in compliance with the License.
// You may obtain a copy of the License at
//
//     http://www.apache.org/licenses/LICENSE-2.0
//
// Unless required by applicable law or agreed to in writing, software
// distributed under the License is distributed on an "AS IS" BASIS,
// WITHOUT WARRANTIES OR CONDITIONS OF ANY KIND, either express or implied.
// See the License for the specific language governing permissions and
// limitations under the License.

package authn

import (
	"crypto/sha1"
	"fmt"

	xdsapi "github.com/envoyproxy/go-control-plane/envoy/api/v2"
	"github.com/envoyproxy/go-control-plane/envoy/api/v2/auth"
	"github.com/envoyproxy/go-control-plane/envoy/api/v2/core"
	ldsv2 "github.com/envoyproxy/go-control-plane/envoy/api/v2/listener"
	http_conn "github.com/envoyproxy/go-control-plane/envoy/config/filter/network/http_connection_manager/v2"
	"github.com/gogo/protobuf/proto"
	"github.com/gogo/protobuf/types"

	authn "istio.io/api/authentication/v1alpha1"
	authn_filter "istio.io/api/envoy/config/filter/http/authn/v2alpha1"
	jwtfilter "istio.io/api/envoy/config/filter/http/jwt_auth/v2alpha1"
	"istio.io/istio/pilot/pkg/model"
	"istio.io/istio/pilot/pkg/networking/plugin"
	"istio.io/istio/pilot/pkg/networking/util"
	"istio.io/istio/pkg/features/pilot"
	"istio.io/istio/pkg/log"
	protovalue "istio.io/istio/pkg/proto"
)

const (
	// JwtFilterName is the name for the Jwt filter. This should be the same
	// as the name defined in
	// https://github.com/istio/proxy/blob/master/src/envoy/http/jwt_auth/http_filter_factory.cc#L50
	JwtFilterName = "jwt-auth"

	// AuthnFilterName is the name for the Istio AuthN filter. This should be the same
	// as the name defined in
	// https://github.com/istio/proxy/blob/master/src/envoy/http/authn/http_filter_factory.cc#L30
	AuthnFilterName = "istio_authn"

	// EnvoyTLSInspectorFilterName is the name for Envoy TLS sniffing listener filter.
	EnvoyTLSInspectorFilterName = "envoy.listener.tls_inspector"
	// EnvoyRawBufferMatch is the transport protocol name when tls multiplexed is used.
	EnvoyRawBufferMatch = "raw_buffer"
	// EnvoyTLSMatch is the transport protocol name when tls multiplexed is used.
	EnvoyTLSMatch = "tls"
)

// Plugin implements Istio mTLS auth
type Plugin struct{}

// NewPlugin returns an instance of the authn plugin
func NewPlugin() plugin.Plugin {
	return Plugin{}
}

// GetMutualTLS returns pointer to mTLS params if the policy use mTLS for (peer) authentication.
// (note that mTLS params can still be nil). Otherwise, return (false, nil).
// Callers should ensure the proxy is of sidecar type.
func GetMutualTLS(policy *authn.Policy) *authn.MutualTls {
	if policy == nil {
		return nil
	}
	if len(policy.Peers) > 0 {
		for _, method := range policy.Peers {
			switch method.GetParams().(type) {
			case *authn.PeerAuthenticationMethod_Mtls:
				if method.GetMtls() == nil {
					return &authn.MutualTls{Mode: authn.MutualTls_STRICT}
				}
				return method.GetMtls()
			default:
				continue
			}
		}
	}
	return nil
}

// setupFilterChains sets up filter chains based on authentication policy.
func setupFilterChains(authnPolicy *authn.Policy, sdsUdsPath string, sdsUseTrustworthyJwt, sdsUseNormalJwt bool, meta map[string]string) []plugin.FilterChain {
	if authnPolicy == nil || len(authnPolicy.Peers) == 0 {
		return nil
	}
	alpnIstioMatch := &ldsv2.FilterChainMatch{
		ApplicationProtocols: util.ALPNInMesh,
	}
	tls := &auth.DownstreamTlsContext{
		CommonTlsContext: &auth.CommonTlsContext{
			// Note that in the PERMISSIVE mode, we match filter chain on "istio" ALPN,
			// which is used to differentiate between service mesh and legacy traffic.
			//
			// Client sidecar outbound cluster's TLSContext.ALPN must include "istio".
			//
			// Server sidecar filter chain's FilterChainMatch.ApplicationProtocols must
			// include "istio" for the secure traffic, but its TLSContext.ALPN must not
			// include "istio", which would interfere with negotiation of the underlying
			// protocol, e.g. HTTP/2.
			AlpnProtocols: util.ALPNHttp,
		},
		RequireClientCertificate: protovalue.BoolTrue,
	}
	if sdsUdsPath == "" {
		base := meta[pilot.BaseDir] + model.AuthCertsPath

		tls.CommonTlsContext.ValidationContextType = model.ConstructValidationContext(base+model.RootCertFilename, []string{} /*subjectAltNames*/)
		tls.CommonTlsContext.TlsCertificates = []*auth.TlsCertificate{
			{
				CertificateChain: &core.DataSource{
					Specifier: &core.DataSource_Filename{
						Filename: base + model.CertChainFilename,
					},
				},
				PrivateKey: &core.DataSource{
					Specifier: &core.DataSource_Filename{
						Filename: base + model.KeyFilename,
					},
				},
			},
		}
	} else {
		tls.CommonTlsContext.TlsCertificateSdsSecretConfigs = []*auth.SdsSecretConfig{
			model.ConstructSdsSecretConfig(model.SDSDefaultResourceName, sdsUdsPath, sdsUseTrustworthyJwt, sdsUseNormalJwt, meta),
		}

		tls.CommonTlsContext.ValidationContextType = &auth.CommonTlsContext_CombinedValidationContext{
			CombinedValidationContext: &auth.CommonTlsContext_CombinedCertificateValidationContext{
				DefaultValidationContext:         &auth.CertificateValidationContext{VerifySubjectAltName: []string{} /*subjectAltNames*/},
				ValidationContextSdsSecretConfig: model.ConstructSdsSecretConfig(model.SDSRootResourceName, sdsUdsPath, sdsUseTrustworthyJwt, sdsUseNormalJwt, meta),
			},
		}
	}
	mtls := GetMutualTLS(authnPolicy)
	if mtls == nil {
		return nil
	}
	if mtls.GetMode() == authn.MutualTls_STRICT {
		log.Debug("Allow only istio mutual TLS traffic")
		return []plugin.FilterChain{
			{
				TLSContext: tls,
			}}
	}
	if mtls.GetMode() == authn.MutualTls_PERMISSIVE {
		log.Debug("Allow both, ALPN istio and legacy traffic")
		return []plugin.FilterChain{
			{
				FilterChainMatch: alpnIstioMatch,
				TLSContext:       tls,
				ListenerFilters: []ldsv2.ListenerFilter{
					{
						Name:       EnvoyTLSInspectorFilterName,
						ConfigType: &ldsv2.ListenerFilter_Config{Config: &types.Struct{}},
					},
				},
			},
			{
				FilterChainMatch: &ldsv2.FilterChainMatch{},
			},
		}
	}
	return nil
}

// OnInboundFilterChains setups filter chains based on the authentication policy.
func (Plugin) OnInboundFilterChains(in *plugin.InputParams) []plugin.FilterChain {
	port := in.ServiceInstance.Endpoint.ServicePort
	authnPolicy := model.GetConsolidateAuthenticationPolicy(in.Env.IstioConfigStore, in.ServiceInstance.Service, port)
	return setupFilterChains(authnPolicy, in.Env.Mesh.SdsUdsPath, in.Env.Mesh.EnableSdsTokenMount, in.Env.Mesh.SdsUseK8SSaJwt, in.Node.Metadata)
}

// CollectJwtSpecs returns a list of all JWT specs (pointers) defined the policy. This
// provides a convenient way to iterate all Jwt specs.
func CollectJwtSpecs(policy *authn.Policy) []*authn.Jwt {
	ret := []*authn.Jwt{}
	if policy == nil {
		return ret
	}
	for _, method := range policy.Peers {
		switch method.GetParams().(type) {
		case *authn.PeerAuthenticationMethod_Jwt:
			ret = append(ret, method.GetJwt())
		}
	}
	for _, method := range policy.Origins {
		ret = append(ret, method.Jwt)
	}
	return ret
}

// OutputLocationForJwtIssuer returns the header location that should be used to output payload if
// authentication succeeds.
func OutputLocationForJwtIssuer(issuer string) string {
	const locationPrefix = "istio-sec-"
	sum := sha1.Sum([]byte(issuer))
	return locationPrefix + fmt.Sprintf("%x", sum)
}

// ConvertPolicyToJwtConfig converts policy into Jwt filter config for envoy.
func ConvertPolicyToJwtConfig(policy *authn.Policy) *jwtfilter.JwtAuthentication {
	policyJwts := CollectJwtSpecs(policy)
	if len(policyJwts) == 0 {
		return nil
	}
	ret := &jwtfilter.JwtAuthentication{
		AllowMissingOrFailed: true,
	}
	for _, policyJwt := range policyJwts {
		jwt := &jwtfilter.JwtRule{
			Issuer:               policyJwt.Issuer,
			Audiences:            policyJwt.Audiences,
			ForwardPayloadHeader: OutputLocationForJwtIssuer(policyJwt.Issuer),
			Forward:              true,
		}

		for _, location := range policyJwt.JwtHeaders {
			jwt.FromHeaders = append(jwt.FromHeaders, &jwtfilter.JwtHeader{
				Name: location,
			})
		}
		jwt.FromParams = policyJwt.JwtParams

		jwtPubKey, err := model.JwtKeyResolver.GetPublicKey(policyJwt.JwksUri)
		if err != nil {
			log.Warnf("Failed to fetch jwt public key from %q", policyJwt.JwksUri)
		}

		// Put empty string in config even if above ResolveJwtPubKey fails.
		jwt.JwksSourceSpecifier = &jwtfilter.JwtRule_LocalJwks{
			LocalJwks: &jwtfilter.DataSource{
				Specifier: &jwtfilter.DataSource_InlineString{
					InlineString: jwtPubKey,
				},
			},
		}

		ret.Rules = append(ret.Rules, jwt)
	}
	return ret
}

// ConvertPolicyToAuthNFilterConfig returns an authn filter config corresponding for the input policy.
func ConvertPolicyToAuthNFilterConfig(policy *authn.Policy, proxyType model.NodeType) *authn_filter.FilterConfig {
	if policy == nil || (len(policy.Peers) == 0 && len(policy.Origins) == 0) {
		return nil
	}

	p := proto.Clone(policy).(*authn.Policy)
	// Create default mTLS params for params type mTLS but value is nil.
	// This walks around the issue https://github.com/istio/istio/issues/4763
	var usedPeers []*authn.PeerAuthenticationMethod
	for _, peer := range p.Peers {
		switch peer.GetParams().(type) {
		case *authn.PeerAuthenticationMethod_Mtls:
			// Only enable mTLS for sidecar, not Ingress/Router for now.
			if proxyType == model.SidecarProxy {
				if peer.GetMtls() == nil {
					peer.Params = &authn.PeerAuthenticationMethod_Mtls{Mtls: &authn.MutualTls{}}
				}
				usedPeers = append(usedPeers, peer)
			}
		case *authn.PeerAuthenticationMethod_Jwt:
			usedPeers = append(usedPeers, peer)
		}
	}

	p.Peers = usedPeers
	filterConfig := &authn_filter.FilterConfig{
		Policy: p,
	}

	// Remove targets part.
	filterConfig.Policy.Targets = nil
	locations := make(map[string]string)
	for _, jwt := range CollectJwtSpecs(policy) {
		locations[jwt.Issuer] = OutputLocationForJwtIssuer(jwt.Issuer)
	}
	if len(locations) > 0 {
		filterConfig.JwtOutputPayloadLocations = locations
	}

	if len(filterConfig.Policy.Peers) == 0 && len(filterConfig.Policy.Origins) == 0 {
		return nil
	}

	return filterConfig
}

// BuildJwtFilter returns a Jwt filter for all Jwt specs in the policy.
func BuildJwtFilter(policy *authn.Policy, isXDSMarshalingToAnyEnabled bool) *http_conn.HttpFilter {
	// v2 api will use inline public key.
	filterConfigProto := ConvertPolicyToJwtConfig(policy)
	if filterConfigProto == nil {
		return nil
	}
	out := &http_conn.HttpFilter{
		Name: JwtFilterName,
	}
	if isXDSMarshalingToAnyEnabled {
		out.ConfigType = &http_conn.HttpFilter_TypedConfig{TypedConfig: util.MessageToAny(filterConfigProto)}
	} else {
		out.ConfigType = &http_conn.HttpFilter_Config{Config: util.MessageToStruct(filterConfigProto)}
	}
	return out
}

// BuildAuthNFilter returns authn filter for the given policy. If policy is nil, returns nil.
func BuildAuthNFilter(policy *authn.Policy, proxyType model.NodeType, isXDSMarshalingToAnyEnabled bool) *http_conn.HttpFilter {
	filterConfigProto := ConvertPolicyToAuthNFilterConfig(policy, proxyType)
	if filterConfigProto == nil {
		return nil
	}
	out := &http_conn.HttpFilter{
		Name: AuthnFilterName,
	}
	if isXDSMarshalingToAnyEnabled {
		out.ConfigType = &http_conn.HttpFilter_TypedConfig{TypedConfig: util.MessageToAny(filterConfigProto)}
	} else {
		out.ConfigType = &http_conn.HttpFilter_Config{Config: util.MessageToStruct(filterConfigProto)}
	}
	return out
}

// OnOutboundListener is called whenever a new outbound listener is added to the LDS output for a given service
// Can be used to add additional filters on the outbound path
func (Plugin) OnOutboundListener(in *plugin.InputParams, mutable *plugin.MutableObjects) error {
	if in.ServiceInstance == nil {
		return nil
	}

	if in.Node.Type != model.Ingress && in.Node.Type != model.Router {
		// Only care about ingress and router.
		return nil
	}

	return buildFilter(in, mutable)
}

// OnInboundListener is called whenever a new listener is added to the LDS output for a given service
// Can be used to add additional filters (e.g., mixer filter) or add more stuff to the HTTP connection manager
// on the inbound path
func (Plugin) OnInboundListener(in *plugin.InputParams, mutable *plugin.MutableObjects) error {
	if in.Node.Type != model.SidecarProxy {
		// Only care about sidecar.
		return nil
	}

	return buildFilter(in, mutable)
}

func buildFilter(in *plugin.InputParams, mutable *plugin.MutableObjects) error {
	authnPolicy := model.GetConsolidateAuthenticationPolicy(
		in.Env.IstioConfigStore, in.ServiceInstance.Service, in.ServiceInstance.Endpoint.ServicePort)

	if mutable.Listener == nil || (len(mutable.Listener.FilterChains) != len(mutable.FilterChains)) {
		return fmt.Errorf("expected same number of filter chains in listener (%d) and mutable (%d)", len(mutable.Listener.FilterChains), len(mutable.FilterChains))
	}
	for i := range mutable.Listener.FilterChains {
		if in.ListenerProtocol == plugin.ListenerProtocolHTTP || mutable.FilterChains[i].ListenerProtocol == plugin.ListenerProtocolHTTP {
			// Adding Jwt filter and authn filter, if needed.
			if filter := BuildJwtFilter(authnPolicy, util.IsXDSMarshalingToAnyEnabled(in.Node)); filter != nil {
				mutable.FilterChains[i].HTTP = append(mutable.FilterChains[i].HTTP, filter)
			}
			if filter := BuildAuthNFilter(authnPolicy, in.Node.Type, util.IsXDSMarshalingToAnyEnabled(in.Node)); filter != nil {
				mutable.FilterChains[i].HTTP = append(mutable.FilterChains[i].HTTP, filter)
			}
		}
	}

	return nil
}

// OnInboundCluster implements the Plugin interface method.
func (Plugin) OnInboundCluster(in *plugin.InputParams, cluster *xdsapi.Cluster) {
}

// OnOutboundRouteConfiguration implements the Plugin interface method.
func (Plugin) OnOutboundRouteConfiguration(in *plugin.InputParams, route *xdsapi.RouteConfiguration) {
}

// OnInboundRouteConfiguration implements the Plugin interface method.
func (Plugin) OnInboundRouteConfiguration(in *plugin.InputParams, route *xdsapi.RouteConfiguration) {
}

// OnOutboundCluster implements the Plugin interface method.
<<<<<<< HEAD
func (Plugin) OnOutboundCluster(env *model.Environment, push *model.PushContext, service *model.Service,
	servicePort *model.Port, cluster *xdsapi.Cluster) {
=======
func (Plugin) OnOutboundCluster(in *plugin.InputParams, cluster *xdsapi.Cluster) {
>>>>>>> 82797c0c
}<|MERGE_RESOLUTION|>--- conflicted
+++ resolved
@@ -393,10 +393,5 @@
 }
 
 // OnOutboundCluster implements the Plugin interface method.
-<<<<<<< HEAD
-func (Plugin) OnOutboundCluster(env *model.Environment, push *model.PushContext, service *model.Service,
-	servicePort *model.Port, cluster *xdsapi.Cluster) {
-=======
 func (Plugin) OnOutboundCluster(in *plugin.InputParams, cluster *xdsapi.Cluster) {
->>>>>>> 82797c0c
 }