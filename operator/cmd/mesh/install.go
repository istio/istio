// Copyright Istio Authors
//
// Licensed under the Apache License, Version 2.0 (the "License");
// you may not use this file except in compliance with the License.
// You may obtain a copy of the License at
//
//     http://www.apache.org/licenses/LICENSE-2.0
//
// Unless required by applicable law or agreed to in writing, software
// distributed under the License is distributed on an "AS IS" BASIS,
// WITHOUT WARRANTIES OR CONDITIONS OF ANY KIND, either express or implied.
// See the License for the specific language governing permissions and
// limitations under the License.

package mesh

import (
	"context"
	"fmt"
	"io"
	"os"
	"sort"
	"strings"
	"time"

	"github.com/fatih/color"
	"github.com/spf13/cobra"
	"k8s.io/apimachinery/pkg/api/errors"
	"sigs.k8s.io/controller-runtime/pkg/client"
	"sigs.k8s.io/yaml"

	"istio.io/api/operator/v1alpha1"
	"istio.io/istio/istioctl/pkg/clioptions"
	revtag "istio.io/istio/istioctl/pkg/tag"
	"istio.io/istio/istioctl/pkg/verifier"
	v1alpha12 "istio.io/istio/operator/pkg/apis/istio/v1alpha1"
	"istio.io/istio/operator/pkg/cache"
	"istio.io/istio/operator/pkg/compare"
	"istio.io/istio/operator/pkg/controller/istiocontrolplane"
	"istio.io/istio/operator/pkg/helmreconciler"
	"istio.io/istio/operator/pkg/manifest"
	"istio.io/istio/operator/pkg/name"
	"istio.io/istio/operator/pkg/translate"
	"istio.io/istio/operator/pkg/util/clog"
	"istio.io/istio/operator/pkg/util/progress"
	pkgversion "istio.io/istio/operator/pkg/version"
	operatorVer "istio.io/istio/operator/version"
	"istio.io/istio/pkg/config/constants"
	"istio.io/istio/pkg/config/labels"
	"istio.io/istio/pkg/kube"
	"istio.io/istio/pkg/log"
)

type InstallArgs struct {
	// InFilenames is an array of paths to the input IstioOperator CR files.
	InFilenames []string
	// KubeConfigPath is the path to kube config file.
	KubeConfigPath string
	// Context is the cluster context in the kube config
	Context string
	// ReadinessTimeout is maximum time to wait for all Istio resources to be ready. wait must be true for this setting
	// to take effect.
	ReadinessTimeout time.Duration
	// SkipConfirmation determines whether the user is prompted for confirmation.
	// If set to true, the user is not prompted and a Yes response is assumed in all cases.
	SkipConfirmation bool
	// Force proceeds even if there are validation errors
	Force bool
	// Verify after installation
	Verify bool
	// Set is a string with element format "path=value" where path is an IstioOperator path and the value is a
	// value to set the node at that path to.
	Set []string
	// ManifestsPath is a path to a ManifestsPath and profiles directory in the local filesystem with a release tgz.
	ManifestsPath string
	// Revision is the Istio control plane revision the command targets.
	Revision string
	// ShowDiff is to show the diff between the installed manifest and the upgraded manifest
	ShowDiff bool
}

// findOperatorInCluster is a function pointer to the function that finds the IstioOperator CR in the cluster, this is
// for test override.
var findOperatorInCluster = verifier.FindOperatorInCluster

func (a *InstallArgs) String() string {
	var b strings.Builder
	b.WriteString("InFilenames:      " + fmt.Sprint(a.InFilenames) + "\n")
	b.WriteString("KubeConfigPath:   " + a.KubeConfigPath + "\n")
	b.WriteString("Context:          " + a.Context + "\n")
	b.WriteString("ReadinessTimeout: " + fmt.Sprint(a.ReadinessTimeout) + "\n")
	b.WriteString("SkipConfirmation: " + fmt.Sprint(a.SkipConfirmation) + "\n")
	b.WriteString("Force:            " + fmt.Sprint(a.Force) + "\n")
	b.WriteString("Verify:           " + fmt.Sprint(a.Verify) + "\n")
	b.WriteString("Set:              " + fmt.Sprint(a.Set) + "\n")
	b.WriteString("ManifestsPath:    " + a.ManifestsPath + "\n")
	b.WriteString("Revision:         " + a.Revision + "\n")
	b.WriteString("ShowDiff:         " + fmt.Sprint(a.ShowDiff) + "\n")
	return b.String()
}

func addInstallFlags(cmd *cobra.Command, args *InstallArgs) {
	cmd.PersistentFlags().StringSliceVarP(&args.InFilenames, "filename", "f", nil, filenameFlagHelpStr)
	cmd.PersistentFlags().StringVarP(&args.KubeConfigPath, "kubeconfig", "c", "", KubeConfigFlagHelpStr)
	cmd.PersistentFlags().StringVar(&args.Context, "context", "", ContextFlagHelpStr)
	cmd.PersistentFlags().DurationVar(&args.ReadinessTimeout, "readiness-timeout", 300*time.Second,
		"Maximum time to wait for Istio resources in each component to be ready.")
	cmd.PersistentFlags().BoolVarP(&args.SkipConfirmation, "skip-confirmation", "y", false, skipConfirmationFlagHelpStr)
	cmd.PersistentFlags().BoolVar(&args.Force, "force", false, ForceFlagHelpStr)
	cmd.PersistentFlags().BoolVar(&args.Verify, "verify", false, VerifyCRInstallHelpStr)
	cmd.PersistentFlags().StringArrayVarP(&args.Set, "set", "s", nil, setFlagHelpStr)
	cmd.PersistentFlags().StringVarP(&args.ManifestsPath, "charts", "", "", ChartsDeprecatedStr)
	cmd.PersistentFlags().StringVarP(&args.ManifestsPath, "manifests", "d", "", ManifestsFlagHelpStr)
	cmd.PersistentFlags().StringVarP(&args.Revision, "revision", "r", "", revisionFlagHelpStr)
	cmd.PersistentFlags().BoolVar(&args.ShowDiff, "show-diff", false, showDiffHelpStr)
}

// InstallCmdWithArgs generates an Istio install manifest and applies it to a cluster
func InstallCmdWithArgs(rootArgs *RootArgs, iArgs *InstallArgs, logOpts *log.Options) *cobra.Command {
	ic := &cobra.Command{
		Use:     "install",
		Short:   "Applies an Istio manifest, installing or reconfiguring Istio on a cluster.",
		Long:    "The install command generates an Istio install manifest and applies it to a cluster.",
		Aliases: []string{"apply"},
		// nolint: lll
		Example: `  # Apply a default Istio installation
  istioctl install

  # Enable Tracing
  istioctl install --set meshConfig.enableTracing=true

  # Generate the demo profile and don't wait for confirmation
  istioctl install --set profile=demo --skip-confirmation

  # To override a setting that includes dots, escape them with a backslash (\).  Your shell may require enclosing quotes.
  istioctl install --set "values.sidecarInjectorWebhook.injectedAnnotations.container\.apparmor\.security\.beta\.kubernetes\.io/istio-proxy=runtime/default"
`,
		Args: cobra.ExactArgs(0),
		PreRunE: func(cmd *cobra.Command, args []string) error {
			if !labels.IsDNS1123Label(iArgs.Revision) && cmd.PersistentFlags().Changed("revision") {
				return fmt.Errorf("invalid revision specified: %v", iArgs.Revision)
			}
			return nil
		},
		RunE: func(cmd *cobra.Command, args []string) error {
			l := clog.NewConsoleLogger(cmd.OutOrStdout(), cmd.ErrOrStderr(), installerScope)
			p := NewPrinterForWriter(cmd.OutOrStderr())
			return Install(rootArgs, iArgs, logOpts, cmd.OutOrStdout(), l, p)
		},
	}

	addFlags(ic, rootArgs)
	addInstallFlags(ic, iArgs)
	return ic
}

// InstallCmd generates an Istio install manifest and applies it to a cluster
func InstallCmd(logOpts *log.Options) *cobra.Command {
	return InstallCmdWithArgs(&RootArgs{}, &InstallArgs{}, logOpts)
}

func Install(rootArgs *RootArgs, iArgs *InstallArgs, logOpts *log.Options, stdOut io.Writer, l clog.Logger, p Printer) error {
	kubeClient, client, err := KubernetesClients(iArgs.KubeConfigPath, iArgs.Context, l)
	if err != nil {
		return err
	}

	tag, err := GetTagVersion(operatorVer.OperatorVersionString)
	if err != nil {
		return fmt.Errorf("fetch Istio version: %v", err)
	}

	// return warning if current date is near the EOL date
	if operatorVer.IsEOL() {
		warnMarker := color.New(color.FgYellow).Add(color.Italic).Sprint("WARNING:")
		fmt.Printf("%s Istio %v may be out of support (EOL) already: see https://istio.io/latest/docs/releases/supported-releases/ for supported releases\n",
			warnMarker, operatorVer.OperatorCodeBaseVersion)
	}

	setFlags := applyFlagAliases(iArgs.Set, iArgs.ManifestsPath, iArgs.Revision)

	_, iop, err := manifest.GenerateConfig(iArgs.InFilenames, setFlags, iArgs.Force, kubeClient, l)
	if err != nil {
		return fmt.Errorf("generate config: %v", err)
	}

	profile, ns, enabledComponents, err := getProfileNSAndEnabledComponents(iop)
	if err != nil {
		return fmt.Errorf("failed to get profile, namespace or enabled components: %v", err)
	}

	// Ignore the err because we don't want to show
	// "no running Istio pods in istio-system" for the first time
	_ = detectIstioVersionDiff(p, tag, ns, kubeClient, setFlags)

	if iArgs.ShowDiff {
		diff, err := compareIOPWithInstalledIOP(kubeClient, iop)
		if err != nil && !errors.IsNotFound(err) {
			l.LogAndErrorf("Error encountered while comparing the current Istio installation with the upgrade configuration: %v", err)
		} else if diff != "" {
			l.LogAndPrint("The following differences were detected between the current Istio installation and the upgrade configuration:")
			l.LogAndPrint(diff)
		} else if diff == "" && !errors.IsNotFound(err) {
			l.LogAndPrint("No differences found between the current Istio installation and thfe upgrade configuration.")
		}
	}

	// Warn users if they use `istioctl install` without any config args.
	if !rootArgs.DryRun && !iArgs.SkipConfirmation {
		prompt := fmt.Sprintf("This will install the Istio %s %q profile (with components: %s) into the cluster. Proceed? (y/N)",
			tag, profile, humanReadableJoin(enabledComponents))
		if profile == "empty" {
			prompt = fmt.Sprintf("This will install the Istio %s %s profile into the cluster. Proceed? (y/N)", tag, profile)
		}
		if !Confirm(prompt, stdOut) {
			p.Println("Cancelled.")
			os.Exit(1)
		}
	}
	if err := configLogs(logOpts); err != nil {
		return fmt.Errorf("could not configure logs: %s", err)
	}

	iop.Name = savedIOPName(iop)

	// Detect whether previous installation exists prior to performing the installation.
	exists := revtag.PreviousInstallExists(context.Background(), kubeClient.Kube())
	iop, err = InstallManifests(iop, iArgs.Force, rootArgs.DryRun, kubeClient, client, iArgs.ReadinessTimeout, l)
	if err != nil {
		return fmt.Errorf("failed to install manifests: %v", err)
	}
	opts := &helmreconciler.ProcessDefaultWebhookOptions{
		Namespace: ns,
		DryRun:    rootArgs.DryRun,
	}
	if processed, err := helmreconciler.ProcessDefaultWebhook(kubeClient, iop, exists, opts); err != nil {
		return fmt.Errorf("failed to process default webhook: %v", err)
	} else if processed {
		p.Println("Made this installation the default for injection and validation.")
	}

	if iArgs.Verify {
		if rootArgs.DryRun {
			l.LogAndPrint("Control plane health check is not applicable in dry-run mode")
			return nil
		}
		l.LogAndPrint("\n\nVerifying installation:")
		installationVerifier, err := verifier.NewStatusVerifier(iop.Namespace, iArgs.ManifestsPath, iArgs.KubeConfigPath,
			iArgs.Context, iArgs.InFilenames, clioptions.ControlPlaneOptions{Revision: iop.Spec.Revision},
			verifier.WithLogger(l),
			verifier.WithIOP(iop),
		)
		if err != nil {
			return fmt.Errorf("failed to setup verifier: %v", err)
		}
		if err := installationVerifier.Verify(); err != nil {
			return fmt.Errorf("verification failed with the following error: %v", err)
		}
	}

	return nil
}

// InstallManifests generates manifests from the given istiooperator instance and applies them to the
// cluster. See GenManifests for more description of the manifest generation process.
//
//	force   validation warnings are written to logger but command is not aborted
//	DryRun  all operations are done but nothing is written
//
// Returns final IstioOperator after installation if successful.
func InstallManifests(iop *v1alpha12.IstioOperator, force bool, dryRun bool, kubeClient kube.Client, client client.Client,
	waitTimeout time.Duration, l clog.Logger,
) (*v1alpha12.IstioOperator, error) {
	// Needed in case we are running a test through this path that doesn't start a new process.
	cache.FlushObjectCaches()
	opts := &helmreconciler.Options{
		DryRun: dryRun, Log: l, WaitTimeout: waitTimeout, ProgressLog: progress.NewLog(),
		Force: force,
	}
	reconciler, err := helmreconciler.NewHelmReconciler(client, kubeClient, iop, opts)
	if err != nil {
		return iop, err
	}
	status, err := reconciler.Reconcile()
	if err != nil {
		return iop, fmt.Errorf("errors occurred during operation: %v", err)
	}
	if status.Status != v1alpha1.InstallStatus_HEALTHY {
		return iop, fmt.Errorf("errors occurred during operation")
	}

	opts.ProgressLog.SetState(progress.StateComplete)

	// Save a copy of what was installed as a CR in the cluster under an internal name.
	if iop.Annotations == nil {
		iop.Annotations = make(map[string]string)
	}
	iop.Annotations[istiocontrolplane.IgnoreReconcileAnnotation] = "true"
	iopStr, err := yaml.Marshal(iop)
	if err != nil {
		return iop, err
	}

	return iop, saveIOPToCluster(reconciler, string(iopStr))
}

func savedIOPName(iop *v1alpha12.IstioOperator) string {
	ret := name.InstalledSpecCRPrefix
	if iop.Name != "" {
		ret += "-" + iop.Name
	}
	if iop.Spec.Revision != "" {
		ret += "-" + iop.Spec.Revision
	}
	return ret
}

// detectIstioVersionDiff will show warning if istioctl version and control plane version are different
// nolint: interfacer
func detectIstioVersionDiff(p Printer, tag string, ns string, kubeClient kube.CLIClient, setFlags []string) error {
	warnMarker := color.New(color.FgYellow).Add(color.Italic).Sprint("WARNING:")
	icps, err := kubeClient.GetIstioVersions(context.TODO(), ns)
	if err != nil {
		return err
	}
	if len(*icps) != 0 {
		var icpTags []string
		var icpTag string
		// create normalized tags for multiple control plane revisions
		for _, icp := range *icps {
			tagVer, err := GetTagVersion(icp.Info.GitTag)
			if err != nil {
				return err
			}
			icpTags = append(icpTags, tagVer)
		}
		// sort different versions of control plane revsions
		sort.Strings(icpTags)
		// capture latest revision installed for comparison
		for _, val := range icpTags {
			if val != "" {
				icpTag = val
			}
		}
		revision := manifest.GetValueForSetFlag(setFlags, "revision")
		// when the revision is passed
		if icpTag != "" && tag != icpTag {
			check := "         Before upgrading, you may wish to use 'istioctl x precheck' to check for upgrade warnings.\n"
			revisionWarning := "         Running this command will overwrite it; use revisions to upgrade alongside the existing version.\n"
			if revision != "" {
				revisionWarning = ""
			}
			if icpTag < tag {
				p.Printf("%s Istio is being upgraded from %s to %s.\n"+revisionWarning+check,
					warnMarker, icpTag, tag)
			} else {
				p.Printf("%s Istio is being downgraded from %s to %s.\n"+revisionWarning+check,
					warnMarker, icpTag, tag)
			}
		}
	}
	return nil
}

// GetTagVersion returns istio tag version
func GetTagVersion(tagInfo string) (string, error) {
	if pkgversion.IsVersionString(tagInfo) {
		tagInfo = pkgversion.TagToVersionStringGrace(tagInfo)
	}
	tag, err := pkgversion.NewVersionFromString(tagInfo)
	if err != nil {
		return "", err
	}
	return tag.String(), nil
}

// getProfileNSAndEnabledComponents get the profile and all the enabled components
// from the given input files and --set flag overlays.
func getProfileNSAndEnabledComponents(iop *v1alpha12.IstioOperator) (string, string, []string, error) {
	var enabledComponents []string
	if iop.Spec.Components != nil {
		for _, c := range name.AllCoreComponentNames {
			enabled, err := translate.IsComponentEnabledInSpec(c, iop.Spec)
			if err != nil {
				return "", "", nil, fmt.Errorf("failed to check if component: %s is enabled or not: %v", string(c), err)
			}
			if enabled {
				enabledComponents = append(enabledComponents, name.UserFacingComponentName(c))
			}
		}
		for _, c := range iop.Spec.Components.IngressGateways {
			if c.Enabled.GetValue() {
				enabledComponents = append(enabledComponents, name.UserFacingComponentName(name.IngressComponentName))
				break
			}
		}
		for _, c := range iop.Spec.Components.EgressGateways {
			if c.Enabled.GetValue() {
				enabledComponents = append(enabledComponents, name.UserFacingComponentName(name.EgressComponentName))
				break
			}
		}
	}

	if configuredNamespace := v1alpha12.Namespace(iop.Spec); configuredNamespace != "" {
		return iop.Spec.Profile, configuredNamespace, enabledComponents, nil
	}
	return iop.Spec.Profile, constants.IstioSystemNamespace, enabledComponents, nil
}

<<<<<<< HEAD
// validateEnableNamespacesByDefault checks whether there is .Values.sidecarInjectorWebhook.enableNamespacesByDefault set in the Istio Operator.
// Should be used in installer when deciding whether to enable an automatic sidecar injection in all namespaces.
func validateEnableNamespacesByDefault(iop *v1alpha12.IstioOperator) bool {
	if iop == nil || iop.Spec == nil || iop.Spec.Values == nil {
		return false
	}
	sidecarValues := iop.Spec.Values.AsMap()["sidecarInjectorWebhook"]
	sidecarMap, ok := sidecarValues.(map[string]any)
	if !ok {
		return false
	}
	autoInjectNamespaces, ok := sidecarMap["enableNamespacesByDefault"].(bool)
	if !ok {
		return false
	}

	return autoInjectNamespaces
}

// compareIOPWithInstalledIOP returns the diff between two IstioOperator CRs.
func compareIOPWithInstalledIOP(client kube.CLIClient, newIOP *v1alpha12.IstioOperator) (diff string, err error) {
	crName := savedIOPName(newIOP)
	oldIOP, err := findOperatorInCluster(client.Dynamic(), crName, newIOP.Namespace)
	if err != nil {
		return "", err
	}
	oldYAMLSpec, err := yaml.Marshal(oldIOP.Spec)
	if err != nil {
		return "", err
	}
	newYAMLSpec, err := yaml.Marshal(newIOP.Spec)
	if err != nil {
		return "", err
	}
	return compare.YAMLCmp(string(oldYAMLSpec), string(newYAMLSpec)), nil
}

=======
>>>>>>> 3dbfdc14
func humanReadableJoin(ss []string) string {
	switch len(ss) {
	case 0:
		return ""
	case 1:
		return ss[0]
	case 2:
		return ss[0] + " and " + ss[1]
	default:
		return strings.Join(ss[:len(ss)-1], ", ") + ", and " + ss[len(ss)-1]
	}
}<|MERGE_RESOLUTION|>--- conflicted
+++ resolved
@@ -408,46 +408,6 @@
 	return iop.Spec.Profile, constants.IstioSystemNamespace, enabledComponents, nil
 }
 
-<<<<<<< HEAD
-// validateEnableNamespacesByDefault checks whether there is .Values.sidecarInjectorWebhook.enableNamespacesByDefault set in the Istio Operator.
-// Should be used in installer when deciding whether to enable an automatic sidecar injection in all namespaces.
-func validateEnableNamespacesByDefault(iop *v1alpha12.IstioOperator) bool {
-	if iop == nil || iop.Spec == nil || iop.Spec.Values == nil {
-		return false
-	}
-	sidecarValues := iop.Spec.Values.AsMap()["sidecarInjectorWebhook"]
-	sidecarMap, ok := sidecarValues.(map[string]any)
-	if !ok {
-		return false
-	}
-	autoInjectNamespaces, ok := sidecarMap["enableNamespacesByDefault"].(bool)
-	if !ok {
-		return false
-	}
-
-	return autoInjectNamespaces
-}
-
-// compareIOPWithInstalledIOP returns the diff between two IstioOperator CRs.
-func compareIOPWithInstalledIOP(client kube.CLIClient, newIOP *v1alpha12.IstioOperator) (diff string, err error) {
-	crName := savedIOPName(newIOP)
-	oldIOP, err := findOperatorInCluster(client.Dynamic(), crName, newIOP.Namespace)
-	if err != nil {
-		return "", err
-	}
-	oldYAMLSpec, err := yaml.Marshal(oldIOP.Spec)
-	if err != nil {
-		return "", err
-	}
-	newYAMLSpec, err := yaml.Marshal(newIOP.Spec)
-	if err != nil {
-		return "", err
-	}
-	return compare.YAMLCmp(string(oldYAMLSpec), string(newYAMLSpec)), nil
-}
-
-=======
->>>>>>> 3dbfdc14
 func humanReadableJoin(ss []string) string {
 	switch len(ss) {
 	case 0:
@@ -459,4 +419,22 @@
 	default:
 		return strings.Join(ss[:len(ss)-1], ", ") + ", and " + ss[len(ss)-1]
 	}
+}
+
+// compareIOPWithInstalledIOP returns the diff between two IstioOperator CRs.
+func compareIOPWithInstalledIOP(client kube.CLIClient, newIOP *v1alpha12.IstioOperator) (diff string, err error) {
+	crName := savedIOPName(newIOP)
+	oldIOP, err := findOperatorInCluster(client.Dynamic(), crName, newIOP.Namespace)
+	if err != nil {
+		return "", err
+	}
+	oldYAMLSpec, err := yaml.Marshal(oldIOP.Spec)
+	if err != nil {
+		return "", err
+	}
+	newYAMLSpec, err := yaml.Marshal(newIOP.Spec)
+	if err != nil {
+		return "", err
+	}
+	return compare.YAMLCmp(string(oldYAMLSpec), string(newYAMLSpec)), nil
 }