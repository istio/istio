## Copyright 2018 Istio Authors
##
## Licensed under the Apache License, Version 2.0 (the "License");
## you may not use this file except in compliance with the License.
## You may obtain a copy of the License at
##
##     http://www.apache.org/licenses/LICENSE-2.0
##
## Unless required by applicable law or agreed to in writing, software
## distributed under the License is distributed on an "AS IS" BASIS,
## WITHOUT WARRANTIES OR CONDITIONS OF ANY KIND, either express or implied.
## See the License for the specific language governing permissions and
## limitations under the License.

.PHONY: docker
.PHONY: docker.all
.PHONY: docker.save
.PHONY: docker.push

# Docker target will build the go binaries and package the docker for local testing.
# It does not upload to a registry.
docker: build-linux docker.all

# Add new docker targets to the end of the DOCKER_TARGETS list.
DOCKER_TARGETS:=docker.pilot docker.proxy_debug docker.proxytproxy docker.proxyv2 docker.app docker.app_sidecar docker.test_policybackend \
	docker.proxy_init docker.mixer docker.mixer_codegen docker.citadel docker.galley docker.sidecar_injector docker.kubectl docker.node-agent-k8s

$(ISTIO_DOCKER) $(ISTIO_DOCKER_TAR):
	mkdir -p $@

.SECONDEXPANSION: #allow $@ to be used in dependency list

# generated content
$(ISTIO_DOCKER)/istio_ca.crt $(ISTIO_DOCKER)/istio_ca.key: ${GEN_CERT} | ${ISTIO_DOCKER}
	${GEN_CERT} --key-size=2048 --out-cert=${ISTIO_DOCKER}/istio_ca.crt \
                    --out-priv=${ISTIO_DOCKER}/istio_ca.key --organization="k8s.cluster.local" \
                    --mode=self-signed --ca=true
$(ISTIO_DOCKER)/node_agent.crt $(ISTIO_DOCKER)/node_agent.key: ${GEN_CERT} $(ISTIO_DOCKER)/istio_ca.crt $(ISTIO_DOCKER)/istio_ca.key
	${GEN_CERT} --key-size=2048 --out-cert=${ISTIO_DOCKER}/node_agent.crt \
                    --out-priv=${ISTIO_DOCKER}/node_agent.key --organization="NodeAgent" \
		    --mode=signer --host="nodeagent.google.com" --signer-cert=${ISTIO_DOCKER}/istio_ca.crt \
                    --signer-priv=${ISTIO_DOCKER}/istio_ca.key

# directives to copy files to docker scratch directory

# tell make which files are copied from $(ISTIO_OUT_LINUX) and generate rules to copy them to the proper location:
# generates rules like the following:
# $(ISTIO_DOCKER)/pilot-agent: $(ISTIO_OUT_LINUX)/pilot-agent | $(ISTIO_DOCKER)
# 	cp $(ISTIO_OUT_LINUX)/$FILE $(ISTIO_DOCKER)/($FILE)
DOCKER_FILES_FROM_ISTIO_OUT_LINUX:=client server \
                             pilot-discovery pilot-agent sidecar-injector mixs mixgen \
                             istio_ca node_agent node_agent_k8s galley istio-iptables istio-clean-iptables
$(foreach FILE,$(DOCKER_FILES_FROM_ISTIO_OUT_LINUX), \
        $(eval $(ISTIO_DOCKER)/$(FILE): $(ISTIO_OUT_LINUX)/$(FILE) | $(ISTIO_DOCKER); cp $(ISTIO_OUT_LINUX)/$(FILE) $(ISTIO_DOCKER)/$(FILE)))

# rule for the test certs.
$(ISTIO_DOCKER)/certs:
	mkdir -p $(ISTIO_DOCKER)
	cp -a tests/testdata/certs $(ISTIO_DOCKER)/.

# tell make which files are copied from the source tree and generate rules to copy them to the proper location:
# TODO(sdake)                      $(NODE_AGENT_TEST_FILES) $(GRAFANA_FILES)
<<<<<<< HEAD
DOCKER_FILES_FROM_SOURCE:=tools/packaging/common/istio-iptables.sh tools/packaging/common/istio-clean-iptables.sh \
			  docker/ca-certificates.tgz \
=======
DOCKER_FILES_FROM_SOURCE:=tools/packaging/common/istio-iptables.sh \
>>>>>>> a04fcd6c
                          tests/testdata/certs/cert.crt tests/testdata/certs/cert.key tests/testdata/certs/cacert.pem
# generates rules like the following:
# $(ISTIO_DOCKER)/tools/packaging/common/istio-iptables.sh: $(ISTIO_OUT)/tools/packaging/common/istio-iptables.sh | $(ISTIO_DOCKER)
# 	cp $FILE $$(@D))
$(foreach FILE,$(DOCKER_FILES_FROM_SOURCE), \
        $(eval $(ISTIO_DOCKER)/$(notdir $(FILE)): $(FILE) | $(ISTIO_DOCKER); cp $(FILE) $$(@D)))


# tell make which files are copied from ISTIO_BIN and generate rules to copy them to the proper location:
# generates rules like the following:
# $(ISTIO_DOCKER)/kubectl: $(ISTIO_BIN)/kubectl | $(ISTIO_DOCKER)
# 	cp $(ISTIO_BIN)/kubectl $(ISTIO_DOCKER)/kubectl
DOCKER_FILES_FROM_ISTIO_BIN:=kubectl
$(foreach FILE,$(DOCKER_FILES_FROM_ISTIO_BIN), \
        $(eval $(ISTIO_BIN)/$(FILE): ; bin/testEnvLocalK8S.sh getDeps))
$(foreach FILE,$(DOCKER_FILES_FROM_ISTIO_BIN), \
        $(eval $(ISTIO_DOCKER)/$(FILE): $(ISTIO_BIN)/$(FILE) | $(ISTIO_DOCKER); cp $(ISTIO_BIN)/$(FILE) $(ISTIO_DOCKER)/$(FILE)))

# pilot docker images

docker.proxy_init: BUILD_ARGS=--build-arg BASE_VERSION=${BASE_VERSION}
docker.proxy_init: pilot/docker/Dockerfile.proxy_init
docker.proxy_init: $(ISTIO_DOCKER)/istio-iptables.sh
docker.proxy_init: $(ISTIO_DOCKER)/istio-iptables
	$(DOCKER_RULE)

docker.sidecar_injector: BUILD_ARGS=--build-arg BASE_VERSION=${BASE_VERSION}
docker.sidecar_injector: sidecar-injector/docker/Dockerfile.sidecar_injector
docker.sidecar_injector:$(ISTIO_DOCKER)/sidecar-injector
	$(DOCKER_RULE)

# BUILD_PRE tells $(DOCKER_RULE) to run the command specified before executing a docker build
# BUILD_ARGS tells  $(DOCKER_RULE) to execute a docker build with the specified commands

docker.proxy_debug: BUILD_PRE=$(if $(filter 1,${USE_LOCAL_PROXY}),,mv envoy-debug-${PROXY_REPO_SHA} envoy &&) chmod 755 envoy pilot-agent &&
docker.proxy_debug: BUILD_ARGS=--build-arg proxy_version=istio-proxy:${PROXY_REPO_SHA} --build-arg istio_version=${VERSION} --build-arg BASE_VERSION=${BASE_VERSION}
docker.proxy_debug: pilot/docker/Dockerfile.proxy_debug
docker.proxy_debug: tools/packaging/common/envoy_bootstrap_v2.json
docker.proxy_debug: tools/packaging/common/envoy_bootstrap_drain.json
docker.proxy_debug: install/gcp/bootstrap/gcp_envoy_bootstrap.json
docker.proxy_debug: ${ISTIO_ENVOY_LINUX_DEBUG_PATH}
docker.proxy_debug: $(ISTIO_OUT_LINUX)/pilot-agent
docker.proxy_debug: pilot/docker/Dockerfile.proxyv2
docker.proxy_debug: pilot/docker/envoy_pilot.yaml.tmpl
docker.proxy_debug: pilot/docker/envoy_policy.yaml.tmpl
docker.proxy_debug: pilot/docker/envoy_telemetry.yaml.tmpl
	$(DOCKER_RULE)

# The file must be named 'envoy', depends on the release.
${ISTIO_ENVOY_LINUX_RELEASE_DIR}/envoy: ${ISTIO_ENVOY_LINUX_RELEASE_PATH}
	mkdir -p $(DOCKER_BUILD_TOP)/proxyv2
	cp ${ISTIO_ENVOY_LINUX_RELEASE_PATH} ${ISTIO_ENVOY_LINUX_RELEASE_DIR}/envoy

# Default proxy image.
docker.proxyv2: BUILD_PRE=chmod 755 envoy pilot-agent &&
docker.proxyv2: BUILD_ARGS=--build-arg proxy_version=istio-proxy:${PROXY_REPO_SHA} --build-arg istio_version=${VERSION} --build-arg BASE_VERSION=${BASE_VERSION}
docker.proxyv2: tools/packaging/common/envoy_bootstrap_v2.json
docker.proxyv2: tools/packaging/common/envoy_bootstrap_drain.json
docker.proxyv2: install/gcp/bootstrap/gcp_envoy_bootstrap.json
docker.proxyv2: $(ISTIO_ENVOY_LINUX_RELEASE_DIR)/envoy
docker.proxyv2: $(ISTIO_OUT_LINUX)/pilot-agent
docker.proxyv2: pilot/docker/Dockerfile.proxyv2
docker.proxyv2: pilot/docker/envoy_pilot.yaml.tmpl
docker.proxyv2: pilot/docker/envoy_policy.yaml.tmpl
docker.proxyv2: tools/packaging/common/istio-iptables.sh
docker.proxyv2: pilot/docker/envoy_telemetry.yaml.tmpl
	$(DOCKER_RULE)

# Proxy using TPROXY interception - but no core dumps
docker.proxytproxy: BUILD_ARGS=--build-arg proxy_version=istio-proxy:${PROXY_REPO_SHA} --build-arg istio_version=${VERSION} --build-arg BASE_VERSION=${BASE_VERSION}
docker.proxytproxy: tools/packaging/common/envoy_bootstrap_v2.json
docker.proxytproxy: tools/packaging/common/envoy_bootstrap_drain.json
docker.proxytproxy: install/gcp/bootstrap/gcp_envoy_bootstrap.json
docker.proxytproxy: $(ISTIO_ENVOY_LINUX_RELEASE_DIR)/envoy
docker.proxytproxy: $(ISTIO_OUT_LINUX)/pilot-agent
docker.proxytproxy: pilot/docker/Dockerfile.proxytproxy
docker.proxytproxy: pilot/docker/envoy_pilot.yaml.tmpl
docker.proxytproxy: pilot/docker/envoy_policy.yaml.tmpl
docker.proxytproxy: tools/packaging/common/istio-iptables.sh
docker.proxytproxy: pilot/docker/envoy_telemetry.yaml.tmpl
	$(DOCKER_RULE)

docker.pilot: BUILD_ARGS=--build-arg BASE_VERSION=${BASE_VERSION}
docker.pilot: $(ISTIO_OUT_LINUX)/pilot-discovery
docker.pilot: tests/testdata/certs/cacert.pem
docker.pilot: pilot/docker/Dockerfile.pilot
	$(DOCKER_RULE)

# Test application
docker.app: pkg/test/echo/docker/Dockerfile.app
docker.app: $(ISTIO_OUT_LINUX)/client
docker.app: $(ISTIO_OUT_LINUX)/server
docker.app: $(ISTIO_DOCKER)/certs
	mkdir -p $(ISTIO_DOCKER)/testapp
	cp -r $^ $(ISTIO_DOCKER)/testapp
ifeq ($(DEBUG_IMAGE),1)
	# It is extremely helpful to debug from the test app. The savings in size are not worth the
	# developer pain
	cp $(ISTIO_DOCKER)/testapp/Dockerfile.app $(ISTIO_DOCKER)/testapp/Dockerfile.appdbg
	sed -e "s,FROM \${BASE_DISTRIBUTION},FROM $(HUB)/proxy_debug:$(TAG)," $(ISTIO_DOCKER)/testapp/Dockerfile.appdbg > $(ISTIO_DOCKER)/testapp/Dockerfile.appd
endif
	time (cd $(ISTIO_DOCKER)/testapp && \
		docker build -t $(HUB)/app:$(TAG) -f Dockerfile.app .)


# Test application bundled with the sidecar (for non-k8s).
docker.app_sidecar: tools/packaging/common/envoy_bootstrap_v2.json
docker.app_sidecar: tools/packaging/common/envoy_bootstrap_drain.json
docker.app_sidecar: tools/packaging/common/istio-iptables.sh
docker.app_sidecar: tools/packaging/common/istio-clean-iptables.sh
docker.app_sidecar: tools/packaging/common/istio-start.sh
docker.app_sidecar: tools/packaging/common/istio-node-agent-start.sh
docker.app_sidecar: tools/packaging/deb/postinst.sh
docker.app_sidecar: pkg/test/echo/docker/echo-start.sh
docker.app_sidecar: $(ISTIO_DOCKER)/certs
docker.app_sidecar: $(ISTIO_ENVOY_LINUX_RELEASE_DIR)/envoy
docker.app_sidecar: $(ISTIO_OUT_LINUX)/pilot-agent
docker.app_sidecar: $(ISTIO_OUT_LINUX)/node_agent
docker.app_sidecar: $(ISTIO_OUT_LINUX)/client
docker.app_sidecar: $(ISTIO_OUT_LINUX)/server
docker.app_sidecar: pkg/test/echo/docker/Dockerfile.app_sidecar
docker.app_sidecar: pilot/docker/envoy_pilot.yaml.tmpl
docker.app_sidecar: pilot/docker/envoy_policy.yaml.tmpl
docker.app_sidecar: pilot/docker/envoy_telemetry.yaml.tmpl
	$(DOCKER_RULE)

# Test policy backend for mixer integration
docker.test_policybackend: BUILD_ARGS=--build-arg BASE_VERSION=${BASE_VERSION}
docker.test_policybackend: mixer/docker/Dockerfile.test_policybackend
docker.test_policybackend: $(ISTIO_OUT_LINUX)/policybackend
	$(DOCKER_RULE)

docker.kubectl: BUILD_ARGS=--build-arg BASE_VERSION=${BASE_VERSION}
docker.kubectl: docker/Dockerfile$$(suffix $$@)
	$(DOCKER_RULE)

# mixer docker images

docker.mixer: BUILD_ARGS=--build-arg BASE_VERSION=${BASE_VERSION}
docker.mixer: mixer/docker/Dockerfile.mixer
docker.mixer: $(ISTIO_DOCKER)/mixs
	$(DOCKER_RULE)

# mixer codegen docker images
docker.mixer_codegen: BUILD_ARGS=--build-arg BASE_VERSION=${BASE_VERSION}
docker.mixer_codegen: mixer/docker/Dockerfile.mixer_codegen
docker.mixer_codegen: $(ISTIO_DOCKER)/mixgen
	$(DOCKER_RULE)

# galley docker images

docker.galley: BUILD_ARGS=--build-arg BASE_VERSION=${BASE_VERSION}
docker.galley: galley/docker/Dockerfile.galley
docker.galley: $(ISTIO_DOCKER)/galley
	$(DOCKER_RULE)

# security docker images

docker.citadel: BUILD_ARGS=--build-arg BASE_VERSION=${BASE_VERSION}
docker.citadel: security/docker/Dockerfile.citadel
docker.citadel: $(ISTIO_DOCKER)/istio_ca
	$(DOCKER_RULE)

docker.citadel-test: BUILD_ARGS=--build-arg BASE_VERSION=${BASE_VERSION}
docker.citadel-test: security/docker/Dockerfile.citadel-test
docker.citadel-test: $(ISTIO_DOCKER)/istio_ca
docker.citadel-test: $(ISTIO_DOCKER)/istio_ca.crt
docker.citadel-test: $(ISTIO_DOCKER)/istio_ca.key
	$(DOCKER_RULE)

docker.node-agent: BUILD_ARGS=--build-arg BASE_VERSION=${BASE_VERSION}
docker.node-agent: security/docker/Dockerfile.node-agent
docker.node-agent: $(ISTIO_DOCKER)/node_agent
	$(DOCKER_RULE)

docker.node-agent-k8s: BUILD_ARGS=--build-arg BASE_VERSION=${BASE_VERSION}
docker.node-agent-k8s: security/docker/Dockerfile.node-agent-k8s
docker.node-agent-k8s: $(ISTIO_DOCKER)/node_agent_k8s
	$(DOCKER_RULE)

docker.node-agent-test: BUILD_ARGS=--build-arg BASE_VERSION=${BASE_VERSION}
docker.node-agent-test: security/docker/Dockerfile.node-agent-test
docker.node-agent-test: $(ISTIO_DOCKER)/node_agent
docker.node-agent-test: $(ISTIO_DOCKER)/istio_ca.crt
docker.node-agent-test: $(ISTIO_DOCKER)/node_agent.crt
docker.node-agent-test: $(ISTIO_DOCKER)/node_agent.key
	$(DOCKER_RULE)

docker.base: docker/Dockerfile.base
	$(DOCKER_RULE)

# $@ is the name of the target
# $^ the name of the dependencies for the target
# Rule Steps #
##############
# 1. Make a directory $(DOCKER_BUILD_TOP)/%@
# 2. This rule uses cp to copy all dependency filenames into into $(DOCKER_BUILD_TOP/$@
# 3. This rule then changes directories to $(DOCKER_BUID_TOP)/$@
# 4. This rule runs $(BUILD_PRE) prior to any docker build and only if specified as a dependency variable
# 5. This rule finally runs docker build passing $(BUILD_ARGS) to docker if they are specified as a dependency variable

# DOCKER_BUILD_VARIANTS ?=default distroless
DOCKER_BUILD_VARIANTS ?=default
DEFAULT_DISTRIBUTION=default
DOCKER_RULE=$(foreach VARIANT,$(DOCKER_BUILD_VARIANTS), time (mkdir -p $(DOCKER_BUILD_TOP)/$@ && cp -r $^ $(DOCKER_BUILD_TOP)/$@ && cd $(DOCKER_BUILD_TOP)/$@ && $(BUILD_PRE) docker build $(BUILD_ARGS) --build-arg BASE_DISTRIBUTION=$(VARIANT) -t $(HUB)/$(subst docker.,,$@):$(subst -$(DEFAULT_DISTRIBUTION),,$(TAG)-$(VARIANT)) -f Dockerfile$(suffix $@) . ); )

# This target will package all docker images used in test and release, without re-building
# go binaries. It is intended for CI/CD systems where the build is done in separate job.
docker.all: $(DOCKER_TARGETS)

# for each docker.XXX target create a tar.docker.XXX target that says how
# to make a $(ISTIO_OUT_LINUX)/docker/XXX.tar.gz from the docker XXX image
# note that $(subst docker.,,$(TGT)) strips off the "docker." prefix, leaving just the XXX

# create a DOCKER_TAR_TARGETS that's each of DOCKER_TARGETS with a tar. prefix
DOCKER_TAR_TARGETS:=
$(foreach TGT,$(filter-out docker.app,$(DOCKER_TARGETS)),$(eval tar.$(TGT): $(TGT) | $(ISTIO_DOCKER_TAR) ; \
         $(foreach VARIANT,$(DOCKER_BUILD_VARIANTS), time ( \
		     docker save -o ${ISTIO_DOCKER_TAR}/$(subst docker.,,$(TGT))$(subst -$(DEFAULT_DISTRIBUTION),,-$(VARIANT)).tar $(HUB)/$(subst docker.,,$(TGT)):$(subst -$(DEFAULT_DISTRIBUTION),,$(TAG)-$(VARIANT)) && \
             gzip ${ISTIO_DOCKER_TAR}/$(subst docker.,,$(TGT))$(subst -$(DEFAULT_DISTRIBUTION),,-$(VARIANT)).tar \
			   ); \
		  )))

tar.docker.app: docker.app | $(ISTIO_DOCKER_TAR)
	time ( docker save -o ${ISTIO_DOCKER_TAR}/app.tar $(HUB)/app:$(TAG) && \
             gzip ${ISTIO_DOCKER_TAR}/app.tar )

# create a DOCKER_TAR_TARGETS that's each of DOCKER_TARGETS with a tar. prefix DOCKER_TAR_TARGETS:=
$(foreach TGT,$(DOCKER_TARGETS),$(eval DOCKER_TAR_TARGETS+=tar.$(TGT)))

# this target saves a tar.gz of each docker image to ${ISTIO_OUT_LINUX}/docker/
docker.save: $(DOCKER_TAR_TARGETS)

# for each docker.XXX target create a push.docker.XXX target that pushes
# the local docker image to another hub
# a possible optimization is to use tag.$(TGT) as a dependency to do the tag for us
$(foreach TGT,$(filter-out docker.app,$(DOCKER_TARGETS)),$(eval push.$(TGT): | $(TGT) ; \
	time (set -e && for distro in $(DOCKER_BUILD_VARIANTS); do tag=$(TAG)-$$$${distro}; docker push $(HUB)/$(subst docker.,,$(TGT)):$$$${tag%-$(DEFAULT_DISTRIBUTION)}; done)))

push.docker.app: docker.app
	time (docker push $(HUB)/app:$(TAG))

define run_vulnerability_scanning
        $(eval RESULTS_DIR := vulnerability_scan_results)
        $(eval CURL_RESPONSE := $(shell curl -s --create-dirs -o $(RESULTS_DIR)/$(1) -w "%{http_code}" http://imagescanner.cloud.ibm.com/scan?image="docker.io/$(2)")) \
        $(if $(filter $(CURL_RESPONSE), 200), (mv $(RESULTS_DIR)/$(1) $(RESULTS_DIR)/$(1).json))
endef

# create a DOCKER_PUSH_TARGETS that's each of DOCKER_TARGETS with a push. prefix
DOCKER_PUSH_TARGETS:=
$(foreach TGT,$(DOCKER_TARGETS),$(eval DOCKER_PUSH_TARGETS+=push.$(TGT)))

# Will build and push docker images.
docker.push: $(DOCKER_PUSH_TARGETS)

# Scan images for security vulnerabilities using the ImageScanner tool
docker.scan_images: $(DOCKER_PUSH_TARGETS)
	$(foreach TGT,$(DOCKER_TARGETS),$(call run_vulnerability_scanning,$(subst docker.,,$(TGT)),$(HUB)/$(subst docker.,,$(TGT)):$(TAG)))

# Base image for 'debug' containers.
# You can run it first to use local changes (or guarantee it is built from scratch)
docker.basedebug:
	docker build -t istionightly/base_debug -f docker/Dockerfile.xenial_debug docker/

# Run this target to generate images based on Bionic Ubuntu
# This must be run as a first step, before the 'docker' step.
docker.basedebug_bionic:
	docker build -t istionightly/base_debug_bionic -f docker/Dockerfile.bionic_debug docker/
	docker tag istionightly/base_debug_bionic istionightly/base_debug

# Run this target to generate images based on Debian Slim
# This must be run as a first step, before the 'docker' step.
docker.basedebug_deb:
	docker build -t istionightly/base_debug_deb -f docker/Dockerfile.deb_debug docker/
	docker tag istionightly/base_debug_deb istionightly/base_debug

# Job run from the nightly cron to publish an up-to-date xenial with the debug tools.
docker.push.basedebug: docker.basedebug
	docker push istionightly/base_debug:latest<|MERGE_RESOLUTION|>--- conflicted
+++ resolved
@@ -60,12 +60,8 @@
 
 # tell make which files are copied from the source tree and generate rules to copy them to the proper location:
 # TODO(sdake)                      $(NODE_AGENT_TEST_FILES) $(GRAFANA_FILES)
-<<<<<<< HEAD
+
 DOCKER_FILES_FROM_SOURCE:=tools/packaging/common/istio-iptables.sh tools/packaging/common/istio-clean-iptables.sh \
-			  docker/ca-certificates.tgz \
-=======
-DOCKER_FILES_FROM_SOURCE:=tools/packaging/common/istio-iptables.sh \
->>>>>>> a04fcd6c
                           tests/testdata/certs/cert.crt tests/testdata/certs/cert.key tests/testdata/certs/cacert.pem
 # generates rules like the following:
 # $(ISTIO_DOCKER)/tools/packaging/common/istio-iptables.sh: $(ISTIO_OUT)/tools/packaging/common/istio-iptables.sh | $(ISTIO_DOCKER)
