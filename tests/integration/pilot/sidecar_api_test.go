--- conflicted
+++ resolved
@@ -24,6 +24,7 @@
 
 	"istio.io/istio/pilot/pkg/model"
 	"istio.io/istio/pkg/test/framework"
+	"istio.io/istio/pkg/test/framework/components/environment"
 	"istio.io/istio/pkg/test/framework/components/galley"
 	"istio.io/istio/pkg/test/framework/components/pilot"
 	"istio.io/istio/pkg/test/util/structpath"
@@ -138,14 +139,8 @@
 // - Do cleanup before exit
 // - process testing specific flags
 func TestMain(m *testing.M) {
-<<<<<<< HEAD
-	// TODO: applying the examples folder requires creation of many namespaces. Limit this test to the native environment
-	// until the test can be reconciled.
-	//framework.
-	//	NewSuite("sidecar_api_test", m).
-	//	RequireEnvironment(environment.Native).
-	//	Run()
-=======
-	framework.Main("sidecar_api_test", m)
->>>>>>> 4c904189
+	framework.
+		NewSuite("sidecar_api_test", m).
+		RequireEnvironment(environment.Native).
+		Run()
 }