dependencies:
  - name: sidecarInjectorWebhook
<<<<<<< HEAD
    version: 1.0.4
    condition: sidecarInjectorWebhook.enabled
  - name: security
    version: 1.0.4
    condition: security.enabled
  - name: ingress
    version: 1.0.4
    condition: ingress.enabled
  - name: gateways
    version: 1.0.4
    condition: gateways.enabled
  - name: mixer
    version: 1.0.4
    condition: mixer.enabled
  - name: pilot
    version: 1.0.4
    condition: pilot.enabled
  - name: grafana
    version: 1.0.4
    condition: grafana.enabled
  - name: prometheus
    version: 1.0.4
    condition: prometheus.enabled
  - name: servicegraph
    version: 1.0.4
    condition: servicegraph.enabled
  - name: tracing
    version: 1.0.4
    condition: tracing.enabled
  - name: galley
    version: 1.0.4
    condition: galley.enabled
  - name: kiali
    version: 1.0.4
=======
    version: 1.1.0
    condition: sidecarInjectorWebhook.enabled
  - name: security
    version: 1.1.0
    condition: security.enabled
  - name: gateways
    version: 1.1.0
    condition: gateways.enabled
  - name: mixer
    version: 1.1.0
    condition: or mixer.policy.enabled mixer.telemetry.enabled
  - name: nodeagent
    version: 1.1.0
    condition: nodeagent.enabled
  - name: pilot
    version: 1.1.0
    condition: pilot.enabled
  - name: grafana
    version: 1.1.0
    condition: grafana.enabled
  - name: prometheus
    version: 1.1.0
    condition: prometheus.enabled
  - name: servicegraph
    version: 1.1.0
    condition: servicegraph.enabled
  - name: tracing
    version: 1.1.0
    condition: tracing.enabled
  - name: galley
    version: 1.1.0
    condition: galley.enabled
  - name: kiali
    version: 1.1.0
>>>>>>> 82797c0c
    condition: kiali.enabled
  - name: istiocoredns
    version: 1.1.0
    condition: istiocoredns.enabled
  - name: certmanager
<<<<<<< HEAD
    version: 1.0.4
    condition: certmanager.enabled
  - name: aspen-mesh-agent
    version: 0.8.0
    condition: global.aspenMeshCloud.enabled
  - name: traffic-claim-enforcer
    version: 1.0.0
    condition: global.traffic-claim-enforcer.enabled
=======
    version: 1.1.0
    condition: certmanager.enabled
>>>>>>> 82797c0c
<|MERGE_RESOLUTION|>--- conflicted
+++ resolved
@@ -1,41 +1,5 @@
 dependencies:
   - name: sidecarInjectorWebhook
-<<<<<<< HEAD
-    version: 1.0.4
-    condition: sidecarInjectorWebhook.enabled
-  - name: security
-    version: 1.0.4
-    condition: security.enabled
-  - name: ingress
-    version: 1.0.4
-    condition: ingress.enabled
-  - name: gateways
-    version: 1.0.4
-    condition: gateways.enabled
-  - name: mixer
-    version: 1.0.4
-    condition: mixer.enabled
-  - name: pilot
-    version: 1.0.4
-    condition: pilot.enabled
-  - name: grafana
-    version: 1.0.4
-    condition: grafana.enabled
-  - name: prometheus
-    version: 1.0.4
-    condition: prometheus.enabled
-  - name: servicegraph
-    version: 1.0.4
-    condition: servicegraph.enabled
-  - name: tracing
-    version: 1.0.4
-    condition: tracing.enabled
-  - name: galley
-    version: 1.0.4
-    condition: galley.enabled
-  - name: kiali
-    version: 1.0.4
-=======
     version: 1.1.0
     condition: sidecarInjectorWebhook.enabled
   - name: security
@@ -70,22 +34,16 @@
     condition: galley.enabled
   - name: kiali
     version: 1.1.0
->>>>>>> 82797c0c
     condition: kiali.enabled
   - name: istiocoredns
     version: 1.1.0
     condition: istiocoredns.enabled
   - name: certmanager
-<<<<<<< HEAD
-    version: 1.0.4
+    version: 1.1.0
     condition: certmanager.enabled
   - name: aspen-mesh-agent
     version: 0.8.0
     condition: global.aspenMeshCloud.enabled
   - name: traffic-claim-enforcer
     version: 1.0.0
-    condition: global.traffic-claim-enforcer.enabled
-=======
-    version: 1.1.0
-    condition: certmanager.enabled
->>>>>>> 82797c0c
+    condition: global.traffic-claim-enforcer.enabled