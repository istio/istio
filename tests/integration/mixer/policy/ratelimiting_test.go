--- conflicted
+++ resolved
@@ -56,13 +56,8 @@
 	testRedisQuota(t, bookinfo.RatingsRedisRateLimitRolling, "ratings")
 }
 
-/*
 func TestRateLimiting_DefaultLessThanOverride(t *testing.T) {
-<<<<<<< HEAD
 	t.Skip("testing")
-	framework.Run(t, func(ctx framework.TestContext) {
-		destinationService := "productpage"
-=======
 	framework.
 		NewTest(t).
 		// TODO(https://github.com/istio/istio/issues/12750)
@@ -70,7 +65,6 @@
 		RequiresEnvironment(environment.Kube).
 		Run(func(ctx framework.TestContext) {
 			destinationService := "productpage"
->>>>>>> 14ed67f4
 
 			bookinfoNs, g, red, ing, prom := setupComponentsOrFail(t, ctx)
 			bookInfoNameSpaceStr := bookinfoNs.Name()
@@ -119,7 +113,6 @@
 			}
 		})
 }
-*/
 
 func testRedisQuota(t *testing.T, config bookinfo.ConfigFile, destinationService string) {
 	framework.Run(t, func(ctx framework.TestContext) {
@@ -273,12 +266,11 @@
 		t.Fatal(err)
 	}
 
-	con = strings.ReplaceAll(con, "redisServerUrl: redis-release-master:6379",
-		"redisServerUrl: redis-release-master."+red.GetRedisNamespace()+":6379")
-	con = strings.ReplaceAll(con, "namespace: default",
-		"namespace: "+bookInfoNameSpaceStr)
-
-	fmt.Println(con)
+	con = strings.Replace(con, "redisServerUrl: redis-release-master:6379",
+		"redisServerUrl: redis-release-master."+red.GetRedisNamespace()+":6379", -1)
+	con = strings.Replace(con, "namespace: default",
+		"namespace: "+bookInfoNameSpaceStr, -1)
+
 	ns := namespace.ClaimOrFail(t, ctx, ist.Settings().SystemNamespace)
 	g.ApplyConfigOrFail(
 		t,
@@ -329,54 +321,4 @@
 	promInst = &prom
 
 	return nil
-}
-
-var defaultAmountLessThanOverride = `
-apiVersion: "config.istio.io/v1alpha2"
-kind: handler
-metadata:
-  name: redis
-  namespace: istio-system
-spec:
-  compiledAdapter: redisquota
-  params:
-    quotas:
-    - name: requestquotacount.instance.istio-system
-      maxAmount: 1
-      validDuration: 30s
-      rateLimitAlgorithm: FIXED_WINDOW
-      # The first matching override is applied.
-      # A requestquotacount instance is checked against override dimensions.
-      overrides:
-      # The following override applies to 'productpage' when
-      # the source is 'istio-ingressgateway'.
-      - dimensions:
-          destination: productpage
-          source: istio-ingressgateway
-        maxAmount: 50
-    redisServerUrl: "redis-release-master.<redis_namespace>.svc.cluster.local:6379"
-    connectionPoolSize: 10
-`
-
-var defaultQuotaSpecConfig = `
-apiVersion: config.istio.io/v1alpha2
-kind: QuotaSpecBinding
-metadata:
-  name: request-count
-  namespace: istio-system
-spec:
-  quotaSpecs:
-  - name: request-count
-    namespace: istio-system
-  services:
-  - name: ratings
-    namespace: <bookinfo_namespace>
-  - name: reviews
-    namespace: <bookinfo_namespace>
-  - name: details
-    namespace: <bookinfo_namespace>
-  - name: productpage
-    namespace: <bookinfo_namespace>
-  - name: istio-ingressgateway
-    namespace: istio-system
-`+}