// Copyright 2018 Istio Authors
//
// Licensed under the Apache License, Version 2.0 (the "License");
// you may not use this file except in compliance with the License.
// You may obtain a copy of the License at
//
//     http://www.apache.org/licenses/LICENSE-2.0
//
// Unless required by applicable law or agreed to in writing, software
// distributed under the License is distributed on an "AS IS" BASIS,
// WITHOUT WARRANTIES OR CONDITIONS OF ANY KIND, either express or implied.
// See the License for the specific language governing permissions and
// limitations under the License.

package v2

import (
	"strconv"
	"sync"
	"time"

	ads "github.com/envoyproxy/go-control-plane/envoy/service/discovery/v2"
	"github.com/google/uuid"
	"golang.org/x/time/rate"
	"google.golang.org/grpc"

	"istio.io/istio/pilot/pkg/model"
	"istio.io/istio/pilot/pkg/networking/core"
	"istio.io/istio/pkg/features/pilot"
)

var (
	// Failsafe to implement periodic refresh, in case events or cache invalidation fail.
	// Disabled by default.
	periodicRefreshDuration = 0 * time.Second

	versionMutex sync.RWMutex

	// version is the timestamp of the last registry event.
	version = "0"

	// versionNum counts versions
	versionNum = 1

	periodicRefreshMetrics = 10 * time.Second

	// clearCacheTime is the max time to squash a series of events.
	// The push will happen 1 sec after the last config change, or after 'clearCacheTime'
	// Default value is 1 second, or the value of PILOT_CACHE_SQUASH env
	clearCacheTime = 1

	// DebounceAfter is the delay added to events to wait
	// after a registry/config event for debouncing.
	// This will delay the push by at least this interval, plus
	// the time getting subsequent events. If no change is
	// detected the push will happen, otherwise we'll keep
	// delaying until things settle.
	DebounceAfter time.Duration

	// DebounceMax is the maximum time to wait for events
	// while debouncing. Defaults to 10 seconds. If events keep
	// showing up with no break for this time, we'll trigger a push.
	DebounceMax time.Duration
)

const (
	typePrefix = "type.googleapis.com/envoy.api.v2."

	// Constants used for XDS

	// ClusterType is used for cluster discovery. Typically first request received
	ClusterType = typePrefix + "Cluster"
	// EndpointType is used for EDS and ADS endpoint discovery. Typically second request.
	EndpointType = typePrefix + "ClusterLoadAssignment"
	// ListenerType is sent after clusters and endpoints.
	ListenerType = typePrefix + "Listener"
	// RouteType is sent after listeners.
	RouteType = typePrefix + "RouteConfiguration"
)

func init() {
	cacheSquash := pilot.CacheSquash
	if len(cacheSquash) > 0 {
		t, err := strconv.Atoi(cacheSquash)
		if err == nil {
			clearCacheTime = t
		}
	}

	DebounceAfter = envDuration(pilot.DebounceAfter, 100*time.Millisecond)
	DebounceMax = envDuration(pilot.DebounceMax, 10*time.Second)
}

func envDuration(envVal string, def time.Duration) time.Duration {
	if envVal == "" {
		return def
	}
	d, err := time.ParseDuration(envVal)
	if err != nil {
		adsLog.Warnf("Invalid value %s %v", envVal, err)
		return def
	}
	return d
}

// DiscoveryServer is Pilot's gRPC implementation for Envoy's v2 xds APIs
type DiscoveryServer struct {
	// Env is the model environment.
	Env *model.Environment

	// MemRegistry is used for debug and load testing, allow adding services. Visible for testing.
	MemRegistry *MemServiceDiscovery

	// ConfigGenerator is responsible for generating data plane configuration using Istio networking
	// APIs and service registry info
	ConfigGenerator core.ConfigGenerator

	// ConfigController provides readiness info (if initial sync is complete)
	ConfigController model.ConfigStoreCache

	rateLimiter         *rate.Limiter
	concurrentPushLimit chan struct{}

	// DebugConfigs controls saving snapshots of configs for /debug/adsz.
	// Defaults to false, can be enabled with PILOT_DEBUG_ADSZ_CONFIG=1
	DebugConfigs bool

	// mutex protecting global structs updated or read by ADS service, including EDSUpdates and
	// shards.
	mutex sync.RWMutex

	// EndpointShardsByService for a service. This is a global (per-server) list, built from
	// incremental updates.
	EndpointShardsByService map[string]*EndpointShardsByService

	// WorkloadsById keeps track of informations about a workload, based on direct notifications
	// from registry. This acts as a cache and allows detecting changes.
	WorkloadsByID map[string]*Workload

	// edsUpdates keeps track of all service updates since last full push.
	// Key is the hostname (servicename). Value is set when any shard part of the service is
	// updated. This should only be used in the xDS server - will be removed/made private in 1.1,
	// once the last v1 pieces are cleaned. For 1.0.3+ it is used only for tracking incremental
	// pushes between the 2 packages.
	edsUpdates map[string]*EndpointShardsByService

	updateChannel chan *updateReq

	// mutex used for config update scheduling (former cache update mutex)
	updateMutex sync.RWMutex

	// true if a full push is needed after debounce. False if only EDS is required.
	fullPush bool

	// lastPushStart (former lastClearCache) is the time we last started a push
	lastPushStart time.Time

	// lastConfigUpdateTime is the time of the last config event
	lastConfigUpdateTime time.Time

	// confiugUpdateCounter is the counter of 'clearCache' calls
	configUpdateCounter int

	// debouncePushTimerSet is true if a config update was requested and we are
	// waiting for more events, to debounce.
	debouncePushTimerSet bool
}

// updateReq includes info about the requested update.
type updateReq struct {
	full bool
}

// EndpointShardsByService holds the set of endpoint shards of a service. Registries update
// individual shards incrementally. The shards are aggregated and split into
// clusters when a push for the specific cluster is needed.
type EndpointShardsByService struct {

	// Shards is used to track the shards. EDS updates are grouped by shard.
	// Current implementation uses the registry name as key - in multicluster this is the
	// name of the k8s cluster, derived from the config (secret).
	Shards map[string]*EndpointShard

	// ServiceAccounts has the concatenation of all service accounts seen so far in endpoints.
	// This is updated on push, based on shards. If the previous list is different than
	// current list, a full push will be forced, to trigger a secure naming update.
	// Due to the larger time, it is still possible that connection errors will occur while
	// CDS is updated.
	ServiceAccounts map[string]bool
}

// EndpointShard contains all the endpoints for a single shard (subset) of a service.
// Shards are updated atomically by registries. A registry may split a service into
// multiple shards (for example each deployment, or smaller sub-sets).
type EndpointShard struct {
	Shard   string
	Entries []*model.IstioEndpoint
}

// Workload has the minimal info we need to detect if we need to push workloads, and to
// cache data to avoid expensive model allocations.
type Workload struct {
	// Labels
	Labels map[string]string

	// Annotations
	Annotations map[string]string
}

func intEnv(envVal string, def int) int {
	if len(envVal) == 0 {
		return def
	}
	n, err := strconv.Atoi(envVal)
	if err == nil && n > 0 {
		return n
	}
	return def
}

// NewDiscoveryServer creates DiscoveryServer that sources data from Pilot's internal mesh data structures
func NewDiscoveryServer(env *model.Environment, generator core.ConfigGenerator, ctl model.Controller, configCache model.ConfigStoreCache) *DiscoveryServer {
	out := &DiscoveryServer{
		Env:                     env,
		ConfigGenerator:         generator,
		EndpointShardsByService: map[string]*EndpointShardsByService{},
		WorkloadsByID:           map[string]*Workload{},
		edsUpdates:              map[string]*EndpointShardsByService{},
		concurrentPushLimit:     make(chan struct{}, 20), // TODO(hzxuzhonghu): support configuration
		updateChannel:           make(chan *updateReq, 10),
	}
	env.PushContext = model.NewPushContext()
	go out.handleUpdates()

	// Flush cached discovery responses whenever services, service
	// instances, or routing configuration changes.
	serviceHandler := func(*model.Service, model.Event) { out.clearCache() }
	if err := ctl.AppendServiceHandler(serviceHandler); err != nil {
		return nil
	}
	instanceHandler := func(*model.ServiceInstance, model.Event) { out.clearCache() }
	if err := ctl.AppendInstanceHandler(instanceHandler); err != nil {
		return nil
	}

	// Flush cached discovery responses when detecting jwt public key change.
	model.JwtKeyResolver.PushFunc = out.ClearCache

	if configCache != nil {
		// TODO: changes should not trigger a full recompute of LDS/RDS/CDS/EDS
		// (especially mixerclient HTTP and quota)
		configHandler := func(model.Config, model.Event) { out.clearCache() }
		for _, descriptor := range model.IstioConfigTypes {
			configCache.RegisterEventHandler(descriptor.Type, configHandler)
		}
	}

	go out.periodicRefresh()

	go out.periodicRefreshMetrics()

	out.DebugConfigs = pilot.DebugConfigs

	pushThrottle := intEnv(pilot.PushThrottle, 10)
	pushBurst := intEnv(pilot.PushBurst, 100)

	adsLog.Infof("Starting ADS server with rateLimiter=%d burst=%d", pushThrottle, pushBurst)
	out.rateLimiter = rate.NewLimiter(rate.Limit(pushThrottle), pushBurst)

	return out
}

// Register adds the ADS and EDS handles to the grpc server
func (s *DiscoveryServer) Register(rpcs *grpc.Server) {
	// EDS must remain registered for 0.8, for smooth upgrade from 0.7
	// 0.7 proxies will use this service.
	ads.RegisterAggregatedDiscoveryServiceServer(rpcs, s)
}

// Singleton, refresh the cache - may not be needed if events work properly, just a failsafe
// ( will be removed after change detection is implemented, to double check all changes are
// captured)
func (s *DiscoveryServer) periodicRefresh() {
	envOverride := pilot.RefreshDuration
	if len(envOverride) > 0 {
		var err error
		periodicRefreshDuration, err = time.ParseDuration(envOverride)
		if err != nil {
			adsLog.Warn("Invalid value for V2_REFRESH")
		}
	}
	if periodicRefreshDuration == 0 {
		return
	}
	ticker := time.NewTicker(periodicRefreshDuration)
	defer ticker.Stop()
	for range ticker.C {
		adsLog.Infof("ADS: periodic push of envoy configs %s", versionInfo())
		s.AdsPushAll(versionInfo(), s.globalPushContext(), true, nil)
	}
}

// Push metrics are updated periodically (10s default)
func (s *DiscoveryServer) periodicRefreshMetrics() {
	ticker := time.NewTicker(periodicRefreshMetrics)
	defer ticker.Stop()
	for range ticker.C {
		push := s.globalPushContext()
		if push.End != timeZero {
			model.LastPushStatus = push
		}
		push.UpdateMetrics()
		// TODO: env to customize
		//if time.Since(push.Start) > 30*time.Second {
		// Reset the stats, some errors may still be stale.
		//s.env.PushContext = model.NewPushContext()
		//}
	}
}

// Push is called to push changes on config updates using ADS. This is set in DiscoveryService.Push,
// to avoid direct dependencies.
func (s *DiscoveryServer) Push(full bool, edsUpdates map[string]*EndpointShardsByService) {
	if !full {
		adsLog.Infof("XDS Incremental Push EDS:%d", len(edsUpdates))
		go s.AdsPushAll(version, s.globalPushContext(), false, edsUpdates)
		return
	}
	// Reset the status during the push.
	//afterPush := true
	pc := s.globalPushContext()
	if pc != nil {
		pc.OnConfigChange()
	}
	// PushContext is reset after a config change. Previous status is
	// saved.
	t0 := time.Now()
	push := model.NewPushContext()
	push.ServiceAccounts = s.ServiceAccounts
	err := push.InitContext(s.Env)
	if err != nil {
		adsLog.Errorf("XDS: failed to update services %v", err)
		// We can't push if we can't read the data - stick with previous version.
		pushContextErrors.Inc()
		return
	}

<<<<<<< HEAD
	if err = s.ConfigGenerator.BuildSharedPushState(s.Env, push); err != nil {
		adsLog.Errorf("XDS: Failed to rebuild share state in configgen: %v", err)
		return
	}

	if err := s.updateServiceShards(push); err != nil {
		return
	}
=======
		if err = s.ConfigGenerator.BuildSharedPushState(s.env, push); err != nil {
			adsLog.Errorf("XDS: Failed to rebuild share state in configgen: %v", err)
			totalXDSInternalErrors.Add(1)
			return
		}
>>>>>>> 0f39c7da

	s.updateMutex.Lock()
	s.Env.PushContext = push
	s.updateMutex.Unlock()

	s.mutex.Lock()
	s.Env.PushContext = push
	versionLocal := time.Now().Format(time.RFC3339) + "/" + strconv.Itoa(versionNum)
	versionNum++
	initContextTime := time.Since(t0)
	adsLog.Debugf("InitContext %v for push took %s", versionLocal, initContextTime)
	s.mutex.Unlock()

	// TODO: propagate K8S version and use it instead
	versionMutex.Lock()
	version = versionLocal
	versionMutex.Unlock()

	go s.AdsPushAll(versionLocal, push, true, nil)
}

func nonce() string {
	return uuid.New().String()
}

func versionInfo() string {
	versionMutex.RLock()
	defer versionMutex.RUnlock()
	return version
}

// ServiceAccounts returns the list of service accounts for a service.
// The XDS server incrementally updates the list, by getting the SA from registries.
// Same list is used to compute CDS response.
func (s *DiscoveryServer) ServiceAccounts(serviceName string) []string {
	s.mutex.Lock()
	defer s.mutex.Unlock()

	sa := []string{}

	// TODO: cache the computed service account map in EndpointShardsByService.

	ep, f := s.EndpointShardsByService[serviceName]
	if !f {
		return sa
	}
	samap := map[string]bool{}
	for _, es := range ep.Shards {
		for _, el := range es.Entries {
			if f := samap[el.ServiceAccount]; !f {
				samap[el.ServiceAccount] = true
			}
		}
	}
	// TODO: we can just return the map.
	for k := range samap {
		sa = append(sa, k)
	}

	return sa
}

// Returns the global push context.
func (s *DiscoveryServer) globalPushContext() *model.PushContext {
	s.updateMutex.RLock()
	defer s.updateMutex.RUnlock()
	return s.Env.PushContext
}

// ClearCache is wrapper for clearCache method, used when new controller gets
// instantiated dynamically
func (s *DiscoveryServer) ClearCache() {
	s.clearCache()
}

// debouncePush is called on config or endpoint changes, to initiate a push.
func (s *DiscoveryServer) debouncePush(startDebounce time.Time) {
	s.updateMutex.RLock()
	since := time.Since(s.lastConfigUpdateTime)
	events := s.configUpdateCounter
	s.updateMutex.RUnlock()

	if since > 2*DebounceAfter ||
		time.Since(startDebounce) > DebounceMax {

		adsLog.Infof("Push debounce stable %d: %v since last change, %v since last push, full=%v",
			events,
			since, time.Since(s.lastPushStart), s.fullPush)

		s.doPush()

	} else {
		time.AfterFunc(DebounceAfter, func() {
			s.debouncePush(startDebounce)
		})
	}
}

// Start the actual push. Called from a timer.
func (s *DiscoveryServer) doPush() {
	// more config update events may happen while doPush is processing.
	// we don't want to lose updates.
	s.updateMutex.Lock()

	s.debouncePushTimerSet = false
	s.lastPushStart = time.Now()
	full := s.fullPush

	s.mutex.Lock()
	// Swap the edsUpdates map - tracking requests for incremental updates.
	// The changes to the map are protected by ds.mutex.
	edsUpdates := s.edsUpdates
	// Reset - any new updates will be tracked by the new map
	s.edsUpdates = map[string]*EndpointShardsByService{}
	s.mutex.Unlock()

	// Update the config values, next ConfigUpdate and eds updates will use this
	s.fullPush = false

	s.updateMutex.Unlock()

	s.Push(full, edsUpdates)
}

// clearCache will clear all envoy caches. Called by service, instance and config handlers.
// This will impact the performance, since envoy will need to recalculate.
func (s *DiscoveryServer) clearCache() {
	s.ConfigUpdate(true)
}

// ConfigUpdate implements ConfigUpdater interface, used to request pushes.
// It replaces the 'clear cache' from v1.
func (s *DiscoveryServer) ConfigUpdate(full bool) {
	s.updateChannel <- &updateReq{full: full}
}

// Debouncing and update request happens in a separate thread, it uses locks
// and we want to avoid complications, ConfigUpdate may already hold other locks.
func (s *DiscoveryServer) handleUpdates() {
	for {
		select {
		case r, _ := <-s.updateChannel:

			if DebounceAfter == 0 {
				go s.doPush()
				continue
			}
			s.updateMutex.Lock()

			if r.full {
				s.fullPush = true
			}
			s.configUpdateCounter++

			s.lastConfigUpdateTime = time.Now()

			if !s.debouncePushTimerSet {
				s.debouncePushTimerSet = true
				startDebounce := s.lastConfigUpdateTime
				time.AfterFunc(DebounceAfter, func() {
					s.debouncePush(startDebounce)
				})
			} // else: debounce in progress - it'll keep delaying the push

			s.updateMutex.Unlock()
		}
	}
}<|MERGE_RESOLUTION|>--- conflicted
+++ resolved
@@ -345,22 +345,14 @@
 		return
 	}
 
-<<<<<<< HEAD
-	if err = s.ConfigGenerator.BuildSharedPushState(s.Env, push); err != nil {
+	if err = s.ConfigGenerator.BuildSharedPushState(s.env, push); err != nil {
 		adsLog.Errorf("XDS: Failed to rebuild share state in configgen: %v", err)
+		totalXDSInternalErrors.Add(1)
 		return
 	}
-
 	if err := s.updateServiceShards(push); err != nil {
 		return
 	}
-=======
-		if err = s.ConfigGenerator.BuildSharedPushState(s.env, push); err != nil {
-			adsLog.Errorf("XDS: Failed to rebuild share state in configgen: %v", err)
-			totalXDSInternalErrors.Add(1)
-			return
-		}
->>>>>>> 0f39c7da
 
 	s.updateMutex.Lock()
 	s.Env.PushContext = push
