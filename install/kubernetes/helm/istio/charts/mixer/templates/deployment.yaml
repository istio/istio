--- conflicted
+++ resolved
@@ -51,10 +51,7 @@
           - --trace_zipkin_url=http://{{- $.Values.global.tracer.zipkin.address }}/api/v1/spans
           {{- else }}
           - --trace_zipkin_url=http://zipkin:9411/api/v1/spans
-<<<<<<< HEAD
-=======
           {{- end }}
->>>>>>> 82797c0c
         {{- if .Values.env }}
         env:
         {{- range $key, $val := .Values.env }}
@@ -85,30 +82,18 @@
           initialDelaySeconds: 5
           periodSeconds: 5
       - name: istio-proxy
-<<<<<<< HEAD
-        image: "{{ $.Values.global.hub_public }}{{ $.Values.global.hub_img_delim }}proxyv2{{ $.Values.global.img_tag_delim }}{{ $.Values.global.tag }}"
-=======
 {{- if contains "/" $.Values.global.proxy.image }}
         image: "{{ $.Values.global.proxy.image }}"
 {{- else }}
         image: "{{ $.Values.global.hub }}/{{ $.Values.global.proxy.image }}:{{ $.Values.global.tag }}"
 {{- end }}
->>>>>>> 82797c0c
         imagePullPolicy: {{ $.Values.global.imagePullPolicy }}
         ports:
         - containerPort: 9091
         - containerPort: 15004
-<<<<<<< HEAD
-{{ if ne .Values.global.proxy.stats.prometheusPort 0. }}
-        - containerPort: {{ .Values.global.proxy.stats.prometheusPort }}
-          protocol: TCP
-          name: http-envoy-prom
-{{ end }}
-=======
         - containerPort: 15090
           protocol: TCP
           name: http-envoy-prom
->>>>>>> 82797c0c
         args:
         - proxy
         - --domain
@@ -213,14 +198,11 @@
           - --trace_zipkin_url=http://{{- $.Values.global.tracer.zipkin.address }}/api/v1/spans
           {{- else }}
           - --trace_zipkin_url=http://zipkin:9411/api/v1/spans
-<<<<<<< HEAD
-=======
           {{- end }}
           - --averageLatencyThreshold
           - {{ $.Values.telemetry.loadshedding.latencyThreshold }}
           - --loadsheddingMode
           - {{ $.Values.telemetry.loadshedding.mode }}
->>>>>>> 82797c0c
         {{- if .Values.env }}
         env:
         {{- range $key, $val := .Values.env }}
@@ -254,30 +236,18 @@
           initialDelaySeconds: 5
           periodSeconds: 5
       - name: istio-proxy
-<<<<<<< HEAD
-        image: "{{ $.Values.global.hub_public }}{{ $.Values.global.hub_img_delim }}proxyv2{{ $.Values.global.img_tag_delim }}{{ $.Values.global.tag }}"
-=======
 {{- if contains "/" $.Values.global.proxy.image }}
         image: "{{ $.Values.global.proxy.image }}"
 {{- else }}
         image: "{{ $.Values.global.hub }}/{{ $.Values.global.proxy.image }}:{{ $.Values.global.tag }}"
 {{- end }}
->>>>>>> 82797c0c
         imagePullPolicy: {{ $.Values.global.imagePullPolicy }}
         ports:
         - containerPort: 9091
         - containerPort: 15004
-<<<<<<< HEAD
-{{ if ne .Values.global.proxy.stats.prometheusPort 0. }}
-        - containerPort: {{ .Values.global.proxy.stats.prometheusPort }}
-          protocol: TCP
-          name: http-envoy-prom
-{{ end }}
-=======
         - containerPort: 15090
           protocol: TCP
           name: http-envoy-prom
->>>>>>> 82797c0c
         args:
         - proxy
         - --domain
