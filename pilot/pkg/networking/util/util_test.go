--- conflicted
+++ resolved
@@ -275,7 +275,6 @@
 	}
 }
 
-<<<<<<< HEAD
 func TestLocalityMatch(t *testing.T) {
 	tests := []struct {
 		name     string
@@ -368,6 +367,48 @@
 			match := LocalityMatch(tt.locality, tt.rule)
 			if match != tt.match {
 				t.Errorf("Expected matching result %v, but got %v", tt.match, match)
+			}
+		})
+	}
+}
+
+func TestBuildConfigInfoMetadata(t *testing.T) {
+	cases := []struct {
+		name string
+		in   model.ConfigMeta
+		want *core.Metadata
+	}{
+		{
+			"destination-rule",
+			model.ConfigMeta{
+				Group:     "networking.istio.io",
+				Version:   "v1alpha3",
+				Name:      "svcA",
+				Namespace: "default",
+				Domain:    "svc.cluster.local",
+				Type:      "destination-rule",
+			},
+			&core.Metadata{
+				FilterMetadata: map[string]*types.Struct{
+					IstioMetadataKey: {
+						Fields: map[string]*types.Value{
+							"config": {
+								Kind: &types.Value_StringValue{
+									StringValue: "/apis/networking.istio.io/v1alpha3/namespaces/default/destination-rule/svcA",
+								},
+							},
+						},
+					},
+				},
+			},
+		},
+	}
+
+	for _, v := range cases {
+		t.Run(v.name, func(tt *testing.T) {
+			got := BuildConfigInfoMetadata(v.in)
+			if diff, equal := messagediff.PrettyDiff(got, v.want); !equal {
+				tt.Errorf("BuildConfigInfoMetadata(%v) produced incorrect result:\ngot: %v\nwant: %v\nDiff: %s", v.in, got, v.want, diff)
 			}
 		})
 	}
@@ -424,46 +465,4 @@
 			},
 		},
 	}
-=======
-func TestBuildConfigInfoMetadata(t *testing.T) {
-	cases := []struct {
-		name string
-		in   model.ConfigMeta
-		want *core.Metadata
-	}{
-		{
-			"destination-rule",
-			model.ConfigMeta{
-				Group:     "networking.istio.io",
-				Version:   "v1alpha3",
-				Name:      "svcA",
-				Namespace: "default",
-				Domain:    "svc.cluster.local",
-				Type:      "destination-rule",
-			},
-			&core.Metadata{
-				FilterMetadata: map[string]*types.Struct{
-					IstioMetadataKey: {
-						Fields: map[string]*types.Value{
-							"config": {
-								Kind: &types.Value_StringValue{
-									StringValue: "/apis/networking.istio.io/v1alpha3/namespaces/default/destination-rule/svcA",
-								},
-							},
-						},
-					},
-				},
-			},
-		},
-	}
-
-	for _, v := range cases {
-		t.Run(v.name, func(tt *testing.T) {
-			got := BuildConfigInfoMetadata(v.in)
-			if diff, equal := messagediff.PrettyDiff(got, v.want); !equal {
-				tt.Errorf("BuildConfigInfoMetadata(%v) produced incorrect result:\ngot: %v\nwant: %v\nDiff: %s", v.in, got, v.want, diff)
-			}
-		})
-	}
->>>>>>> 994fc424
 }