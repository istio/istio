--- conflicted
+++ resolved
@@ -144,8 +144,6 @@
 			push:  push,
 			expectedNameTable: &nds.NameTable{
 				Table: map[string]*nds.NameTable_NameInfo{
-<<<<<<< HEAD
-=======
 					"pod1.headless-svc.testns.svc.cluster.local": {
 						Ips:       []string{"1.2.3.4"},
 						Registry:  "Kubernetes",
@@ -158,7 +156,6 @@
 						Shortname: "pod2.headless-svc",
 						Namespace: "testns",
 					},
->>>>>>> f7bc6556
 					"pod3.headless-svc.testns.svc.cluster.local": {
 						Ips:       []string{"7.7.7.7"},
 						Registry:  "Kubernetes",
@@ -172,11 +169,7 @@
 						Namespace: "testns",
 					},
 					"headless-svc.testns.svc.cluster.local": {
-<<<<<<< HEAD
-						Ips:       []string{"7.7.7.7", "8.8.8.8"},
-=======
 						Ips:       []string{"1.2.3.4", "9.6.7.8", "7.7.7.7", "8.8.8.8"},
->>>>>>> f7bc6556
 						Registry:  "Kubernetes",
 						Shortname: "headless-svc",
 						Namespace: "testns",
