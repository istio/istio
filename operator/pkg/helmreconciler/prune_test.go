--- conflicted
+++ resolved
@@ -124,7 +124,6 @@
 	}
 }
 
-<<<<<<< HEAD
 func TestHelmReconciler_GetPrunedResources(t *testing.T) {
 	t.Run("get gateway pruned resources", func(t *testing.T) {
 		var h1 *HelmReconciler
@@ -170,7 +169,10 @@
 				assert.Equal(t, h1.iop.GetName(), u.GetLabels()[OwningResourceName])
 				assert.Equal(t, h1.iop.GetNamespace(), u.GetLabels()[OwningResourceNamespace])
 			}
-=======
+		}
+	})
+}
+
 func TestPilotExist(t *testing.T) {
 	t.Run("exist", func(t *testing.T) {
 		cl := fake.NewClientBuilder().Build()
@@ -233,7 +235,6 @@
 			t.Fatalf("HelmReconciler.pilotExists error = %v", err)
 		} else if exist {
 			t.Errorf("HelmReconciler.pilotExists fail")
->>>>>>> 03d7d3eb
 		}
 	})
 }