// Copyright 2017 Istio Authors
//
// Licensed under the Apache License, Version 2.0 (the "License");
// you may not use this file except in compliance with the License.
// You may obtain a copy of the License at
//
//     http://www.apache.org/licenses/LICENSE-2.0
//
// Unless required by applicable law or agreed to in writing, software
// distributed under the License is distributed on an "AS IS" BASIS,
// WITHOUT WARRANTIES OR CONDITIONS OF ANY KIND, either express or implied.
// See the License for the specific language governing permissions and
// limitations under the License.

package v2

import (
	"encoding/json"
	"errors"
	"io"
	"net/http"
	"os"
	"sync"
	"time"

	xdsapi "github.com/envoyproxy/go-control-plane/envoy/api/v2"
	"github.com/gogo/protobuf/types"
	"golang.org/x/net/context"
	"google.golang.org/grpc/codes"
	"google.golang.org/grpc/peer"
	"google.golang.org/grpc/status"

	"istio.io/istio/pilot/pkg/model"
	"istio.io/istio/pilot/pkg/networking/v1alpha3"
	"istio.io/istio/pkg/log"
)

var (
	ldsDebug = os.Getenv("PILOT_DEBUG_LDS") != "0"

	ldsClientsMutex sync.RWMutex
	ldsClients      = map[string]*LdsConnection{}
)

// LdsConnection is a listener connection type.
type LdsConnection struct {
	// PeerAddr is the address of the client envoy, from network layer
	PeerAddr string

	// Time of connection, for debugging
	Connect time.Time

	// Sending on this channel results in  push. We may also make it a channel of objects so
	// same info can be sent to all clients, without recomputing.
	PushChannel chan struct{}

	// TODO: migrate other fields as needed from model.Proxy and replace it

	//HttpConnectionManagers map[string]*http_conn.HttpConnectionManager

	HTTPListeners map[string]*xdsapi.Listener

	// TODO: TcpListeners (may combine mongo/etc)
}

// StreamListeners implements the DiscoveryServer interface.
func (s *DiscoveryServer) StreamListeners(stream xdsapi.ListenerDiscoveryService_StreamListenersServer) error {
	log.Info("StreamListeners")
	peerInfo, ok := peer.FromContext(stream.Context())
	peerAddr := unknownPeerAddressStr
	if ok {
		peerAddr = peerInfo.Addr.String()
	}
	var discReq *xdsapi.DiscoveryRequest
	var receiveError error
	reqChannel := make(chan *xdsapi.DiscoveryRequest, 1)
	var nodeID string
	node := model.Proxy{}

	// true if the stream received the initial discovery request.
	initialRequestReceived := false

	con := &LdsConnection{
		PushChannel:   make(chan struct{}, 1),
		PeerAddr:      peerAddr,
		Connect:       time.Now(),
		HTTPListeners: map[string]*xdsapi.Listener{},
	}
	go func() {
		defer close(reqChannel)
		defer removeLdsCon(nodeID)
		for {
			req, err := stream.Recv()
			if err != nil {
				log.Errorf("LDS close for client %s %q terminated with errors %v",
					nodeID, peerAddr, err)
				if status.Code(err) == codes.Canceled || err == io.EOF {
					return
				}
				receiveError = err
				log.Errorf("request loop for LDS for client %q terminated with errors %v", peerAddr, err)
				return
			}
			reqChannel <- req
		}
	}()
	for {
		// Block until either a request is received or the ticker ticks
		select {
		case discReq, ok = <-reqChannel:
			if !ok {
				return receiveError
			}
			nt, err := model.ParseServiceNode(discReq.Node.Id)
			if err != nil {
				return err
			}
			if initialRequestReceived {
				if ldsDebug {
					log.Infof("LDS: ACK %v", discReq.String())
				}
				continue
			}
			initialRequestReceived = true
			node.ID = discReq.Node.Id
			node.Type = nt.Type

			nodeID = nt.ID
			addLdsCon(nodeID, con)
			if ldsDebug {
				log.Infof("LDS: REQ %v %s %s", peerAddr, nt.ID, discReq.String())
			}
		case <-con.PushChannel:
		}

		ls, err := deprecated.BuildListeners(s.env, node)
		if err != nil {
			log.Warnf("LDS: config failure, closing grpc %v", err)
			return err
		}

		response, err := ldsDiscoveryResponse(ls, node)
		if err != nil {
			log.Warnf("LDS: config failure, closing grpc %v", err)
			return err
		}
		err = stream.Send(response)
		if err != nil {
			log.Warnf("LDS: Send failure, closing grpc %v", err)
			return err
		}
		if ldsDebug {
			log.Infof("LDS: PUSH for %s %q, Response: \n%v\n",
				node, peerAddr, ls)
		}

	}
}

// ldsPushAll implements old style invalidation, generated when any rule or endpoint changes.
// Primary code path is from v1 discoveryService.clearCache(), which is added as a handler
// to the model ConfigStorageCache and Controller.
func ldsPushAll() {
	ldsClientsMutex.RLock()
	// Create a temp map to avoid locking the add/remove
	tmpMap := map[string]*LdsConnection{}
	for k, v := range ldsClients {
		tmpMap[k] = v
	}
	ldsClientsMutex.RUnlock()

	for _, client := range tmpMap {
		client.PushChannel <- struct{}{}
	}
}

// LDSz implements a status and debug interface for LDS.
// It is mapped to /debug/ldsz on the monitor port (9093).
func LDSz(w http.ResponseWriter, req *http.Request) {
	if req.Form.Get("debug") != "" {
		ldsDebug = req.Form.Get("debug") == "1"
		return
	}
	if req.Form.Get("push") != "" {
		ldsPushAll()
	}
	ldsClientsMutex.RLock()
	data, err := json.Marshal(ldsClients)
	ldsClientsMutex.RUnlock()
	if err != nil {
		_, _ = w.Write([]byte(err.Error()))
		return
	}

	_, _ = w.Write(data)
}

func addLdsCon(s string, connection *LdsConnection) {
	ldsClientsMutex.Lock()
	defer ldsClientsMutex.Unlock()
	ldsClients[s] = connection
}

func removeLdsCon(s string) {
	ldsClientsMutex.Lock()
	defer ldsClientsMutex.Unlock()

	if ldsClients[s] == nil {
		log.Errorf("Removing LDS connection for non-existing node %s.", s)
	}
	delete(ldsClients, s)
}

// FetchListeners implements the DiscoveryServer interface.
func (s *DiscoveryServer) FetchListeners(ctx context.Context, in *xdsapi.DiscoveryRequest) (*xdsapi.DiscoveryResponse, error) {
	return nil, errors.New("function FetchListeners not implemented")
}

// LdsDiscoveryResponse returns a list of listeners for the given environment and source node.
<<<<<<< HEAD
func LdsDiscoveryResponse(env model.Environment, node model.Proxy) (*xdsapi.DiscoveryResponse, error) {
	ls, err := v1alpha3.BuildListeners(env, node)
	if err != nil {
		return nil, err
=======
func ldsDiscoveryResponse(ls []*xdsapi.Listener, node model.Proxy) (*xdsapi.DiscoveryResponse, error) {
	resp := &xdsapi.DiscoveryResponse{
		TypeUrl:     listenerType,
		VersionInfo: versionInfo(),
		Nonce:       nonce(),
>>>>>>> 6b4cb223
	}
	for _, ll := range ls {
		lr, _ := types.MarshalAny(ll)
		resp.Resources = append(resp.Resources, *lr)
	}

	return resp, nil
}<|MERGE_RESOLUTION|>--- conflicted
+++ resolved
@@ -217,18 +217,11 @@
 }
 
 // LdsDiscoveryResponse returns a list of listeners for the given environment and source node.
-<<<<<<< HEAD
-func LdsDiscoveryResponse(env model.Environment, node model.Proxy) (*xdsapi.DiscoveryResponse, error) {
-	ls, err := v1alpha3.BuildListeners(env, node)
-	if err != nil {
-		return nil, err
-=======
 func ldsDiscoveryResponse(ls []*xdsapi.Listener, node model.Proxy) (*xdsapi.DiscoveryResponse, error) {
 	resp := &xdsapi.DiscoveryResponse{
 		TypeUrl:     listenerType,
 		VersionInfo: versionInfo(),
 		Nonce:       nonce(),
->>>>>>> 6b4cb223
 	}
 	for _, ll := range ls {
 		lr, _ := types.MarshalAny(ll)
