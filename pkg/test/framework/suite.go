// Copyright Istio Authors
//
// Licensed under the Apache License, Version 2.0 (the "License");
// you may not use this file except in compliance with the License.
// You may obtain a copy of the License at
//
//     http://www.apache.org/licenses/LICENSE-2.0
//
// Unless required by applicable law or agreed to in writing, software
// distributed under the License is distributed on an "AS IS" BASIS,
// WITHOUT WARRANTIES OR CONDITIONS OF ANY KIND, either express or implied.
// See the License for the specific language governing permissions and
// limitations under the License.

package framework

import (
	"errors"
	"flag"
	"fmt"
	"io/ioutil"
	"os"
	"path"
	"path/filepath"
	goruntime "runtime"
	"strings"
	"sync"
	"testing"
	"time"

	"gopkg.in/yaml.v2"

	"istio.io/pkg/log"

	"istio.io/istio/pkg/test/framework/components/environment/kube"
	ferrors "istio.io/istio/pkg/test/framework/errors"
	"istio.io/istio/pkg/test/framework/label"
	"istio.io/istio/pkg/test/framework/resource"
	"istio.io/istio/pkg/test/framework/resource/environment"
	"istio.io/istio/pkg/test/scopes"
)

// test.Run uses 0, 1, 2 exit codes. Use different exit codes for our framework.
const (
	// Indicates a framework-level init error
	exitCodeInitError = -1

	// Indicates an error due to the setup function supplied by the user
	exitCodeSetupError = -2
)

var (
	rt   *runtime
	rtMu sync.Mutex
)

// getSettingsFunc is a function used to extract the default settings for the Suite.
type getSettingsFunc func(string) (*resource.Settings, error)

// mRunFn abstracts testing.M.run, so that the framework itself can be tested.
type mRunFn func(ctx *suiteContext) int

// Suite allows the test author to specify suite-related metadata and do setup in a fluent-style, before commencing execution.
type Suite struct {
	testID      string
	skipMessage string
	mRun        mRunFn
	osExit      func(int)
	labels      label.Set

	requireFns []resource.SetupFn
	setupFns   []resource.SetupFn

	getSettings getSettingsFunc
	envFactory  resource.EnvironmentFactory
}

// Given the filename of a test, derive its suite name
func deriveSuiteName(caller string) string {
	d := filepath.Dir(caller)
	matches := []string{"istio.io/istio.io", "istio.io/istio", "tests/integration"}
	// We will trim out paths preceding some well known paths. This should handle anything in istio or docs repo,
	// as well as special case tests/integration. The end result is a test under ./tests/integration/pilot/ingress
	// will become pilot_ingress
	// Note: if this fails to trim, we end up with "ugly" suite names but otherwise no real impact.
	for _, match := range matches {
		if i := strings.Index(d, match); i >= 0 {
			d = d[i+len(match)+1:]
		}
	}
	return strings.ReplaceAll(d, "/", "_")
}

// NewSuite returns a new suite instance.
func NewSuite(testID string, m *testing.M) *Suite {
	_, f, _, _ := goruntime.Caller(1)
	return newSuite(deriveSuiteName(f),
		func(_ *suiteContext) int {
			return m.Run()
		},
		os.Exit,
		getSettings)
}

func newSuite(testID string, fn mRunFn, osExit func(int), getSettingsFn getSettingsFunc) *Suite {
	s := &Suite{
		testID:      testID,
		mRun:        fn,
		osExit:      osExit,
		getSettings: getSettingsFn,
		labels:      label.NewSet(),
	}

	return s
}

<<<<<<< HEAD
=======
// EnvironmentFactory sets a custom function used for creating the resource.Environment for this Suite.
func (s *Suite) EnvironmentFactory(fn resource.EnvironmentFactory) *Suite {
	if fn != nil && s.envFactory != nil {
		scopes.Framework.Warn("EnvironmentFactory overridden multiple times for Suite")
	}
	s.envFactory = fn
	return s
}

>>>>>>> a889683b
// Label all the tests in suite with the given labels
func (s *Suite) Label(labels ...label.Instance) *Suite {
	s.labels = s.labels.Add(labels...)
	return s
}

// Skip marks a suite as skipped with the given reason. This will prevent any setup functions from occurring.
func (s *Suite) Skip(reason string) *Suite {
	s.skipMessage = reason
	return s
}

// RequireMinClusters ensures that the current environment contains at least the given number of clusters.
// Otherwise it stops test execution.
func (s *Suite) RequireMinClusters(minClusters int) *Suite {
	if minClusters <= 0 {
		minClusters = 1
	}

	fn := func(ctx resource.Context) error {
		if len(ctx.Environment().Clusters()) < minClusters {
			s.Skip(fmt.Sprintf("Number of clusters %d does not exceed minimum %d",
				len(ctx.Environment().Clusters()), minClusters))
		}
		return nil
	}

	s.requireFns = append(s.requireFns, fn)
	return s
}

// RequireMaxClusters ensures that the current environment contains at least the given number of clusters.
// Otherwise it stops test execution.
func (s *Suite) RequireMaxClusters(maxClusters int) *Suite {
	if maxClusters <= 0 {
		maxClusters = 1
	}

	fn := func(ctx resource.Context) error {
		if len(ctx.Environment().Clusters()) > maxClusters {
			s.Skip(fmt.Sprintf("Number of clusters %d exceeds maximum %d",
				len(ctx.Environment().Clusters()), maxClusters))
		}
		return nil
	}

	s.requireFns = append(s.requireFns, fn)
	return s
}

// RequireSingleCluster is a utility method that requires that there be exactly 1 cluster in the environment.
func (s *Suite) RequireSingleCluster() *Suite {
	return s.RequireMinClusters(1).RequireMaxClusters(1)
}

// RequireEnvironmentVersion validates the environment meets a minimum version
func (s *Suite) RequireEnvironmentVersion(version string) *Suite {
	fn := func(ctx resource.Context) error {

		if ctx.Environment().EnvironmentName() == environment.Kube {
			kenv := ctx.Environment().(*kube.Environment)
			ver, err := kenv.KubeClusters[0].GetKubernetesVersion()
			if err != nil {
				return fmt.Errorf("failed to get Kubernetes version: %v", err)
			}
			serverVersion := fmt.Sprintf("%s.%s", ver.Major, ver.Minor)
			if serverVersion < version {
				s.Skip(fmt.Sprintf("Required Kubernetes version (%v) is greater than current: %v",
					version, serverVersion))
			}
		}
		return nil
	}

	s.requireFns = append(s.requireFns, fn)
	return s
}

// Setup runs enqueues the given setup function to run before test execution.
func (s *Suite) Setup(fn resource.SetupFn) *Suite {
	s.setupFns = append(s.setupFns, fn)
	return s
}

func (s *Suite) runSetupFn(fn resource.SetupFn, ctx SuiteContext) (err error) {
	defer func() {
		// Dump if the setup function fails
		if err != nil && ctx.Settings().CIMode {
			rt.Dump()
		}
	}()
	err = fn(ctx)
	return
}

// Run the suite. This method calls os.Exit and does not return.
func (s *Suite) Run() {
	s.osExit(s.run())
}

func (s *Suite) isSkipped() bool {
	return s.skipMessage != ""
}

func (s *Suite) doSkip(ctx *suiteContext) int {
	scopes.Framework.Infof("Skipping suite %q: %s", ctx.Settings().TestID, s.skipMessage)

	// Mark this suite as skipped in the context.
	ctx.skipped = true

	// Run the tests so that the golang test framework exits normally. The tests will not run because
	// they see that this suite has been skipped.
	_ = s.mRun(ctx)

	// Return success.
	return 0
}

func (s *Suite) run() (errLevel int) {
	if err := initRuntime(s); err != nil {
		scopes.Framework.Errorf("Error during test framework init: %v", err)
		return exitCodeInitError
	}

	ctx := rt.suiteContext()

	// Skip the test if its explicitly skipped
	if s.isSkipped() {
		return s.doSkip(ctx)
	}

	// Before starting, check whether the current set of labels & label selectors will ever allow us to run tests.
	// if not, simply exit now.
	if ctx.Settings().Selector.Excludes(s.labels) {
		s.Skip(fmt.Sprintf("Label mismatch: labels=%v, selector=%v",
			s.labels,
			ctx.Settings().Selector))
		return s.doSkip(ctx)
	}

	start := time.Now()

	defer func() {
		if errLevel != 0 && ctx.Settings().CIMode {
			rt.Dump()
		}

		if err := rt.Close(); err != nil {
			scopes.Framework.Errorf("Error during close: %v", err)
			if rt.context.settings.FailOnDeprecation {
				if ferrors.IsOrContainsDeprecatedError(err) {
					errLevel = 1
				}
			}
		}
		rt = nil
	}()

	if err := s.runSetupFns(ctx); err != nil {
		scopes.Framework.Errorf("Exiting due to setup failure: %v", err)
		return exitCodeSetupError
	}

	// Check if one of the setup functions ended up skipping the suite.
	if s.isSkipped() {
		return s.doSkip(ctx)
	}

	defer func() {
		end := time.Now()
		scopes.Framework.Infof("=== Suite %q run time: %v ===", ctx.Settings().TestID, end.Sub(start))
	}()

	attempt := 0
	for attempt <= ctx.settings.Retries {
		attempt++
		scopes.Framework.Infof("=== BEGIN: Test Run: '%s' ===", ctx.Settings().TestID)
		errLevel = s.mRun(ctx)
		if errLevel == 0 {
			scopes.Framework.Infof("=== DONE: Test Run: '%s' ===", ctx.Settings().TestID)
			break
		} else {
			scopes.Framework.Infof("=== FAILED: Test Run: '%s' (exitCode: %v) ===",
				ctx.Settings().TestID, errLevel)
			if attempt <= ctx.settings.Retries {
				scopes.Framework.Warnf("=== RETRY: Test Run: '%s' ===", ctx.Settings().TestID)
			}
		}
	}
	s.writeOutput()

	return
}

type SuiteOutcome struct {
	Name         string
	Environment  string
	Multicluster bool
	TestOutcomes []TestOutcome
}

func (s *Suite) writeOutput() {
	// the ARTIFACTS env var is set by prow, and uploaded to GCS as part of the job artifact
	artifactsPath := os.Getenv("ARTIFACTS")
	if artifactsPath != "" {
		ctx := rt.suiteContext()
		ctx.outcomeMu.RLock()
		out := SuiteOutcome{
			Name:         ctx.Settings().TestID,
			Environment:  ctx.Environment().EnvironmentName().String(),
			Multicluster: ctx.Environment().IsMulticluster(),
			TestOutcomes: ctx.testOutcomes,
		}
		ctx.outcomeMu.RUnlock()
		outbytes, err := yaml.Marshal(out)
		if err != nil {
			log.Errorf("failed writing test suite outcome to yaml: %s", err)
		}
		err = ioutil.WriteFile(path.Join(artifactsPath, out.Name+".yaml"), outbytes, 0644)
		if err != nil {
			log.Errorf("failed writing test suite outcome to file: %s", err)
		}
	}
}

func (s *Suite) runSetupFns(ctx SuiteContext) (err error) {
	scopes.Framework.Infof("=== BEGIN: Setup: '%s' ===", ctx.Settings().TestID)

	// Run all the require functions first, then the setup functions.
	setupFns := append(append([]resource.SetupFn{}, s.requireFns...), s.setupFns...)

	for _, fn := range setupFns {
		err := s.runSetupFn(fn, ctx)
		if err != nil {
			scopes.Framework.Errorf("Test setup error: %v", err)
			scopes.Framework.Infof("=== FAILED: Setup: '%s' (%v) ===", ctx.Settings().TestID, err)
			return err
		}

		if s.isSkipped() {
			return nil
		}
	}
	scopes.Framework.Infof("=== DONE: Setup: '%s' ===", ctx.Settings().TestID)
	return nil
}

func initRuntime(s *Suite) error {
	rtMu.Lock()
	defer rtMu.Unlock()

	if rt != nil {
		return errors.New("framework is already initialized")
	}

	settings, err := s.getSettings(s.testID)
	if err != nil {
		return err
	}

	// Get the EnvironmentFactory.
	environmentFactory := s.envFactory
	if environmentFactory == nil {
		environmentFactory = settings.EnvironmentFactory
	}
	if environmentFactory == nil {
		environmentFactory = newEnvironment
	}

	if err := configureLogging(settings.CIMode); err != nil {
		return err
	}

	scopes.Framework.Infof("=== Test Framework Settings ===")
	scopes.Framework.Info(settings.String())
	scopes.Framework.Infof("===============================")

	// Ensure that the work dir is set.
	if err := os.MkdirAll(settings.RunDir(), os.ModePerm); err != nil {
		return fmt.Errorf("error creating rundir %q: %v", settings.RunDir(), err)
	}
	scopes.Framework.Infof("Test run dir: %v", settings.RunDir())

	rt, err = newRuntime(settings, environmentFactory, s.labels)
	return err
}

func newEnvironment(name string, ctx resource.Context) (resource.Environment, error) {
	switch name {
	case environment.Kube.String():
		s, err := kube.NewSettingsFromCommandLine()
		if err != nil {
			return nil, err
		}
		return kube.New(ctx, s)
	default:
		return nil, fmt.Errorf("unknown environment: %q", name)
	}
}

func getSettings(testID string) (*resource.Settings, error) {
	// Parse flags and init logging.
	if !flag.Parsed() {
		flag.Parse()
	}

	return resource.SettingsFromCommandLine(testID)
}<|MERGE_RESOLUTION|>--- conflicted
+++ resolved
@@ -114,18 +114,6 @@
 	return s
 }
 
-<<<<<<< HEAD
-=======
-// EnvironmentFactory sets a custom function used for creating the resource.Environment for this Suite.
-func (s *Suite) EnvironmentFactory(fn resource.EnvironmentFactory) *Suite {
-	if fn != nil && s.envFactory != nil {
-		scopes.Framework.Warn("EnvironmentFactory overridden multiple times for Suite")
-	}
-	s.envFactory = fn
-	return s
-}
-
->>>>>>> a889683b
 // Label all the tests in suite with the given labels
 func (s *Suite) Label(labels ...label.Instance) *Suite {
 	s.labels = s.labels.Add(labels...)
