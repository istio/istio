--- conflicted
+++ resolved
@@ -45,107 +45,42 @@
 
 // shouldSkip means that current pod should be skip or not based on given --include and --exclude
 func shouldSkip(deployment string, config *config2.BugReportConfig, pod *corev1.Pod) bool {
-<<<<<<< HEAD
-	var isInclude bool = len(config.Include) > 0
-	var isExclude bool = len(config.Exclude) > 0
-
-	if isExclude {
-		for _, eld := range config.Exclude {
-			if len(eld.Namespaces) > 0 {
-				if isIncludeOrExcludeEntriesMatched(eld.Namespaces, pod.Namespace) {
-					return true
-				}
-			}
-			if len(eld.Deployments) > 0 {
-				if isIncludeOrExcludeEntriesMatched(eld.Deployments, deployment) {
-					return true
-				}
-			}
-			if len(eld.Pods) > 0 {
-				if isIncludeOrExcludeEntriesMatched(eld.Pods, pod.Name) {
-					return true
-				}
-			}
-			if len(eld.Containers) > 0 {
-				for _, c := range pod.Spec.Containers {
-					if isIncludeOrExcludeEntriesMatched(eld.Containers, c.Name) {
-=======
 	for _, eld := range config.Exclude {
 		if len(eld.Namespaces) > 0 {
-			if analyzer_util.IsMatched(eld.Namespaces, pod.Namespace) {
+			if isIncludeOrExcludeEntriesMatched(eld.Namespaces, pod.Namespace) {
 				return true
 			}
 		}
 		if len(eld.Deployments) > 0 {
-			if analyzer_util.IsMatched(eld.Deployments, deployment) {
+			if isIncludeOrExcludeEntriesMatched(eld.Deployments, deployment) {
 				return true
 			}
 		}
 		if len(eld.Pods) > 0 {
-			if analyzer_util.IsMatched(eld.Pods, pod.Name) {
+			if isIncludeOrExcludeEntriesMatched(eld.Pods, pod.Name) {
 				return true
 			}
 		}
 		if len(eld.Containers) > 0 {
 			for _, c := range pod.Spec.Containers {
-				if analyzer_util.IsMatched(eld.Containers, c.Name) {
+				if isIncludeOrExcludeEntriesMatched(eld.Containers, c.Name) {
 					return true
 				}
 			}
 		}
 		if len(eld.Labels) > 0 {
-			for kLabel, vLable := range eld.Labels {
-				if evLable, exists := pod.Labels[kLabel]; exists {
-					if vLable == evLable {
->>>>>>> fef0938e
+			for kLabel, vLablel := range eld.Labels {
+				if evLablel, exists := pod.Labels[kLabel]; exists {
+					if isExactMatchedOrPatternMatched(vLablel, evLablel) {
 						return true
 					}
 				}
 			}
-<<<<<<< HEAD
-			if len(eld.Labels) > 0 {
-				for kLabel, vLablel := range eld.Labels {
-					if evLablel, exists := pod.Labels[kLabel]; exists {
-						if isExactMatchedOrPatternMatched(vLablel, evLablel) {
-							return true
-						}
-					}
-				}
-			}
-			if len(eld.Annotations) > 0 {
-				for kAnnotation, vAnnotation := range eld.Annotations {
-					if evAnnotation, exists := pod.Annotations[kAnnotation]; exists {
-						if isExactMatchedOrPatternMatched(vAnnotation, evAnnotation) {
-							return true
-						}
-					}
-				}
-			}
-		}
-	}
-
-	if isInclude {
-		for _, ild := range config.Include {
-			if len(ild.Namespaces) > 0 {
-				if !isIncludeOrExcludeEntriesMatched(ild.Namespaces, pod.Namespace) {
-					return true
-				}
-			}
-			if len(ild.Deployments) > 0 {
-				if !isIncludeOrExcludeEntriesMatched(ild.Deployments, deployment) {
-					return true
-				}
-			}
-			if len(ild.Pods) > 0 {
-				if !isIncludeOrExcludeEntriesMatched(ild.Pods, pod.Name) {
-					return true
-				}
-=======
 		}
 		if len(eld.Annotations) > 0 {
 			for kAnnotation, vAnnotation := range eld.Annotations {
 				if evAnnotation, exists := pod.Annotations[kAnnotation]; exists {
-					if vAnnotation == evAnnotation {
+					if isExactMatchedOrPatternMatched(vAnnotation, evAnnotation) {
 						return true
 					}
 				}
@@ -155,39 +90,26 @@
 
 	for _, ild := range config.Include {
 		if len(ild.Namespaces) > 0 {
-			if !analyzer_util.IsMatched(ild.Namespaces, pod.Namespace) {
+			if !isIncludeOrExcludeEntriesMatched(ild.Namespaces, pod.Namespace) {
 				return true
 			}
 		}
 		if len(ild.Deployments) > 0 {
-			if !analyzer_util.IsMatched(ild.Deployments, deployment) {
+			if !isIncludeOrExcludeEntriesMatched(ild.Deployments, deployment) {
 				return true
 			}
 		}
 		if len(ild.Pods) > 0 {
-			if !analyzer_util.IsMatched(ild.Pods, pod.Name) {
-				return true
->>>>>>> fef0938e
-			}
-		}
-
-<<<<<<< HEAD
-			if len(ild.Containers) > 0 {
-				isContainerMatch := false
-				for _, c := range pod.Spec.Containers {
-					if isIncludeOrExcludeEntriesMatched(ild.Containers, c.Name) {
-						isContainerMatch = true
-					}
-				}
-				if !isContainerMatch {
-					return true
-=======
+			if !isIncludeOrExcludeEntriesMatched(ild.Pods, pod.Name) {
+				return true
+			}
+		}
+
 		if len(ild.Containers) > 0 {
 			isContainerMatch := false
 			for _, c := range pod.Spec.Containers {
-				if analyzer_util.IsMatched(ild.Containers, c.Name) {
+				if isIncludeOrExcludeEntriesMatched(ild.Containers, c.Name) {
 					isContainerMatch = true
->>>>>>> fef0938e
 				}
 			}
 			if !isContainerMatch {
@@ -195,24 +117,13 @@
 			}
 		}
 
-<<<<<<< HEAD
-			if len(ild.Labels) > 0 {
-				isLabelsMatch := false
-				for kLabel, vLablel := range ild.Labels {
-					if evLablel, exists := pod.Labels[kLabel]; exists {
-						if isExactMatchedOrPatternMatched(vLablel, evLablel) {
-							isLabelsMatch = true
-							break
-						}
-=======
 		if len(ild.Labels) > 0 {
 			isLabelsMatch := false
 			for kLabel, vLablel := range ild.Labels {
 				if evLablel, exists := pod.Labels[kLabel]; exists {
-					if vLablel == evLablel {
+					if isExactMatchedOrPatternMatched(vLablel, evLablel) {
 						isLabelsMatch = true
 						break
->>>>>>> fef0938e
 					}
 				}
 			}
@@ -221,24 +132,13 @@
 			}
 		}
 
-<<<<<<< HEAD
-			if len(ild.Annotations) > 0 {
-				isAnnotationMatch := false
-				for kAnnotation, vAnnotation := range ild.Annotations {
-					if evAnnotation, exists := pod.Annotations[kAnnotation]; exists {
-						if isExactMatchedOrPatternMatched(vAnnotation, evAnnotation) {
-							isAnnotationMatch = true
-							break
-						}
-=======
 		if len(ild.Annotations) > 0 {
 			isAnnotationMatch := false
 			for kAnnotation, vAnnotation := range ild.Annotations {
 				if evAnnotation, exists := pod.Annotations[kAnnotation]; exists {
-					if vAnnotation == evAnnotation {
+					if isExactMatchedOrPatternMatched(vAnnotation, evAnnotation) {
 						isAnnotationMatch = true
 						break
->>>>>>> fef0938e
 					}
 				}
 			}
