{{- if not .Values.global.omitSidecarInjectorConfigMap }}
apiVersion: v1
kind: ConfigMap
metadata:
  name: istio-sidecar-injector
  namespace: {{ .Release.Namespace }}
  labels:
    app: {{ template "istio.name" . }}
    chart: {{ template "istio.chart" . }}
    heritage: {{ .Release.Service }}
    release: {{ .Release.Name }}
    istio: sidecar-injector
data:
  config: |-
    policy: {{ .Values.global.proxy.autoInject }}
    template: |-
      rewriteAppHTTPProbe: {{ .Values.sidecarInjectorWebhook.rewriteAppHTTPProbe }}
{{- if or (not .Values.istio_cni.enabled) .Values.global.proxy.enableCoreDump }}
      initContainers:
      {{ "[[ if ne (annotation .ObjectMeta `sidecar.istio.io/interceptionMode` .ProxyConfig.InterceptionMode) \"NONE\" ]]" }}
{{- if not .Values.istio_cni.enabled }}
      - name: istio-init
{{- if contains "/" .Values.global.proxy_init.image }}
        image: "{{ .Values.global.proxy_init.image }}"
{{- else }}
        image: "{{ .Values.global.hub }}/{{ .Values.global.proxy_init.image }}:{{ .Values.global.tag }}"
{{- end }}
        args:
        - "-p"
        - {{ "[[ .MeshConfig.ProxyListenPort ]]" }}
        - "-u"
        - 1337
        - "-m"
        - {{ "[[ annotation .ObjectMeta `sidecar.istio.io/interceptionMode` .ProxyConfig.InterceptionMode ]]" }}
        - "-i"
        - {{ "\"[[ annotation .ObjectMeta `traffic.sidecar.istio.io/includeOutboundIPRanges` " }} "{{ .Values.global.proxy.includeIPRanges }}" {{ " ]]\"" }}
        - "-x"
        - {{ "\"[[ annotation .ObjectMeta `traffic.sidecar.istio.io/excludeOutboundIPRanges` " }} "{{ .Values.global.proxy.excludeIPRanges }}" {{ " ]]\"" }}
        - "-b"
        - {{ "\"[[ annotation .ObjectMeta `traffic.sidecar.istio.io/includeInboundPorts` (includeInboundPorts .Spec.Containers) ]]\"" }}
        - "-d"
        - {{ "\"[[ excludeInboundPort (annotation .ObjectMeta `status.sidecar.istio.io/port` " }} {{ .Values.global.proxy.statusPort }} {{ ") (annotation .ObjectMeta `traffic.sidecar.istio.io/excludeInboundPorts` " }} "{{ .Values.global.proxy.excludeInboundPorts }}" {{ ") ]]\"" }}
        {{ "[[ if (isset .ObjectMeta.Annotations `traffic.sidecar.istio.io/kubevirtInterfaces`) -]]" }}
        - "-k"
        {{ "- \"[[ index .ObjectMeta.Annotations `traffic.sidecar.istio.io/kubevirtInterfaces` ]]\"" }}
        {{ "[[ end -]]" }}
        imagePullPolicy: {{ .Values.global.imagePullPolicy }}
        resources:
          requests:
            cpu: 10m
            memory: 10Mi
          limits:
            cpu: 100m
            memory: 50Mi
        securityContext:
          runAsUser: 0
<<<<<<< HEAD
          runAsNonRoot: false
=======
>>>>>>> bf0ae494
          capabilities:
            add:
            - NET_ADMIN
          {{- if .Values.global.proxy.privileged }}
          privileged: true
          {{- end }}
        restartPolicy: Always
{{- end }}
      {{ "[[ end -]]" }}
      {{- if eq .Values.global.proxy.enableCoreDump true }}
      - name: enable-core-dump
        args:
        - -c
        - sysctl -w kernel.core_pattern=/var/lib/istio/core.proxy && ulimit -c unlimited
        command:
          - /bin/sh
  {{- if contains "/" .Values.global.proxy_init.image }}
        image: "{{ .Values.global.proxy_init.image }}"
  {{- else }}
        image: "{{ .Values.global.hub }}/{{ .Values.global.proxy_init.image }}:{{ .Values.global.tag }}"
  {{- end }}
        imagePullPolicy: IfNotPresent
        resources: {}
        securityContext:
          runAsUser: 0
          runAsNonRoot: false
          privileged: true
      {{ end }}
{{- end }}
      containers:
      - name: istio-proxy
{{- if contains "/" .Values.global.proxy.image }}
        image: {{ "[[ annotation .ObjectMeta `sidecar.istio.io/proxyImage` " }} "{{ .Values.global.proxy.image }}" {{ " ]]" }}
{{- else }}
        image: {{ "[[ annotation .ObjectMeta `sidecar.istio.io/proxyImage` " }} "{{ .Values.global.hub }}/{{ .Values.global.proxy.image }}:{{ .Values.global.tag }}" {{ " ]]" }}
{{- end }}
        ports:
        - containerPort: 15090
          protocol: TCP
          name: http-envoy-prom
        args:
        - proxy
        - sidecar
        - --domain
        - $(POD_NAMESPACE).svc.{{ .Values.global.proxy.clusterDomain }}
        - --configPath
        - {{ "[[ .ProxyConfig.ConfigPath ]]" }}
        - --binaryPath
        - {{ "[[ .ProxyConfig.BinaryPath ]]" }}
        - --serviceCluster
        {{ "[[ if ne \"\" (index .ObjectMeta.Labels \"app\") -]]" }}
        - {{ "[[ index .ObjectMeta.Labels \"app\" ]]." }}$(POD_NAMESPACE)
        {{ "[[ else -]]" }}
        - {{ "[[ valueOrDefault .DeploymentMeta.Name \"istio-proxy\" ]].[[ valueOrDefault .DeploymentMeta.Namespace \"default\" ]]" }}
        {{ "[[ end -]]" }}
        - --drainDuration
        - {{ "[[ formatDuration .ProxyConfig.DrainDuration ]]" }}
        - --parentShutdownDuration
        - {{ "[[ formatDuration .ProxyConfig.ParentShutdownDuration ]]" }}
        - --discoveryAddress
        - {{ "[[ annotation .ObjectMeta `sidecar.istio.io/discoveryAddress` .ProxyConfig.DiscoveryAddress ]]" }}
      {{- if eq .Values.global.proxy.tracer "lightstep" }}
        - --lightstepAddress
        - {{ "[[ .ProxyConfig.GetTracing.GetLightstep.GetAddress ]]" }}
        - --lightstepAccessToken
        - {{ "[[ .ProxyConfig.GetTracing.GetLightstep.GetAccessToken ]]" }}
        - --lightstepSecure={{ "[[ .ProxyConfig.GetTracing.GetLightstep.GetSecure ]]" }}
        - --lightstepCacertPath
        - {{ "[[ .ProxyConfig.GetTracing.GetLightstep.GetCacertPath ]]" }}
      {{- else if eq .Values.global.proxy.tracer "zipkin" }}
        - --zipkinAddress
        - {{ "[[ .ProxyConfig.GetTracing.GetZipkin.GetAddress ]]" }}
      {{- end }}
        - --connectTimeout
        - {{ "[[ formatDuration .ProxyConfig.ConnectTimeout ]]" }}
      {{- if .Values.global.proxy.envoyStatsd.enabled }}
        - --statsdUdpAddress
        - {{ "[[ .ProxyConfig.StatsdUdpAddress ]]" }}
      {{- end }}
      {{- if .Values.global.proxy.envoyMetricsService.enabled }}
        - --envoyMetricsServiceAddress
        - {{ "[[ .ProxyConfig.EnvoyMetricsServiceAddress ]]" }}
      {{- end }}
        - --proxyAdminPort
        - {{ "[[ .ProxyConfig.ProxyAdminPort ]]" }}
        {{ "[[ if gt .ProxyConfig.Concurrency 0 -]]" }}
        - --concurrency
        - {{ "[[ .ProxyConfig.Concurrency ]]" }}
        {{ "[[ end -]]" }}
        - --controlPlaneAuthPolicy
        - {{ "[[ annotation .ObjectMeta `sidecar.istio.io/controlPlaneAuthPolicy` .ProxyConfig.ControlPlaneAuthPolicy ]]" }}
      {{ "[[- if (ne (annotation .ObjectMeta `status.sidecar.istio.io/port` " }} {{ .Values.global.proxy.statusPort }} {{ ") \"0\") ]]" }}
        - --statusPort
        - {{ "[[ annotation .ObjectMeta `status.sidecar.istio.io/port` " }} {{ .Values.global.proxy.statusPort }} {{ " ]]" }}
        - --applicationPorts
        - {{ "\"[[ annotation .ObjectMeta `readiness.status.sidecar.istio.io/applicationPorts` (applicationPorts .Spec.Containers) ]]\"" }}
      {{ "[[- end ]]" }}
      {{- if .Values.global.trustDomain }}
        - --trust-domain={{ .Values.global.trustDomain }}
      {{- end }}
        env:
        - name: POD_NAME
          valueFrom:
            fieldRef:
              fieldPath: metadata.name
        - name: POD_NAMESPACE
          valueFrom:
            fieldRef:
              fieldPath: metadata.namespace
        - name: INSTANCE_IP
          valueFrom:
            fieldRef:
              fieldPath: status.podIP
        - name: ISTIO_META_POD_NAME
          valueFrom:
            fieldRef:
              fieldPath: metadata.name
        - name: ISTIO_META_CONFIG_NAMESPACE
          valueFrom:
            fieldRef:
              fieldPath: metadata.namespace
        - name: ISTIO_META_INTERCEPTION_MODE
          value: {{ "[[ or (index .ObjectMeta.Annotations \"sidecar.istio.io/interceptionMode\") .ProxyConfig.InterceptionMode.String ]]" }}
        {{- if .Values.global.network }}
        - name: ISTIO_META_NETWORK
          value: "{{ .Values.global.network }}"
        {{- end }}
        {{ "[[ if .ObjectMeta.Annotations ]]" }}
        - name: ISTIO_METAJSON_ANNOTATIONS
          value: |
                 {{ "[[ toJSON .ObjectMeta.Annotations ]]" }}
        {{ "[[ end ]]" }}
        {{ "[[ if .ObjectMeta.Labels ]]" }}
        - name: ISTIO_METAJSON_LABELS
          value: |
                 {{ "[[ toJSON .ObjectMeta.Labels ]]" }}
        {{ "[[ end ]]" }}
        {{ "[[- if (isset .ObjectMeta.Annotations `sidecar.istio.io/bootstrapOverride`) ]]" }}
        - name: ISTIO_BOOTSTRAP_OVERRIDE
          value: "/etc/istio/custom-bootstrap/custom_bootstrap.json"
        {{ "[[- end ]]" }}
        imagePullPolicy: {{ .Values.global.imagePullPolicy }}
        {{ "[[ if (ne (annotation .ObjectMeta `status.sidecar.istio.io/port` " }} {{ .Values.global.proxy.statusPort }} {{ ") \"0\") ]]" }}
        readinessProbe:
          httpGet:
            path: /healthz/ready
            port: {{ "[[ annotation .ObjectMeta `status.sidecar.istio.io/port` " }} {{ .Values.global.proxy.statusPort }} {{ " ]]" }}
          initialDelaySeconds: {{ "[[ annotation .ObjectMeta `readiness.status.sidecar.istio.io/initialDelaySeconds` " }} {{ .Values.global.proxy.readinessInitialDelaySeconds }} {{ " ]]" }}
          periodSeconds: {{ "[[ annotation .ObjectMeta `readiness.status.sidecar.istio.io/periodSeconds` " }} {{ .Values.global.proxy.readinessPeriodSeconds }} {{ " ]]" }}
          failureThreshold: {{ "[[ annotation .ObjectMeta `readiness.status.sidecar.istio.io/failureThreshold` " }} {{ .Values.global.proxy.readinessFailureThreshold }} {{ " ]]" }}
        {{ "[[ end -]]" -}}
        securityContext:
          {{- if .Values.global.proxy.privileged }}
          privileged: true
          {{- end }}
          {{- if ne .Values.global.proxy.enableCoreDump true }}
          readOnlyRootFilesystem: true
          {{- end }}
          {{ "[[ if eq (annotation .ObjectMeta `sidecar.istio.io/interceptionMode` .ProxyConfig.InterceptionMode) \"TPROXY\" -]]" }}
          capabilities:
            add:
            - NET_ADMIN
          runAsGroup: 1337
          {{ "[[ else -]]" }}
          {{ if and .Values.global.sds.enabled .Values.global.sds.useTrustworthyJwt }}
          runAsGroup: 1337
          {{- end }}
          runAsUser: 1337
          {{ "[[- end ]]" }}
        resources:
          {{ "[[ if or (isset .ObjectMeta.Annotations `sidecar.istio.io/proxyCPU`) (isset .ObjectMeta.Annotations `sidecar.istio.io/proxyMemory`) -]]" }}
          requests:
            {{ "[[ if (isset .ObjectMeta.Annotations `sidecar.istio.io/proxyCPU`) -]]" }}
            cpu: {{ "\"[[ index .ObjectMeta.Annotations `sidecar.istio.io/proxyCPU` ]]\"" }}
            {{ "[[ end ]]" }}
            {{ "[[ if (isset .ObjectMeta.Annotations `sidecar.istio.io/proxyMemory`) -]]" }}
            memory: {{ "\"[[ index .ObjectMeta.Annotations `sidecar.istio.io/proxyMemory` ]]\"" }}
            {{ "[[ end ]]" }}
        {{ "[[ else -]]" }}
{{- if .Values.global.proxy.resources }}
{{ toYaml .Values.global.proxy.resources | indent 10 }}
{{- end }}
        {{ "[[ end -]]" }}
        volumeMounts:
        {{ "[[- if (isset .ObjectMeta.Annotations `sidecar.istio.io/bootstrapOverride`) ]]" }}
        - mountPath: /etc/istio/custom-bootstrap
          name: custom-bootstrap-volume
        {{ "[[- end ]]" }}
        - mountPath: /etc/istio/proxy
          name: istio-envoy
        {{- if ne .Values.global.sds.enabled true }}
        - mountPath: /etc/certs/
          name: istio-certs
          readOnly: true
        {{- end }}
        {{- if .Values.global.sds.enabled }}
        - mountPath: /var/run/sds/uds_path
          name: sds-uds-path
          readOnly: true
        {{- if .Values.global.sds.useTrustworthyJwt }}
        - mountPath: /var/run/secrets/tokens
          name: istio-token
        {{- end }}
        {{- end }}
        {{- if and (eq .Values.global.proxy.tracer "lightstep") .Values.global.tracer.lightstep.cacertPath }}
        - mountPath: {{ "[[ directory .ProxyConfig.GetTracing.GetLightstep.GetCacertPath ]]" }}
          name: lightstep-certs
          readOnly: true
        {{- end }}
          {{ "[[- if isset .ObjectMeta.Annotations `sidecar.istio.io/userVolumeMount` ]]" }}
          {{ "[[ range $index, $value := fromJSON (index .ObjectMeta.Annotations `sidecar.istio.io/userVolumeMount`) ]]" }}
        - name: {{ "\"[[ $index ]]\"" }}
          {{ "[[ toYaml $value | indent 4 ]]" }}
          {{ "[[ end ]]" }}
          {{ "[[- end ]]" }}
      volumes:
      {{ "[[- if (isset .ObjectMeta.Annotations `sidecar.istio.io/bootstrapOverride`) ]]" }}
      - name: custom-bootstrap-volume
        configMap:
          name: {{ "[[ annotation .ObjectMeta `sidecar.istio.io/bootstrapOverride` `` ]]" }}
      {{ "[[- end ]]" }}
      - emptyDir:
          medium: Memory
        name: istio-envoy
      {{- if .Values.global.sds.enabled }}
      - name: sds-uds-path
        hostPath:
          path: /var/run/sds/uds_path
          type: Socket
      {{- if .Values.global.sds.useTrustworthyJwt }}
      - name: istio-token
        projected:
          sources:
          - serviceAccountToken:
              path: istio-token
              expirationSeconds: 43200
              audience: {{ .Values.global.trustDomain }}
      {{- end }}
      {{- else }}
      - name: istio-certs
        secret:
          optional: true
          {{ "[[ if eq .Spec.ServiceAccountName \"\" -]]" }}
          secretName: istio.default
          {{ "[[ else -]]" }}
          secretName: {{ "[[ printf \"istio.%s\" .Spec.ServiceAccountName ]]"  }}
          {{ "[[ end -]]" }}
        {{ "[[- if isset .ObjectMeta.Annotations `sidecar.istio.io/userVolume` ]]" }}
        {{ "[[ range $index, $value := fromJSON (index .ObjectMeta.Annotations `sidecar.istio.io/userVolume`) ]]" }}
      - name: {{ "\"[[ $index ]]\"" }}
        {{ "[[ toYaml $value | indent 2 ]]" }}
        {{ "[[ end ]]" }}
        {{ "[[ end ]]" }}
      {{- end }}
      {{- if and (eq .Values.global.proxy.tracer "lightstep") .Values.global.tracer.lightstep.cacertPath }}
      - name: lightstep-certs
        secret:
          optional: true
          secretName: lightstep.cacert
      {{- end }}
{{- end }}
{{- if .Values.global.podDNSSearchNamespaces }}
      dnsConfig:
        searches:
          {{- range .Values.global.podDNSSearchNamespaces }}
          - {{ . }}
          {{- end }}
{{- end }}<|MERGE_RESOLUTION|>--- conflicted
+++ resolved
@@ -54,10 +54,7 @@
             memory: 50Mi
         securityContext:
           runAsUser: 0
-<<<<<<< HEAD
           runAsNonRoot: false
-=======
->>>>>>> bf0ae494
           capabilities:
             add:
             - NET_ADMIN
