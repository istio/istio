--- conflicted
+++ resolved
@@ -185,16 +185,10 @@
 
 // TestGatewayAgentGenerateSecret verifies that ingress gateway agent manages secret cache correctly.
 func TestGatewayAgentGenerateSecret(t *testing.T) {
-	client := fake.NewSimpleClientset()
-<<<<<<< HEAD
-	fetcher, err := secretfetcher.NewSecretFetcher(true, "", "", "test-namespace", false, client)
-=======
-	fetcher, err := secretfetcher.NewSecretFetcher(true, "", "", false, client,
-		"", "", "", "")
->>>>>>> 45333c9b
-	if err != nil {
-		t.Errorf("failed to create secretFetcher for gateway proxy: %v", err)
-	}
+	fetcher := secretfetcher.SecretFetcher{
+		UseCaClient: false,
+	}
+	fetcher.Init(fake.NewSimpleClientset().CoreV1())
 	ch := make(chan struct{})
 	fetcher.Run(ch)
 	opt := Options{
