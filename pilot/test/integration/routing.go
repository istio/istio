--- conflicted
+++ resolved
@@ -200,11 +200,7 @@
 
 	text := fmt.Sprintf("\"name\":\"%s\"", operation)
 	if strings.Count(response.body, text) != 10 {
-<<<<<<< HEAD
-		return fmt.Errorf("operation %q not present in zipkin traces", operation)
-=======
 		return fmt.Errorf("could not find operation %q in zipkin traces", operation)
->>>>>>> 70c9b077
 	}
 
 	return nil
