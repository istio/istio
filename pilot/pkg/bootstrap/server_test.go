--- conflicted
+++ resolved
@@ -303,11 +303,7 @@
 
 	// setup cert watches.
 	if err := s.initFileCertificateWatches(tlsOptions); err != nil {
-<<<<<<< HEAD
-		t.Fatalf("initFileCertificateWatches failed: %v", err)
-=======
 		t.Fatalf("initCertificateWatches failed: %v", err)
->>>>>>> d36c1cd9
 	}
 
 	if err := s.initIstiodCertLoader(); err != nil {
