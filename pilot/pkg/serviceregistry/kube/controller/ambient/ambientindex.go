--- conflicted
+++ resolved
@@ -695,7 +695,6 @@
 // All return all known workloads. Result is un-ordered
 func (a *index) All() []model.AddressInfo {
 	var res []model.AddressInfo
-<<<<<<< HEAD
 	if a.splitHorizon.workloads != nil {
 		res = slices.Map(a.splitHorizon.workloads.List(), modelWorkloadToAddressInfo)
 	} else {
@@ -708,27 +707,6 @@
 	} else {
 		for _, s := range a.services.List() {
 			res = append(res, s.AsAddress)
-=======
-	// Add all workloads
-	for _, wl := range a.workloads.List() {
-		// If EnableAmbientMultiNetwork is enabled, we only want to add workloads that are local to this cluster
-		// Non cluster local workloads will be added by the service lookup
-		if features.EnableAmbientMultiNetwork && wl.Workload.ClusterId != a.ClusterID.String() {
-			continue
-		}
-		res = append(res, wl.AsAddress)
-	}
-	// Add all services
-	// TODO: Update to split horizon
-	for _, s := range a.services.List() {
-		if features.EnableAmbientMultiNetwork && s.Scope == model.Global {
-			// If EnableAmbientMultiNetwork is enabled, we want to add workloads that correspond to global services
-			for _, wl := range a.workloads.ByServiceKey.Lookup(s.ResourceName()) {
-				if wl.Workload.ClusterId != string(a.ClusterID) {
-					res = append(res, wl.AsAddress)
-				}
-			}
->>>>>>> fa0b63e0
 		}
 	}
 	return res
