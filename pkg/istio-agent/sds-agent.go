// Copyright Istio Authors
//
// Licensed under the Apache License, Version 2.0 (the "License");
// you may not use this file except in compliance with the License.
// You may obtain a copy of the License at
//
//     http://www.apache.org/licenses/LICENSE-2.0
//
// Unless required by applicable law or agreed to in writing, software
// distributed under the License is distributed on an "AS IS" BASIS,
// WITHOUT WARRANTIES OR CONDITIONS OF ANY KIND, either express or implied.
// See the License for the specific language governing permissions and
// limitations under the License.

package istioagent

import (
	"io/ioutil"
	"net"
	"os"
	"path"
	"strings"

	"google.golang.org/grpc"

	mesh "istio.io/api/mesh/v1alpha1"
	"istio.io/istio/pilot/pkg/xds"
	"istio.io/istio/pkg/config/constants"
	"istio.io/istio/pkg/security"

	"istio.io/istio/pilot/pkg/security/model"
	"istio.io/istio/pkg/kube"

	"istio.io/istio/security/pkg/nodeagent/cache"
	citadel "istio.io/istio/security/pkg/nodeagent/caclient/providers/citadel"
	gca "istio.io/istio/security/pkg/nodeagent/caclient/providers/google"
	"istio.io/istio/security/pkg/nodeagent/plugin/providers/google/stsclient"
	"istio.io/istio/security/pkg/nodeagent/sds"
	"istio.io/istio/security/pkg/nodeagent/secretfetcher"

	"istio.io/pkg/log"
)

// To debug:
// curl -X POST localhost:15000/logging?config=trace - to see SendingDiscoveryRequest

// Breakpoints in secretcache.go GenerateSecret..

// Note that istiod currently can't validate the JWT token unless it runs on k8s
// Main problem is the JWT validation check which hardcodes the k8s server address and token location.
//
// To test on a local machine, for debugging:
//
// kis exec $POD -- cat /run/secrets/istio-token/istio-token > var/run/secrets/tokens/istio-token
// kis port-forward $POD 15010:15010 &
//
// You can also copy the K8S CA and a token to be used to connect to k8s - but will need removing the hardcoded addr
// kis exec $POD -- cat /run/secrets/kubernetes.io/serviceaccount/{ca.crt,token} > var/run/secrets/kubernetes.io/serviceaccount/
//
// Or disable the jwt validation while debugging SDS problems.

var (
<<<<<<< HEAD
=======
	caProviderEnv = env.RegisterStringVar(caProvider, "Citadel", "").Get()
	// TODO: default to same as discovery address
	caEndpointEnv = env.RegisterStringVar(caEndpoint, "", "").Get()

	pluginNamesEnv      = env.RegisterStringVar(pluginNames, "", "").Get()
	enableGatewaySDSEnv = env.RegisterBoolVar(enableGatewaySDS, false, "").Get()

	trustDomainEnv = env.RegisterStringVar(trustDomain, "", "").Get()
	secretTTLEnv   = env.RegisterDurationVar(secretTTL, 24*time.Hour,
		"The cert lifetime requested by istio agent").Get()
	secretRotationGracePeriodRatioEnv = env.RegisterFloatVar(secretRotationGracePeriodRatio, 0.5,
		"The grace period ratio for the cert rotation, by default 0.5.").Get()
	secretRotationIntervalEnv = env.RegisterDurationVar(secretRotationInterval, 5*time.Minute,
		"The ticker to detect and rotate the certificates, by default 5 minutes").Get()
	staledConnectionRecycleIntervalEnv = env.RegisterDurationVar(staledConnectionRecycleInterval, 5*time.Minute,
		"The ticker to detect and close stale connections").Get()
	initialBackoffInMilliSecEnv = env.RegisterIntVar(initialBackoffInMilliSec, 0, "").Get()
	pkcs8KeysEnv                = env.RegisterBoolVar(pkcs8Key, false, "Whether to generate PKCS#8 private keys").Get()
	eccSigAlgEnv                = env.RegisterStringVar(eccSigAlg, "", "The type of ECC signature algorithm to use when generating private keys").Get()
>>>>>>> 1cfe20a6

	// Location of K8S CA root.
	k8sCAPath = "./var/run/secrets/kubernetes.io/serviceaccount/ca.crt"

	// CitadelCACertPath is the directory for Citadel CA certificate.
	// This is mounted from config map 'istio-ca-root-cert'. Part of startup,
	// this may be replaced with ./etc/certs, if a root-cert.pem is found, to
	// handle secrets mounted from non-citadel CAs.
	CitadelCACertPath = "./var/run/secrets/istio"
<<<<<<< HEAD
=======

	fileMountedCertsEnv = env.RegisterBoolVar(fileMountedCerts, false, "").Get()
)

const (
	// name of authentication provider.
	caProvider = "CA_PROVIDER"

	// CA endpoint.
	caEndpoint = "CA_ADDR"

	// names of authentication provider's plugins.
	pluginNames = "PLUGINS"

	// The trust domain corresponds to the trust root of a system.
	// Refer to https://github.com/spiffe/spiffe/blob/master/standards/SPIFFE-ID.md#21-trust-domain
	trustDomain = "TRUST_DOMAIN"

	// The gateway SDS mode allows node agent to provision credentials to gateway
	// proxy by watching kubernetes secrets.
	enableGatewaySDS = "ENABLE_INGRESS_GATEWAY_SDS"

	// The environmental variable name for secret TTL, node agent decides whether a secret
	// is expired if time.now - secret.createtime >= secretTTL.
	// example value format like "90m"
	secretTTL = "SECRET_TTL"

	// The environmental variable name for grace period ratio that secret is re-generated before
	// its expiration.
	// Example value format like "0.5"
	secretRotationGracePeriodRatio = "SECRET_GRACE_PERIOD_RATIO"

	// The environmental variable name for the interval to check and rotate the key and certs.
	// Example value format like "20m"
	secretRotationInterval = "SECRET_ROTATION_CHECK_INTERVAL"

	// The environmental variable name for staled connection recycle job running interval.
	// example value format like "5m"
	staledConnectionRecycleInterval = "STALED_CONNECTION_RECYCLE_RUN_INTERVAL"

	// The environmental variable name for the initial backoff in milliseconds.
	// example value format like "10"
	initialBackoffInMilliSec = "INITIAL_BACKOFF_MSEC"

	pkcs8Key = "PKCS8_KEY"

	// The type of Elliptical Signature algorithm to use
	// when generating private keys. Currently only ECDSA is supported.
	eccSigAlg = "ECC_SIGNATURE_ALGORITHM"

	// Indicates whether proxy uses file mounted certificates.
	fileMountedCerts = "FILE_MOUNTED_CERTS"
>>>>>>> 1cfe20a6
)

var (
	// LocalSDS is the location of the in-process SDS server - must be in a writeable dir.
	LocalSDS = "./etc/istio/proxy/SDS"

	gatewaySecretChan chan struct{}
)

// Agent contains the configuration of the agent, based on the injected
// environment:
// - SDS hostPath if node-agent was used
// - /etc/certs/key if Citadel or other mounted Secrets are used
// - root cert to use for connecting to XDS server
// - CA address, with proper defaults and detection
type Agent struct {
	// SDSAddress is the address of the SDS server. Starts with unix: for hostpath mount or built-in
	// May also be a https address.
	SDSAddress string

	// CertPath is set with the location of the certs, or empty if mounted certs are not present.
	CertsPath string

	// RequireCerts is set if the agent requires certificates:
	// - if controlPlaneAuthEnabled is set
	// - port of discovery server is not 15010 (the plain text default).
	RequireCerts bool

	// RootCert is the CA root certificate. It is loaded part of detecting the
	// SDS operating mode - may be the Citadel CA, Kubernentes CA or a custom
	// CA. If not set it should be assumed we are using a public certificate (like ACME).
	RootCert []byte

	// WorkloadSecrets is the interface used to get secrets. The SDS agent
	// is calling this.
	WorkloadSecrets security.SecretManager

	// If set, this is the Citadel client, used to retrieve certificates.
	CitadelClient security.Client

	// FileMountedCerts indicates whether the proxy is using file mounted certs.
	FileMountedCerts bool

	// Expected SAN for the discovery address, for tests.
	XDSSAN string

	proxyConfig *mesh.ProxyConfig

	// Listener for the XDS proxy
	LocalXDSListener net.Listener

	// ProxyGen is a generator for proxied types - will 'generate' XDS by using
	// an adsc connection.
	proxyGen *xds.ProxyGen

	// used for XDS portion.
	localListener   net.Listener
	localGrpcServer *grpc.Server

	xdsServer *xds.SimpleServer

	cfg     *AgentConfig
	secOpts *security.Options
}

// AgentConfig contains additional config for the agent, not included in ProxyConfig.
// Most are from env variables ( still experimental ) or for testing only.
// Eventually most non-test settings should graduate to ProxyConfig
// Please don't add 100 parameters to the NewAgent function (or any other)!
type AgentConfig struct {
	// LocalXDSAddr is the address of the XDS proxy. If not set, the env variable XDS_LOCAL will be used.
	// ( we may use ProxyConfig if this needs to be exposed, or we can base it on the base port - 15000)
	// Set for tests to 127.0.0.1:0.
	LocalXDSAddr string
}

// NewSDSAgent wraps the logic for a local SDS. It will check if the JWT token required for local SDS is
// present, and set additional config options for the in-process SDS agent.
//
// The JWT token is currently using a pre-defined audience (istio-ca) or it must match the trust domain (WIP).
// If the JWT token is not present - the local SDS agent can't authenticate.
//
// If node agent and JWT are mounted: it indicates user injected a config using hostPath, and will be used.
//
func NewAgent(proxyConfig *mesh.ProxyConfig, cfg *AgentConfig, sopts *security.Options) *Agent {
	sa := &Agent{
		proxyConfig: proxyConfig,
		cfg:         cfg,
		secOpts:     sopts,
	}

	discAddr := proxyConfig.DiscoveryAddress

	sa.SDSAddress = "unix:" + LocalSDS

	_, discPort, err := net.SplitHostPort(discAddr)
	if err != nil {
		log.Fatalf("Invalid discovery address %v %v", discAddr, err)
	}

	// Auth logic for istio-agent to Cert provider:
	// - if PROV_CERT is set, it'll be included in the TLS context sent to the server
	//   This is a 'provisioning certificate' - long lived, managed by a tool, exchanged for
	//   the short lived certs.
	// - if a JWTPath token exists, will be included in the request.

	if _, err := os.Stat(sa.secOpts.JWTPath); err != nil {
		log.Warna("Missing JWT token ", sa.secOpts.JWTPath)
		sa.secOpts.JWTPath = ""
	}
	// If original /etc/certs or a separate 'provisioning certs' (VM) are present,
	// add them to the tlsContext. If server asks for them and they exist - will be provided.
	certDir := "./etc/certs"
	if citadel.ProvCert != "" {
		certDir = citadel.ProvCert
	}
	if _, err := os.Stat(certDir + "/key.pem"); err == nil {
		sa.CertsPath = certDir
	}
	if sa.CertsPath != "" {
		log.Warna("Using existing certificate ", sa.CertsPath)
	}

	// If the root-cert is in the old location, use it.
	if _, err := os.Stat(certDir + "/root-cert.pem"); err == nil {
		CitadelCACertPath = certDir
	}

	if sa.secOpts.CAEndpoint == "" {
		// if not set, we will fallback to the discovery address
		sa.secOpts.CAEndpoint = discAddr
	}

	// TODO: tls should be required in all cases except ":15010" port - it is mainly for debugging/tests.
	if proxyConfig.ControlPlaneAuthPolicy == mesh.AuthenticationPolicy_MUTUAL_TLS {
		sa.RequireCerts = true
	}

	// Istiod uses a fixed, defined port for K8S-signed certificates.
	// TODO do not special case port 15012
	if discPort == "15012" {
		sa.RequireCerts = true
	}

	// Next to the envoy config, writeable dir (mounted as mem)
	sa.secOpts.WorkloadUDSPath = LocalSDS
	sa.secOpts.CertsDir = sa.CertsPath
	sa.secOpts.TLSEnabled = sa.RequireCerts
	// If proxy is using file mounted certs, JWT token is not needed.
	if sa.secOpts.FileMountedCerts {
		sa.secOpts.UseLocalJWT = false
	} else {
		sa.secOpts.UseLocalJWT = sa.CertsPath == "" // true if we don't have a key.pem
	}

	// Init the XDS proxy part of the agent.
	sa.initXDS()

	return sa
}

// Simplified SDS setup. This is called if and only if user has explicitly mounted a K8S JWT token, and is not
// using a hostPath mounted or external SDS server.
//
// 1. External CA: requires authenticating the trusted JWT AND validating the SAN against the JWT.
//    For example Google CA
//
// 2. Indirect, using istiod: using K8S cert.
//
// 3. Monitor mode - watching secret in same namespace ( Ingress)
//
// 4. TODO: File watching, for backward compat/migration from mounted secrets.
func (sa *Agent) Start(isSidecar bool, podNamespace string) (*sds.Server, error) {

	// TODO: remove the caching, workload has a single cert
	if sa.WorkloadSecrets == nil {
		sa.WorkloadSecrets, _ = sa.newWorkloadSecretCache()
	}

	var gatewaySecretCache *cache.SecretCache
	if !isSidecar {
		if gatewaySdsExists() {
			log.Infof("Starting gateway SDS")
<<<<<<< HEAD
			sa.secOpts.EnableIngressGatewaySDS = true
			// TODO: what is the setting for ingress ?
			sa.secOpts.IngressGatewayUDSPath = strings.TrimPrefix(model.IngressGatewaySdsUdsPath, "unix:")
			gatewaySecretCache = sa.newIngressSecretCache(podNamespace)
=======
			serverOptions.EnableGatewaySDS = true
			// TODO: what is the setting for ingress ?
			serverOptions.GatewayUDSPath = strings.TrimPrefix(model.GatewaySdsUdsPath, "unix:")
			gatewaySecretCache = newGatewaySecretCache(podNamespace)
>>>>>>> 1cfe20a6
		} else {
			log.Infof("Skipping gateway SDS")
		}
	}

	server, err := sds.NewServer(sa.secOpts, sa.WorkloadSecrets, gatewaySecretCache)
	if err != nil {
		return nil, err
	}

	// Start the XDS client and proxy.
	err = sa.startXDS(sa.proxyConfig, sa.WorkloadSecrets)
	if err != nil {
		return nil, err
	}

	return server, nil
}

func gatewaySdsExists() bool {
	p := strings.TrimPrefix(model.GatewaySdsUdsPath, "unix:")
	dir := path.Dir(p)
	_, err := os.Stat(dir)
	return !os.IsNotExist(err)
}

// newWorkloadSecretCache creates the cache for workload secrets and/or gateway secrets.
func (sa *Agent) newWorkloadSecretCache() (workloadSecretCache *cache.SecretCache, caClient security.Client) {
	fetcher := &secretfetcher.SecretFetcher{}

	// TODO: get the MC public keys from pilot.
	// In node agent, a controller is used getting 'istio-security.istio-system' config map
	// Single caTLSRootCert inside.

	var err error

	if sa.secOpts.TokenExchangers == nil {
		sa.secOpts.TokenExchangers = sds.NewPlugins(sa.secOpts.PluginNames)
	}
	workloadSecretCache = cache.NewSecretCache(fetcher, sds.NotifyProxy, sa.secOpts)

	// If proxy is using file mounted certs, we do not have to connect to CA.
	if sa.secOpts.FileMountedCerts {
		log.Info("Workload is using file mounted certificates. Skipping connecting to CA")
		return
	}

	// TODO: this should all be packaged in a plugin, possibly with optional compilation.
	log.Infof("sa.serverOptions.CAEndpoint == %v", sa.secOpts.CAEndpoint)
	if (sa.secOpts.CAProviderName == "GoogleCA" || strings.Contains(sa.secOpts.CAEndpoint, "googleapis.com")) &&
		stsclient.GKEClusterURL != "" {
		// Use a plugin to an external CA - this has direct support for the K8S JWT token
		// This is only used if the proper env variables are injected - otherwise the existing Citadel or Istiod will be
		// used.
		caClient, err = gca.NewGoogleCAClient(sa.secOpts.CAEndpoint, true)
		sa.secOpts.PluginNames = []string{"GoogleTokenExchange"}
	} else {
		// Determine the default CA.
		// If /etc/certs exists - it means Citadel is used (possibly in a mode to only provision the root-cert, not keys)
		// Otherwise: default to istiod
		//
		// If an explicit CA is configured, assume it is mounting /etc/certs
		var rootCert []byte

		tls := true
		certReadErr := false

		if sa.secOpts.CAEndpoint == "" {
			// When sa.serverOptions.CAEndpoint is nil, the default CA endpoint
			// will be a hardcoded default value (e.g., the namespace will be hardcoded
			// as istio-system).
			log.Info("Istio Agent uses default istiod CA")
			sa.secOpts.CAEndpoint = "istiod.istio-system.svc:15012"

			if sa.secOpts.PilotCertProvider == "istiod" {
				log.Info("istiod uses self-issued certificate")
				if rootCert, err = ioutil.ReadFile(path.Join(CitadelCACertPath, constants.CACertNamespaceConfigMapDataName)); err != nil {
					certReadErr = true
				} else {
					log.Infof("the CA cert of istiod is: %v", string(rootCert))
				}
			} else if sa.secOpts.PilotCertProvider == "kubernetes" {
				log.Infof("istiod uses the k8s root certificate %v", k8sCAPath)
				if rootCert, err = ioutil.ReadFile(k8sCAPath); err != nil {
					certReadErr = true
				}
			} else if sa.secOpts.PilotCertProvider == "custom" {
				log.Infof("istiod uses a custom root certificate mounted in a well known location %v",
					security.DefaultRootCertFilePath)
				if rootCert, err = ioutil.ReadFile(security.DefaultRootCertFilePath); err != nil {
					certReadErr = true
				}
			} else {
				certReadErr = true
			}
			if certReadErr {
				rootCert = nil
				// for debugging only
				log.Warnf("Failed to load root cert, assume IP secure network: %v", err)
				sa.secOpts.CAEndpoint = "istiod.istio-system.svc:15010"
				tls = false
			}
		} else {
			// Explicitly configured CA
			log.Infoa("Using user-configured CA ", sa.secOpts.CAEndpoint)
			if strings.HasSuffix(sa.secOpts.CAEndpoint, ":15010") {
				log.Warna("Debug mode or IP-secure network")
				tls = false
			} else if sa.secOpts.TLSEnabled {
				if sa.secOpts.PilotCertProvider == "istiod" {
					log.Info("istiod uses self-issued certificate")
					if rootCert, err = ioutil.ReadFile(path.Join(CitadelCACertPath, constants.CACertNamespaceConfigMapDataName)); err != nil {
						certReadErr = true
					} else {
						log.Infof("the CA cert of istiod is: %v", string(rootCert))
					}
				} else if sa.secOpts.PilotCertProvider == "kubernetes" {
					log.Infof("istiod uses the k8s root certificate %v", k8sCAPath)
					if rootCert, err = ioutil.ReadFile(k8sCAPath); err != nil {
						certReadErr = true
					}
				} else if sa.secOpts.PilotCertProvider == "custom" {
					log.Infof("istiod uses a custom root certificate mounted in a well known location %v",
						security.DefaultRootCertFilePath)
					if rootCert, err = ioutil.ReadFile(security.DefaultRootCertFilePath); err != nil {
						certReadErr = true
					}
				} else {
					log.Errorf("unknown cert provider %v", sa.secOpts.PilotCertProvider)
					certReadErr = true
				}
				if certReadErr {
					rootCert = nil
					log.Fatal("invalid config - port 15012 missing a root certificate")
				}
			} else {
				rootCertPath := path.Join(CitadelCACertPath, constants.CACertNamespaceConfigMapDataName)
				if rootCert, err = ioutil.ReadFile(rootCertPath); err != nil {
					// We may not provide root cert, and can just use public system certificate pool
					log.Infof("no certs found at %v, using system certs", rootCertPath)
				} else {
					log.Infof("the CA cert of istiod is: %v", string(rootCert))
				}
			}
		}

		// rootCert is used as a bundle - it can include multiple root certs !
		// If nil, the 'system' (public CA) roots are used to connect to the CA.
		sa.RootCert = rootCert

		// Will use TLS unless the reserved 15010 port is used ( istiod on an ipsec/secure VPC)
		// rootCert may be nil - in which case the system roots are used, and the CA is expected to have public key
		// Otherwise assume the injection has mounted /etc/certs/root-cert.pem
		caClient, err = citadel.NewCitadelClient(sa.secOpts.CAEndpoint, tls, rootCert, sa.secOpts.ClusterID)
		if err == nil {
			sa.CitadelClient = caClient
		}
	}

	if err != nil {
		log.Errorf("failed to create secretFetcher for workload proxy: %v", err)
		os.Exit(1)
	}
	fetcher.UseCaClient = true
	fetcher.CaClient = caClient

	return
}

// TODO: use existing 'sidecar/router' config to enable loading Secrets
<<<<<<< HEAD
func (sa *Agent) newIngressSecretCache(namespace string) (gatewaySecretCache *cache.SecretCache) {
=======
func newGatewaySecretCache(namespace string) (gatewaySecretCache *cache.SecretCache) {
>>>>>>> 1cfe20a6
	gSecretFetcher := &secretfetcher.SecretFetcher{
		UseCaClient: false,
	}
	// TODO: use the common init !
	// If gateway is using file mounted certs, we do not have to setup secret fetcher.
	cs, err := kube.CreateClientset("", "")
	if err != nil {
		log.Errorf("failed to create secretFetcher for gateway proxy: %v", err)
		os.Exit(1)
	}

	gSecretFetcher.FallbackSecretName = "gateway-fallback"

	gSecretFetcher.InitWithKubeClientAndNs(cs.CoreV1(), namespace)

	gatewaySecretChan = make(chan struct{})
	gSecretFetcher.Run(gatewaySecretChan)
	gatewaySecretCache = cache.NewSecretCache(gSecretFetcher, sds.NotifyProxy, sa.secOpts)
	return gatewaySecretCache
<<<<<<< HEAD
=======
}

func applyEnvVars() {
	serverOptions.PluginNames = strings.Split(pluginNamesEnv, ",")

	serverOptions.EnableWorkloadSDS = true

	serverOptions.EnableGatewaySDS = enableGatewaySDSEnv

	serverOptions.CAProviderName = caProviderEnv

	// TODO: extract from ProxyConfig
	serverOptions.TrustDomain = trustDomainEnv
	serverOptions.Pkcs8Keys = pkcs8KeysEnv
	serverOptions.ECCSigAlg = eccSigAlgEnv
	serverOptions.RecycleInterval = staledConnectionRecycleIntervalEnv
	workloadSdsCacheOptions.ECCSigAlg = eccSigAlgEnv
	workloadSdsCacheOptions.SecretTTL = secretTTLEnv
	workloadSdsCacheOptions.SecretRotationGracePeriodRatio = secretRotationGracePeriodRatioEnv
	workloadSdsCacheOptions.RotationInterval = secretRotationIntervalEnv
	workloadSdsCacheOptions.InitialBackoffInMilliSec = int64(initialBackoffInMilliSecEnv)
	// Disable the secret eviction for istio agent.
	workloadSdsCacheOptions.EvictionDuration = 0
	if citadel.ProvCert != "" {
		workloadSdsCacheOptions.AlwaysValidTokenFlag = true
	}
	workloadSdsCacheOptions.OutputKeyCertToDir = serverOptions.OutputKeyCertToDir
}

// shouldProvisionCertificates returns true if certs needs to be provisioned for the workload/gateway.
// Returns flase, when proxy uses file mounted certificates i.e. FILE_MOUNTED_CERTS is true.
func shouldProvisionCertificates() bool {
	return !fileMountedCertsEnv
>>>>>>> 1cfe20a6
}<|MERGE_RESOLUTION|>--- conflicted
+++ resolved
@@ -60,29 +60,6 @@
 // Or disable the jwt validation while debugging SDS problems.
 
 var (
-<<<<<<< HEAD
-=======
-	caProviderEnv = env.RegisterStringVar(caProvider, "Citadel", "").Get()
-	// TODO: default to same as discovery address
-	caEndpointEnv = env.RegisterStringVar(caEndpoint, "", "").Get()
-
-	pluginNamesEnv      = env.RegisterStringVar(pluginNames, "", "").Get()
-	enableGatewaySDSEnv = env.RegisterBoolVar(enableGatewaySDS, false, "").Get()
-
-	trustDomainEnv = env.RegisterStringVar(trustDomain, "", "").Get()
-	secretTTLEnv   = env.RegisterDurationVar(secretTTL, 24*time.Hour,
-		"The cert lifetime requested by istio agent").Get()
-	secretRotationGracePeriodRatioEnv = env.RegisterFloatVar(secretRotationGracePeriodRatio, 0.5,
-		"The grace period ratio for the cert rotation, by default 0.5.").Get()
-	secretRotationIntervalEnv = env.RegisterDurationVar(secretRotationInterval, 5*time.Minute,
-		"The ticker to detect and rotate the certificates, by default 5 minutes").Get()
-	staledConnectionRecycleIntervalEnv = env.RegisterDurationVar(staledConnectionRecycleInterval, 5*time.Minute,
-		"The ticker to detect and close stale connections").Get()
-	initialBackoffInMilliSecEnv = env.RegisterIntVar(initialBackoffInMilliSec, 0, "").Get()
-	pkcs8KeysEnv                = env.RegisterBoolVar(pkcs8Key, false, "Whether to generate PKCS#8 private keys").Get()
-	eccSigAlgEnv                = env.RegisterStringVar(eccSigAlg, "", "The type of ECC signature algorithm to use when generating private keys").Get()
->>>>>>> 1cfe20a6
-
 	// Location of K8S CA root.
 	k8sCAPath = "./var/run/secrets/kubernetes.io/serviceaccount/ca.crt"
 
@@ -91,61 +68,6 @@
 	// this may be replaced with ./etc/certs, if a root-cert.pem is found, to
 	// handle secrets mounted from non-citadel CAs.
 	CitadelCACertPath = "./var/run/secrets/istio"
-<<<<<<< HEAD
-=======
-
-	fileMountedCertsEnv = env.RegisterBoolVar(fileMountedCerts, false, "").Get()
-)
-
-const (
-	// name of authentication provider.
-	caProvider = "CA_PROVIDER"
-
-	// CA endpoint.
-	caEndpoint = "CA_ADDR"
-
-	// names of authentication provider's plugins.
-	pluginNames = "PLUGINS"
-
-	// The trust domain corresponds to the trust root of a system.
-	// Refer to https://github.com/spiffe/spiffe/blob/master/standards/SPIFFE-ID.md#21-trust-domain
-	trustDomain = "TRUST_DOMAIN"
-
-	// The gateway SDS mode allows node agent to provision credentials to gateway
-	// proxy by watching kubernetes secrets.
-	enableGatewaySDS = "ENABLE_INGRESS_GATEWAY_SDS"
-
-	// The environmental variable name for secret TTL, node agent decides whether a secret
-	// is expired if time.now - secret.createtime >= secretTTL.
-	// example value format like "90m"
-	secretTTL = "SECRET_TTL"
-
-	// The environmental variable name for grace period ratio that secret is re-generated before
-	// its expiration.
-	// Example value format like "0.5"
-	secretRotationGracePeriodRatio = "SECRET_GRACE_PERIOD_RATIO"
-
-	// The environmental variable name for the interval to check and rotate the key and certs.
-	// Example value format like "20m"
-	secretRotationInterval = "SECRET_ROTATION_CHECK_INTERVAL"
-
-	// The environmental variable name for staled connection recycle job running interval.
-	// example value format like "5m"
-	staledConnectionRecycleInterval = "STALED_CONNECTION_RECYCLE_RUN_INTERVAL"
-
-	// The environmental variable name for the initial backoff in milliseconds.
-	// example value format like "10"
-	initialBackoffInMilliSec = "INITIAL_BACKOFF_MSEC"
-
-	pkcs8Key = "PKCS8_KEY"
-
-	// The type of Elliptical Signature algorithm to use
-	// when generating private keys. Currently only ECDSA is supported.
-	eccSigAlg = "ECC_SIGNATURE_ALGORITHM"
-
-	// Indicates whether proxy uses file mounted certificates.
-	fileMountedCerts = "FILE_MOUNTED_CERTS"
->>>>>>> 1cfe20a6
 )
 
 var (
@@ -329,17 +251,10 @@
 	if !isSidecar {
 		if gatewaySdsExists() {
 			log.Infof("Starting gateway SDS")
-<<<<<<< HEAD
-			sa.secOpts.EnableIngressGatewaySDS = true
+			sa.secOpts.EnableGatewaySDS = true
 			// TODO: what is the setting for ingress ?
-			sa.secOpts.IngressGatewayUDSPath = strings.TrimPrefix(model.IngressGatewaySdsUdsPath, "unix:")
+			sa.secOpts.GatewayUDSPath = strings.TrimPrefix(model.IngressGatewaySdsUdsPath, "unix:")
 			gatewaySecretCache = sa.newIngressSecretCache(podNamespace)
-=======
-			serverOptions.EnableGatewaySDS = true
-			// TODO: what is the setting for ingress ?
-			serverOptions.GatewayUDSPath = strings.TrimPrefix(model.GatewaySdsUdsPath, "unix:")
-			gatewaySecretCache = newGatewaySecretCache(podNamespace)
->>>>>>> 1cfe20a6
 		} else {
 			log.Infof("Skipping gateway SDS")
 		}
@@ -510,11 +425,7 @@
 }
 
 // TODO: use existing 'sidecar/router' config to enable loading Secrets
-<<<<<<< HEAD
-func (sa *Agent) newIngressSecretCache(namespace string) (gatewaySecretCache *cache.SecretCache) {
-=======
-func newGatewaySecretCache(namespace string) (gatewaySecretCache *cache.SecretCache) {
->>>>>>> 1cfe20a6
+func (sa *Agent) newSecretCache(namespace string) (gatewaySecretCache *cache.SecretCache) {
 	gSecretFetcher := &secretfetcher.SecretFetcher{
 		UseCaClient: false,
 	}
@@ -534,40 +445,4 @@
 	gSecretFetcher.Run(gatewaySecretChan)
 	gatewaySecretCache = cache.NewSecretCache(gSecretFetcher, sds.NotifyProxy, sa.secOpts)
 	return gatewaySecretCache
-<<<<<<< HEAD
-=======
-}
-
-func applyEnvVars() {
-	serverOptions.PluginNames = strings.Split(pluginNamesEnv, ",")
-
-	serverOptions.EnableWorkloadSDS = true
-
-	serverOptions.EnableGatewaySDS = enableGatewaySDSEnv
-
-	serverOptions.CAProviderName = caProviderEnv
-
-	// TODO: extract from ProxyConfig
-	serverOptions.TrustDomain = trustDomainEnv
-	serverOptions.Pkcs8Keys = pkcs8KeysEnv
-	serverOptions.ECCSigAlg = eccSigAlgEnv
-	serverOptions.RecycleInterval = staledConnectionRecycleIntervalEnv
-	workloadSdsCacheOptions.ECCSigAlg = eccSigAlgEnv
-	workloadSdsCacheOptions.SecretTTL = secretTTLEnv
-	workloadSdsCacheOptions.SecretRotationGracePeriodRatio = secretRotationGracePeriodRatioEnv
-	workloadSdsCacheOptions.RotationInterval = secretRotationIntervalEnv
-	workloadSdsCacheOptions.InitialBackoffInMilliSec = int64(initialBackoffInMilliSecEnv)
-	// Disable the secret eviction for istio agent.
-	workloadSdsCacheOptions.EvictionDuration = 0
-	if citadel.ProvCert != "" {
-		workloadSdsCacheOptions.AlwaysValidTokenFlag = true
-	}
-	workloadSdsCacheOptions.OutputKeyCertToDir = serverOptions.OutputKeyCertToDir
-}
-
-// shouldProvisionCertificates returns true if certs needs to be provisioned for the workload/gateway.
-// Returns flase, when proxy uses file mounted certificates i.e. FILE_MOUNTED_CERTS is true.
-func shouldProvisionCertificates() bool {
-	return !fileMountedCertsEnv
->>>>>>> 1cfe20a6
 }