--- conflicted
+++ resolved
@@ -104,13 +104,6 @@
 	} else {
 		esc.updateEndpointSlice(ep)
 	}
-<<<<<<< HEAD
-=======
-
-	hostnames := esc.c.hostNamesForNamespacedName(namespacedName)
-	// Trigger EDS push for all hostnames.
-	esc.pushEDS(hostnames, namespacedName.Namespace)
->>>>>>> fb73a226
 
 	// Now check if we need to do a full push for the service.
 	// If the service is headless, we need to do a full push if service exposes TCP ports
@@ -134,15 +127,6 @@
 	configsUpdated := sets.New[model.ConfigKey]()
 	supportsOnlyHTTP := true
 	for _, modelSvc := range esc.c.servicesForNamespacedName(config.NamespacedName(svc)) {
-<<<<<<< HEAD
-		configs = append(configs, types.NamespacedName{Name: modelSvc.Hostname.String(), Namespace: svc.Namespace})
-=======
-		// skip push if it is not exported
-		if modelSvc.Attributes.ExportTo.Contains(visibility.None) {
-			continue
-		}
->>>>>>> fb73a226
-
 		for _, p := range modelSvc.Ports {
 			if !p.Protocol.IsHTTP() {
 				supportsOnlyHTTP = false
