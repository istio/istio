--- conflicted
+++ resolved
@@ -543,7 +543,6 @@
 	// We should instead just directly construct the filter chains. We do still need the ability to
 	// create full listeners for bind-to-port listeners added explicitly, but they are not common.
 	l := buildListener(listenerOpts, core.TrafficDirection_INBOUND)
-<<<<<<< HEAD
 
 	mutable := &MutableListener{
 		MutableObjects: istionetworking.MutableObjects{
@@ -552,17 +551,6 @@
 		},
 	}
 
-	for _, p := range configgen.Plugins {
-		if err := p.OnInboundListener(pluginParams, &mutable.MutableObjects); err != nil {
-			log.Warn(err.Error())
-		}
-	}
-=======
-	mutable := &istionetworking.MutableObjects{
-		Listener:     l,
-		FilterChains: getPluginFilterChain(listenerOpts),
-	}
->>>>>>> a274e872
 	// Filters are serialized one time into an opaque struct once we have the complete list.
 	if err := mutable.build(listenerOpts); err != nil {
 		log.Warn("buildSidecarInboundListeners ", err.Error())
@@ -1664,68 +1652,20 @@
 }
 
 // build adds the provided TCP and HTTP filters to the provided Listener and serializes them.
-//
-// TODO: should we change this from []plugins.FilterChains to [][]listener.Filter, [][]*hcm.HttpFilter?
-// TODO: given how tightly tied listener.FilterChains, opts.filterChainOpts, and mutable.FilterChains are to eachother
-// we should encapsulate them some way to ensure they remain consistent (mainly that in each an index refers to the same
-// chain)
+// TODO: given how tightly tied listener.FilterChains, opts.filterChainOpts, and mutable.FilterChains
+// are to eachother we should encapsulate them some way to ensure they remain consistent (mainly that
+// in each an index refers to the same chain).
 func (ml *MutableListener) build(opts buildListenerOpts) error {
 	if len(opts.filterChainOpts) == 0 {
 		return fmt.Errorf("must have more than 0 chains in listener %q", ml.Listener.Name)
 	}
-
-<<<<<<< HEAD
 	httpConnectionManagers := make([]*hcm.HttpConnectionManager, len(ml.FilterChains))
-	thriftProxies := make([]*thrift.ThriftProxy, len(ml.FilterChains))
 	for i := range ml.FilterChains {
 		chain := ml.FilterChains[i]
 		opt := opts.filterChainOpts[i]
 		ml.Listener.FilterChains[i].Metadata = opt.metadata
 		ml.Listener.FilterChains[i].Name = opt.filterChainName
-
-		if opt.thriftOpts != nil && features.EnableThriftFilter {
-			// Add the TCP filters first.. and then the Thrift filter
-			ml.Listener.FilterChains[i].Filters = append(ml.Listener.FilterChains[i].Filters, chain.TCP...)
-
-			thriftProxies[i] = buildThriftProxy(opt.thriftOpts)
-
-			// If the RLS service was provided, add the RLS to the Thrift filter
-			// chain. Rate limiting is only applied client-side.
-			if rlsURI := opts.push.Mesh.ThriftConfig.RateLimitUrl; rlsURI != "" &&
-				ml.Listener.TrafficDirection == core.TrafficDirection_OUTBOUND &&
-				opts.service != nil &&
-				opts.service.Hostname != "" && false { // TODO: restore ability to add thrift quota
-				rateLimitConfig := buildThriftRatelimit(fmt.Sprint(opts.service.Hostname), opts.push.Mesh.ThriftConfig)
-				rateLimitFilter := &thrift.ThriftFilter{
-					Name: "envoy.filters.thrift.rate_limit",
-				}
-				routerFilter := &thrift.ThriftFilter{
-					Name:       "envoy.filters.thrift.router",
-					ConfigType: &thrift.ThriftFilter_TypedConfig{TypedConfig: util.MessageToAny(rateLimitConfig)},
-				}
-
-				thriftProxies[i].ThriftFilters = append(thriftProxies[i].ThriftFilters, rateLimitFilter, routerFilter)
-
-			}
-
-			filter := &listener.Filter{
-				Name:       wellknown.ThriftProxy,
-				ConfigType: &listener.Filter_TypedConfig{TypedConfig: util.MessageToAny(thriftProxies[i])},
-			}
-
-			ml.Listener.FilterChains[i].Filters = append(ml.Listener.FilterChains[i].Filters, filter)
-			log.Debugf("attached Thrift filter with %d thrift_filter options to listener %q filter chain %d",
-				len(thriftProxies[i].ThriftFilters), ml.Listener.Name, i)
-		} else if opt.httpOpts == nil {
-=======
-	httpConnectionManagers := make([]*hcm.HttpConnectionManager, len(mutable.FilterChains))
-	for i := range mutable.FilterChains {
-		chain := mutable.FilterChains[i]
-		opt := opts.filterChainOpts[i]
-		mutable.Listener.FilterChains[i].Metadata = opt.metadata
-		mutable.Listener.FilterChains[i].Name = opt.filterChainName
 		if opt.httpOpts == nil {
->>>>>>> a274e872
 			// we are building a network filter chain (no http connection manager) for this filter chain
 			// In HTTP, we need to have RBAC, etc. upfront so that they can enforce policies immediately
 			// For network filters such as mysql, mongo, etc., we need the filter codec upfront. Data from this
