--- conflicted
+++ resolved
@@ -625,12 +625,7 @@
                 install/kubernetes/istio-one-namespace-auth.yaml \
                 install/kubernetes/istio-one-namespace.yaml \
                 install/kubernetes/istio.yaml \
-<<<<<<< HEAD
-                samples/bookinfo/consul/bookinfo.sidecars.yaml
-=======
                 samples/bookinfo/platform/consul/bookinfo.sidecars.yaml \
-                samples/bookinfo/platform/eureka/bookinfo.sidecars.yaml
->>>>>>> 12cea271
 
 #-----------------------------------------------------------------------------
 # Target: environment and tools
