// Copyright 2019 Istio Authors
//
// Licensed under the Apache License, Version 2.0 (the "License");
// you may not use this file except in compliance with the License.
// You may obtain a copy of the License at
//
//     http://www.apache.org/licenses/LICENSE-2.0
//
// Unless required by applicable law or agreed to in writing, software
// distributed under the License is distributed on an "AS IS" BASIS,
// WITHOUT WARRANTIES OR CONDITIONS OF ANY KIND, either express or implied.
// See the License for the specific language governing permissions and
// limitations under the License.

package istioagent

import (
	"io/ioutil"
	"net"
	"os"
	"path"
	"strings"
	"time"

	"istio.io/istio/pilot/pkg/security/model"
	"istio.io/istio/pkg/config/constants"
	"istio.io/istio/pkg/kube"
	"istio.io/istio/security/pkg/nodeagent/cache"
	caClientInterface "istio.io/istio/security/pkg/nodeagent/caclient/interface"
	citadel "istio.io/istio/security/pkg/nodeagent/caclient/providers/citadel"
	gca "istio.io/istio/security/pkg/nodeagent/caclient/providers/google"
	keyfactor "istio.io/istio/security/pkg/nodeagent/caclient/providers/keyfactor"
	"istio.io/istio/security/pkg/nodeagent/plugin/providers/google/stsclient"
	"istio.io/istio/security/pkg/nodeagent/sds"
	"istio.io/istio/security/pkg/nodeagent/secretfetcher"
	"istio.io/pkg/env"
	"istio.io/pkg/log"
)

// To debug:
// curl -X POST localhost:15000/logging?config=trace - to see SendingDiscoveryRequest

// Breakpoints in secretcache.go GenerateSecret..

// Note that istiod currently can't validate the JWT token unless it runs on k8s
// Main problem is the JWT validation check which hardcodes the k8s server address and token location.
//
// To test on a local machine, for debugging:
//
// kis exec $POD -- cat /run/secrets/istio-token/istio-token > var/run/secrets/tokens/istio-token
// kis port-forward $POD 15010:15010 &
//
// You can also copy the K8S CA and a token to be used to connect to k8s - but will need removing the hardcoded addr
// kis exec $POD -- cat /run/secrets/kubernetes.io/serviceaccount/{ca.crt,token} > var/run/secrets/kubernetes.io/serviceaccount/
//
// Or disable the jwt validation while debugging SDS problems.

var (
	caProviderEnv = env.RegisterStringVar(caProvider, "Citadel", "").Get()
	// TODO: default to same as discovery address
	caEndpointEnv = env.RegisterStringVar(caEndpoint, "", "").Get()

	pluginNamesEnv             = env.RegisterStringVar(pluginNames, "", "").Get()
	enableIngressGatewaySDSEnv = env.RegisterBoolVar(enableIngressGatewaySDS, false, "").Get()

	trustDomainEnv = env.RegisterStringVar(trustDomain, "", "").Get()
	secretTTLEnv   = env.RegisterDurationVar(secretTTL, 24*time.Hour,
		"The cert lifetime requested by istio agent").Get()
	secretRotationGracePeriodRatioEnv = env.RegisterFloatVar(secretRotationGracePeriodRatio, 0.5,
		"The grace period ratio for the cert rotation, by default 0.5.").Get()
	secretRotationIntervalEnv = env.RegisterDurationVar(secretRotationInterval, 5*time.Minute,
		"The ticker to detect and rotate the certificates, by default 5 minutes").Get()
	staledConnectionRecycleIntervalEnv = env.RegisterDurationVar(staledConnectionRecycleInterval, 5*time.Minute,
		"The ticker to detect and close stale connections").Get()
	initialBackoffInMilliSecEnv = env.RegisterIntVar(initialBackoffInMilliSec, 0, "").Get()
	pkcs8KeysEnv                = env.RegisterBoolVar(pkcs8Key, false, "Whether to generate PKCS#8 private keys").Get()
	eccSigAlgEnv                = env.RegisterStringVar(eccSigAlg, "", "The type of ECC signature algorithm to use when generating private keys").Get()

	// Location of K8S CA root.
	k8sCAPath = "/var/run/secrets/kubernetes.io/serviceaccount/ca.crt"

	// CitadelCACertPath is the directory for Citadel CA certificate.
	// This is mounted from config map 'istio-ca-root-cert'. Part of startup,
	// this may be replaced with ./etc/certs, if a root-cert.pem is found, to
	// handle secrets mounted from non-citadel CAs.
	CitadelCACertPath = "./var/run/secrets/istio"

	fileMountedCertsEnv = env.RegisterBoolVar(fileMountedCerts, false, "").Get()
)

const (
	// name of authentication provider.
	caProvider = "CA_PROVIDER"

	// CA endpoint.
	caEndpoint = "CA_ADDR"

	// names of authentication provider's plugins.
	pluginNames = "PLUGINS"

	// The trust domain corresponds to the trust root of a system.
	// Refer to https://github.com/spiffe/spiffe/blob/master/standards/SPIFFE-ID.md#21-trust-domain
	trustDomain = "TRUST_DOMAIN"

	// The ingress gateway SDS mode allows node agent to provision credentials to ingress gateway
	// proxy by watching kubernetes secrets.
	enableIngressGatewaySDS = "ENABLE_INGRESS_GATEWAY_SDS"

	// The environmental variable name for secret TTL, node agent decides whether a secret
	// is expired if time.now - secret.createtime >= secretTTL.
	// example value format like "90m"
	secretTTL = "SECRET_TTL"

	// The environmental variable name for grace period ratio that secret is re-generated before
	// its expiration.
	// Example value format like "0.5"
	secretRotationGracePeriodRatio = "SECRET_GRACE_PERIOD_RATIO"

	// The environmental variable name for the interval to check and rotate the key and certs.
	// Example value format like "20m"
	secretRotationInterval = "SECRET_ROTATION_CHECK_INTERVAL"

	// The environmental variable name for staled connection recycle job running interval.
	// example value format like "5m"
	staledConnectionRecycleInterval = "STALED_CONNECTION_RECYCLE_RUN_INTERVAL"

	// The environmental variable name for the initial backoff in milliseconds.
	// example value format like "10"
	initialBackoffInMilliSec = "INITIAL_BACKOFF_MSEC"

	pkcs8Key = "PKCS8_KEY"

	// The type of Elliptical Signature algorithm to use
	// when generating private keys. Currently only ECDSA is supported.
<<<<<<< HEAD
	eccSigAlg       = "ECC_SIGNATURE_ALGORITHM"
	keyfactorCAName = "KeyfactorCA"
=======
	eccSigAlg = "ECC_SIGNATURE_ALGORITHM"

	// Indicates whether proxy uses file mounted certificates.
	fileMountedCerts = "FILE_MOUNTED_CERTS"
>>>>>>> f4c55016
)

var (
	// LocalSDS is the location of the in-process SDS server - must be in a writeable dir.
	LocalSDS = "./etc/istio/proxy/SDS"

	workloadSdsCacheOptions cache.Options
	gatewaySdsCacheOptions  cache.Options
	serverOptions           sds.Options
	gatewaySecretChan       chan struct{}
)

// SDSAgent contains the configuration of the agent, based on the injected
// environment:
// - SDS hostPath if node-agent was used
// - /etc/certs/key if Citadel or other mounted Secrets are used
// - root cert to use for connecting to XDS server
// - CA address, with proper defaults and detection
type SDSAgent struct {
	// Location of JWTPath to connect to CA. If empty, SDS is not possible.
	// If set SDS will be used - either local or via hostPath.
	JWTPath string

	// SDSAddress is the address of the SDS server. Starts with unix: for hostpath mount or built-in
	// May also be a https address.
	SDSAddress string

	// CertPath is set with the location of the certs, or empty if mounted certs are not present.
	CertsPath string

	// RequireCerts is set if the agent requires certificates:
	// - if controlPlaneAuthEnabled is set
	// - port of discovery server is not 15010 (the plain text default).
	RequireCerts bool

	// PilotCertProvider is the provider of the Pilot certificate
	PilotCertProvider string

	// OutputKeyCertToDir is the directory for output the key and certificate
	OutputKeyCertToDir string

	// RootCert is the CA root certificate. It is loaded part of detecting the
	// SDS operating mode - may be the Citadel CA, Kubernentes CA or a custom
	// CA. If not set it should be assumed we are using a public certificate (like ACME).
	RootCert []byte

	// WorkloadSecrets is the interface used to get secrets. The SDS agent
	// is calling this.
	WorkloadSecrets *cache.SecretCache

	// If set, this is the Citadel client, used to retrieve certificates.
	CitadelClient caClientInterface.Client

	// CAEndpoint is the CA endpoint to which node agent sends CSR request.
	CAEndpoint string

	// PodNamespace
	PodNamespace string

	// PodName
	PodName string

	// PodID
	PodIP string

	// ClusterID is the cluster where the agent resides
	ClusterID string

	// FileMountedCerts indicates whether the proxy is using file mounted certs.
	FileMountedCerts bool
}

// NewSDSAgent wraps the logic for a local SDS. It will check if the JWT token required for local SDS is
// present, and set additional config options for the in-process SDS agent.
//
// The JWT token is currently using a pre-defined audience (istio-ca) or it must match the trust domain (WIP).
// If the JWT token is not present - the local SDS agent can't authenticate.
//
// If node agent and JWT are mounted: it indicates user injected a config using hostPath, and will be used.
//
func NewSDSAgent(discAddr string, tlsRequired bool, pilotCertProvider, jwtPath, outputKeyCertToDir string,
	clusterID string, podNamespace string, podName string, podIP string) *SDSAgent {
	a := &SDSAgent{}

	a.SDSAddress = "unix:" + LocalSDS
	a.ClusterID = clusterID

	// If a workload is using file mounted certs, we do not to have to process CA relaated configuration.
	if !shouldProvisionCertificates() {
		log.Info("Workload is using file mounted certificates. Skipping setting CA related configuration")
		a.FileMountedCerts = true
		return a
	}

	a.PilotCertProvider = pilotCertProvider
	a.OutputKeyCertToDir = outputKeyCertToDir

	_, discPort, err := net.SplitHostPort(discAddr)
	if err != nil {
		log.Fatalf("Invalid discovery address %v %v", discAddr, err)
	}

	if _, err := os.Stat(jwtPath); err == nil && citadel.ProvCert == "" {
		// If the JWT file exists, and explicit 'prov cert' is not - use the JWT
		a.JWTPath = jwtPath
	} else {
		// If original /etc/certs or a separate 'provisioning certs' (VM) are present, use them instead of tokens
		certDir := "./etc/certs"
		if citadel.ProvCert != "" {
			certDir = citadel.ProvCert
		}
		if _, err := os.Stat(certDir + "/key.pem"); err == nil {
			a.CertsPath = certDir
		}
		// If the root-cert is in the old location, use it.
		if _, err := os.Stat(certDir + "/root-cert.pem"); err == nil {
			CitadelCACertPath = certDir
		}

		if a.CertsPath != "" {
			log.Warna("Using existing certificate ", a.CertsPath)
		} else {
			// Can't use in-process SDS.
			log.Warna("Missing JWT token, can't use in process SDS ", jwtPath, err)

			// TODO do not special case port 15012
			if discPort == "15012" {
				log.Fatala("Missing JWT, can't authenticate with control plane. Try using plain text (15010)")
			}
			// continue to initialize the agent.
		}
	}

	a.CAEndpoint = caEndpointEnv
	if caEndpointEnv == "" {
		// if not set, we will fallback to the discovery address
		a.CAEndpoint = discAddr
	}

	if tlsRequired {
		a.RequireCerts = true
	}

	// Istiod uses a fixed, defined port for K8S-signed certificates.
	// TODO do not special case port 15012
	if discPort == "15012" {
		a.RequireCerts = true
	}
<<<<<<< HEAD

	a.ClusterID = clusterID
	a.PodNamespace = podNamespace
	a.PodName = podName
	a.PodIP = podIP

=======
>>>>>>> f4c55016
	return a
}

// Simplified SDS setup. This is called if and only if user has explicitly mounted a K8S JWT token, and is not
// using a hostPath mounted or external SDS server.
//
// 1. External CA: requires authenticating the trusted JWT AND validating the SAN against the JWT.
//    For example Google CA
//
// 2. Indirect, using istiod: using K8S cert.
//
// 3. Monitor mode - watching secret in same namespace ( Ingress)
//
// 4. TODO: File watching, for backward compat/migration from mounted secrets.
func (sa *SDSAgent) Start(isSidecar bool, podNamespace string) (*sds.Server, error) {
	applyEnvVars()

	gatewaySdsCacheOptions = workloadSdsCacheOptions

	serverOptions.PilotCertProvider = sa.PilotCertProvider
	// Next to the envoy config, writeable dir (mounted as mem)
	serverOptions.WorkloadUDSPath = LocalSDS
	serverOptions.CertsDir = sa.CertsPath
	serverOptions.JWTPath = sa.JWTPath
	serverOptions.OutputKeyCertToDir = sa.OutputKeyCertToDir
	serverOptions.CAEndpoint = sa.CAEndpoint
	serverOptions.TLSEnabled = sa.RequireCerts
	serverOptions.ClusterID = sa.ClusterID
	serverOptions.FileMountedCerts = sa.FileMountedCerts
	// If proxy is using file mounted certs, JWT token is not needed.
	if sa.FileMountedCerts {
		serverOptions.UseLocalJWT = false
	} else {
		serverOptions.UseLocalJWT = sa.CertsPath == "" // true if we don't have a key.pem
	}

	// TODO: remove the caching, workload has a single cert
	workloadSecretCache, _ := sa.newSecretCache(serverOptions)

	var gatewaySecretCache *cache.SecretCache
	if !isSidecar {
		if ingressSdsExists() {
			log.Infof("Starting gateway SDS")
			serverOptions.EnableIngressGatewaySDS = true
			// TODO: what is the setting for ingress ?
			serverOptions.IngressGatewayUDSPath = strings.TrimPrefix(model.IngressGatewaySdsUdsPath, "unix:")
			gatewaySecretCache = newIngressSecretCache(podNamespace)
		} else {
			log.Infof("Skipping gateway SDS")
		}
	}

	server, err := sds.NewServer(serverOptions, workloadSecretCache, gatewaySecretCache)
	if err != nil {
		return nil, err
	}

	return server, nil
}

func ingressSdsExists() bool {
	p := strings.TrimPrefix(model.IngressGatewaySdsUdsPath, "unix:")
	dir := path.Dir(p)
	_, err := os.Stat(dir)
	return !os.IsNotExist(err)
}

// newSecretCache creates the cache for workload secrets and/or gateway secrets.
func (sa *SDSAgent) newSecretCache(serverOptions sds.Options) (workloadSecretCache *cache.SecretCache, caClient caClientInterface.Client) {
	fetcher := &secretfetcher.SecretFetcher{}

	// TODO: get the MC public keys from pilot.
	// In node agent, a controller is used getting 'istio-security.istio-system' config map
	// Single caTLSRootCert inside.

	var err error

	workloadSdsCacheOptions.Plugins = sds.NewPlugins(serverOptions.PluginNames)
	workloadSecretCache = cache.NewSecretCache(fetcher, sds.NotifyProxy, workloadSdsCacheOptions)
	sa.WorkloadSecrets = workloadSecretCache

	// If proxy is using file mounted certs, we do not have to connect to CA.
	if !shouldProvisionCertificates() {
		log.Info("Workload is using file mounted certificates. Skipping connecting to CA")
		return
	}

	// TODO: this should all be packaged in a plugin, possibly with optional compilation.
	log.Infof("serverOptions.CAEndpoint == %v", serverOptions.CAEndpoint)
	if (serverOptions.CAProviderName == "GoogleCA" || strings.Contains(serverOptions.CAEndpoint, "googleapis.com")) &&
		stsclient.GKEClusterURL != "" {
		// Use a plugin to an external CA - this has direct support for the K8S JWT token
		// This is only used if the proper env variables are injected - otherwise the existing Citadel or Istiod will be
		// used.
		caClient, err = gca.NewGoogleCAClient(serverOptions.CAEndpoint, true)
		serverOptions.PluginNames = []string{"GoogleTokenExchange"}
	} else if serverOptions.CAProviderName == keyfactorCAName {
		// Assume CA from Keyfactor is mounting /etc/certs
		rootCert, err := ioutil.ReadFile(cache.DefaultRootCertFilePath)

		if err != nil {
			// We may not provide root cert, and can just use public system certificate pool
			log.Infof("no certs found at %v, using system certs", cache.DefaultRootCertFilePath)
		} else {
			log.Infof("the CA cert of keyfactorCA is: %v", string(rootCert))
		}

		sa.RootCert = rootCert

		keyfactorMetadata := &keyfactor.KeyfactorCAClientMetadata{
			TrustDomain:  trustDomainEnv,
			ClusterID:    sa.ClusterID,
			PodNamespace: sa.PodNamespace,
			PodName:      sa.PodName,
			PodIP:        sa.PodIP,
		}

		caClient, err = keyfactor.NewKeyFactorCAClient(serverOptions.CAEndpoint, sa.RequireCerts, rootCert, keyfactorMetadata)
		if err != nil {
			log.Fatalf("Cannot create new KeyfactorCA Provider. err: %v", err)
		}
	} else {
		// Determine the default CA.
		// If /etc/certs exists - it means Citadel is used (possibly in a mode to only provision the root-cert, not keys)
		// Otherwise: default to istiod
		//
		// If an explicit CA is configured, assume it is mounting /etc/certs
		var rootCert []byte

		tls := true
		certReadErr := false

		if serverOptions.CAEndpoint == "" {
			// When serverOptions.CAEndpoint is nil, the default CA endpoint
			// will be a hardcoded default value (e.g., the namespace will be hardcoded
			// as istio-system).
			log.Info("Istio Agent uses default istiod CA")
			serverOptions.CAEndpoint = "istiod.istio-system.svc:15012"

			if serverOptions.PilotCertProvider == "istiod" {
				log.Info("istiod uses self-issued certificate")
				if rootCert, err = ioutil.ReadFile(path.Join(CitadelCACertPath, constants.CACertNamespaceConfigMapDataName)); err != nil {
					certReadErr = true
				} else {
					log.Infof("the CA cert of istiod is: %v", string(rootCert))
				}
			} else if serverOptions.PilotCertProvider == "kubernetes" {
				log.Infof("istiod uses the k8s root certificate %v", k8sCAPath)
				if rootCert, err = ioutil.ReadFile(k8sCAPath); err != nil {
					certReadErr = true
				}
			} else if serverOptions.PilotCertProvider == "custom" {
				log.Infof("istiod uses a custom root certificate mounted in a well known location %v",
					cache.DefaultRootCertFilePath)
				if rootCert, err = ioutil.ReadFile(cache.DefaultRootCertFilePath); err != nil {
					certReadErr = true
				}
			} else {
				certReadErr = true
			}
			if certReadErr {
				rootCert = nil
				// for debugging only
				log.Warnf("Failed to load root cert, assume IP secure network: %v", err)
				serverOptions.CAEndpoint = "istiod.istio-system.svc:15010"
				tls = false
			}
		} else {
			// Explicitly configured CA
			log.Infoa("Using user-configured CA ", serverOptions.CAEndpoint)
			if strings.HasSuffix(serverOptions.CAEndpoint, ":15010") {
				log.Warna("Debug mode or IP-secure network")
				tls = false
			} else if serverOptions.TLSEnabled {
				if serverOptions.PilotCertProvider == "istiod" {
					log.Info("istiod uses self-issued certificate")
					if rootCert, err = ioutil.ReadFile(path.Join(CitadelCACertPath, constants.CACertNamespaceConfigMapDataName)); err != nil {
						certReadErr = true
					} else {
						log.Infof("the CA cert of istiod is: %v", string(rootCert))
					}
				} else if serverOptions.PilotCertProvider == "kubernetes" {
					log.Infof("istiod uses the k8s root certificate %v", k8sCAPath)
					if rootCert, err = ioutil.ReadFile(k8sCAPath); err != nil {
						certReadErr = true
					}
				} else if serverOptions.PilotCertProvider == "custom" {
					log.Infof("istiod uses a custom root certificate mounted in a well known location %v",
						cache.DefaultRootCertFilePath)
					if rootCert, err = ioutil.ReadFile(cache.DefaultRootCertFilePath); err != nil {
						certReadErr = true
					}
				} else {
					log.Errorf("unknown cert provider %v", serverOptions.PilotCertProvider)
					certReadErr = true
				}
				if certReadErr {
					rootCert = nil
					log.Fatal("invalid config - port 15012 missing a root certificate")
				}
			} else {
				rootCertPath := path.Join(CitadelCACertPath, constants.CACertNamespaceConfigMapDataName)
				if rootCert, err = ioutil.ReadFile(rootCertPath); err != nil {
					// We may not provide root cert, and can just use public system certificate pool
					log.Infof("no certs found at %v, using system certs", rootCertPath)
				} else {
					log.Infof("the CA cert of istiod is: %v", string(rootCert))
				}
			}
		}

		sa.RootCert = rootCert
		// Will use TLS unless the reserved 15010 port is used ( istiod on an ipsec/secure VPC)
		// rootCert may be nil - in which case the system roots are used, and the CA is expected to have public key
		// Otherwise assume the injection has mounted /etc/certs/root-cert.pem
		caClient, err = citadel.NewCitadelClient(serverOptions.CAEndpoint, tls, rootCert, serverOptions.ClusterID)
		if err == nil {
			sa.CitadelClient = caClient
		}
	}

	if err != nil {
		log.Errorf("failed to create secretFetcher for workload proxy: %v", err)
		os.Exit(1)
	}
	fetcher.UseCaClient = true
	fetcher.CaClient = caClient

	workloadSdsCacheOptions.TrustDomain = serverOptions.TrustDomain
	workloadSdsCacheOptions.Pkcs8Keys = serverOptions.Pkcs8Keys
	workloadSdsCacheOptions.ECCSigAlg = serverOptions.ECCSigAlg
	workloadSdsCacheOptions.OutputKeyCertToDir = serverOptions.OutputKeyCertToDir

	return
}

// TODO: use existing 'sidecar/router' config to enable loading Secrets
func newIngressSecretCache(namespace string) (gatewaySecretCache *cache.SecretCache) {
	gSecretFetcher := &secretfetcher.SecretFetcher{
		UseCaClient: false,
	}
	// If gateway is using file mounted certs, we do not have to setup secret fetcher.
	if shouldProvisionCertificates() {
		cs, err := kube.CreateClientset("", "")

		if err != nil {
			log.Errorf("failed to create secretFetcher for gateway proxy: %v", err)
			os.Exit(1)
		}
		gSecretFetcher.FallbackSecretName = "gateway-fallback"

		gSecretFetcher.InitWithKubeClientAndNs(cs.CoreV1(), namespace)

		gatewaySecretChan = make(chan struct{})
		gSecretFetcher.Run(gatewaySecretChan)
	}
	gatewaySecretCache = cache.NewSecretCache(gSecretFetcher, sds.NotifyProxy, gatewaySdsCacheOptions)
	return gatewaySecretCache
}

func applyEnvVars() {
	serverOptions.PluginNames = strings.Split(pluginNamesEnv, ",")

	serverOptions.EnableWorkloadSDS = true

	serverOptions.EnableIngressGatewaySDS = enableIngressGatewaySDSEnv
	serverOptions.CAProviderName = caProviderEnv
	serverOptions.TrustDomain = trustDomainEnv
	serverOptions.Pkcs8Keys = pkcs8KeysEnv
	serverOptions.ECCSigAlg = eccSigAlgEnv
	serverOptions.RecycleInterval = staledConnectionRecycleIntervalEnv
	workloadSdsCacheOptions.SecretTTL = secretTTLEnv
	workloadSdsCacheOptions.SecretRotationGracePeriodRatio = secretRotationGracePeriodRatioEnv
	workloadSdsCacheOptions.RotationInterval = secretRotationIntervalEnv
	workloadSdsCacheOptions.InitialBackoffInMilliSec = int64(initialBackoffInMilliSecEnv)
	// Disable the secret eviction for istio agent.
	workloadSdsCacheOptions.EvictionDuration = 0
	if citadel.ProvCert != "" {
		workloadSdsCacheOptions.AlwaysValidTokenFlag = true
	}
	workloadSdsCacheOptions.OutputKeyCertToDir = serverOptions.OutputKeyCertToDir
}

// shouldProvisionCertificates returns true if certs needs to be provisioned for the workload/gateway.
// Returns flase, when proxy uses file mounted certificates i.e. FILE_MOUNTED_CERTS is true.
func shouldProvisionCertificates() bool {
	return !fileMountedCertsEnv
}<|MERGE_RESOLUTION|>--- conflicted
+++ resolved
@@ -132,15 +132,11 @@
 
 	// The type of Elliptical Signature algorithm to use
 	// when generating private keys. Currently only ECDSA is supported.
-<<<<<<< HEAD
 	eccSigAlg       = "ECC_SIGNATURE_ALGORITHM"
 	keyfactorCAName = "KeyfactorCA"
-=======
-	eccSigAlg = "ECC_SIGNATURE_ALGORITHM"
 
 	// Indicates whether proxy uses file mounted certificates.
 	fileMountedCerts = "FILE_MOUNTED_CERTS"
->>>>>>> f4c55016
 )
 
 var (
@@ -227,6 +223,9 @@
 
 	a.SDSAddress = "unix:" + LocalSDS
 	a.ClusterID = clusterID
+	a.PodIP = podIP
+	a.PodName = podName
+	a.podNamespace = podNamespace
 
 	// If a workload is using file mounted certs, we do not to have to process CA relaated configuration.
 	if !shouldProvisionCertificates() {
@@ -289,15 +288,7 @@
 	if discPort == "15012" {
 		a.RequireCerts = true
 	}
-<<<<<<< HEAD
-
-	a.ClusterID = clusterID
-	a.PodNamespace = podNamespace
-	a.PodName = podName
-	a.PodIP = podIP
-
-=======
->>>>>>> f4c55016
+
 	return a
 }
 
