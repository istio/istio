//  Copyright Istio Authors
//
//  Licensed under the Apache License, Version 2.0 (the "License");
//  you may not use this file except in compliance with the License.
//  You may obtain a copy of the License at
//
//      http://www.apache.org/licenses/LICENSE-2.0
//
//  Unless required by applicable law or agreed to in writing, software
//  distributed under the License is distributed on an "AS IS" BASIS,
//  WITHOUT WARRANTIES OR CONDITIONS OF ANY KIND, either express or implied.
//  See the License for the specific language governing permissions and
//  limitations under the License.

package sdsingressk8sca

import (
	"testing"

	"istio.io/istio/pkg/test/framework"
	"istio.io/istio/pkg/test/framework/components/istio"
	"istio.io/istio/tests/integration/security/sds_ingress/util"
)

var (
	inst istio.Instance
)

func TestMain(m *testing.M) {
	// Integration test for the ingress SDS multiple Gateway flow when
	// the control plane certificate provider is k8s CA.
	framework.
		NewSuite("sds_ingress_k8sca", m).
		RequireSingleCluster().
		Setup(istio.Setup(&inst, setupConfig)).
		Run()

}

func setupConfig(cfg *istio.Config) {
	if cfg == nil {
		return
	}

	cfg.ControlPlaneValues = `
values:
  global:
    pilotCertProvider: kubernetes
`
}

func TestMtlsGatewaysK8sca(t *testing.T) {
	framework.
		NewTest(t).
<<<<<<< HEAD
=======
		Features("security.control-plane.k8s-certs", "security.ingress.mtls").
		RequiresEnvironment(environment.Kube).
>>>>>>> 098ad727
		Run(func(ctx framework.TestContext) {
			util.RunTestMultiMtlsGateways(ctx, inst)
		})
}

func TestTlsGatewaysK8sca(t *testing.T) {
	framework.
		NewTest(t).
<<<<<<< HEAD
=======
		Features("security.control-plane.k8s-certs", "security.ingress.tls").
		RequiresEnvironment(environment.Kube).
>>>>>>> 098ad727
		Run(func(ctx framework.TestContext) {
			util.RunTestMultiTLSGateways(ctx, inst)
		})
}<|MERGE_RESOLUTION|>--- conflicted
+++ resolved
@@ -52,11 +52,7 @@
 func TestMtlsGatewaysK8sca(t *testing.T) {
 	framework.
 		NewTest(t).
-<<<<<<< HEAD
-=======
 		Features("security.control-plane.k8s-certs", "security.ingress.mtls").
-		RequiresEnvironment(environment.Kube).
->>>>>>> 098ad727
 		Run(func(ctx framework.TestContext) {
 			util.RunTestMultiMtlsGateways(ctx, inst)
 		})
@@ -65,11 +61,7 @@
 func TestTlsGatewaysK8sca(t *testing.T) {
 	framework.
 		NewTest(t).
-<<<<<<< HEAD
-=======
 		Features("security.control-plane.k8s-certs", "security.ingress.tls").
-		RequiresEnvironment(environment.Kube).
->>>>>>> 098ad727
 		Run(func(ctx framework.TestContext) {
 			util.RunTestMultiTLSGateways(ctx, inst)
 		})
