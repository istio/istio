// Copyright 2018 Istio Authors
//
// Licensed under the Apache License, Version 2.0 (the "License");
// you may not use this file except in compliance with the License.
// You may obtain a copy of the License at
//
//     http://www.apache.org/licenses/LICENSE-2.0
//
// Unless required by applicable law or agreed to in writing, software
// distributed under the License is distributed on an "AS IS" BASIS,
// WITHOUT WARRANTIES OR CONDITIONS OF ANY KIND, either express or implied.
// See the License for the specific language governing permissions and
// limitations under the License.

package authn

import (
	"crypto/sha1"
	"fmt"

	xdsapi "github.com/envoyproxy/go-control-plane/envoy/api/v2"
	"github.com/envoyproxy/go-control-plane/envoy/api/v2/auth"
	"github.com/envoyproxy/go-control-plane/envoy/api/v2/core"
	ldsv2 "github.com/envoyproxy/go-control-plane/envoy/api/v2/listener"
	http_conn "github.com/envoyproxy/go-control-plane/envoy/config/filter/network/http_connection_manager/v2"
	"github.com/gogo/protobuf/proto"
	"github.com/gogo/protobuf/types"

	authn "istio.io/api/authentication/v1alpha1"
	authn_filter "istio.io/api/envoy/config/filter/http/authn/v2alpha1"
	jwtfilter "istio.io/api/envoy/config/filter/http/jwt_auth/v2alpha1"
	meshconfig "istio.io/api/mesh/v1alpha1"
	"istio.io/istio/pilot/pkg/model"
	"istio.io/istio/pilot/pkg/networking/plugin"
	"istio.io/istio/pilot/pkg/networking/util"
	"istio.io/istio/pkg/log"
)

const (
	// JwtFilterName is the name for the Jwt filter. This should be the same
	// as the name defined in
	// https://github.com/istio/proxy/blob/master/src/envoy/http/jwt_auth/http_filter_factory.cc#L50
	JwtFilterName = "jwt-auth"

	// AuthnFilterName is the name for the Istio AuthN filter. This should be the same
	// as the name defined in
	// https://github.com/istio/proxy/blob/master/src/envoy/http/authn/http_filter_factory.cc#L30
	AuthnFilterName = "istio_authn"

	// Defautl cache duration for JWT public key. This should be moved to a global config.
	jwtPublicKeyCacheSeconds = 60 * 5

	// EnvoyTLSInspectorFilterName is the name for Envoy TLS sniffing listener filter.
	EnvoyTLSInspectorFilterName = "envoy.listener.tls_inspector"
	// EnvoyRawBufferMatch is the transport protocol name when tls multiplexed is used.
	EnvoyRawBufferMatch = "raw_buffer"
	// EnvoyTLSMatch is the transport protocol name when tls multiplexed is used.
	EnvoyTLSMatch = "tls"
)

// Plugin implements Istio mTLS auth
type Plugin struct{}

// NewPlugin returns an instance of the authn plugin
func NewPlugin() plugin.Plugin {
	return Plugin{}
}

// RequireTLS returns true and pointer to mTLS params if the policy use mTLS for (peer) authentication.
// (note that mTLS params can still be nil). Otherwise, return (false, nil).
func RequireTLS(policy *authn.Policy) (bool, *authn.MutualTls) {
	if policy == nil {
		return false, nil
	}
	if len(policy.Peers) > 0 {
		for _, method := range policy.Peers {
			switch method.GetParams().(type) {
			case *authn.PeerAuthenticationMethod_Mtls:
				return true, method.GetMtls()
			default:
				continue
			}
		}
	}
	return false, nil
}

// JwksURIClusterName returns cluster name for the jwks URI. This should be used
// to override the name for outbound cluster that are added for Jwks URI so that they
// can be referred correctly in the JWT filter config.
func JwksURIClusterName(hostname string, port *model.Port) string {
	const clusterPrefix = "jwks."
	const maxClusterNameLength = 189 - len(clusterPrefix)
	name := hostname + "|" + port.Name
	if len(name) > maxClusterNameLength {
		prefix := name[:maxClusterNameLength-sha1.Size*2]
		sum := sha1.Sum([]byte(name))
		name = fmt.Sprintf("%s%x", prefix, sum)
	}
	return clusterPrefix + name
}

// CollectJwtSpecs returns a list of all JWT specs (ponters) defined the policy. This
// provides a convenient way to iterate all Jwt specs.
func CollectJwtSpecs(policy *authn.Policy) []*authn.Jwt {
	ret := []*authn.Jwt{}
	if policy == nil {
		return ret
	}
	for _, method := range policy.Peers {
		switch method.GetParams().(type) {
		case *authn.PeerAuthenticationMethod_Jwt:
			ret = append(ret, method.GetJwt())
		}
	}
	for _, method := range policy.Origins {
		ret = append(ret, method.Jwt)
	}
	return ret
}

// OutputLocationForJwtIssuer returns the header location that should be used to output payload if
// authentication succeeds.
func OutputLocationForJwtIssuer(issuer string) string {
	const locationPrefix = "istio-sec-"
	sum := sha1.Sum([]byte(issuer))
	return locationPrefix + fmt.Sprintf("%x", sum)
}

// ConvertPolicyToJwtConfig converts policy into Jwt filter config for envoy.
func ConvertPolicyToJwtConfig(policy *authn.Policy, useInlinePublicKey bool) *jwtfilter.JwtAuthentication {
	policyJwts := CollectJwtSpecs(policy)
	if len(policyJwts) == 0 {
		return nil
	}
	ret := &jwtfilter.JwtAuthentication{
		AllowMissingOrFailed: true,
	}
	for _, policyJwt := range policyJwts {
		jwt := &jwtfilter.JwtRule{
			Issuer:               policyJwt.Issuer,
			Audiences:            policyJwt.Audiences,
			ForwardPayloadHeader: OutputLocationForJwtIssuer(policyJwt.Issuer),
			Forward:              true,
		}

		for _, location := range policyJwt.JwtHeaders {
			jwt.FromHeaders = append(jwt.FromHeaders, &jwtfilter.JwtHeader{
				Name: location,
			})
		}
		jwt.FromParams = policyJwt.JwtParams

		if useInlinePublicKey {
			jwtPubKey, err := model.JwtKeyResolver.GetPublicKey(policyJwt.JwksUri)
			if err != nil {
				log.Warnf("Failed to fetch jwt public key from %q", policyJwt.JwksUri)
			}

			// Put empty string in config even if above ResolveJwtPubKey fails.
			jwt.JwksSourceSpecifier = &jwtfilter.JwtRule_LocalJwks{
				LocalJwks: &jwtfilter.DataSource{
					Specifier: &jwtfilter.DataSource_InlineString{
						InlineString: jwtPubKey,
					},
				},
			}
		} else {
			hostname, port, _, err := model.ParseJwksURI(policyJwt.JwksUri)
			if err != nil {
				log.Warnf("Cannot parse jwks_uri %q: %v", policyJwt.JwksUri, err)
			}

			jwt.JwksSourceSpecifier = &jwtfilter.JwtRule_RemoteJwks{
				RemoteJwks: &jwtfilter.RemoteJwks{
					HttpUri: &jwtfilter.HttpUri{
						Uri: policyJwt.JwksUri,
						HttpUpstreamType: &jwtfilter.HttpUri_Cluster{
							Cluster: JwksURIClusterName(hostname, port),
						},
					},
					CacheDuration: &types.Duration{Seconds: jwtPublicKeyCacheSeconds},
				},
			}
		}

		ret.Rules = append(ret.Rules, jwt)
	}
	return ret
}

// ConvertPolicyToAuthNFilterConfig returns an authn filter config corresponding for the input policy.
func ConvertPolicyToAuthNFilterConfig(policy *authn.Policy) *authn_filter.FilterConfig {
	if policy == nil || (len(policy.Peers) == 0 && len(policy.Origins) == 0) {
		return nil
	}
	filterConfig := &authn_filter.FilterConfig{
		Policy: proto.Clone(policy).(*authn.Policy),
	}
	// Create default mTLS params for params type mTLS but value is nil.
	// This walks around the issue https://github.com/istio/istio/issues/4763
	for _, peer := range filterConfig.Policy.Peers {
		switch peer.GetParams().(type) {
		case *authn.PeerAuthenticationMethod_Mtls:
			if peer.GetMtls() == nil {
				peer.Params = &authn.PeerAuthenticationMethod_Mtls{&authn.MutualTls{}}
			}
		}
	}
	// Remove targets part.
	filterConfig.Policy.Targets = nil
	locations := make(map[string]string)
	for _, jwt := range CollectJwtSpecs(policy) {
		locations[jwt.Issuer] = OutputLocationForJwtIssuer(jwt.Issuer)
	}
	if len(locations) > 0 {
		filterConfig.JwtOutputPayloadLocations = locations
	}
	return filterConfig
}

// BuildJwtFilter returns a Jwt filter for all Jwt specs in the policy.
func BuildJwtFilter(policy *authn.Policy) *http_conn.HttpFilter {
	// v2 api will use inline public key.
	filterConfigProto := ConvertPolicyToJwtConfig(policy, true /*useInlinePublicKey*/)
	if filterConfigProto == nil {
		return nil
	}
	return &http_conn.HttpFilter{
		Name:   JwtFilterName,
		Config: util.MessageToStruct(filterConfigProto),
	}
}

// BuildAuthNFilter returns authn filter for the given policy. If policy is nil, returns nil.
func BuildAuthNFilter(policy *authn.Policy) *http_conn.HttpFilter {
	filterConfigProto := ConvertPolicyToAuthNFilterConfig(policy)
	if filterConfigProto == nil {
		return nil
	}
	return &http_conn.HttpFilter{
		Name:   AuthnFilterName,
		Config: util.MessageToStruct(filterConfigProto),
	}
}

// buildSidecarListenerTLSContext adds TLS to the listener if the policy requires one.
func buildSidecarListenerTLSContext(authenticationPolicy *authn.Policy, match *ldsv2.FilterChainMatch) *auth.DownstreamTlsContext {
	if match != nil && match.TransportProtocol == EnvoyRawBufferMatch {
		return nil
	}
	if requireTLS, mTLSParams := RequireTLS(authenticationPolicy); requireTLS {
		return &auth.DownstreamTlsContext{
			CommonTlsContext: &auth.CommonTlsContext{
				TlsCertificates: []*auth.TlsCertificate{
					{
						CertificateChain: &core.DataSource{
							Specifier: &core.DataSource_Filename{
								Filename: model.AuthCertsPath + model.CertChainFilename,
							},
						},
						PrivateKey: &core.DataSource{
							Specifier: &core.DataSource_Filename{
								Filename: model.AuthCertsPath + model.KeyFilename,
							},
						},
					},
				},
				ValidationContextType: &auth.CommonTlsContext_ValidationContext{
					ValidationContext: &auth.CertificateValidationContext{
						TrustedCa: &core.DataSource{
							Specifier: &core.DataSource_Filename{
								Filename: model.AuthCertsPath + model.RootCertFilename,
							},
						},
					},
				},
				// Same as ListenersALPNProtocols defined in listener. Need to move that constant else where in order to share.
				AlpnProtocols: []string{"h2", "http/1.1"},
			},
			RequireClientCertificate: &types.BoolValue{
				Value: !(mTLSParams != nil && mTLSParams.AllowTls),
			},
		}
	}
	return nil
}

// OnOutboundListener is called whenever a new outbound listener is added to the LDS output for a given service
// Can be used to add additional filters on the outbound path
func (Plugin) OnOutboundListener(in *plugin.InputParams, mutable *plugin.MutableObjects) error {
	// TODO: implementation
	return nil
}

// OnInboundListener is called whenever a new listener is added to the LDS output for a given service
// Can be used to add additional filters (e.g., mixer filter) or add more stuff to the HTTP connection manager
// on the inbound path
func (Plugin) OnInboundListener(in *plugin.InputParams, mutable *plugin.MutableObjects) error {
	if in.Node.Type != model.Sidecar {
		// Only care about sidecar.
		return nil
	}
	authnPolicy := model.GetConsolidateAuthenticationPolicy(
		in.Env.Mesh, in.Env.IstioConfigStore, in.ServiceInstance.Service.Hostname, in.ServiceInstance.Endpoint.ServicePort)

	if mutable.Listener == nil || (len(mutable.Listener.FilterChains) != len(mutable.FilterChains)) {
		return fmt.Errorf("expected same number of filter chains in listener (%d) and mutable (%d)", len(mutable.Listener.FilterChains), len(mutable.FilterChains))
	}
	for i := range mutable.Listener.FilterChains {
<<<<<<< HEAD
		mutable.Listener.FilterChains[i].TlsContext = buildSidecarListenerTLSContext(authnPolicy)
		if in.ListenerProtocol == plugin.ListenerProtocolHTTP {
=======
		chain := &mutable.Listener.FilterChains[i]
		chain.TlsContext = buildSidecarListenerTLSContext(authnPolicy, chain.FilterChainMatch)
		if in.ListenerType == plugin.ListenerTypeHTTP {
>>>>>>> c91a139d
			// Adding Jwt filter and authn filter, if needed.
			if filter := BuildJwtFilter(authnPolicy); filter != nil {
				mutable.FilterChains[i].HTTP = append(mutable.FilterChains[i].HTTP, filter)
			}
			if filter := BuildAuthNFilter(authnPolicy); filter != nil {
				mutable.FilterChains[i].HTTP = append(mutable.FilterChains[i].HTTP, filter)
			}
		}
	}
	return nil
}

// RequireTLSMultiplexing returns true if any one of MTLS mode is `PERMISSIVE`.
func (Plugin) RequireTLSMultiplexing(mesh *meshconfig.MeshConfig, store model.IstioConfigStore, hostname model.Hostname, port *model.Port) bool {
	authnPolicy := model.GetConsolidateAuthenticationPolicy(mesh, store, hostname, port)
	if authnPolicy == nil || len(authnPolicy.Peers) == 0 {
		return false
	}
	for _, method := range authnPolicy.Peers {
		switch method.GetParams().(type) {
		case *authn.PeerAuthenticationMethod_Mtls:
			if method.GetMtls().GetMode() == authn.MutualTls_PERMISSIVE {
				return true
			}
		default:
			continue
		}
	}
	return false
}

// OnInboundCluster implements the Plugin interface method.
func (Plugin) OnInboundCluster(env model.Environment, node model.Proxy, service *model.Service,
	servicePort *model.Port, cluster *xdsapi.Cluster) {
}

// OnOutboundRouteConfiguration implements the Plugin interface method.
func (Plugin) OnOutboundRouteConfiguration(in *plugin.InputParams, route *xdsapi.RouteConfiguration) {
}

// OnInboundRouteConfiguration implements the Plugin interface method.
func (Plugin) OnInboundRouteConfiguration(in *plugin.InputParams, route *xdsapi.RouteConfiguration) {
}

// OnOutboundCluster implements the Plugin interface method.
func (Plugin) OnOutboundCluster(env model.Environment, node model.Proxy, service *model.Service,
	servicePort *model.Port, cluster *xdsapi.Cluster) {
}<|MERGE_RESOLUTION|>--- conflicted
+++ resolved
@@ -308,14 +308,9 @@
 		return fmt.Errorf("expected same number of filter chains in listener (%d) and mutable (%d)", len(mutable.Listener.FilterChains), len(mutable.FilterChains))
 	}
 	for i := range mutable.Listener.FilterChains {
-<<<<<<< HEAD
-		mutable.Listener.FilterChains[i].TlsContext = buildSidecarListenerTLSContext(authnPolicy)
-		if in.ListenerProtocol == plugin.ListenerProtocolHTTP {
-=======
 		chain := &mutable.Listener.FilterChains[i]
 		chain.TlsContext = buildSidecarListenerTLSContext(authnPolicy, chain.FilterChainMatch)
-		if in.ListenerType == plugin.ListenerTypeHTTP {
->>>>>>> c91a139d
+		if in.ListenerProtocol == plugin.ListenerProtocolHTTP {
 			// Adding Jwt filter and authn filter, if needed.
 			if filter := BuildJwtFilter(authnPolicy); filter != nil {
 				mutable.FilterChains[i].HTTP = append(mutable.FilterChains[i].HTTP, filter)
