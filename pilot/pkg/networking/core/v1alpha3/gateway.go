--- conflicted
+++ resolved
@@ -32,37 +32,19 @@
 	node model.Proxy) ([]*xdsapi.Listener, error) {
 	config := env.IstioConfigStore
 
-	var gateways []model.Config
+	// collect workload labels
+	workloadInstances, err := env.GetProxyServiceInstances(node)
+	if err != nil {
+		log.Errora("Failed to get gateway instances for router ", node.ID, err)
+		return nil, err
+	}
 
-	if node.Type == model.Ingress {
-		allg, err := config.List(model.GatewayIngress.Type, model.NamespaceAll)
-		if err != nil || len(allg) == 0 {
-			allg, err = config.List(model.Gateway.Type, model.NamespaceAll)
-			if err != nil {
-				return nil, err
-			}
-		}
-		for _, g := range allg {
-			if g.Name == model.IstioIngressGatewayName {
-				gateways = []model.Config{g}
-				break
-			}
-		}
-	} else {
-		// collect workload labels
-		workloadInstances, err := env.GetProxyServiceInstances(node)
-		if err != nil {
-			log.Errora("Failed to get gateway instances for router ", node.ID, err)
-			return nil, err
-		}
+	var workloadLabels model.LabelsCollection
+	for _, w := range workloadInstances {
+		workloadLabels = append(workloadLabels, w.Labels)
+	}
 
-		var workloadLabels model.LabelsCollection
-		for _, w := range workloadInstances {
-			workloadLabels = append(workloadLabels, w.Labels)
-		}
-
-		gateways = config.Gateways(workloadLabels)
-	}
+	gateways := config.Gateways(workloadLabels)
 
 	if len(gateways) == 0 {
 		log.Debuga("no gateways for router", node.ID)
@@ -97,20 +79,6 @@
 		if listenerPortMap[server.Port.Number] {
 			log.Warnf("Multiple servers on same port is not supported yet, port %d", server.Port.Number)
 			continue
-		}
-		if server.Tls != nil {
-			if server.Tls.Mode == networking.Server_TLSOptions_MUTUAL && server.Tls.CaCertificates == "" {
-				log.Warnf("Missing certificate %v", server)
-				continue
-			}
-			if server.Tls.PrivateKey == "" {
-				log.Warnf("Missing private key %v", server)
-				continue
-			}
-			if server.Tls.ServerCertificate == "" {
-				log.Warnf("Missing server certificate %v", server)
-				continue
-			}
 		}
 		switch model.Protocol(server.Port.Protocol) {
 		case model.ProtocolHTTP, model.ProtocolHTTP2, model.ProtocolGRPC, model.ProtocolHTTPS:
@@ -185,12 +153,7 @@
 			},
 			AlpnProtocols: ListenersALPNProtocols,
 		},
-<<<<<<< HEAD
-		// For ingress, or if only one cert is defined we should not require SNI (would
-		// break compat with not-so-old devices, IoT, etc)
-=======
 		// TODO: Need config option to enable SNI
->>>>>>> d819c7e7
 		//RequireSni: &types.BoolValue{
 		//	Value: true, // is that OKAY?
 		//},
@@ -202,14 +165,10 @@
 	// TODO WE DO NOT SUPPORT two gateways on same workload binding to same virtual service
 	virtualServices := env.VirtualServices([]string{gatewayName})
 
-	nameF := func(d *networking.Destination) string {
-		return model.BuildSubsetKey(model.TrafficDirectionOutbound, d.Subset, d.Name, &model.Port{Name: d.Port.GetName()})
-	}
-
 	virtualHosts := make([]route.VirtualHost, 0)
 	// TODO: Need to trim output based on source label/gateway match
 	for _, v := range virtualServices {
-		guardedRoute := TranslateRoutes(v, nameF)
+		guardedRoute := TranslateRoutes(v, nil)
 		var routes []route.Route
 		for _, g := range guardedRoute {
 			routes = append(routes, g.Route)
