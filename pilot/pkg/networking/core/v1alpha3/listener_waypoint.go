--- conflicted
+++ resolved
@@ -62,7 +62,7 @@
 func GetWaypointScope(node *model.Proxy) WaypointScope {
 	return WaypointScope{
 		Namespace:      node.ConfigNamespace,
-		ServiceAccount: node.Metadata.Annotations["istio.io/service-account"],
+		ServiceAccount: node.Metadata.Annotations[constants.WaypointServiceAccount],
 	}
 }
 
@@ -75,13 +75,8 @@
 	wls := []WorkloadAndServices{}
 	scope := GetWaypointScope(node)
 	var workloads []ambient.Workload
-<<<<<<< HEAD
-	if sa, f := node.Metadata.Annotations[constants.WaypointServiceAccount]; f {
-		ident := spiffe.MustGenSpiffeURI(node.ConfigNamespace, sa)
-=======
 	if scope.ServiceAccount != "" {
 		ident := spiffe.MustGenSpiffeURI(scope.Namespace, scope.ServiceAccount)
->>>>>>> 8f137536
 		workloads = push.AmbientIndex.Workloads.ByIdentity[ident]
 	} else {
 		workloads = push.AmbientIndex.Workloads.ByNamespace[scope.Namespace]
