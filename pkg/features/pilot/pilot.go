//  Copyright 2018 Istio Authors
//
// Licensed under the Apache License, Version 2.0 (the "License");
// you may not use this file except in compliance with the License.
// You may obtain a copy of the License at
//
//     http://www.apache.org/licenses/LICENSE-2.0
//
// Unless required by applicable law or agreed to in writing, software
// distributed under the License is distributed on an "AS IS" BASIS,
// WITHOUT WARRANTIES OR CONDITIONS OF ANY KIND, either express or implied.
// See the License for the specific language governing permissions and
// limitations under the License.

package pilot

import (
	"os"
	"strconv"
	"time"

	"istio.io/istio/pkg/log"
)

var (
	// CertDir is the default location for mTLS certificates used by pilot.
	// Defaults to /etc/certs, matching k8s template. Can be used if you run pilot
	// as a regular user on a VM or test environment.
	CertDir = os.Getenv("PILOT_CERT_DIR")

	// MaxConcurrentStreams indicates pilot max grpc concurrent streams.
	// Default is 100k.
	MaxConcurrentStreams = os.Getenv("ISTIO_GPRC_MAXSTREAMS")

	// TraceSampling sets mesh-wide trace sampling
	// percentage, should be 0.0 - 100.0 Precision to 0.01
	// Default is 100%, not recommended for production use.
	TraceSampling = os.Getenv("PILOT_TRACE_SAMPLING")

	// PushThrottle limits the qps of the actual push. Default is 10 pushes per second.
	// On larger machines you can increase this to get faster push.
	PushThrottle = os.Getenv("PILOT_PUSH_THROTTLE")

	// PushBurst limits the burst of the actual push. Default is 100.
	PushBurst = os.Getenv("PILOT_PUSH_BURST")

	// DebugConfigs controls saving snapshots of configs for /debug/adsz.
	// Defaults to false, can be enabled with PILOT_DEBUG_ADSZ_CONFIG=1
	// For larger clusters it can increase memory use and GC - useful for small tests.
	DebugConfigs = os.Getenv("PILOT_DEBUG_ADSZ_CONFIG") == "1"

	// RefreshDuration is the duration of periodic refresh, in case events or cache invalidation fail.
	// Example: "300ms", "10s" or "2h45m".
	// Default is 0 (disabled).
	RefreshDuration = os.Getenv("V2_REFRESH")

	// DebounceAfter is the delay added to events to wait
	// after a registry/config event for debouncing.
	// This will delay the push by at least this interval, plus
	// the time getting subsequent events. If no change is
	// detected the push will happen, otherwise we'll keep
	// delaying until things settle.
	// Default is 100ms, Example: "300ms", "10s" or "2h45m".
	DebounceAfter = os.Getenv("PILOT_DEBOUNCE_AFTER")

	// DebounceMax is the maximum time to wait for events
	// while debouncing. Defaults to 10 seconds. If events keep
	// showing up with no break for this time, we'll trigger a push.
	// Default is 10s, Example: "300ms", "10s" or "2h45m".
	DebounceMax = os.Getenv("PILOT_DEBOUNCE_MAX")

	// DisableEDSIsolation provides an option to disable the feature
	// of EDS isolation which is enabled by default from Istio 1.1 and
	// go back to the legacy behavior of previous releases.
	// If not set, Pilot will return the endpoints for a proxy in an isolated namespace.
	// Set the environment variable to any value to disable.
	DisableEDSIsolation = os.Getenv("PILOT_DISABLE_EDS_ISOLATION")

	// AzDebug indicates whether to log service registry az info.
	AzDebug = os.Getenv("VERBOSE_AZ_DEBUG") == "1"

	// NetworkScopes isolates namespaces, limiting configuration for
	// egress and other mesh services to only hosts defined in same namespace or
	// 'admin' namespaces. Using services from any other namespaces will require the new NetworkScope
	// config. In most cases 'istio-system' should be included. Comma separated (ns1,ns2,istio-system)
	NetworkScopes = os.Getenv("DEFAULT_NAMESPACE_DEPENDENCIES")

	// BaseDir is the base directory for locating configs.
	// File based certificates are located under $BaseDir/etc/certs/. If not set, the original 1.0 locations will
	// be used, "/"
	BaseDir = "BASE"

	// HTTP10 enables the use of HTTP10 in the outbound HTTP listeners, to support legacy applications.
	// Will add "accept_http_10" to http outbound listeners. Can also be set only for specific sidecars via meta.
	//
	// Alpha in 1.1, may become the default or be turned into a Sidecar API or mesh setting. Only applies to namespaces
	// where Sidecar is enabled.
	HTTP10 = os.Getenv("PILOT_HTTP10") == "1"

<<<<<<< HEAD
	// TerminationDrainDuration is the amount of time allowed for connections to complete on pilot-sagent shutdown.
=======
	// TerminationDrainDuration is the amount of time allowed for connections to complete on pilot-agent shutdown.
>>>>>>> 2811eb06
	// On receiving SIGTERM or SIGINT, pilot-agent tells the active Envoy to start draining,
	// preventing any new connections and allowing existing connections to complete. It then
	// sleeps for the TerminationDrainDuration and then kills any remaining active Envoy processes.
	TerminationDrainDuration = func() time.Duration {
		defaultDuration := time.Second * 5
		if os.Getenv("TERMINATION_DRAIN_DURATION_SECONDS") == "" {
			return defaultDuration
		}
		duration, err := strconv.Atoi(os.Getenv("TERMINATION_DRAIN_DURATION_SECONDS"))
		if err != nil {
			log.Warnf("unable to parse env var %v, using default of %v.", os.Getenv("TERMINATION_DRAIN_DURATION_SECONDS"), defaultDuration)
			return defaultDuration
		}
		return time.Second * time.Duration(duration)
	}
)

var (
	// TODO: define all other default ports here, add docs

	// DefaultPortHTTPProxy is used as for HTTP PROXY mode. Can be overridden by ProxyHttpPort in mesh config.
	DefaultPortHTTPProxy = 15002
)<|MERGE_RESOLUTION|>--- conflicted
+++ resolved
@@ -97,11 +97,7 @@
 	// where Sidecar is enabled.
 	HTTP10 = os.Getenv("PILOT_HTTP10") == "1"
 
-<<<<<<< HEAD
-	// TerminationDrainDuration is the amount of time allowed for connections to complete on pilot-sagent shutdown.
-=======
 	// TerminationDrainDuration is the amount of time allowed for connections to complete on pilot-agent shutdown.
->>>>>>> 2811eb06
 	// On receiving SIGTERM or SIGINT, pilot-agent tells the active Envoy to start draining,
 	// preventing any new connections and allowing existing connections to complete. It then
 	// sleeps for the TerminationDrainDuration and then kills any remaining active Envoy processes.
