// Copyright 2018 Istio Authors
//
// Licensed under the Apache License, Version 2.0 (the "License");
// you may not use this file except in compliance with the License.
// You may obtain a copy of the License at
//
//     http://www.apache.org/licenses/LICENSE-2.0
//
// Unless required by applicable law or agreed to in writing, software
// distributed under the License is distributed on an "AS IS" BASIS,
// WITHOUT WARRANTIES OR CONDITIONS OF ANY KIND, either express or implied.
// See the License for the specific language governing permissions and
// limitations under the License.

package pilot

import (
	"encoding/json"
	"fmt"
	"regexp"
	"strings"
	"testing"

	"bytes"
	"text/template"
	"time"

	"github.com/hashicorp/go-multierror"

	"istio.io/istio/pilot/pkg/model"
	"istio.io/istio/tests/util"
)

const (
	metricName              = "pilot_conflict_outbound_listener_tcp_over_current_tcp"
	listenerName            = "0.0.0.0:15151"
	conflictServiceTemplate = `
apiVersion: v1
kind: Namespace
metadata:
  name: {{.Namespace}}
---
apiVersion: v1
kind: Service
metadata:
  name: {{.ServiceName}}
  namespace: {{.Namespace}}
spec:
  clusterIP: None
  ports:
  - name: someport
    port: 15151
    protocol: TCP
    targetPort: somepodport
  selector:
    app: conflictapp
  sessionAffinity: None
  type: ClusterIP
`
)

var (
	messagePattern = regexp.MustCompile("^Listener=0.0.0.0:15151 AcceptedTCP=([0-9a-zA-Z-.]+) RejectedTCP=([0-9a-zA-Z-.]+) TCPServices=([0-9]+)$")
)

type serviceInfo struct {
	ServiceName string
	Namespace   string
	yaml        string
	t           *testing.T
}

func (i *serviceInfo) fullName() string {
	return fmt.Sprintf("%s.%s.svc.cluster.local", i.ServiceName, i.Namespace)
}

func (i *serviceInfo) start() {
	i.yaml = i.generateYaml()
	if err := util.KubeApplyContents("", i.yaml, tc.Kube.KubeConfig); err != nil {
		i.t.Fatal(err)
	}
}

func (i *serviceInfo) stop() {
	util.KubeDeleteContents("", i.yaml, tc.Kube.KubeConfig)
}

func (i *serviceInfo) generateYaml() string {
	var tmp bytes.Buffer
	err := template.Must(template.New("inject").Parse(conflictServiceTemplate)).Execute(&tmp, i)
	if err != nil {
		i.t.Fatal(err)
	}
	return tmp.String()
}

func TestListenerConflicts(t *testing.T) {
	if !tc.Kube.IsClusterWide() {
		t.Skip("Cluster-wide deployment is required for this test so that pilot will observe all namespaces.")
	}

	// Deploy 2 headless TCP services with conflicting ports.
	oldService := &serviceInfo{
		ServiceName: fmt.Sprintf("service1"),
		Namespace:   fmt.Sprintf("%s-conflict-1", tc.Info.RunID),
		t:           t,
	}
	newService := &serviceInfo{
		ServiceName: fmt.Sprintf("service2"),
		Namespace:   fmt.Sprintf("%s-conflict-2", tc.Info.RunID),
		t:           t,
	}

	// Create the older of thw two services. It's "old" because it will have an older creationTimestamp.
	oldService.start()
	defer oldService.stop()

	// Sleep a couple of seconds before pushing the next service. This ensures the creationTimestamps are different.
	time.Sleep(2 * time.Second)

	// Now create the "new" service.
	newService.start()
	defer newService.stop()

	for cluster := range tc.Kube.Clusters {
		testName := oldService.ServiceName
		runRetriableTest(t, cluster, testName, 10, func() error {
			infos, err := getPilotInfos()
			if err != nil {
				return err
			}

			for _, info := range infos {
				pushStatus := info.pushStatus
				conflict, ok := pushStatus.ProxyStatus[metricName]
				if !ok {
					err = multierror.Prefix(err, fmt.Sprintf("unable to find push status metric %s", metricName))
					// See if another pod has the status we're looking for.
					continue
				}
				event, ok := conflict[listenerName]
				if !ok {
					err = multierror.Prefix(err, fmt.Sprintf("unable to find push status conflict %s", listenerName))
					// See if another pod has the status we're looking for.
					continue
				}

				accepted, rejected, numServices, e := parseEventMessageFields(event.Message)
				if e != nil {
					// See if another pod has the status we're looking for.
					err = multierror.Prefix(err, e.Error())
					continue
				}

				if accepted == newService.fullName() {
					// We should never accept the port from the newer service.
<<<<<<< HEAD
					return fmt.Errorf("expected to reject listener for %s, but it was accepted %v", accepted, pushStatus)
=======
					err = multierror.Prefix(err, fmt.Sprintf("expected to reject listener for %s, but it was accepted", accepted))
					// No need to check others statuses - this shouldn't happen.
					break
>>>>>>> 68986aa0
				}
				if accepted != oldService.fullName() {
					// Possibly a rejection for a different service? Just go to the next event.
					err = multierror.Prefix(err, fmt.Sprintf("unexpected service accepted %s", metricName))
					continue
				}

				// The old service was accepted. The rejection should be the new service.
				if rejected != newService.fullName() {
					err = multierror.Prefix(err, fmt.Sprintf("expected to reject listener for %s, but rejected %s", newService.fullName(), rejected))
					// No need to check others statuses - this shouldn't happen.
					break
				}
				if numServices != "1" {
					err = multierror.Prefix(err, fmt.Sprintf("expected 1 TCP services, but found %s", numServices))
					// No need to check others statuses - this shouldn't happen.
					break
				}
			}

<<<<<<< HEAD
			return fmt.Errorf("failed to find ADS push status in pilot logs %v", pushStatuses)
=======
			if err != nil {
				return multierror.Prefix(err, fmt.Sprintf("pilot PushStatus failed. Result=%s", infos.String()))
			}
			return nil
>>>>>>> 68986aa0
		})
	}
}

func parseEventMessageFields(message string) (accepted string, rejected string, numServices string, err error) {
	matches := messagePattern.FindStringSubmatch(message)
	if len(matches) != 4 {
		err = fmt.Errorf("unexpected groups in message. Expected %d, found %d", 4, len(matches))
		return
	}

	accepted = matches[1]
	rejected = matches[2]
	numServices = matches[3]
	return
}

type pilotInfos []*pilotInfo

func (i pilotInfos) String() string {
	v := ""
	for _, info := range i {
		v += fmt.Sprintf("[%s]\n", info.String())
	}
	return v
}

type pilotInfo struct {
	pod            string
	pushStatusJSON string
	pushStatus     *model.PushStatus
}

func (i *pilotInfo) String() string {
	return fmt.Sprintf("pilotPod: %s, pushStatus: %s", i.pod, i.pushStatusJSON)
}

func getPilotInfos() (pilotInfos, error) {
	pods, err := getPilotPods()
	if err != nil {
		return nil, err
	}

	statuses := make(pilotInfos, len(pods))
	for i, pod := range pods {
		var err error
		statuses[i], err = getPilotInfo(pod)
		if err != nil {
			return nil, err
		}
	}
	return statuses, nil
}

func getPilotInfo(pod string) (*pilotInfo, error) {
	command := "curl http://127.0.0.1:8080/debug/push_status"
	result, err := util.PodExec(tc.Kube.Namespace, pod, "discovery", command, true, tc.Kube.KubeConfig)
	if err != nil {
		return nil, err
	}

	pushStatusStartIndex := strings.Index(result, "{")
	if pushStatusStartIndex < 0 {
		return nil, fmt.Errorf("unable to locate PushStatus. Exec result: %s", result)
	}
	pushStatusEndIndex := strings.LastIndex(result, "}")
	if pushStatusEndIndex < 0 {
		return nil, fmt.Errorf("unable to locate PushStatus. Exec result: %s", result)
	}
	pushStatusJSON := result[pushStatusStartIndex : pushStatusEndIndex+1]

	// Parse the push status.
	pushStatus := &model.PushStatus{}
	if err := json.Unmarshal([]byte(pushStatusJSON), pushStatus); err != nil {
		return nil, err
	}

	return &pilotInfo{
		pod:            pod,
		pushStatusJSON: pushStatusJSON,
		pushStatus:     pushStatus,
	}, nil
}

func getPilotPods() ([]string, error) {
	res, err := util.Shell("kubectl get pods -n %s --kubeconfig=%s --selector istio=pilot -o=jsonpath='{range .items[*]}{.metadata.name}{\" \"}'",
		tc.Kube.Namespace, tc.Kube.KubeConfig)
	if err != nil {
		return nil, err
	}
	pods := strings.Split(res, " ")
	// Trim off the last (empty) element.
	return pods[0 : len(pods)-1], nil
}<|MERGE_RESOLUTION|>--- conflicted
+++ resolved
@@ -154,13 +154,9 @@
 
 				if accepted == newService.fullName() {
 					// We should never accept the port from the newer service.
-<<<<<<< HEAD
-					return fmt.Errorf("expected to reject listener for %s, but it was accepted %v", accepted, pushStatus)
-=======
-					err = multierror.Prefix(err, fmt.Sprintf("expected to reject listener for %s, but it was accepted", accepted))
+					err = multierror.Prefix(err, fmt.Sprintf("expected to reject listener for %s, but it was accepted %v", accepted, pushStatus))
 					// No need to check others statuses - this shouldn't happen.
 					break
->>>>>>> 68986aa0
 				}
 				if accepted != oldService.fullName() {
 					// Possibly a rejection for a different service? Just go to the next event.
@@ -181,14 +177,10 @@
 				}
 			}
 
-<<<<<<< HEAD
-			return fmt.Errorf("failed to find ADS push status in pilot logs %v", pushStatuses)
-=======
 			if err != nil {
-				return multierror.Prefix(err, fmt.Sprintf("pilot PushStatus failed. Result=%s", infos.String()))
+				return multierror.Prefix(err, fmt.Sprintf("pilot PushStatus failed. Result=%s %v", infos.String(), pushStatuses))
 			}
 			return nil
->>>>>>> 68986aa0
 		})
 	}
 }
