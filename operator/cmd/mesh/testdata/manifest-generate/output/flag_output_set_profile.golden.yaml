--- conflicted
+++ resolved
@@ -7192,36 +7192,6 @@
       # controlPlaneAuthPolicy is for mounted secrets, will wait for the files.
       controlPlaneAuthPolicy: NONE
       discoveryAddress: istiod.istio-system.svc:15012
-
-  Corefile: |-
-
-    global:15054 {
-        errors
-        log
-        proxy . 127.0.0.1:15053 {
-        }
-
-    }
-
-    .:15054 {
-        errors
-        log
-        health :15056 {
-          lameduck 5s
-        }
-
-        kubernetes cluster.local in-addr.arpa ip6.arpa {
-            pods insecure
-            fallthrough in-addr.arpa ip6.arpa
-            ttl 30
-        }
-        prometheus :9153
-
-        forward . /etc/resolv.conf
-        cache 30
-        reload
-        loadbalance
-    }
 ---
 
 
@@ -7302,7 +7272,6 @@
         - containerPort: 8080
         - containerPort: 15010
         - containerPort: 15017
-        - containerPort: 15053
         readinessProbe:
           httpGet:
             path: /ready
@@ -7335,46 +7304,6 @@
         - mountPath: /var/lib/istio/inject
           name: inject
           readOnly: true
-<<<<<<< HEAD
-        - mountPath: /var/lib/istio/local
-          name: istiod
-          readOnly: true
-      - args:
-        - -conf
-        - /var/lib/istio/coredns/Corefile
-        image: coredns/coredns:1.1.2
-        imagePullPolicy: IfNotPresent
-        livenessProbe:
-          failureThreshold: 5
-          httpGet:
-            path: /health
-            port: 15056
-            scheme: HTTP
-          initialDelaySeconds: 60
-          successThreshold: 1
-          timeoutSeconds: 5
-        name: dns
-        ports:
-        - containerPort: 15054
-          name: dns
-          protocol: UDP
-        - containerPort: 15055
-          name: metrics
-          protocol: TCP
-        securityContext:
-          capabilities:
-            drop:
-            - ALL
-          runAsGroup: 1337
-          runAsNonRoot: true
-          runAsUser: 1337
-        volumeMounts:
-        - mountPath: /var/run/secrets/istio-dns
-          name: local-certs
-        - mountPath: /var/lib/istio/coredns
-          name: config-volume
-=======
->>>>>>> 3fabe3d0
       securityContext:
         fsGroup: 1337
       serviceAccountName: istio-pilot-service-account
@@ -8091,14 +8020,6 @@
       targetPort: 15017
     - port: 15014
       name: http-monitoring # prometheus stats
-    - name: dns
-      port: 53
-      targetPort: 15053
-      protocol: UDP
-    - name: dns-tls
-      port: 853
-      targetPort: 15053
-      protocol: TCP
   selector:
     app: istiod
     # Label used by the 'default' service. For versioned deployments we match with app and version.
