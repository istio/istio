--- conflicted
+++ resolved
@@ -29,15 +29,11 @@
 {{- end }}
       containers:
         - name: discovery
-<<<<<<< HEAD
-          image: "{{ .Values.global.hub }}{{ .Values.global.hub_img_delim }}{{ .Values.image }}{{ .Values.global.img_tag_delim }}{{ .Values.global.tag }}"
-=======
 {{- if contains "/" .Values.image }}
           image: "{{ .Values.image }}"
 {{- else }}
-          image: "{{ .Values.global.hub }}/{{ .Values.image }}:{{ .Values.global.tag }}"
+          image: "{{ .Values.global.hub }}{{ .Values.global.hub_img_delim }}{{ .Values.image }}{{ .Values.global.img_tag_delim }}{{ .Values.global.tag }}"
 {{- end }}
->>>>>>> 3a136c90
           imagePullPolicy: {{ .Values.global.imagePullPolicy }}
           args:
           - "discovery"
