--- conflicted
+++ resolved
@@ -430,13 +430,8 @@
 				}
 				p.ecdsLastNonce.Store(req.ResponseNonce)
 			}
-<<<<<<< HEAD
 			if err := sendUpstream(con.upstream, req); err != nil {
-				proxyLog.Errorf("upstream send error for type url %s: %v", req.TypeUrl, err)
-=======
-			if err := sendUpstreamWithTimeout(ctx, con.upstream, req); err != nil {
 				proxyLog.Errorf("upstream [%d] send error for type url %s: %v", con.conID, req.TypeUrl, err)
->>>>>>> 02f27d47
 				con.upstreamError <- err
 				return
 			}
