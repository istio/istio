--- conflicted
+++ resolved
@@ -15,13 +15,8 @@
 package v1alpha1
 
 import (
-<<<<<<< HEAD
-	"encoding/json"
-
 	"istio.io/api/operator/v1alpha1"
 
-=======
->>>>>>> 67b8fe19
 	"github.com/golang/protobuf/jsonpb"
 	"k8s.io/apimachinery/pkg/util/intstr"
 )
