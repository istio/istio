{{- define "policy_container" }}
    spec:
      serviceAccountName: istio-mixer-service-account
{{- if $.Values.global.priorityClassName }}
      priorityClassName: "{{ $.Values.global.priorityClassName }}"
{{- end }}
      volumes:
      - name: istio-certs
        secret:
          secretName: istio.istio-mixer-service-account
          optional: true
      - name: uds-socket
        emptyDir: {}
      affinity:
      {{- include "nodeaffinity" . | indent 6 }}
      containers:
      - name: mixer
<<<<<<< HEAD
        image: "{{ $.Values.global.hub }}{{ $.Values.global.hub_img_delim }}{{ $.Values.image }}{{ $.Values.global.img_tag_delim }}{{ $.Values.global.tag }}"
=======
{{- if contains "/" .Values.image }}
        image: "{{ .Values.image }}"
{{- else }}
        image: "{{ $.Values.global.hub }}/{{ $.Values.image }}:{{ $.Values.global.tag }}"
{{- end }}
>>>>>>> 3a136c90
        imagePullPolicy: {{ $.Values.global.imagePullPolicy }}
        ports:
        - containerPort: 9093
        - containerPort: 42422
        args:
          - --address
          - unix:///sock/mixer.socket
          - --configStoreURL=k8s://
          - --configDefaultNamespace={{ $.Release.Namespace }}
          - --trace_zipkin_url=http://zipkin:9411/api/v1/spans
        resources:
{{- if .Values.resources }}
{{ toYaml .Values.resources | indent 10 }}
{{- else }}
{{ toYaml .Values.global.defaultResources | indent 10 }}
{{- end }}
        volumeMounts:
        - name: uds-socket
          mountPath: /sock
        livenessProbe:
          httpGet:
            path: /version
            port: 9093
          initialDelaySeconds: 5
          periodSeconds: 5
      - name: istio-proxy
        image: "{{ $.Values.global.hub }}{{ $.Values.global.hub_img_delim }}proxyv2{{ $.Values.global.img_tag_delim }}{{ $.Values.global.tag }}"
        imagePullPolicy: {{ $.Values.global.imagePullPolicy }}
        ports:
        - containerPort: 9091
        - containerPort: 15004
        args:
        - proxy
        - --serviceCluster
        - istio-policy
        - --templateFile
        - /etc/istio/proxy/envoy_policy.yaml.tmpl
      {{- if $.Values.global.controlPlaneSecurityEnabled }}
        - --controlPlaneAuthPolicy
        - MUTUAL_TLS
      {{- else }}
        - --controlPlaneAuthPolicy
        - NONE
      {{- end }}
        env:
        - name: POD_NAME
          valueFrom:
            fieldRef:
              apiVersion: v1
              fieldPath: metadata.name
        - name: POD_NAMESPACE
          valueFrom:
            fieldRef:
              apiVersion: v1
              fieldPath: metadata.namespace
        - name: INSTANCE_IP
          valueFrom:
            fieldRef:
              apiVersion: v1
              fieldPath: status.podIP
        resources:
{{- if $.Values.global.proxy.resources }}
{{ toYaml $.Values.global.proxy.resources | indent 10 }}
{{- else }}
{{ toYaml .Values.global.defaultResources | indent 10 }}
{{- end }}
        volumeMounts:
        - name: istio-certs
          mountPath: /etc/certs
          readOnly: true
        - name: uds-socket
          mountPath: /sock
{{- end }}

{{- define "telemetry_container" }}
    spec:
      serviceAccountName: istio-mixer-service-account
      volumes:
      - name: istio-certs
        secret:
          secretName: istio.istio-mixer-service-account
          optional: true
      - name: uds-socket
        emptyDir: {}
    {{- if $.Values.nodeSelector }}
      nodeSelector:
{{ toYaml $.Values.nodeSelector | indent 8 }}
    {{- end }}
      containers:
      - name: mixer
<<<<<<< HEAD
        image: "{{ $.Values.global.hub }}{{ $.Values.global.hub_img_delim }}{{ $.Values.image }}{{ $.Values.global.img_tag_delim }}{{ $.Values.global.tag }}"
=======
{{- if contains "/" .Values.image }}
        image: "{{ .Values.image }}"
{{- else }}
        image: "{{ $.Values.global.hub }}/{{ $.Values.image }}:{{ $.Values.global.tag }}"
{{- end }}
>>>>>>> 3a136c90
        imagePullPolicy: {{ $.Values.global.imagePullPolicy }}
        ports:
        - containerPort: 9093
        - containerPort: 42422
        args:
          - --address
          - unix:///sock/mixer.socket
          - --configStoreURL=k8s://
          - --configDefaultNamespace={{ $.Release.Namespace }}
          - --trace_zipkin_url=http://zipkin:9411/api/v1/spans
        resources:
{{- if .Values.resources }}
{{ toYaml .Values.resources | indent 10 }}
{{- else }}
{{ toYaml .Values.global.defaultResources | indent 10 }}
{{- end }}
        volumeMounts:
        - name: uds-socket
          mountPath: /sock
        livenessProbe:
          httpGet:
            path: /version
            port: 9093
          initialDelaySeconds: 5
          periodSeconds: 5
      - name: istio-proxy
<<<<<<< HEAD
        image: "{{ $.Values.global.hub }}{{ $.Values.global.hub_img_delim }}{{ $.Values.global.proxy.image }}{{ $.Values.global.img_tag_delim }}{{ $.Values.global.tag }}"
=======
        image: "{{ $.Values.global.hub }}/proxyv2:{{ $.Values.global.tag }}"
>>>>>>> 3a136c90
        imagePullPolicy: {{ $.Values.global.imagePullPolicy }}
        ports:
        - containerPort: 9091
        - containerPort: 15004
        args:
        - proxy
        - --serviceCluster
        - istio-telemetry
        - --templateFile
        - /etc/istio/proxy/envoy_telemetry.yaml.tmpl
      {{- if $.Values.global.controlPlaneSecurityEnabled }}
        - --controlPlaneAuthPolicy
        - MUTUAL_TLS
      {{- else }}
        - --controlPlaneAuthPolicy
        - NONE
      {{- end }}
        env:
        - name: POD_NAME
          valueFrom:
            fieldRef:
              apiVersion: v1
              fieldPath: metadata.name
        - name: POD_NAMESPACE
          valueFrom:
            fieldRef:
              apiVersion: v1
              fieldPath: metadata.namespace
        - name: INSTANCE_IP
          valueFrom:
            fieldRef:
              apiVersion: v1
              fieldPath: status.podIP
        resources:
{{- if $.Values.global.proxy.resources }}
{{ toYaml $.Values.global.proxy.resources | indent 10 }}
{{- else }}
{{ toYaml .Values.global.defaultResources | indent 10 }}
{{- end }}
        volumeMounts:
        - name: istio-certs
          mountPath: /etc/certs
          readOnly: true
        - name: uds-socket
          mountPath: /sock
{{- end }}


{{- $mixers := list "policy" "telemetry" }}
{{- range $idx, $mname := $mixers }}
apiVersion: extensions/v1beta1
kind: Deployment
metadata:
  name: istio-{{ $mname }}
  namespace: {{ $.Release.Namespace }}
  labels:
    chart: {{ $.Chart.Name }}-{{ $.Chart.Version | replace "+" "_" }}
    release: {{ $.Release.Name }}
    istio: mixer
spec:
  replicas: {{ $.Values.replicaCount }}
  template:
    metadata:
      labels:
        app: {{ $mname }}
        istio: mixer
        istio-mixer-type: {{ $mname }}
      annotations:
        sidecar.istio.io/inject: "false"
        scheduler.alpha.kubernetes.io/critical-pod: ""
{{- if eq $mname "policy"}}
{{- template "policy_container" $ }}
{{- else }}
{{- template "telemetry_container" $ }}
{{- end }}

---
{{- end }} {{/* range */}}<|MERGE_RESOLUTION|>--- conflicted
+++ resolved
@@ -15,15 +15,11 @@
       {{- include "nodeaffinity" . | indent 6 }}
       containers:
       - name: mixer
-<<<<<<< HEAD
-        image: "{{ $.Values.global.hub }}{{ $.Values.global.hub_img_delim }}{{ $.Values.image }}{{ $.Values.global.img_tag_delim }}{{ $.Values.global.tag }}"
-=======
 {{- if contains "/" .Values.image }}
         image: "{{ .Values.image }}"
 {{- else }}
-        image: "{{ $.Values.global.hub }}/{{ $.Values.image }}:{{ $.Values.global.tag }}"
-{{- end }}
->>>>>>> 3a136c90
+        image: "{{ $.Values.global.hub }}{{ $.Values.global.hub_img_delim }}{{ $.Values.image }}{{ $.Values.global.img_tag_delim }}{{ $.Values.global.tag }}"
+{{- end }}
         imagePullPolicy: {{ $.Values.global.imagePullPolicy }}
         ports:
         - containerPort: 9093
@@ -114,15 +110,11 @@
     {{- end }}
       containers:
       - name: mixer
-<<<<<<< HEAD
-        image: "{{ $.Values.global.hub }}{{ $.Values.global.hub_img_delim }}{{ $.Values.image }}{{ $.Values.global.img_tag_delim }}{{ $.Values.global.tag }}"
-=======
 {{- if contains "/" .Values.image }}
         image: "{{ .Values.image }}"
 {{- else }}
-        image: "{{ $.Values.global.hub }}/{{ $.Values.image }}:{{ $.Values.global.tag }}"
-{{- end }}
->>>>>>> 3a136c90
+        image: "{{ $.Values.global.hub }}{{ $.Values.global.hub_img_delim }}{{ $.Values.image }}{{ $.Values.global.img_tag_delim }}{{ $.Values.global.tag }}"
+{{- end }}
         imagePullPolicy: {{ $.Values.global.imagePullPolicy }}
         ports:
         - containerPort: 9093
@@ -149,11 +141,7 @@
           initialDelaySeconds: 5
           periodSeconds: 5
       - name: istio-proxy
-<<<<<<< HEAD
-        image: "{{ $.Values.global.hub }}{{ $.Values.global.hub_img_delim }}{{ $.Values.global.proxy.image }}{{ $.Values.global.img_tag_delim }}{{ $.Values.global.tag }}"
-=======
-        image: "{{ $.Values.global.hub }}/proxyv2:{{ $.Values.global.tag }}"
->>>>>>> 3a136c90
+        image: "{{ $.Values.global.hub }}{{ $.Values.global.hub_img_delim }}proxyv2{{ $.Values.global.img_tag_delim }}{{ $.Values.global.tag }}"
         imagePullPolicy: {{ $.Values.global.imagePullPolicy }}
         ports:
         - containerPort: 9091
