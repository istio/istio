// Copyright Istio Authors
//
// Licensed under the Apache License, Version 2.0 (the "License");
// you may not use this file except in compliance with the License.
// You may obtain a copy of the License at
//
//     http://www.apache.org/licenses/LICENSE-2.0
//
// Unless required by applicable law or agreed to in writing, software
// distributed under the License is distributed on an "AS IS" BASIS,
// WITHOUT WARRANTIES OR CONDITIONS OF ANY KIND, either express or implied.
// See the License for the specific language governing permissions and
// limitations under the License.

package xds

import (
	"encoding/json"
	"fmt"
	"html/template"
	"io"
	"net/http"
	"net/http/pprof"
	"sort"
	"strings"

	"istio.io/istio/pilot/pkg/config/kube/crd"
	"istio.io/istio/pilot/pkg/serviceregistry/memory"
	v3 "istio.io/istio/pilot/pkg/xds/v3"
	"istio.io/istio/pkg/config/schema/collection"
	"istio.io/istio/pkg/config/schema/resource"
	"istio.io/istio/pkg/kube/inject"
	"istio.io/pkg/log"

	"istio.io/istio/pilot/pkg/features"

	adminapi "github.com/envoyproxy/go-control-plane/envoy/admin/v3"
	"github.com/golang/protobuf/jsonpb"
	"github.com/golang/protobuf/ptypes"
	"github.com/golang/protobuf/ptypes/any"

	"istio.io/istio/pilot/pkg/model"
	"istio.io/istio/pilot/pkg/networking/util"
	"istio.io/istio/pilot/pkg/serviceregistry"
	"istio.io/istio/pilot/pkg/serviceregistry/aggregate"
)

var indexTmpl = template.Must(template.New("index").Parse(`<html>
<head>
<title>Pilot Debug Console</title>
</head>
<style>
#endpoints {
  font-family: "Trebuchet MS", Arial, Helvetica, sans-serif;
  border-collapse: collapse;
}

#endpoints td, #endpoints th {
  border: 1px solid #ddd;
  padding: 8px;
}

#endpoints tr:nth-child(even){background-color: #f2f2f2;}

#endpoints tr:hover {background-color: #ddd;}

#endpoints th {
  padding-top: 12px;
  padding-bottom: 12px;
  text-align: left;
  background-color: black;
  color: white;
}
</style>
<body>
<br/>
<table id="endpoints">
<tr><th>Endpoint</th><th>Description</th></tr>
{{range .}}
	<tr>
	<td><a href='{{.Href}}'>{{.Name}}</a></td><td>{{.Help}}</td>
	</tr>
{{end}}
</table>
<br/>
</body>
</html>
`))

// InitDebug initializes the debug handlers and adds a debug in-memory registry.
func (s *DiscoveryServer) InitDebug(mux *http.ServeMux, sctl *aggregate.Controller, enableProfiling bool, webhook *inject.Webhook) {
	// For debugging and load testing v2 we add an memory registry.
	s.MemRegistry = memory.NewServiceDiscovery(nil)
	s.MemRegistry.EDSUpdater = s
	s.MemRegistry.ClusterID = "v2-debug"

	sctl.AddRegistry(serviceregistry.Simple{
		ClusterID:        "v2-debug",
		ProviderID:       serviceregistry.Mock,
		ServiceDiscovery: s.MemRegistry,
		Controller:       s.MemRegistry.Controller,
	})

	if enableProfiling {
		s.addDebugHandler(mux, "/debug/pprof/", "Displays pprof index", pprof.Index)
		s.addDebugHandler(mux, "/debug/pprof/cmdline", "The command line invocation of the current program", pprof.Cmdline)
		s.addDebugHandler(mux, "/debug/pprof/profile", "CPU profile", pprof.Profile)
		s.addDebugHandler(mux, "/debug/pprof/symbol", "Symbol looks up the program counters listed in the request", pprof.Symbol)
		s.addDebugHandler(mux, "/debug/pprof/trace", "A trace of execution of the current program.", pprof.Trace)
	}

	mux.HandleFunc("/debug", s.Debug)

	s.addDebugHandler(mux, "/debug/edsz", "Status and debug interface for EDS", s.edsz)
	s.addDebugHandler(mux, "/debug/adsz", "Status and debug interface for ADS", s.adsz)
	s.addDebugHandler(mux, "/debug/adsz?push=true", "Initiates push of the current state to all connected endpoints", s.adsz)
	s.addDebugHandler(mux, "/debug/cdsz", "Status and debug interface for CDS", s.cdsz)

	s.addDebugHandler(mux, "/debug/syncz", "Synchronization status of all Envoys connected to this Pilot instance", s.Syncz)
	s.addDebugHandler(mux, "/debug/config_distribution", "Version status of all Envoys connected to this Pilot instance", s.distributedVersions)

	s.addDebugHandler(mux, "/debug/registryz", "Debug support for registry", s.registryz)
	s.addDebugHandler(mux, "/debug/endpointz", "Debug support for endpoints", s.endpointz)
	s.addDebugHandler(mux, "/debug/endpointShardz", "Info about the endpoint shards", s.endpointShardz)
	s.addDebugHandler(mux, "/debug/configz", "Debug support for config", s.configz)
	s.addDebugHandler(mux, "/debug/resourcesz", "Debug support for watched resources", s.resourcez)
	s.addDebugHandler(mux, "/debug/instancesz", "Debug support for service instances", s.instancesz)

	s.addDebugHandler(mux, "/debug/authorizationz", "Internal authorization policies", s.Authorizationz)
	s.addDebugHandler(mux, "/debug/config_dump", "ConfigDump in the form of the Envoy admin config dump API for passed in proxyID", s.ConfigDump)
	s.addDebugHandler(mux, "/debug/push_status", "Last PushContext Details", s.PushStatusHandler)

	s.addDebugHandler(mux, "/debug/inject", "Active inject template", s.InjectTemplateHandler(webhook))
}

func (s *DiscoveryServer) addDebugHandler(mux *http.ServeMux, path string, help string,
	handler func(http.ResponseWriter, *http.Request)) {
	s.debugHandlers[path] = help
	mux.HandleFunc(path, handler)
}

// SyncStatus is the synchronization status between Pilot and a given Envoy
type SyncStatus struct {
	ProxyID       string `json:"proxy,omitempty"`
	ProxyVersion  string `json:"proxy_version,omitempty"`
	IstioVersion  string `json:"istio_version,omitempty"`
	ClusterSent   string `json:"cluster_sent,omitempty"`
	ClusterAcked  string `json:"cluster_acked,omitempty"`
	ListenerSent  string `json:"listener_sent,omitempty"`
	ListenerAcked string `json:"listener_acked,omitempty"`
	RouteSent     string `json:"route_sent,omitempty"`
	RouteAcked    string `json:"route_acked,omitempty"`
	EndpointSent  string `json:"endpoint_sent,omitempty"`
	EndpointAcked string `json:"endpoint_acked,omitempty"`
}

// Syncz dumps the synchronization status of all Envoys connected to this Pilot instance
func (s *DiscoveryServer) Syncz(w http.ResponseWriter, _ *http.Request) {
	syncz := make([]SyncStatus, 0)
	s.adsClientsMutex.RLock()
	for _, con := range s.adsClients {
		con.mu.RLock()
		if con.node != nil {
			syncz = append(syncz, SyncStatus{
				ProxyID:       con.node.ID,
				IstioVersion:  con.node.Metadata.IstioVersion,
				ClusterSent:   con.NonceSent(v3.ClusterShortType),
				ClusterAcked:  con.NonceAcked(v3.ClusterShortType),
				ListenerSent:  con.NonceSent(v3.ListenerShortType),
				ListenerAcked: con.NonceAcked(v3.ListenerShortType),
				RouteSent:     con.NonceSent(v3.RouteShortType),
				RouteAcked:    con.NonceAcked(v3.RouteShortType),
				EndpointSent:  con.NonceSent(v3.EndpointShortType),
				EndpointAcked: con.NonceAcked(v3.EndpointShortType),
			})
		}
		con.mu.RUnlock()
	}
	s.adsClientsMutex.RUnlock()
	out, err := json.MarshalIndent(&syncz, "", "    ")
	if err != nil {
		w.WriteHeader(http.StatusInternalServerError)
		_, _ = fmt.Fprintf(w, "unable to marshal syncz information: %v", err)
		return
	}
	w.Header().Add("Content-Type", "application/json")
	_, _ = w.Write(out)
}

// registryz providees debug support for registry - adding and listing model items.
// Can be combined with the push debug interface to reproduce changes.
func (s *DiscoveryServer) registryz(w http.ResponseWriter, req *http.Request) {
	_ = req.ParseForm()
	w.Header().Add("Content-Type", "application/json")

	all, err := s.Env.ServiceDiscovery.Services()
	if err != nil {
		return
	}
	_, _ = fmt.Fprintln(w, "[")
	for _, svc := range all {
		b, err := json.MarshalIndent(svc, "", "  ")
		if err != nil {
			return
		}
		_, _ = w.Write(b)
		_, _ = fmt.Fprintln(w, ",")
	}
	_, _ = fmt.Fprintln(w, "{}]")
}

// Dumps info about the endpoint shards, tracked using the new direct interface.
// Legacy registry provides are synced to the new data structure as well, during
// the full push.
func (s *DiscoveryServer) endpointShardz(w http.ResponseWriter, req *http.Request) {
	_ = req.ParseForm()
	w.Header().Add("Content-Type", "application/json")
	s.mutex.RLock()
	out, _ := json.MarshalIndent(s.EndpointShardsByService, " ", " ")
	s.mutex.RUnlock()
	_, _ = w.Write(out)
}

// Endpoint debugging
func (s *DiscoveryServer) endpointz(w http.ResponseWriter, req *http.Request) {
	_ = req.ParseForm()
	w.Header().Add("Content-Type", "application/json")
	brief := req.Form.Get("brief")
	if brief != "" {
		svc, _ := s.Env.ServiceDiscovery.Services()
		for _, ss := range svc {
			for _, p := range ss.Ports {
				all, err := s.Env.ServiceDiscovery.InstancesByPort(ss, p.Port, nil)
				if err != nil {
					return
				}
				for _, svc := range all {
					_, _ = fmt.Fprintf(w, "%s:%s %s:%d %v %s\n", ss.Hostname,
						p.Name, svc.Endpoint.Address, svc.Endpoint.EndpointPort, svc.Endpoint.Labels,
						svc.Endpoint.ServiceAccount)
				}
			}
		}
		return
	}

	svc, _ := s.Env.ServiceDiscovery.Services()
	_, _ = fmt.Fprint(w, "[\n")
	for _, ss := range svc {
		for _, p := range ss.Ports {
			all, err := s.Env.ServiceDiscovery.InstancesByPort(ss, p.Port, nil)
			if err != nil {
				return
			}
			_, _ = fmt.Fprintf(w, "\n{\"svc\": \"%s:%s\", \"ep\": [\n", ss.Hostname, p.Name)
			for _, svc := range all {
				b, err := json.MarshalIndent(svc, "  ", "  ")
				if err != nil {
					return
				}
				_, _ = w.Write(b)
				_, _ = fmt.Fprint(w, ",\n")
			}
			_, _ = fmt.Fprint(w, "\n{}]},")
		}
	}
	_, _ = fmt.Fprint(w, "\n{}]\n")
}

// SyncedVersions shows what resourceVersion of a given resource has been acked by Envoy.
type SyncedVersions struct {
	ProxyID         string `json:"proxy,omitempty"`
	ClusterVersion  string `json:"cluster_acked,omitempty"`
	ListenerVersion string `json:"listener_acked,omitempty"`
	RouteVersion    string `json:"route_acked,omitempty"`
}

func (s *DiscoveryServer) distributedVersions(w http.ResponseWriter, req *http.Request) {
	if !features.EnableDistributionTracking {
		w.WriteHeader(http.StatusConflict)
		_, _ = fmt.Fprint(w, "Pilot Version tracking is disabled.  Please set the "+
			"PILOT_ENABLE_CONFIG_DISTRIBUTION_TRACKING environment variable to true to enable.")
		return
	}
	if resourceID := req.URL.Query().Get("resource"); resourceID != "" {
		proxyNamespace := req.URL.Query().Get("proxy_namespace")
		knownVersions := make(map[string]string)
		var results []SyncedVersions
		s.adsClientsMutex.RLock()
		for _, con := range s.adsClients {
			// wrap this in independent scope so that panic's don't bypass Unlock...
			con.mu.RLock()

			if con.node != nil && (proxyNamespace == "" || proxyNamespace == con.node.ConfigNamespace) {
				// read nonces from our statusreporter to allow for skipped nonces, etc.
				results = append(results, SyncedVersions{
					ProxyID: con.node.ID,
					ClusterVersion: s.getResourceVersion(s.StatusReporter.QueryLastNonce(con.ConID, ClusterEventType),
						resourceID, knownVersions),
					ListenerVersion: s.getResourceVersion(s.StatusReporter.QueryLastNonce(con.ConID, ListenerEventType),
						resourceID, knownVersions),
					RouteVersion: s.getResourceVersion(s.StatusReporter.QueryLastNonce(con.ConID, RouteEventType),
						resourceID, knownVersions),
				})
			}
			con.mu.RUnlock()
		}
		s.adsClientsMutex.RUnlock()

		out, err := json.MarshalIndent(&results, "", "    ")
		if err != nil {
			w.WriteHeader(http.StatusInternalServerError)
			_, _ = fmt.Fprintf(w, "unable to marshal syncedVersion information: %v", err)
			return
		}
		w.Header().Add("Content-Type", "application/json")
		_, _ = w.Write(out)
	} else {
		w.WriteHeader(http.StatusUnprocessableEntity)
		_, _ = fmt.Fprintf(w, "querystring parameter 'resource' is required")
	}
}

// The Config Version is only used as the nonce prefix, but we can reconstruct it because is is a
// b64 encoding of a 64 bit array, which will always be 12 chars in length.
// len = ceil(bitlength/(2^6))+1
const VersionLen = 12

func (s *DiscoveryServer) getResourceVersion(nonce, key string, cache map[string]string) string {
	if len(nonce) < VersionLen {
		return ""
	}
	configVersion := nonce[:VersionLen]
	result, ok := cache[configVersion]
	if !ok {
		lookupResult, err := s.Env.IstioConfigStore.GetResourceAtVersion(configVersion, key)
		if err != nil {
			adsLog.Errorf("Unable to retrieve resource %s at version %s: %v", key, configVersion, err)
			lookupResult = ""
		}
		// update the cache even on an error, because errors will not resolve themselves, and we don't want to
		// repeat the same error for many s.adsClients.
		cache[configVersion] = lookupResult
		return lookupResult
	}
	return result
}

type kubernetesConfig struct {
	model.Config
}

func (k kubernetesConfig) MarshalJSON() ([]byte, error) {
	cfg, err := crd.ConvertConfig(k.Config)
	if err != nil {
		return nil, err
	}
	return json.Marshal(cfg)
}

// Config debugging.
func (s *DiscoveryServer) configz(w http.ResponseWriter, req *http.Request) {
<<<<<<< HEAD
	w.Header().Add("Content-Type", "application/json")
	_, _ = fmt.Fprintf(w, "\n[\n")

	log.Warna("XXX ", req.Header)

	var err error
=======
	configs := []kubernetesConfig{}
>>>>>>> a400bd46
	s.Env.IstioConfigStore.Schemas().ForEach(func(schema collection.Schema) bool {
		cfg, _ := s.Env.IstioConfigStore.List(schema.Resource().GroupVersionKind(), "")
		for _, c := range cfg {
			configs = append(configs, kubernetesConfig{c})
		}
		return false
	})
	b, err := json.MarshalIndent(configs, "  ", "  ")
	if err != nil {
		w.WriteHeader(http.StatusInternalServerError)
		_, _ = w.Write([]byte(err.Error()))
		return
	}
	w.Header().Add("Content-Type", "application/json")
	_, _ = w.Write(b)
}

// Resource debugging.
func (s *DiscoveryServer) resourcez(w http.ResponseWriter, _ *http.Request) {
	w.Header().Add("Content-Type", "application/json")
	schemas := []resource.GroupVersionKind{}
	s.Env.Schemas().ForEach(func(schema collection.Schema) bool {
		schemas = append(schemas, schema.Resource().GroupVersionKind())
		return false
	})

	if b, err := json.MarshalIndent(schemas, "", "  "); err == nil {
		_, _ = w.Write(b)
	}
}

// AuthorizationDebug holds debug information for authorization policy.
type AuthorizationDebug struct {
	AuthorizationPolicies *model.AuthorizationPolicies `json:"authorization_policies"`
}

// Authorizationz dumps the internal authorization policies.
func (s *DiscoveryServer) Authorizationz(w http.ResponseWriter, req *http.Request) {
	w.Header().Add("Content-Type", "application/json")

	info := AuthorizationDebug{
		AuthorizationPolicies: s.globalPushContext().AuthzPolicies,
	}
	if b, err := json.MarshalIndent(info, "  ", "  "); err == nil {
		_, _ = w.Write(b)
	}
}

// adsz implements a status and debug interface for ADS.
// It is mapped to /debug/adsz
func (s *DiscoveryServer) adsz(w http.ResponseWriter, req *http.Request) {
	_ = req.ParseForm()
	w.Header().Add("Content-Type", "application/json")
	if req.Form.Get("push") != "" {
		AdsPushAll(s)
		s.adsClientsMutex.RLock()
		_, _ = fmt.Fprintf(w, "Pushed to %d servers", len(s.adsClients))
		s.adsClientsMutex.RUnlock()
		return
	}

	s.adsClientsMutex.RLock()
	defer s.adsClientsMutex.RUnlock()

	// Dirty json generation - because standard json is dirty (struct madness)
	// Unfortunately we must use the jsonbp to encode part of the json - I'm sure there are
	// better ways, but this is mainly for debugging.
	_, _ = fmt.Fprint(w, "[\n")
	comma := false
	for _, c := range s.adsClients {
		if comma {
			_, _ = fmt.Fprint(w, ",\n")
		} else {
			comma = true
		}
		_, _ = fmt.Fprintf(w, "\n\n  {\"node\": \"%s\",\n \"addr\": \"%s\",\n \"connect\": \"%v\",\n \"listeners\":[\n", c.ConID, c.PeerAddr, c.Connect)
		printListeners(w, c)
		_, _ = fmt.Fprint(w, "],\n")
		_, _ = fmt.Fprintf(w, "\"RDSRoutes\":[\n")
		printRoutes(w, c)
		_, _ = fmt.Fprint(w, "],\n")
		_, _ = fmt.Fprintf(w, "\"clusters\":[\n")
		printClusters(w, c)
		_, _ = fmt.Fprint(w, "]}\n")
	}
	_, _ = fmt.Fprint(w, "]\n")
}

// ConfigDump returns information in the form of the Envoy admin API config dump for the specified proxy
// The dump will only contain dynamic listeners/clusters/routes and can be used to compare what an Envoy instance
// should look like according to Pilot vs what it currently does look like.
func (s *DiscoveryServer) ConfigDump(w http.ResponseWriter, req *http.Request) {
	if proxyID := req.URL.Query().Get("proxyID"); proxyID != "" {
		con := s.getProxyConnection(proxyID)
		if con == nil {
			w.WriteHeader(http.StatusNotFound)
			_, _ = w.Write([]byte("Proxy not connected to this Pilot instance"))
			return
		}

		jsonm := &jsonpb.Marshaler{Indent: "    "}
		dump, err := s.configDump(con)
		if err != nil {
			w.WriteHeader(http.StatusInternalServerError)
			_, _ = w.Write([]byte(err.Error()))
			return
		}
		if err := jsonm.Marshal(w, dump); err != nil {
			w.WriteHeader(http.StatusInternalServerError)
			_, _ = w.Write([]byte(err.Error()))
			return
		}
		return
	}
	w.WriteHeader(http.StatusBadRequest)
	_, _ = w.Write([]byte("You must provide a proxyID in the query string"))
}

// configDump converts the connection internal state into an Envoy Admin API config dump proto
// It is used in debugging to create a consistent object for comparison between Envoy and Pilot outputs
func (s *DiscoveryServer) configDump(conn *Connection) (*adminapi.ConfigDump, error) {
	dynamicActiveClusters := make([]*adminapi.ClustersConfigDump_DynamicCluster, 0)
	clusters := s.ConfigGenerator.BuildClusters(conn.node, s.globalPushContext())

	for _, cs := range clusters {
		cluster, err := ptypes.MarshalAny(cs)
		if err != nil {
			return nil, err
		}
		cluster.TypeUrl = conn.node.RequestedTypes.CDS
		dynamicActiveClusters = append(dynamicActiveClusters, &adminapi.ClustersConfigDump_DynamicCluster{Cluster: cluster})
	}
	clustersAny, err := util.MessageToAnyWithError(&adminapi.ClustersConfigDump{
		VersionInfo:           versionInfo(),
		DynamicActiveClusters: dynamicActiveClusters,
	})
	if err != nil {
		return nil, err
	}

	dynamicActiveListeners := make([]*adminapi.ListenersConfigDump_DynamicListener, 0)
	listeners := s.ConfigGenerator.BuildListeners(conn.node, s.globalPushContext())
	for _, cs := range listeners {
		listener, err := ptypes.MarshalAny(cs)
		if err != nil {
			return nil, err
		}
		listener.TypeUrl = conn.node.RequestedTypes.LDS
		dynamicActiveListeners = append(dynamicActiveListeners, &adminapi.ListenersConfigDump_DynamicListener{
			Name:        cs.Name,
			ActiveState: &adminapi.ListenersConfigDump_DynamicListenerState{Listener: listener}})
	}
	listenersAny, err := util.MessageToAnyWithError(&adminapi.ListenersConfigDump{
		VersionInfo:      versionInfo(),
		DynamicListeners: dynamicActiveListeners,
	})
	if err != nil {
		return nil, err
	}

	routes := s.ConfigGenerator.BuildHTTPRoutes(conn.node, s.globalPushContext(), conn.Routes())
	routeConfigAny := util.MessageToAny(&adminapi.RoutesConfigDump{})
	if len(routes) > 0 {
		dynamicRouteConfig := make([]*adminapi.RoutesConfigDump_DynamicRouteConfig, 0)
		for _, rs := range routes {
			route, err := ptypes.MarshalAny(rs)
			if err != nil {
				return nil, err
			}
			route.TypeUrl = conn.node.RequestedTypes.RDS
			dynamicRouteConfig = append(dynamicRouteConfig, &adminapi.RoutesConfigDump_DynamicRouteConfig{RouteConfig: route})
		}
		routeConfigAny, err = util.MessageToAnyWithError(&adminapi.RoutesConfigDump{DynamicRouteConfigs: dynamicRouteConfig})
		if err != nil {
			return nil, err
		}
	}

	bootstrapAny := util.MessageToAny(&adminapi.BootstrapConfigDump{})
	// The config dump must have all configs with connections specified in
	// https://www.envoyproxy.io/docs/envoy/latest/api-v2/admin/v2alpha/config_dump.proto
	configDump := &adminapi.ConfigDump{Configs: []*any.Any{bootstrapAny, clustersAny, listenersAny, routeConfigAny}}
	return configDump, nil
}

// InjectTemplateHandler dumps the injection template
// Replaces dumping the template at startup.
func (s *DiscoveryServer) InjectTemplateHandler(webhook *inject.Webhook) func(http.ResponseWriter, *http.Request) {
	return func(w http.ResponseWriter, req *http.Request) {
		// TODO: we should split the inject template into smaller modules (separate one for dump core, etc),
		// and allow pods to select which patches will be selected. When this happen, this should return
		// all inject templates or take a param to select one.
		if webhook == nil {
			w.WriteHeader(404)
			return
		}

		_, _ = w.Write([]byte(webhook.Config.Template))
	}
}

// PushStatusHandler dumps the last PushContext
func (s *DiscoveryServer) PushStatusHandler(w http.ResponseWriter, req *http.Request) {
	if model.LastPushStatus == nil {
		return
	}
	out, err := model.LastPushStatus.StatusJSON()
	if err != nil {
		w.WriteHeader(http.StatusInternalServerError)
		_, _ = fmt.Fprintf(w, "unable to marshal push information: %v", err)
		return
	}
	w.Header().Add("Content-Type", "application/json")

	_, _ = w.Write(out)
}

// lists all the supported debug endpoints.
func (s *DiscoveryServer) Debug(w http.ResponseWriter, req *http.Request) {
	type debugEndpoint struct {
		Name string
		Href string
		Help string
	}
	var deps []debugEndpoint

	for k, v := range s.debugHandlers {
		deps = append(deps, debugEndpoint{
			Name: k,
			Href: k,
			Help: v,
		})
	}

	sort.Slice(deps, func(i, j int) bool {
		return deps[i].Name < deps[j].Name
	})

	if err := indexTmpl.Execute(w, deps); err != nil {
		adsLog.Errorf("Error in rendering index template %v", err)
		w.WriteHeader(500)
	}
	w.WriteHeader(200)
}

// edsz implements a status and debug interface for EDS.
// It is mapped to /debug/edsz on the monitor port (15014).
func (s *DiscoveryServer) edsz(w http.ResponseWriter, req *http.Request) {
	_ = req.ParseForm()
	w.Header().Add("Content-Type", "application/json")

	if req.Form.Get("push") != "" {
		AdsPushAll(s)
	}
	var con *Connection
	if proxyID := req.URL.Query().Get("proxyID"); proxyID != "" {
		con = s.getProxyConnection(proxyID)
		// We can't guarantee the Pilot we are connected to has a connection to the proxy we requested
		// There isn't a great way around this, but for debugging purposes its suitable to have the caller retry.
		if con == nil {
			w.WriteHeader(http.StatusNotFound)
			_, _ = w.Write([]byte("Proxy not connected to this Pilot instance. It may be connected to another instance."))
			return
		}
	} else {
		w.WriteHeader(http.StatusBadRequest)
		_, _ = w.Write([]byte("You must provide a proxyID in the query string"))
		return
	}

	comma := false
	_, _ = fmt.Fprintln(w, "[")
	for _, clusterName := range con.Clusters() {
		if comma {
			_, _ = fmt.Fprint(w, ",\n")
		} else {
			comma = true
		}
		cla := s.generateEndpoints(clusterName, con.node, s.globalPushContext(), nil)
		jsonm := &jsonpb.Marshaler{Indent: "  "}
		dbgString, _ := jsonm.MarshalToString(cla)
		if _, err := w.Write([]byte(dbgString)); err != nil {
			return
		}
	}
	_, _ = fmt.Fprintln(w, "]")
}

// cdsz implements a status and debug interface for CDS.
// It is mapped to /debug/cdsz
func (s *DiscoveryServer) cdsz(w http.ResponseWriter, req *http.Request) {
	_ = req.ParseForm()
	w.Header().Add("Content-Type", "application/json")

	s.adsClientsMutex.RLock()

	_, _ = fmt.Fprint(w, "[\n")
	comma := false
	for _, c := range s.adsClients {
		if comma {
			_, _ = fmt.Fprint(w, ",\n")
		} else {
			comma = true
		}
		_, _ = fmt.Fprintf(w, "\n\n  {\"node\": \"%s\", \"addr\": \"%s\", \"connect\": \"%v\",\"Clusters\":[\n", c.ConID, c.PeerAddr, c.Connect)
		printClusters(w, c)
		_, _ = fmt.Fprint(w, "]}\n")
	}
	_, _ = fmt.Fprint(w, "]\n")

	s.adsClientsMutex.RUnlock()
}

func printListeners(w io.Writer, c *Connection) {
	comma := false
	for _, ls := range c.XdsListeners {
		if ls == nil {
			adsLog.Errorf("INVALID LISTENER NIL")
			continue
		}
		if comma {
			_, _ = fmt.Fprint(w, ",\n")
		} else {
			comma = true
		}
		jsonm := &jsonpb.Marshaler{Indent: "  "}
		dbgString, _ := jsonm.MarshalToString(ls)
		if _, err := w.Write([]byte(dbgString)); err != nil {
			return
		}
	}
}

func printClusters(w io.Writer, c *Connection) {
	comma := false
	for _, cl := range c.XdsClusters {
		if cl == nil {
			adsLog.Errorf("INVALID Cluster NIL")
			continue
		}
		if comma {
			_, _ = fmt.Fprint(w, ",\n")
		} else {
			comma = true
		}
		jsonm := &jsonpb.Marshaler{Indent: "  "}
		dbgString, _ := jsonm.MarshalToString(cl)
		if _, err := w.Write([]byte(dbgString)); err != nil {
			return
		}
	}
}

func printRoutes(w io.Writer, c *Connection) {
	comma := false
	for _, rt := range c.XdsRoutes {
		if rt == nil {
			adsLog.Errorf("INVALID ROUTE CONFIG NIL")
			continue
		}
		if comma {
			_, _ = fmt.Fprint(w, ",\n")
		} else {
			comma = true
		}
		jsonm := &jsonpb.Marshaler{Indent: "  "}
		dbgString, _ := jsonm.MarshalToString(rt)
		if _, err := w.Write([]byte(dbgString)); err != nil {
			return
		}
	}
}

func (s *DiscoveryServer) getProxyConnection(proxyID string) *Connection {
	s.adsClientsMutex.RLock()
	defer s.adsClientsMutex.RUnlock()

	for conID := range s.adsClients {
		if strings.Contains(conID, proxyID) {
			return s.adsClients[conID]
		}
	}

	return nil
}

func (s *DiscoveryServer) instancesz(w http.ResponseWriter, req *http.Request) {
	_ = req.ParseForm()
	w.Header().Add("Content-Type", "application/json")

	instances := map[string][]*model.ServiceInstance{}
	s.adsClientsMutex.RLock()
	for _, con := range s.adsClients {
		con.mu.RLock()
		if con.node != nil {
			instances[con.node.ID] = con.node.ServiceInstances
		}
		con.mu.RUnlock()
	}
	s.adsClientsMutex.RUnlock()
	by, _ := json.MarshalIndent(instances, "", "  ")

	_, _ = w.Write(by)
}<|MERGE_RESOLUTION|>--- conflicted
+++ resolved
@@ -360,16 +360,7 @@
 
 // Config debugging.
 func (s *DiscoveryServer) configz(w http.ResponseWriter, req *http.Request) {
-<<<<<<< HEAD
-	w.Header().Add("Content-Type", "application/json")
-	_, _ = fmt.Fprintf(w, "\n[\n")
-
-	log.Warna("XXX ", req.Header)
-
-	var err error
-=======
 	configs := []kubernetesConfig{}
->>>>>>> a400bd46
 	s.Env.IstioConfigStore.Schemas().ForEach(func(schema collection.Schema) bool {
 		cfg, _ := s.Env.IstioConfigStore.List(schema.Resource().GroupVersionKind(), "")
 		for _, c := range cfg {
