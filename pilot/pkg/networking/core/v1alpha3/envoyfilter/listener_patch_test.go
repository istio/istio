--- conflicted
+++ resolved
@@ -502,15 +502,10 @@
 								TypedConfig: util.MessageToAny(&http_conn.HttpConnectionManager{
 									XffNumTrustedHops: 4,
 									HttpFilters: []*http_conn.HttpFilter{
-<<<<<<< HEAD
-										{Name: "http-filter3"},
 										{Name: xdsutil.Fault,
 											ConfigType: &http_conn.HttpFilter_TypedConfig{TypedConfig: faultFilterOutAny},
 										},
-=======
-										{Name: "http-filter1"},
 										{Name: "http-filter3"},
->>>>>>> ad61658d
 										{Name: "http-filter2"},
 									},
 								}),
