--- conflicted
+++ resolved
@@ -4,10 +4,7 @@
     "name": "PROXY_REPO_SHA",
     "repoName": "proxy",
     "file": "",
-<<<<<<< HEAD
     "lastStableSHA": "7f75f933249f61cf642f7b6c7e4ec83504dd1fcd"
-=======
-    "lastStableSHA": "4fff14e1e44dae4680e8437b89008a97e3ff0188"
   },
   {
     "_comment": "",
@@ -15,6 +12,5 @@
     "repoName": "ztunnel",
     "file": "",
     "lastStableSHA": "ae6dd4045a582682e23388a4b6fe7063a73622b0"
->>>>>>> 1ab9d5a7
   }
 ]