--- conflicted
+++ resolved
@@ -682,11 +682,7 @@
   periodic:
     triggers:
        - schedule:
-<<<<<<< HEAD
-           cron: "20 22 * * *"
-=======
            cron: "20 7,14,21 * * *"
->>>>>>> 486fb43b
            filters:
              branches:
                only:
@@ -712,26 +708,6 @@
           requires:
             - build
 
-<<<<<<< HEAD
-  flaky:
-    triggers:
-       - schedule:
-           cron: "20 2,8,14,20 * * *"
-           filters:
-             branches:
-               only:
-                 - DISABLE_THIS_SCHEDULE
-    jobs:
-      - build
-      - racetest
-      - e2e-pilot-auth-egress:
-          requires:
-            - build
-      # Bookinfo requires 3 nodes, not a good fit for CircleCI.
-      - e2e-bookinfo:
-          requires:
-            - build
-=======
   # flaky:
   #   triggers:
   #      - schedule:
@@ -739,7 +715,7 @@
   #          filters:
   #            branches:
   #              only:
-  #                - master
+  #                - DISABLE_THIS_SCHEDULE
   #   jobs:
   #     - build
   #     - racetest
@@ -750,7 +726,6 @@
   #     - e2e-bookinfo:
   #         requires:
   #           - build
->>>>>>> 486fb43b
 
   all:
     jobs:
@@ -780,20 +755,17 @@
             tags:
               only: /^[0-9.]+-am.*/
       # Disable racetest for now
+      - e2e-pilot-noauth-v1alpha3-v2: #no auth+v1alpha3+v2
+          requires:
+            - build
+      - e2e-pilot-cloudfoundry-v1alpha3-v2:
+          requires:
+            - build
       - aspenmesh-push:
           context: quay-ci
           requires:
             - test
-<<<<<<< HEAD
             - e2e-simple
           filters:
             tags:
-              only: /^[0-9.]+-am.*/
-=======
-      - e2e-pilot-noauth-v1alpha3-v2: #no auth+v1alpha3+v2
-          requires:
-            - build
-      - e2e-pilot-cloudfoundry-v1alpha3-v2:
-          requires:
-            - build
->>>>>>> 486fb43b
+              only: /^[0-9.]+-am.*/