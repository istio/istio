// Copyright 2014 The Prometheus Authors
// Licensed under the Apache License, Version 2.0 (the "License");
// you may not use this file except in compliance with the License.
// You may obtain a copy of the License at
//
// http://www.apache.org/licenses/LICENSE-2.0
//
// Unless required by applicable law or agreed to in writing, software
// distributed under the License is distributed on an "AS IS" BASIS,
// WITHOUT WARRANTIES OR CONDITIONS OF ANY KIND, either express or implied.
// See the License for the specific language governing permissions and
// limitations under the License.

package prometheus

import (
	"bytes"
	"fmt"
<<<<<<< HEAD
=======
	"io/ioutil"
	"os"
	"path/filepath"
>>>>>>> 82797c0c
	"runtime"
	"sort"
	"strings"
	"sync"
	"unicode/utf8"

	"github.com/golang/protobuf/proto"
	"github.com/prometheus/common/expfmt"

	dto "github.com/prometheus/client_model/go"

	"github.com/prometheus/client_golang/prometheus/internal"
)

const (
	// Capacity for the channel to collect metrics and descriptors.
	capMetricChan = 1000
	capDescChan   = 10
)

// DefaultRegisterer and DefaultGatherer are the implementations of the
// Registerer and Gatherer interface a number of convenience functions in this
// package act on. Initially, both variables point to the same Registry, which
// has a process collector (currently on Linux only, see NewProcessCollector)
// and a Go collector (see NewGoCollector, in particular the note about
// stop-the-world implication with Go versions older than 1.9) already
// registered. This approach to keep default instances as global state mirrors
// the approach of other packages in the Go standard library. Note that there
// are caveats. Change the variables with caution and only if you understand the
// consequences. Users who want to avoid global state altogether should not use
// the convenience functions and act on custom instances instead.
var (
	defaultRegistry              = NewRegistry()
	DefaultRegisterer Registerer = defaultRegistry
	DefaultGatherer   Gatherer   = defaultRegistry
)

func init() {
	MustRegister(NewProcessCollector(ProcessCollectorOpts{}))
	MustRegister(NewGoCollector())
}

// NewRegistry creates a new vanilla Registry without any Collectors
// pre-registered.
func NewRegistry() *Registry {
	return &Registry{
		collectorsByID:  map[uint64]Collector{},
		descIDs:         map[uint64]struct{}{},
		dimHashesByName: map[string]uint64{},
	}
}

// NewPedanticRegistry returns a registry that checks during collection if each
// collected Metric is consistent with its reported Desc, and if the Desc has
// actually been registered with the registry. Unchecked Collectors (those whose
// Describe methed does not yield any descriptors) are excluded from the check.
//
// Usually, a Registry will be happy as long as the union of all collected
// Metrics is consistent and valid even if some metrics are not consistent with
// their own Desc or a Desc provided by their registered Collector. Well-behaved
// Collectors and Metrics will only provide consistent Descs. This Registry is
// useful to test the implementation of Collectors and Metrics.
func NewPedanticRegistry() *Registry {
	r := NewRegistry()
	r.pedanticChecksEnabled = true
	return r
}

// Registerer is the interface for the part of a registry in charge of
// registering and unregistering. Users of custom registries should use
// Registerer as type for registration purposes (rather than the Registry type
// directly). In that way, they are free to use custom Registerer implementation
// (e.g. for testing purposes).
type Registerer interface {
	// Register registers a new Collector to be included in metrics
	// collection. It returns an error if the descriptors provided by the
	// Collector are invalid or if they — in combination with descriptors of
	// already registered Collectors — do not fulfill the consistency and
	// uniqueness criteria described in the documentation of metric.Desc.
	//
	// If the provided Collector is equal to a Collector already registered
	// (which includes the case of re-registering the same Collector), the
	// returned error is an instance of AlreadyRegisteredError, which
	// contains the previously registered Collector.
	//
	// A Collector whose Describe method does not yield any Desc is treated
	// as unchecked. Registration will always succeed. No check for
	// re-registering (see previous paragraph) is performed. Thus, the
	// caller is responsible for not double-registering the same unchecked
	// Collector, and for providing a Collector that will not cause
	// inconsistent metrics on collection. (This would lead to scrape
	// errors.)
	Register(Collector) error
	// MustRegister works like Register but registers any number of
	// Collectors and panics upon the first registration that causes an
	// error.
	MustRegister(...Collector)
	// Unregister unregisters the Collector that equals the Collector passed
	// in as an argument.  (Two Collectors are considered equal if their
	// Describe method yields the same set of descriptors.) The function
	// returns whether a Collector was unregistered. Note that an unchecked
	// Collector cannot be unregistered (as its Describe method does not
	// yield any descriptor).
	//
	// Note that even after unregistering, it will not be possible to
	// register a new Collector that is inconsistent with the unregistered
	// Collector, e.g. a Collector collecting metrics with the same name but
	// a different help string. The rationale here is that the same registry
	// instance must only collect consistent metrics throughout its
	// lifetime.
	Unregister(Collector) bool
}

// Gatherer is the interface for the part of a registry in charge of gathering
// the collected metrics into a number of MetricFamilies. The Gatherer interface
// comes with the same general implication as described for the Registerer
// interface.
type Gatherer interface {
	// Gather calls the Collect method of the registered Collectors and then
	// gathers the collected metrics into a lexicographically sorted slice
	// of uniquely named MetricFamily protobufs. Gather ensures that the
	// returned slice is valid and self-consistent so that it can be used
	// for valid exposition. As an exception to the strict consistency
	// requirements described for metric.Desc, Gather will tolerate
	// different sets of label names for metrics of the same metric family.
	//
	// Even if an error occurs, Gather attempts to gather as many metrics as
	// possible. Hence, if a non-nil error is returned, the returned
	// MetricFamily slice could be nil (in case of a fatal error that
	// prevented any meaningful metric collection) or contain a number of
	// MetricFamily protobufs, some of which might be incomplete, and some
	// might be missing altogether. The returned error (which might be a
	// MultiError) explains the details. Note that this is mostly useful for
	// debugging purposes. If the gathered protobufs are to be used for
	// exposition in actual monitoring, it is almost always better to not
	// expose an incomplete result and instead disregard the returned
	// MetricFamily protobufs in case the returned error is non-nil.
	Gather() ([]*dto.MetricFamily, error)
}

// Register registers the provided Collector with the DefaultRegisterer.
//
// Register is a shortcut for DefaultRegisterer.Register(c). See there for more
// details.
func Register(c Collector) error {
	return DefaultRegisterer.Register(c)
}

// MustRegister registers the provided Collectors with the DefaultRegisterer and
// panics if any error occurs.
//
// MustRegister is a shortcut for DefaultRegisterer.MustRegister(cs...). See
// there for more details.
func MustRegister(cs ...Collector) {
	DefaultRegisterer.MustRegister(cs...)
}

// Unregister removes the registration of the provided Collector from the
// DefaultRegisterer.
//
// Unregister is a shortcut for DefaultRegisterer.Unregister(c). See there for
// more details.
func Unregister(c Collector) bool {
	return DefaultRegisterer.Unregister(c)
}

// GathererFunc turns a function into a Gatherer.
type GathererFunc func() ([]*dto.MetricFamily, error)

// Gather implements Gatherer.
func (gf GathererFunc) Gather() ([]*dto.MetricFamily, error) {
	return gf()
}

// AlreadyRegisteredError is returned by the Register method if the Collector to
// be registered has already been registered before, or a different Collector
// that collects the same metrics has been registered before. Registration fails
// in that case, but you can detect from the kind of error what has
// happened. The error contains fields for the existing Collector and the
// (rejected) new Collector that equals the existing one. This can be used to
// find out if an equal Collector has been registered before and switch over to
// using the old one, as demonstrated in the example.
type AlreadyRegisteredError struct {
	ExistingCollector, NewCollector Collector
}

func (err AlreadyRegisteredError) Error() string {
	return "duplicate metrics collector registration attempted"
}

// MultiError is a slice of errors implementing the error interface. It is used
// by a Gatherer to report multiple errors during MetricFamily gathering.
type MultiError []error

func (errs MultiError) Error() string {
	if len(errs) == 0 {
		return ""
	}
	buf := &bytes.Buffer{}
	fmt.Fprintf(buf, "%d error(s) occurred:", len(errs))
	for _, err := range errs {
		fmt.Fprintf(buf, "\n* %s", err)
	}
	return buf.String()
}

// Append appends the provided error if it is not nil.
func (errs *MultiError) Append(err error) {
	if err != nil {
		*errs = append(*errs, err)
	}
}

// MaybeUnwrap returns nil if len(errs) is 0. It returns the first and only
// contained error as error if len(errs is 1). In all other cases, it returns
// the MultiError directly. This is helpful for returning a MultiError in a way
// that only uses the MultiError if needed.
func (errs MultiError) MaybeUnwrap() error {
	switch len(errs) {
	case 0:
		return nil
	case 1:
		return errs[0]
	default:
		return errs
	}
}

// Registry registers Prometheus collectors, collects their metrics, and gathers
// them into MetricFamilies for exposition. It implements both Registerer and
// Gatherer. The zero value is not usable. Create instances with NewRegistry or
// NewPedanticRegistry.
type Registry struct {
	mtx                   sync.RWMutex
	collectorsByID        map[uint64]Collector // ID is a hash of the descIDs.
	descIDs               map[uint64]struct{}
	dimHashesByName       map[string]uint64
	uncheckedCollectors   []Collector
	pedanticChecksEnabled bool
}

// Register implements Registerer.
func (r *Registry) Register(c Collector) error {
	var (
		descChan           = make(chan *Desc, capDescChan)
		newDescIDs         = map[uint64]struct{}{}
		newDimHashesByName = map[string]uint64{}
		collectorID        uint64 // Just a sum of all desc IDs.
		duplicateDescErr   error
	)
	go func() {
		c.Describe(descChan)
		close(descChan)
	}()
	r.mtx.Lock()
	defer func() {
		// Drain channel in case of premature return to not leak a goroutine.
		for range descChan {
		}
		r.mtx.Unlock()
	}()
	// Conduct various tests...
	for desc := range descChan {

		// Is the descriptor valid at all?
		if desc.err != nil {
			return fmt.Errorf("descriptor %s is invalid: %s", desc, desc.err)
		}

		// Is the descID unique?
		// (In other words: Is the fqName + constLabel combination unique?)
		if _, exists := r.descIDs[desc.id]; exists {
			duplicateDescErr = fmt.Errorf("descriptor %s already exists with the same fully-qualified name and const label values", desc)
		}
		// If it is not a duplicate desc in this collector, add it to
		// the collectorID.  (We allow duplicate descs within the same
		// collector, but their existence must be a no-op.)
		if _, exists := newDescIDs[desc.id]; !exists {
			newDescIDs[desc.id] = struct{}{}
			collectorID += desc.id
		}

		// Are all the label names and the help string consistent with
		// previous descriptors of the same name?
		// First check existing descriptors...
		if dimHash, exists := r.dimHashesByName[desc.fqName]; exists {
			if dimHash != desc.dimHash {
				return fmt.Errorf("a previously registered descriptor with the same fully-qualified name as %s has different label names or a different help string", desc)
			}
		} else {
			// ...then check the new descriptors already seen.
			if dimHash, exists := newDimHashesByName[desc.fqName]; exists {
				if dimHash != desc.dimHash {
					return fmt.Errorf("descriptors reported by collector have inconsistent label names or help strings for the same fully-qualified name, offender is %s", desc)
				}
			} else {
				newDimHashesByName[desc.fqName] = desc.dimHash
			}
		}
	}
	// A Collector yielding no Desc at all is considered unchecked.
	if len(newDescIDs) == 0 {
		r.uncheckedCollectors = append(r.uncheckedCollectors, c)
		return nil
	}
	if existing, exists := r.collectorsByID[collectorID]; exists {
		return AlreadyRegisteredError{
			ExistingCollector: existing,
			NewCollector:      c,
		}
	}
	// If the collectorID is new, but at least one of the descs existed
	// before, we are in trouble.
	if duplicateDescErr != nil {
		return duplicateDescErr
	}

	// Only after all tests have passed, actually register.
	r.collectorsByID[collectorID] = c
	for hash := range newDescIDs {
		r.descIDs[hash] = struct{}{}
	}
	for name, dimHash := range newDimHashesByName {
		r.dimHashesByName[name] = dimHash
	}
	return nil
}

// Unregister implements Registerer.
func (r *Registry) Unregister(c Collector) bool {
	var (
		descChan    = make(chan *Desc, capDescChan)
		descIDs     = map[uint64]struct{}{}
		collectorID uint64 // Just a sum of the desc IDs.
	)
	go func() {
		c.Describe(descChan)
		close(descChan)
	}()
	for desc := range descChan {
		if _, exists := descIDs[desc.id]; !exists {
			collectorID += desc.id
			descIDs[desc.id] = struct{}{}
		}
	}

	r.mtx.RLock()
	if _, exists := r.collectorsByID[collectorID]; !exists {
		r.mtx.RUnlock()
		return false
	}
	r.mtx.RUnlock()

	r.mtx.Lock()
	defer r.mtx.Unlock()

	delete(r.collectorsByID, collectorID)
	for id := range descIDs {
		delete(r.descIDs, id)
	}
	// dimHashesByName is left untouched as those must be consistent
	// throughout the lifetime of a program.
	return true
}

// MustRegister implements Registerer.
func (r *Registry) MustRegister(cs ...Collector) {
	for _, c := range cs {
		if err := r.Register(c); err != nil {
			panic(err)
		}
	}
}

// Gather implements Gatherer.
func (r *Registry) Gather() ([]*dto.MetricFamily, error) {
	var (
		checkedMetricChan   = make(chan Metric, capMetricChan)
		uncheckedMetricChan = make(chan Metric, capMetricChan)
		metricHashes        = map[uint64]struct{}{}
		wg                  sync.WaitGroup
		errs                MultiError          // The collected errors to return in the end.
		registeredDescIDs   map[uint64]struct{} // Only used for pedantic checks
	)

	r.mtx.RLock()
	goroutineBudget := len(r.collectorsByID) + len(r.uncheckedCollectors)
	metricFamiliesByName := make(map[string]*dto.MetricFamily, len(r.dimHashesByName))
	checkedCollectors := make(chan Collector, len(r.collectorsByID))
	uncheckedCollectors := make(chan Collector, len(r.uncheckedCollectors))
	for _, collector := range r.collectorsByID {
		checkedCollectors <- collector
	}
	for _, collector := range r.uncheckedCollectors {
		uncheckedCollectors <- collector
	}
	// In case pedantic checks are enabled, we have to copy the map before
	// giving up the RLock.
	if r.pedanticChecksEnabled {
		registeredDescIDs = make(map[uint64]struct{}, len(r.descIDs))
		for id := range r.descIDs {
			registeredDescIDs[id] = struct{}{}
		}
	}
	r.mtx.RUnlock()

	wg.Add(goroutineBudget)

	collectWorker := func() {
		for {
			select {
			case collector := <-checkedCollectors:
				collector.Collect(checkedMetricChan)
			case collector := <-uncheckedCollectors:
				collector.Collect(uncheckedMetricChan)
			default:
				return
			}
			wg.Done()
		}
	}

	// Start the first worker now to make sure at least one is running.
	go collectWorker()
	goroutineBudget--

	// Close checkedMetricChan and uncheckedMetricChan once all collectors
	// are collected.
	go func() {
		wg.Wait()
		close(checkedMetricChan)
		close(uncheckedMetricChan)
	}()

	// Drain checkedMetricChan and uncheckedMetricChan in case of premature return.
	defer func() {
		if checkedMetricChan != nil {
			for range checkedMetricChan {
			}
		}
		if uncheckedMetricChan != nil {
			for range uncheckedMetricChan {
			}
		}
	}()

	// Copy the channel references so we can nil them out later to remove
	// them from the select statements below.
	cmc := checkedMetricChan
	umc := uncheckedMetricChan

	for {
		select {
		case metric, ok := <-cmc:
			if !ok {
				cmc = nil
				break
			}
			errs.Append(processMetric(
				metric, metricFamiliesByName,
				metricHashes,
				registeredDescIDs,
			))
		case metric, ok := <-umc:
			if !ok {
				umc = nil
				break
			}
			errs.Append(processMetric(
				metric, metricFamiliesByName,
				metricHashes,
				nil,
			))
		default:
			if goroutineBudget <= 0 || len(checkedCollectors)+len(uncheckedCollectors) == 0 {
				// All collectors are already being worked on or
				// we have already as many goroutines started as
				// there are collectors. Do the same as above,
				// just without the default.
				select {
				case metric, ok := <-cmc:
					if !ok {
						cmc = nil
						break
					}
					errs.Append(processMetric(
						metric, metricFamiliesByName,
						metricHashes,
						registeredDescIDs,
<<<<<<< HEAD
					))
				case metric, ok := <-umc:
					if !ok {
						umc = nil
						break
					}
					errs.Append(processMetric(
						metric, metricFamiliesByName,
						metricHashes,
						nil,
					))
=======
					))
				case metric, ok := <-umc:
					if !ok {
						umc = nil
						break
					}
					errs.Append(processMetric(
						metric, metricFamiliesByName,
						metricHashes,
						nil,
					))
>>>>>>> 82797c0c
				}
				break
			}
			// Start more workers.
			go collectWorker()
			goroutineBudget--
			runtime.Gosched()
		}
		// Once both checkedMetricChan and uncheckdMetricChan are closed
		// and drained, the contraption above will nil out cmc and umc,
		// and then we can leave the collect loop here.
		if cmc == nil && umc == nil {
			break
		}
	}
	return internal.NormalizeMetricFamilies(metricFamiliesByName), errs.MaybeUnwrap()
}

<<<<<<< HEAD
=======
// WriteToTextfile calls Gather on the provided Gatherer, encodes the result in the
// Prometheus text format, and writes it to a temporary file. Upon success, the
// temporary file is renamed to the provided filename.
//
// This is intended for use with the textfile collector of the node exporter.
// Note that the node exporter expects the filename to be suffixed with ".prom".
func WriteToTextfile(filename string, g Gatherer) error {
	tmp, err := ioutil.TempFile(filepath.Dir(filename), filepath.Base(filename))
	if err != nil {
		return err
	}
	defer os.Remove(tmp.Name())

	mfs, err := g.Gather()
	if err != nil {
		return err
	}
	for _, mf := range mfs {
		if _, err := expfmt.MetricFamilyToText(tmp, mf); err != nil {
			return err
		}
	}
	if err := tmp.Close(); err != nil {
		return err
	}

	if err := os.Chmod(tmp.Name(), 0644); err != nil {
		return err
	}
	return os.Rename(tmp.Name(), filename)
}

>>>>>>> 82797c0c
// processMetric is an internal helper method only used by the Gather method.
func processMetric(
	metric Metric,
	metricFamiliesByName map[string]*dto.MetricFamily,
	metricHashes map[uint64]struct{},
	registeredDescIDs map[uint64]struct{},
) error {
	desc := metric.Desc()
	// Wrapped metrics collected by an unchecked Collector can have an
	// invalid Desc.
	if desc.err != nil {
		return desc.err
	}
	dtoMetric := &dto.Metric{}
	if err := metric.Write(dtoMetric); err != nil {
		return fmt.Errorf("error collecting metric %v: %s", desc, err)
	}
	metricFamily, ok := metricFamiliesByName[desc.fqName]
	if ok { // Existing name.
		if metricFamily.GetHelp() != desc.help {
			return fmt.Errorf(
				"collected metric %s %s has help %q but should have %q",
				desc.fqName, dtoMetric, desc.help, metricFamily.GetHelp(),
			)
		}
		// TODO(beorn7): Simplify switch once Desc has type.
		switch metricFamily.GetType() {
		case dto.MetricType_COUNTER:
			if dtoMetric.Counter == nil {
				return fmt.Errorf(
					"collected metric %s %s should be a Counter",
					desc.fqName, dtoMetric,
				)
			}
		case dto.MetricType_GAUGE:
			if dtoMetric.Gauge == nil {
				return fmt.Errorf(
					"collected metric %s %s should be a Gauge",
					desc.fqName, dtoMetric,
				)
<<<<<<< HEAD
			}
		case dto.MetricType_SUMMARY:
			if dtoMetric.Summary == nil {
				return fmt.Errorf(
					"collected metric %s %s should be a Summary",
					desc.fqName, dtoMetric,
				)
			}
		case dto.MetricType_UNTYPED:
			if dtoMetric.Untyped == nil {
				return fmt.Errorf(
					"collected metric %s %s should be Untyped",
					desc.fqName, dtoMetric,
				)
			}
		case dto.MetricType_HISTOGRAM:
			if dtoMetric.Histogram == nil {
				return fmt.Errorf(
					"collected metric %s %s should be a Histogram",
					desc.fqName, dtoMetric,
				)
			}
		default:
			panic("encountered MetricFamily with invalid type")
		}
	} else { // New name.
		metricFamily = &dto.MetricFamily{}
		metricFamily.Name = proto.String(desc.fqName)
		metricFamily.Help = proto.String(desc.help)
		// TODO(beorn7): Simplify switch once Desc has type.
		switch {
		case dtoMetric.Gauge != nil:
			metricFamily.Type = dto.MetricType_GAUGE.Enum()
		case dtoMetric.Counter != nil:
			metricFamily.Type = dto.MetricType_COUNTER.Enum()
		case dtoMetric.Summary != nil:
			metricFamily.Type = dto.MetricType_SUMMARY.Enum()
		case dtoMetric.Untyped != nil:
			metricFamily.Type = dto.MetricType_UNTYPED.Enum()
		case dtoMetric.Histogram != nil:
			metricFamily.Type = dto.MetricType_HISTOGRAM.Enum()
		default:
			return fmt.Errorf("empty metric collected: %s", dtoMetric)
		}
		if err := checkSuffixCollisions(metricFamily, metricFamiliesByName); err != nil {
			return err
		}
=======
			}
		case dto.MetricType_SUMMARY:
			if dtoMetric.Summary == nil {
				return fmt.Errorf(
					"collected metric %s %s should be a Summary",
					desc.fqName, dtoMetric,
				)
			}
		case dto.MetricType_UNTYPED:
			if dtoMetric.Untyped == nil {
				return fmt.Errorf(
					"collected metric %s %s should be Untyped",
					desc.fqName, dtoMetric,
				)
			}
		case dto.MetricType_HISTOGRAM:
			if dtoMetric.Histogram == nil {
				return fmt.Errorf(
					"collected metric %s %s should be a Histogram",
					desc.fqName, dtoMetric,
				)
			}
		default:
			panic("encountered MetricFamily with invalid type")
		}
	} else { // New name.
		metricFamily = &dto.MetricFamily{}
		metricFamily.Name = proto.String(desc.fqName)
		metricFamily.Help = proto.String(desc.help)
		// TODO(beorn7): Simplify switch once Desc has type.
		switch {
		case dtoMetric.Gauge != nil:
			metricFamily.Type = dto.MetricType_GAUGE.Enum()
		case dtoMetric.Counter != nil:
			metricFamily.Type = dto.MetricType_COUNTER.Enum()
		case dtoMetric.Summary != nil:
			metricFamily.Type = dto.MetricType_SUMMARY.Enum()
		case dtoMetric.Untyped != nil:
			metricFamily.Type = dto.MetricType_UNTYPED.Enum()
		case dtoMetric.Histogram != nil:
			metricFamily.Type = dto.MetricType_HISTOGRAM.Enum()
		default:
			return fmt.Errorf("empty metric collected: %s", dtoMetric)
		}
		if err := checkSuffixCollisions(metricFamily, metricFamiliesByName); err != nil {
			return err
		}
>>>>>>> 82797c0c
		metricFamiliesByName[desc.fqName] = metricFamily
	}
	if err := checkMetricConsistency(metricFamily, dtoMetric, metricHashes); err != nil {
		return err
	}
	if registeredDescIDs != nil {
		// Is the desc registered at all?
		if _, exist := registeredDescIDs[desc.id]; !exist {
			return fmt.Errorf(
				"collected metric %s %s with unregistered descriptor %s",
				metricFamily.GetName(), dtoMetric, desc,
			)
		}
		if err := checkDescConsistency(metricFamily, dtoMetric, desc); err != nil {
			return err
		}
	}
	metricFamily.Metric = append(metricFamily.Metric, dtoMetric)
	return nil
}

// Gatherers is a slice of Gatherer instances that implements the Gatherer
// interface itself. Its Gather method calls Gather on all Gatherers in the
// slice in order and returns the merged results. Errors returned from the
// Gather calles are all returned in a flattened MultiError. Duplicate and
// inconsistent Metrics are skipped (first occurrence in slice order wins) and
// reported in the returned error.
//
// Gatherers can be used to merge the Gather results from multiple
// Registries. It also provides a way to directly inject existing MetricFamily
// protobufs into the gathering by creating a custom Gatherer with a Gather
// method that simply returns the existing MetricFamily protobufs. Note that no
// registration is involved (in contrast to Collector registration), so
// obviously registration-time checks cannot happen. Any inconsistencies between
// the gathered MetricFamilies are reported as errors by the Gather method, and
// inconsistent Metrics are dropped. Invalid parts of the MetricFamilies
// (e.g. syntactically invalid metric or label names) will go undetected.
type Gatherers []Gatherer

// Gather implements Gatherer.
func (gs Gatherers) Gather() ([]*dto.MetricFamily, error) {
	var (
		metricFamiliesByName = map[string]*dto.MetricFamily{}
		metricHashes         = map[uint64]struct{}{}
		errs                 MultiError // The collected errors to return in the end.
	)

	for i, g := range gs {
		mfs, err := g.Gather()
		if err != nil {
			if multiErr, ok := err.(MultiError); ok {
				for _, err := range multiErr {
					errs = append(errs, fmt.Errorf("[from Gatherer #%d] %s", i+1, err))
				}
			} else {
				errs = append(errs, fmt.Errorf("[from Gatherer #%d] %s", i+1, err))
			}
		}
		for _, mf := range mfs {
			existingMF, exists := metricFamiliesByName[mf.GetName()]
			if exists {
				if existingMF.GetHelp() != mf.GetHelp() {
					errs = append(errs, fmt.Errorf(
						"gathered metric family %s has help %q but should have %q",
						mf.GetName(), mf.GetHelp(), existingMF.GetHelp(),
					))
					continue
				}
				if existingMF.GetType() != mf.GetType() {
					errs = append(errs, fmt.Errorf(
						"gathered metric family %s has type %s but should have %s",
						mf.GetName(), mf.GetType(), existingMF.GetType(),
					))
					continue
				}
			} else {
				existingMF = &dto.MetricFamily{}
				existingMF.Name = mf.Name
				existingMF.Help = mf.Help
				existingMF.Type = mf.Type
				if err := checkSuffixCollisions(existingMF, metricFamiliesByName); err != nil {
					errs = append(errs, err)
					continue
				}
				metricFamiliesByName[mf.GetName()] = existingMF
			}
			for _, m := range mf.Metric {
				if err := checkMetricConsistency(existingMF, m, metricHashes); err != nil {
					errs = append(errs, err)
					continue
				}
				existingMF.Metric = append(existingMF.Metric, m)
			}
		}
	}
	return internal.NormalizeMetricFamilies(metricFamiliesByName), errs.MaybeUnwrap()
}

// checkSuffixCollisions checks for collisions with the “magic” suffixes the
// Prometheus text format and the internal metric representation of the
// Prometheus server add while flattening Summaries and Histograms.
func checkSuffixCollisions(mf *dto.MetricFamily, mfs map[string]*dto.MetricFamily) error {
	var (
		newName              = mf.GetName()
		newType              = mf.GetType()
		newNameWithoutSuffix = ""
	)
	switch {
	case strings.HasSuffix(newName, "_count"):
		newNameWithoutSuffix = newName[:len(newName)-6]
	case strings.HasSuffix(newName, "_sum"):
		newNameWithoutSuffix = newName[:len(newName)-4]
	case strings.HasSuffix(newName, "_bucket"):
		newNameWithoutSuffix = newName[:len(newName)-7]
	}
	if newNameWithoutSuffix != "" {
		if existingMF, ok := mfs[newNameWithoutSuffix]; ok {
			switch existingMF.GetType() {
			case dto.MetricType_SUMMARY:
				if !strings.HasSuffix(newName, "_bucket") {
					return fmt.Errorf(
						"collected metric named %q collides with previously collected summary named %q",
						newName, newNameWithoutSuffix,
					)
				}
			case dto.MetricType_HISTOGRAM:
				return fmt.Errorf(
					"collected metric named %q collides with previously collected histogram named %q",
					newName, newNameWithoutSuffix,
				)
			}
		}
	}
	if newType == dto.MetricType_SUMMARY || newType == dto.MetricType_HISTOGRAM {
		if _, ok := mfs[newName+"_count"]; ok {
			return fmt.Errorf(
				"collected histogram or summary named %q collides with previously collected metric named %q",
				newName, newName+"_count",
			)
		}
		if _, ok := mfs[newName+"_sum"]; ok {
			return fmt.Errorf(
				"collected histogram or summary named %q collides with previously collected metric named %q",
				newName, newName+"_sum",
			)
		}
	}
	if newType == dto.MetricType_HISTOGRAM {
		if _, ok := mfs[newName+"_bucket"]; ok {
			return fmt.Errorf(
				"collected histogram named %q collides with previously collected metric named %q",
				newName, newName+"_bucket",
			)
		}
	}
	return nil
}

// checkMetricConsistency checks if the provided Metric is consistent with the
// provided MetricFamily. It also hashes the Metric labels and the MetricFamily
// name. If the resulting hash is already in the provided metricHashes, an error
// is returned. If not, it is added to metricHashes.
func checkMetricConsistency(
	metricFamily *dto.MetricFamily,
	dtoMetric *dto.Metric,
	metricHashes map[uint64]struct{},
) error {
	name := metricFamily.GetName()

	// Type consistency with metric family.
	if metricFamily.GetType() == dto.MetricType_GAUGE && dtoMetric.Gauge == nil ||
		metricFamily.GetType() == dto.MetricType_COUNTER && dtoMetric.Counter == nil ||
		metricFamily.GetType() == dto.MetricType_SUMMARY && dtoMetric.Summary == nil ||
		metricFamily.GetType() == dto.MetricType_HISTOGRAM && dtoMetric.Histogram == nil ||
		metricFamily.GetType() == dto.MetricType_UNTYPED && dtoMetric.Untyped == nil {
		return fmt.Errorf(
			"collected metric %q { %s} is not a %s",
			name, dtoMetric, metricFamily.GetType(),
		)
	}

	previousLabelName := ""
	for _, labelPair := range dtoMetric.GetLabel() {
		labelName := labelPair.GetName()
		if labelName == previousLabelName {
			return fmt.Errorf(
				"collected metric %q { %s} has two or more labels with the same name: %s",
				name, dtoMetric, labelName,
			)
		}
		if !checkLabelName(labelName) {
			return fmt.Errorf(
				"collected metric %q { %s} has a label with an invalid name: %s",
				name, dtoMetric, labelName,
			)
		}
		if dtoMetric.Summary != nil && labelName == quantileLabel {
			return fmt.Errorf(
				"collected metric %q { %s} must not have an explicit %q label",
				name, dtoMetric, quantileLabel,
			)
		}
		if !utf8.ValidString(labelPair.GetValue()) {
			return fmt.Errorf(
				"collected metric %q { %s} has a label named %q whose value is not utf8: %#v",
				name, dtoMetric, labelName, labelPair.GetValue())
		}
		previousLabelName = labelName
	}

	// Is the metric unique (i.e. no other metric with the same name and the same labels)?
	h := hashNew()
	h = hashAdd(h, name)
	h = hashAddByte(h, separatorByte)
	// Make sure label pairs are sorted. We depend on it for the consistency
	// check.
<<<<<<< HEAD
	sort.Sort(labelPairSorter(dtoMetric.Label))
=======
	if !sort.IsSorted(labelPairSorter(dtoMetric.Label)) {
		// We cannot sort dtoMetric.Label in place as it is immutable by contract.
		copiedLabels := make([]*dto.LabelPair, len(dtoMetric.Label))
		copy(copiedLabels, dtoMetric.Label)
		sort.Sort(labelPairSorter(copiedLabels))
		dtoMetric.Label = copiedLabels
	}
>>>>>>> 82797c0c
	for _, lp := range dtoMetric.Label {
		h = hashAdd(h, lp.GetName())
		h = hashAddByte(h, separatorByte)
		h = hashAdd(h, lp.GetValue())
		h = hashAddByte(h, separatorByte)
	}
	if _, exists := metricHashes[h]; exists {
		return fmt.Errorf(
			"collected metric %q { %s} was collected before with the same name and label values",
			name, dtoMetric,
		)
	}
	metricHashes[h] = struct{}{}
	return nil
}

func checkDescConsistency(
	metricFamily *dto.MetricFamily,
	dtoMetric *dto.Metric,
	desc *Desc,
) error {
	// Desc help consistency with metric family help.
	if metricFamily.GetHelp() != desc.help {
		return fmt.Errorf(
			"collected metric %s %s has help %q but should have %q",
			metricFamily.GetName(), dtoMetric, metricFamily.GetHelp(), desc.help,
		)
	}

	// Is the desc consistent with the content of the metric?
	lpsFromDesc := make([]*dto.LabelPair, len(desc.constLabelPairs), len(dtoMetric.Label))
	copy(lpsFromDesc, desc.constLabelPairs)
	for _, l := range desc.variableLabels {
		lpsFromDesc = append(lpsFromDesc, &dto.LabelPair{
			Name: proto.String(l),
		})
	}
	if len(lpsFromDesc) != len(dtoMetric.Label) {
		return fmt.Errorf(
			"labels in collected metric %s %s are inconsistent with descriptor %s",
			metricFamily.GetName(), dtoMetric, desc,
		)
	}
	sort.Sort(labelPairSorter(lpsFromDesc))
	for i, lpFromDesc := range lpsFromDesc {
		lpFromMetric := dtoMetric.Label[i]
		if lpFromDesc.GetName() != lpFromMetric.GetName() ||
			lpFromDesc.Value != nil && lpFromDesc.GetValue() != lpFromMetric.GetValue() {
			return fmt.Errorf(
				"labels in collected metric %s %s are inconsistent with descriptor %s",
				metricFamily.GetName(), dtoMetric, desc,
			)
		}
	}
	return nil
}<|MERGE_RESOLUTION|>--- conflicted
+++ resolved
@@ -16,12 +16,9 @@
 import (
 	"bytes"
 	"fmt"
-<<<<<<< HEAD
-=======
 	"io/ioutil"
 	"os"
 	"path/filepath"
->>>>>>> 82797c0c
 	"runtime"
 	"sort"
 	"strings"
@@ -511,7 +508,6 @@
 						metric, metricFamiliesByName,
 						metricHashes,
 						registeredDescIDs,
-<<<<<<< HEAD
 					))
 				case metric, ok := <-umc:
 					if !ok {
@@ -523,19 +519,6 @@
 						metricHashes,
 						nil,
 					))
-=======
-					))
-				case metric, ok := <-umc:
-					if !ok {
-						umc = nil
-						break
-					}
-					errs.Append(processMetric(
-						metric, metricFamiliesByName,
-						metricHashes,
-						nil,
-					))
->>>>>>> 82797c0c
 				}
 				break
 			}
@@ -554,8 +537,6 @@
 	return internal.NormalizeMetricFamilies(metricFamiliesByName), errs.MaybeUnwrap()
 }
 
-<<<<<<< HEAD
-=======
 // WriteToTextfile calls Gather on the provided Gatherer, encodes the result in the
 // Prometheus text format, and writes it to a temporary file. Upon success, the
 // temporary file is renamed to the provided filename.
@@ -588,7 +569,6 @@
 	return os.Rename(tmp.Name(), filename)
 }
 
->>>>>>> 82797c0c
 // processMetric is an internal helper method only used by the Gather method.
 func processMetric(
 	metric Metric,
@@ -629,7 +609,6 @@
 					"collected metric %s %s should be a Gauge",
 					desc.fqName, dtoMetric,
 				)
-<<<<<<< HEAD
 			}
 		case dto.MetricType_SUMMARY:
 			if dtoMetric.Summary == nil {
@@ -677,55 +656,6 @@
 		if err := checkSuffixCollisions(metricFamily, metricFamiliesByName); err != nil {
 			return err
 		}
-=======
-			}
-		case dto.MetricType_SUMMARY:
-			if dtoMetric.Summary == nil {
-				return fmt.Errorf(
-					"collected metric %s %s should be a Summary",
-					desc.fqName, dtoMetric,
-				)
-			}
-		case dto.MetricType_UNTYPED:
-			if dtoMetric.Untyped == nil {
-				return fmt.Errorf(
-					"collected metric %s %s should be Untyped",
-					desc.fqName, dtoMetric,
-				)
-			}
-		case dto.MetricType_HISTOGRAM:
-			if dtoMetric.Histogram == nil {
-				return fmt.Errorf(
-					"collected metric %s %s should be a Histogram",
-					desc.fqName, dtoMetric,
-				)
-			}
-		default:
-			panic("encountered MetricFamily with invalid type")
-		}
-	} else { // New name.
-		metricFamily = &dto.MetricFamily{}
-		metricFamily.Name = proto.String(desc.fqName)
-		metricFamily.Help = proto.String(desc.help)
-		// TODO(beorn7): Simplify switch once Desc has type.
-		switch {
-		case dtoMetric.Gauge != nil:
-			metricFamily.Type = dto.MetricType_GAUGE.Enum()
-		case dtoMetric.Counter != nil:
-			metricFamily.Type = dto.MetricType_COUNTER.Enum()
-		case dtoMetric.Summary != nil:
-			metricFamily.Type = dto.MetricType_SUMMARY.Enum()
-		case dtoMetric.Untyped != nil:
-			metricFamily.Type = dto.MetricType_UNTYPED.Enum()
-		case dtoMetric.Histogram != nil:
-			metricFamily.Type = dto.MetricType_HISTOGRAM.Enum()
-		default:
-			return fmt.Errorf("empty metric collected: %s", dtoMetric)
-		}
-		if err := checkSuffixCollisions(metricFamily, metricFamiliesByName); err != nil {
-			return err
-		}
->>>>>>> 82797c0c
 		metricFamiliesByName[desc.fqName] = metricFamily
 	}
 	if err := checkMetricConsistency(metricFamily, dtoMetric, metricHashes); err != nil {
@@ -942,9 +872,6 @@
 	h = hashAddByte(h, separatorByte)
 	// Make sure label pairs are sorted. We depend on it for the consistency
 	// check.
-<<<<<<< HEAD
-	sort.Sort(labelPairSorter(dtoMetric.Label))
-=======
 	if !sort.IsSorted(labelPairSorter(dtoMetric.Label)) {
 		// We cannot sort dtoMetric.Label in place as it is immutable by contract.
 		copiedLabels := make([]*dto.LabelPair, len(dtoMetric.Label))
@@ -952,7 +879,6 @@
 		sort.Sort(labelPairSorter(copiedLabels))
 		dtoMetric.Label = copiedLabels
 	}
->>>>>>> 82797c0c
 	for _, lp := range dtoMetric.Label {
 		h = hashAdd(h, lp.GetName())
 		h = hashAddByte(h, separatorByte)
