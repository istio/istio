version: 2

# Docker environment.
defaults: &defaults
  working_directory: /go/src/istio.io/istio
  docker:
    - image: istio/ci:go1.9-k8s1.9-helm2.7.2-minikube0.25
  environment:
    GOPATH: /go

# org context settings. If developing on a clone, please configure:

# DOCKER_USER
# DOCKER_PASS
# HUB: ex istio, costinm (it is not the hub, but the dockerhub org or user)

# VM environment. Includes docker.
integrationDefaults: &integrationDefaults
  machine: true
  working_directory: /go/src/istio.io/istio #same as docker
  environment:
    CHANGE_MINIKUBE_NONE_USER: true
    HUB: docker.io/dnerepo
    TAG: dontpush
    GOPATH: /go

jobs:
  e2e-simple:
    <<: *integrationDefaults
    environment:
            - KUBECONFIG: /go/out/minikube.conf
            - TEST_ENV: minikube-none
            - GOPATH: /go
    steps:
      - type: shell
        name: Initialize Working Directory
        pwd: /
        command: |
          sudo mkdir -p /go/src/istio.io/istio
          sudo chown -R circleci /go
          mkdir -p /go/out
          mkdir /home/circleci/logs
      - checkout
      - run: make submodule-sync
      - attach_workspace:
          at:  /go
      - run: bin/testEnvRootMinikube.sh start
      - run:
          command: |
            if [ ! -f /go/out/linux_amd64/release/pilot-discovery ]; then
              # Should only happen when re-running a job, and the workspace is gone
              time make build test-bins
            fi
            make docker.tag generate_yaml
      - run: bin/testEnvRootMinikube.sh wait
      - run: docker images
      - run: PATH=$GOPATH/bin:$PATH make e2e_simple_run E2E_ARGS="--skip_cleanup -use_local_cluster -cluster_wide -alsologtostderr -test.v -v 2"
      - store_artifacts:
          path: /home/circleci/logs
      - store_artifacts:
          path: /tmp

  e2e-mixer:
    <<: *integrationDefaults
    environment:
            - KUBECONFIG: /go/out/minikube.conf
            - TEST_ENV: minikube-none
            - GOPATH: /go
    steps:
      - type: shell
        name: Initialize Working Directory
        pwd: /
        command: |
          sudo mkdir -p /go/src/istio.io/istio
          sudo chown -R circleci /go
          mkdir -p /go/out
          mkdir /home/circleci/logs
      - checkout
      - run: make submodule-sync
      - attach_workspace:
          at:  /go
      - run: ls -R /go # Debug attach_workspace, pkg must be restored.
      - run: bin/testEnvRootMinikube.sh start
      - run:
          command: |
            if [ ! -f /go/out/linux_amd64/release/pilot-discovery ]; then
              # Should only happen when re-running a job, and the workspace is gone
              time make build test-bins
            fi
            make docker.tag generate_yaml
      - run: bin/testEnvRootMinikube.sh wait
      - run: docker images
      - run:
            no_output_timeout: 20m
            # Run the test even if previous failed
            when: always
            command: |
                  make e2e_mixer E2E_ARGS="--skip_cleanup -use_local_cluster -cluster_wide -alsologtostderr -test.v -v 2"
      - store_artifacts:
          path: /home/circleci/logs
      - store_artifacts:
          path: /tmp

  e2e-bookinfo:
    <<: *integrationDefaults
    environment:
            - KUBECONFIG: /go/out/minikube.conf
            - TEST_ENV: minikube-none
            - GOPATH: /go
    steps:
      - type: shell
        name: Initialize Working Directory
        pwd: /
        command: |
          sudo mkdir -p /go/src/istio.io/istio
          sudo chown -R circleci /go
          mkdir -p /home/circleci/logs
      - checkout
      - run: make submodule-sync
      - attach_workspace:
          at:  /go
      - run: bin/testEnvRootMinikube.sh start
      - run:
          command: |
            if [ ! -f /go/out/linux_amd64/release/pilot-discovery ]; then
              # Should only happen when re-running a job, and the workspace is gone
              time make build test-bins
            fi
            make docker.tag generate_yaml
      - run: bin/testEnvRootMinikube.sh wait
      - run: docker images
      - run:
            no_output_timeout: 20m
            when: always
            command: |
              make e2e_bookinfo E2E_ARGS="--skip_cleanup -use_local_cluster -cluster_wide -alsologtostderr -test.v -v 2"
      - store_artifacts:
          path: /home/circleci/logs
      - store_artifacts:
          path: /tmp

  e2e-pilot:
    <<: *integrationDefaults
    environment:
            - GOPATH: /go
            - KUBECONFIG: /go/out/minikube.conf
            - TEST_ENV: minikube-none
            - HUB: docker.io/dnerepo
            - TAG: dontpush
    steps:
      - type: shell
        name: Initialize Working Directory
        pwd: /
        command: |
          sudo mkdir -p /go/src/istio.io/istio
          sudo chown -R circleci /go
          mkdir -p /home/circleci/logs
      - checkout
      - run: make submodule-sync
      - attach_workspace:
          at:  /go
      - run: bin/testEnvRootMinikube.sh start
      - run:
          command: |
            if [ ! -f /go/out/linux_amd64/release/pilot-discovery ]; then
              # Should only happen when re-running a job, and the workspace is gone
              time make build test-bins
            fi
            make docker.tag generate_yaml
      - run: bin/testEnvRootMinikube.sh wait
      - run: docker images
      - run: make e2e_pilot HUB="${HUB}" TAG="${TAG}" TESTOPTS="--logtostderr --skip-cleanup -mixer=true -auth=enable -errorlogsdir=/home/circleci/logs -use-sidecar-injector=false --core-files-dir=/home/circleci/logs"
      - store_artifacts:
          path: /home/circleci/logs

  e2e-pilot-noauth:
    <<: *integrationDefaults
    environment:
            - GOPATH: /go
            - KUBECONFIG: /go/out/minikube.conf
            - TEST_ENV: minikube-none
            - HUB: docker.io/dnerepo
            - TAG: dontpush
    steps:
      - type: shell
        name: Initialize Working Directory
        pwd: /
        command: |
          sudo mkdir -p /go/src/istio.io/istio
          sudo chown -R circleci /go
          mkdir -p /home/circleci/logs
      - checkout
      - run: make submodule-sync
      - attach_workspace:
          at:  /go
      - run: bin/testEnvRootMinikube.sh start
      - run:
          command: |
            if [ ! -f /go/out/linux_amd64/release/pilot-discovery ]; then
              # Should only happen when re-running a job, and the workspace is gone
              time make build test-bins
            fi
            make docker.tag generate_yaml
      - run: bin/testEnvRootMinikube.sh wait
      - run: docker images
      - run: make e2e_pilot HUB="${HUB}" TAG="${TAG}" TESTOPTS="--logtostderr --skip-cleanup -mixer=true -auth=disable -errorlogsdir=/home/circleci/logs  -use-sidecar-injector=false --core-files-dir=/home/circleci/logs"
      - store_artifacts:
          path: /home/circleci/logs

  e2e-pilot-v1alpha1-and-v1alpha2:
    <<: *integrationDefaults
    environment:
            - GOPATH: /go
            - KUBECONFIG: /go/out/minikube.conf
            - TEST_ENV: minikube-none
            - HUB: docker.io/dnerepo
            - TAG: dontpush
    steps:
      - type: shell
        name: Initialize Working Directory
        pwd: /
        command: |
          sudo mkdir -p /go/src/istio.io/istio
          sudo chown -R circleci /go
          mkdir -p /home/circleci/logs
      - checkout
      - attach_workspace:
          at:  /go
      - run: bin/testEnvRootMinikube.sh start
      - restore_cache:
          keys:
            - dep-cache-{{ checksum "Gopkg.lock" }}
      - run:
          command: |
            if [ ! -f /go/out/linux_amd64/release/pilot-discovery ]; then
              # Should only happen when re-running a job, and the workspace is gone
              time make build test-bins
            fi
            make docker.tag generate_yaml
      - run: bin/testEnvRootMinikube.sh wait
      - run: docker images
      - run: make e2e_pilot HUB="${HUB}" TAG="${TAG}" TESTOPTS="--logtostderr --skip-cleanup -mixer=true -auth=enable -v1alpha2=true -v1alpha1=true -errorlogsdir=/home/circleci/logs -use-sidecar-injector=false --core-files-dir=/home/circleci/logs"
      - store_artifacts:
          path: /home/circleci/logs

  # Run nightly, to verify 'dep update' works and prime the cache
  depupdate:
    <<: *defaults
    steps:
      - checkout
      - run: make submodule-sync
      - run: make depend.update init
      - run: make build
      - run:
          name: Status and artifacts
          command: |
            mkdir -p $/go/out
            make depend.status
            tar cfz /go/out/istio-vendor.tgz vendor
      - store_artifacts:
          path: /go/out/istio-vendor.tgz
      - store_artifacts:
          path: vendor/Gopkg.lock
      - store_artifacts:
          path: vendor/dep.dot
      # TODO: auto-commit Gopkg.lock if test is successful

  dependencies:
    <<: *defaults
    steps:
      - checkout
      - run: make submodule-sync
      - run: make init

  codecov:
    <<: *defaults
    resource_class: xlarge
    environment:
      KUBECONFIG: /go/src/istio.io/istio/.circleci/config
      ISTIO_BIN: /go/bin
    steps:
      - checkout
      - run: make submodule-sync
      - run: mkdir -p /tmp/coverage
<<<<<<< HEAD
      - run:
          name: Running Kubernetes API Server standalone
          command: make localTestEnv
          background: true
=======
      - restore_cache:
          keys:
            - dep-cache-{{ checksum "Gopkg.lock" }}
>>>>>>> 17d6d49e
      - run:
          name: Running Kubernetes API Server standalone
          command: make localTestEnv
      - run: cd /go/src/istio.io/istio; maxprocs=6 bin/parallel-codecov.sh pilot
      - run:
          command: |
            bash <(curl -s https://codecov.io/bash) -F pilot
      - run: cd /go/src/istio.io/istio; maxprocs=6 bin/parallel-codecov.sh security/pkg
      - run: cd /go/src/istio.io/istio; maxprocs=6 bin/parallel-codecov.sh security/cmd
      - run:
          command: |
            bash <(curl -s https://codecov.io/bash) -F security
      - run: cd /go/src/istio.io/istio; maxprocs=6 bin/parallel-codecov.sh broker
      - run:
          command: |
            bash <(curl -s https://codecov.io/bash) -F broker
      - run: cd /go/src/istio.io/istio; maxprocs=6 bin/parallel-codecov.sh mixer
      - run:
          command: |
            bash <(curl -s https://codecov.io/bash) -F mixer

  test:
    <<: *defaults
    environment:
      KUBECONFIG: /go/src/istio.io/istio/.circleci/config
    resource_class: xlarge
    steps:
      - checkout
      - run: make submodule-sync
      - run:
          command: |
            mkdir -p /go/out/tests
            trap "go-junit-report </go/out/tests/go-test-report.out > /go/out/tests/go-test-report.xml" EXIT
            make localTestEnv
            make test T=-v | tee -a /go/out/tests/go-test-report.out
      - store_test_results:
          path: /go/out/tests

  racetest:
    <<: *defaults
    environment:
      KUBECONFIG: /go/src/istio.io/istio/.circleci/config
      RACE_TEST: 1
    resource_class: xlarge
    steps:
      - checkout
      - run: make submodule-sync
      - run:
          command: |
            mkdir -p /go/out/racetests
            trap "go-junit-report </go/out/racetests/go-racetest-report.out > /go/out/racetests/go-racetest-report.xml" EXIT
            make localTestEnv
            make -k pilot-racetest mixer-racetest broker-racetest security-racetest T=-v | tee -a /go/out/racetests/go-racetest-report.out
      - store_test_results:
          path: /go/out/racetests

  benchcheck:
    <<: *defaults
    environment:
      KUBECONFIG: /go/src/istio.io/istio/.circleci/config
    steps:
      - checkout
      - run: make submodule-sync
      - run:
          command: |
            mkdir -p /go/out/benchcheck
            make benchcheck | tee -a /go/out/benchcheck/go-benchcheck-report.out
      - store_test_results:
          path: /go/out/benchcheck

  build:
    <<: *defaults
    resource_class: xlarge
    steps:
      - checkout
      - run: make submodule-sync
      - run:
          command: |
            cd /go/src/istio.io/istio
            make build test-bins
      - persist_to_workspace:
          root: /go
          paths:
            # pkg may include 'dep'
            - pkg/linux_amd64
            - bin
            - out
      - run:  make sidecar.deb
      - store_artifacts:
          path: /go/out/istio-sidecar.deb

  lint:
    <<: *defaults
    environment:
      KUBECONFIG: /go/src/istio.io/istio/.circleci/config
    resource_class: xlarge
    steps:
      - checkout
      - run: make submodule-sync
      - run: make lint

  ## TODO DISBALE ME and use the container based lint
  # lint:
  #   <<: *integrationDefaults
  #   steps:
  #     - type: shell
  #       name: Initialize Working Directory
  #       pwd: /
  #       command: |
  #         sudo mkdir -p /go/src/istio.io/istio
  #         sudo chown -R circleci /go
  #     - checkout
  #     - restore_cache:
  #         keys:
  #           - dep-cache-{{ checksum "Gopkg.lock" }}
  #     - run:
  #         no_output_timeout: 15m
  #         command: |
  #           make lint

  docker-push:
    <<: *defaults
    resource_class: xlarge
    environment:
      TAG: circleci-nightly
    steps:
      - checkout
      - run: make submodule-sync
      - setup_remote_docker:
          docker_layer_caching: true
      - run:
          command: |
            if [ ! -z "${DOCKER_USER}" ] ; then
              echo "Pushing docker images"
              docker login -u ${DOCKER_USER} -p ${DOCKER_PASS}
              make docker push
            fi

  goxbuild:
    <<: *defaults
    resource_class: xlarge
    steps:
      - checkout
      - run: make submodule-sync
      - run:
          command: |
            cp -a /usr/local/go /go
            export PATH=/go/go/bin:$PATH
            export GOROOT=/go/go
            cd /go/src/istio.io/istio
            make build GOOS=darwin KUBECONFIG=/go/src/istio.io/istio/.circleci/config
            make build GOOS=linux GOARCH=arm KUBECONFIG=/go/src/istio.io/istio/.circleci/config
      - store_artifacts:
          path: /go/bin

workflows:
  version: 2
  nightly:
    triggers:
       - schedule:
           cron: "0 0 * * *"
           filters:
             branches:
               only:
                 - master
    jobs: #daisy chained steps ending with docker push
      - depupdate
      - dependencies
      - build:
          requires:
            - dependencies
      - test:
          requires:
            - dependencies
            - build
      - e2e-simple:
          requires:
            - test
      - e2e-bookinfo:
          requires:
            - test
      - e2e-mixer:
          requires:
            - test
      - e2e-pilot:
          requires:
            - test
      - e2e-pilot-noauth:
          requires:
            - test
      - benchcheck:
          requires:
            - test
      # Compile for mac and arm
      - goxbuild:
          requires:
            - test
      # Push to dockerhub
      - docker-push:
          context: org-global
          requires:
            - e2e-simple
            - e2e-pilot
            - e2e-pilot-noauth

  periodic:
    triggers:
       - schedule:
           cron: "20 1,4,7,10,13,16,19,22 * * *"
           filters:
             branches:
               only:
                 - master
    jobs:
      - depupdate
      - dependencies
      - build:
          requires:
            - dependencies
      - test:
          requires:
            - dependencies
      - e2e-simple:
          requires:
            - build
      - e2e-bookinfo:
          requires:
            - build
      - e2e-pilot-v1alpha1-and-v1alpha2:
          requires:
            - build
      - e2e-pilot-noauth:
          requires:
            - build
      - benchcheck:
          requires:
            - test

  flaky:
    triggers:
       - schedule:
           cron: "20 2,8,14,20 * * *"
           filters:
             branches:
               only:
                 - master
    jobs:
      - depupdate
      - dependencies
      - build:
          requires:
            - dependencies
      - codecov:
          requires:
            - build
      - racetest:
          requires:
            - dependencies
      - e2e-mixer:
          requires:
            - build


  all:
    jobs:
      - dependencies
      - lint:
          requires:
            - dependencies
      - build:
          requires:
            - dependencies
      - test:
          requires:
            - dependencies
      - e2e-pilot:
          requires:
            - build
      - e2e-simple:
          requires:
            - build<|MERGE_RESOLUTION|>--- conflicted
+++ resolved
@@ -282,16 +282,6 @@
       - checkout
       - run: make submodule-sync
       - run: mkdir -p /tmp/coverage
-<<<<<<< HEAD
-      - run:
-          name: Running Kubernetes API Server standalone
-          command: make localTestEnv
-          background: true
-=======
-      - restore_cache:
-          keys:
-            - dep-cache-{{ checksum "Gopkg.lock" }}
->>>>>>> 17d6d49e
       - run:
           name: Running Kubernetes API Server standalone
           command: make localTestEnv
