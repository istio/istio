--- conflicted
+++ resolved
@@ -4,11 +4,7 @@
     "name": "PROXY_REPO_SHA",
     "repoName": "proxy",
     "file": "",
-<<<<<<< HEAD
-    "lastStableSHA": "daaf77a6398c1f1aeaf1d2efc219347eeecf6232"
-=======
     "lastStableSHA": "f741629697e8f0bf2037197676dddc29b9225aeb"
->>>>>>> 23164c02
   },
   {
     "_comment": "",
