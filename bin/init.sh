#!/bin/bash

# Init script downloads or updates envoy and the go dependencies. Called from Makefile, which sets
# the needed environment variables.

ROOT=$(cd $(dirname $0)/..; pwd)
ISTIO_GO=$ROOT

set -o errexit
set -o nounset
set -o pipefail

# Set GOPATH to match the expected layout
GO_TOP=$(cd $(dirname $0)/../../../..; pwd)
OUT=${GO_TOP}/out

export GOPATH=${GOPATH:-$GO_TOP}
# Normally set by Makefile
export ISTIO_BIN=${ISTIO_BIN:-${GOPATH}/bin}

# Ensure expected GOPATH setup
if [ ${ROOT} != "${GO_TOP:-$HOME/go}/src/istio.io/istio" ]; then
       echo "Istio not found in GOPATH/src/istio.io/"
       exit 1
fi

DEP=${DEP:-$(which dep || echo "${ISTIO_BIN}/dep" )}

# Just in case init.sh is called directly, not from Makefile which has a dependency to dep
if [ ! -f ${DEP} ]; then
    DEP=${ISTIO_BIN}/dep
    unset GOOS && go get -u github.com/golang/dep/cmd/dep
fi

# Download dependencies if needed
if [ ! -d vendor/github.com ]; then
    ${DEP} ensure -vendor-only
    cp Gopkg.lock vendor/Gopkg.lock
elif [ ! -f vendor/Gopkg.lock ]; then
    ${DEP} ensure -vendor-only
    cp Gopkg.lock vendor/Gopkg.lock
else
    diff Gopkg.lock vendor/Gopkg.lock > /dev/null || \
            ( ${DEP} ensure -vendor-only ; \
              cp Gopkg.lock vendor/Gopkg.lock)
fi

# Original circleci - replaced with the version in the dockerfile, as we deprecate bazel
#ISTIO_PROXY_BUCKET=$(sed 's/ = /=/' <<< $( awk '/ISTIO_PROXY_BUCKET =/' WORKSPACE))
#PROXYVERSION=$(sed 's/[^"]*"\([^"]*\)".*/\1/' <<<  $ISTIO_PROXY_BUCKET)
PROXYVERSION=$(grep envoy-debug pilot/docker/Dockerfile.proxy_debug  |cut -d: -f2)
PROXY=debug-$PROXYVERSION

# Save envoy in vendor, which is cached
if [ ! -f vendor/envoy-$PROXYVERSION ] ; then
    mkdir -p $OUT
    pushd $OUT
    # New version of envoy downloaded. Save it to cache, and clean any old version.
    curl -Lo - https://storage.googleapis.com/istio-build/proxy/envoy-$PROXY.tar.gz | tar xz
    cp usr/local/bin/envoy $ISTIO_GO/vendor/envoy-$PROXYVERSION
    rm -f ${ISTIO_BIN}/envoy ${ROOT}/pilot/proxy/envoy/envoy
    popd
fi

if [ ! -f $GO_TOP/bin/envoy ] ; then
    mkdir -p $GO_TOP/bin
<<<<<<< HEAD
    cp $ISTIO_GO/vendor/envoy-$PROXYVERSION $GO_TOP/bin/envoy
fi

if [ ! -f ${ROOT}/pilot/proxy/envoy/envoy ] ; then
    ln -sf $GO_TOP/bin/envoy ${ROOT}/pilot/proxy/envoy
=======
    # Make sure the envoy binary exists.
    cp $ISTIO_GO/vendor/envoy-$PROXYVERSION ${ISTIO_BIN}/envoy
fi

# Deprecated, may still be used in some tests
if [ ! -f ${ROOT}/pilot/proxy/envoy/envoy ] ; then
    ln -sf ${ISTIO_BIN}/envoy ${ROOT}/pilot/proxy/envoy
>>>>>>> 005c4c87
fi
<|MERGE_RESOLUTION|>--- conflicted
+++ resolved
@@ -64,13 +64,6 @@
 
 if [ ! -f $GO_TOP/bin/envoy ] ; then
     mkdir -p $GO_TOP/bin
-<<<<<<< HEAD
-    cp $ISTIO_GO/vendor/envoy-$PROXYVERSION $GO_TOP/bin/envoy
-fi
-
-if [ ! -f ${ROOT}/pilot/proxy/envoy/envoy ] ; then
-    ln -sf $GO_TOP/bin/envoy ${ROOT}/pilot/proxy/envoy
-=======
     # Make sure the envoy binary exists.
     cp $ISTIO_GO/vendor/envoy-$PROXYVERSION ${ISTIO_BIN}/envoy
 fi
@@ -78,5 +71,4 @@
 # Deprecated, may still be used in some tests
 if [ ! -f ${ROOT}/pilot/proxy/envoy/envoy ] ; then
     ln -sf ${ISTIO_BIN}/envoy ${ROOT}/pilot/proxy/envoy
->>>>>>> 005c4c87
 fi
