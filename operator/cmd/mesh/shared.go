// Copyright 2017 Istio Authors
//
// Licensed under the Apache License, Version 2.0 (the "License");
// you may not use this file except in compliance with the License.
// You may obtain a copy of the License at
//
//     http://www.apache.org/licenses/LICENSE-2.0
//
// Unless required by applicable law or agreed to in writing, software
// distributed under the License is distributed on an "AS IS" BASIS,
// WITHOUT WARRANTIES OR CONDITIONS OF ANY KIND, either express or implied.
// See the License for the specific language governing permissions and
// limitations under the License.

// Package mesh contains types and functions that are used across the full
// set of mixer commands.
package mesh

import (
	"fmt"
	"io"
	"io/ioutil"
	"os"
	"strings"

	"istio.io/istio/operator/pkg/util"
	"istio.io/pkg/log"
)

var (
	// Path to the operator install base dir in the snapshot. This symbol is required here because it's referenced
	// in "operator dump" e2e command tests and there's no other way to inject a path into the snapshot into the command.
	snapshotInstallPackageDir string
)

func initLogsOrExit(args *rootArgs) {
	if err := configLogs(args.logToStdErr, log.DefaultOptions()); err != nil {
		_, _ = fmt.Fprintf(os.Stderr, "Could not configure logs: %s", err)
		os.Exit(1)
	}
}

<<<<<<< HEAD
func configLogs(logToStdErr bool) error {
	opt := log.DefaultOptions()
	op := []string{"/dev/null"}
=======
func configLogs(logToStdErr bool, opt *log.Options) error {
>>>>>>> ca572ee3
	if logToStdErr {
		op = []string{"stderr"}
	}
	opt.OutputPaths = op
	opt.ErrorOutputPaths = op

	return log.Configure(opt)
}

func refreshGoldenFiles() bool {
	return os.Getenv("REFRESH_GOLDEN") == "true"
}

func ReadLayeredYAMLs(filenames []string) (string, error) {
	return readLayeredYAMLs(filenames, os.Stdin)
}

func readLayeredYAMLs(filenames []string, stdinReader io.Reader) (string, error) {
	var ly string
	var stdin bool
	for _, fn := range filenames {
		var b []byte
		var err error
		if fn == "-" {
			if stdin {
				continue
			}
			stdin = true
			b, err = ioutil.ReadAll(stdinReader)
		} else {
			b, err = ioutil.ReadFile(strings.TrimSpace(fn))
		}
		if err != nil {
			return "", err
		}
		ly, err = util.OverlayYAML(ly, string(b))
		if err != nil {
			return "", err
		}
	}
	return ly, nil
}

// confirm waits for a user to confirm with the supplied message.
func confirm(msg string, writer io.Writer) bool {
	fmt.Fprintf(writer, "%s ", msg)

	var response string
	_, err := fmt.Scanln(&response)
	if err != nil {
		return false
	}
	response = strings.ToUpper(response)
	if response == "Y" || response == "YES" {
		return true
	}

	return false
}<|MERGE_RESOLUTION|>--- conflicted
+++ resolved
@@ -40,20 +40,16 @@
 	}
 }
 
-<<<<<<< HEAD
-func configLogs(logToStdErr bool) error {
-	opt := log.DefaultOptions()
+func configLogs(logToStdErr bool, opt *log.Options) error {
 	op := []string{"/dev/null"}
-=======
-func configLogs(logToStdErr bool, opt *log.Options) error {
->>>>>>> ca572ee3
 	if logToStdErr {
 		op = []string{"stderr"}
 	}
-	opt.OutputPaths = op
-	opt.ErrorOutputPaths = op
+	opt2 := *opt
+	opt2.OutputPaths = op
+	opt2.ErrorOutputPaths = op
 
-	return log.Configure(opt)
+	return log.Configure(&opt2)
 }
 
 func refreshGoldenFiles() bool {
