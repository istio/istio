--- conflicted
+++ resolved
@@ -2,25 +2,15 @@
 global:
   # Default hub for Istio images.
   # Releases are published to docker hub under 'istio' project.
-<<<<<<< HEAD
-  # Daily builds from prow are on gcr.io, and nightly builds from circle on
-  hub: docker.io/istionightly
-
-  # Default tag for Istio images.
-  tag: nightly-master
-=======
   # Daily builds from prow are on gcr.io, and nightly builds from circle on docker.io/istionightly
   hub: gcr.io/istio-release
 
   # Default tag for Istio images.
   tag: release-1.0-latest-daily
->>>>>>> 9c3b3e2e
 
   proxy:
     image: proxyv2
 
-<<<<<<< HEAD
-=======
     # Resources for the sidecar.
     resources:
       requests:
@@ -30,7 +20,6 @@
       #   cpu: 100m
       #   memory: 128Mi
 
->>>>>>> 9c3b3e2e
     # Configures the access log for each sidecar. Setting it to an empty string will
     # disable access log for sidecar.
     accessLogFile: "/dev/stdout"
