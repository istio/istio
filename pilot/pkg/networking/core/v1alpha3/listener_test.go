--- conflicted
+++ resolved
@@ -2343,16 +2343,6 @@
 		Mesh: &meshconfig.MeshConfig{},
 	}
 	tests := []struct {
-<<<<<<< HEAD
-		name     string
-		listener *xdsapi.Listener
-		node     *model.Proxy
-		hostname string
-	}{
-		{
-			name:     "Registry_Only",
-			listener: &xdsapi.Listener{},
-=======
 		name         string
 		listener     *listener.Listener
 		listenerOpts *buildListenerOpts
@@ -2365,7 +2355,6 @@
 			listenerOpts: &buildListenerOpts{
 				push: push,
 			},
->>>>>>> 38881a36
 			node: &model.Proxy{
 				ID:       "foo.bar",
 				Metadata: &model.NodeMetadata{},
@@ -2379,14 +2368,10 @@
 		},
 		{
 			name:     "Allow_Any",
-<<<<<<< HEAD
-			listener: &xdsapi.Listener{},
-=======
 			listener: &listener.Listener{},
 			listenerOpts: &buildListenerOpts{
 				push: push,
 			},
->>>>>>> 38881a36
 			node: &model.Proxy{
 				ID:       "foo.bar",
 				Metadata: &model.NodeMetadata{},
@@ -2410,13 +2395,8 @@
 			if len(tests[idx].listener.FilterChains[0].Filters) != 1 {
 				t.Errorf("Expected exactly 1 network filter in the chain")
 			}
-<<<<<<< HEAD
 			filter := tests[idx].listener.FilterChains[0].Filters[0]
-			var tcpProxy tcp_proxy.TcpProxy
-=======
-			filter := tests[idx].listenerOpts.filterChainOpts[0].networkFilters[0]
 			var tcpProxy tcp.TcpProxy
->>>>>>> 38881a36
 			cfg := filter.GetTypedConfig()
 			_ = ptypes.UnmarshalAny(cfg, &tcpProxy)
 			if tcpProxy.StatPrefix != tests[idx].hostname {
