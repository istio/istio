--- conflicted
+++ resolved
@@ -378,404 +378,6 @@
         secret:
           optional: true
           secretName: istio-ingressgateway-ca-certs
-<<<<<<< HEAD
-
----
-
-
-apiVersion: networking.istio.io/v1alpha3
-kind: Gateway
-metadata:
-  name: ingressgateway
-  namespace: istio-system
-  labels:
-    release: istio
-spec:
-  selector:
-    istio: ingressgateway
-  servers:
-  - port:
-      number: 80
-      name: http
-      protocol: HTTP
-    hosts:
-      - "*"
-    # Additional ports in gateaway for the ingressPorts - apps using dedicated port instead of hostname
----
-
-
-apiVersion: policy/v1beta1
-kind: PodDisruptionBudget
-metadata:
-  name: istio-ingressgateway
-  namespace: istio-system
-  labels:
-    app: istio-ingressgateway
-    istio: ingressgateway
-    
-    release: istio
-spec:
-  minAvailable: 1
-  selector:
-    matchLabels:
-      app: istio-ingressgateway
-      istio: ingressgateway
-      
-      release: istio
----
-
-
-apiVersion: rbac.authorization.k8s.io/v1
-kind: Role
-metadata:
-  name: istio-ingressgateway-sds
-  namespace: istio-system
-  labels:
-    release: istio
-rules:
-- apiGroups: [""]
-  resources: ["secrets"]
-  verbs: ["get", "watch", "list"]
----
-
-
-apiVersion: rbac.authorization.k8s.io/v1
-kind: RoleBinding
-metadata:
-  name: istio-ingressgateway-sds
-  namespace: istio-system
-  labels:
-    release: istio
-roleRef:
-  apiGroup: rbac.authorization.k8s.io
-  kind: Role
-  name: istio-ingressgateway-sds
-subjects:
-- kind: ServiceAccount
-  name: istio-ingressgateway-service-account
----
-
-
-apiVersion: v1
-kind: Service
-metadata:
-  name: istio-ingressgateway
-  namespace: istio-system
-  annotations:
-  labels:
-    app: istio-ingressgateway
-    istio: ingressgateway
-    
-    release: istio
-spec:
-  type: LoadBalancer
-  selector:
-    app: istio-ingressgateway
-    istio: ingressgateway
-    
-  ports:
-    -
-      name: status-port
-      port: 15020
-      targetPort: 15020
-    -
-      name: http2
-      port: 80
-      targetPort: 8080
-    -
-      name: https
-      port: 443
-      targetPort: 8443
-    -
-      name: kiali
-      port: 15029
-      targetPort: 15029
-    -
-      name: prometheus
-      port: 15030
-      targetPort: 15030
-    -
-      name: grafana
-      port: 15031
-      targetPort: 15031
-    -
-      name: tracing
-      port: 15032
-      targetPort: 15032
-    -
-      name: tls
-      port: 15443
-      targetPort: 15443
----
-
-
-apiVersion: v1
-kind: ServiceAccount
-metadata:
-  name: istio-ingressgateway-service-account
-  namespace: istio-system
-  labels:
-    app: istio-ingressgateway
-    istio: ingressgateway
-    
-    release: istio
----
-
-
-apiVersion: networking.istio.io/v1alpha3
-kind: Sidecar
-metadata:
-  name: default
-  namespace: istio-system
-  labels:
-    release: istio
-spec:
-  egress:
-    - hosts:
-        - "*/*"
----
-
-# Resources for Pilot component
-
-apiVersion: autoscaling/v2beta1
-kind: HorizontalPodAutoscaler
-metadata:
-  name: istiod
-  namespace: istio-system
-  labels:
-    app: istiod
-    release: istio
-spec:
-  maxReplicas: 5
-  minReplicas: 1
-  scaleTargetRef:
-    apiVersion: apps/v1
-    kind: Deployment
-    name: istiod
-  metrics:
-  - type: Resource
-    resource:
-      name: cpu
-      targetAverageUtilization: 80
----
-
-
-apiVersion: rbac.authorization.k8s.io/v1
-kind: ClusterRole
-metadata:
-  name: istio-galley-istio-system
-  labels:
-    release: istio
-rules:
-  # For reading Istio resources
-  - apiGroups: [
-    "authentication.istio.io",
-    "config.istio.io",
-    "networking.istio.io",
-    "rbac.istio.io",
-    "security.istio.io"]
-    resources: ["*"]
-    verbs: ["get", "list", "watch"]
-    # For updating Istio resource statuses
-  - apiGroups: [
-    "authentication.istio.io",
-    "config.istio.io",
-    "networking.istio.io",
-    "rbac.istio.io",
-    "security.istio.io"]
-    resources: ["*/status"]
-    verbs: ["update"]
-
-    # Remove galley's permissions to reconcile the validation config when istiod is present.
-    # Notably missing here is the permission to modify webhooks.
-
-  - apiGroups: ["extensions","apps"]
-    resources: ["deployments"]
-    resourceNames: ["istio-galley"]
-    verbs: ["get"]
-  - apiGroups: [""]
-    resources: ["pods", "nodes", "services", "endpoints", "namespaces"]
-    verbs: ["get", "list", "watch"]
-  - apiGroups: ["extensions"]
-    resources: ["ingresses"]
-    verbs: ["get", "list", "watch"]
-  - apiGroups: ["extensions"]
-    resources: ["deployments/finalizers"]
-    resourceNames: ["istio-galley"]
-    verbs: ["update"]
-  - apiGroups: ["apiextensions.k8s.io"]
-    resources: ["customresourcedefinitions"]
-    verbs: ["get", "list", "watch"]
-  - apiGroups: ["rbac.authorization.k8s.io"]
-    resources: ["clusterroles"]
-    verbs: ["get", "list", "watch"]
----
-
-
-apiVersion: v1
-kind: ConfigMap
-metadata:
-  name: istio
-  namespace: istio-system
-  labels:
-    release: istio
-data:
-
-  # Configuration file for the mesh networks to be used by the Split Horizon EDS.
-  meshNetworks: |-
-    networks: {}
-
-  values.yaml: |-
-    appNamespaces: []
-    autoscaleEnabled: true
-    autoscaleMax: 5
-    autoscaleMin: 1
-    configMap: true
-    configNamespace: istio-config
-    configSource:
-      subscribedResources: []
-    cpu:
-      targetAverageUtilization: 80
-    deploymentLabels: {}
-    enableProtocolSniffingForInbound: false
-    enableProtocolSniffingForOutbound: true
-    enabled: true
-    env: {}
-    hub: component.pilot.hub
-    image: pilot
-    ingress:
-      ingressClass: istio
-      ingressControllerMode: STRICT
-      ingressService: istio-ingressgateway
-    jwksResolverExtraRootCA: ""
-    keepaliveMaxServerConnectionAge: 30m
-    meshNetworks:
-      networks: {}
-    namespace: istio-system
-    nodeSelector: {}
-    plugins: []
-    podAnnotations: {}
-    podAntiAffinityLabelSelector: []
-    podAntiAffinityTermLabelSelector: []
-    policy:
-      enabled: false
-    replicaCount: 1
-    resources:
-      requests:
-        cpu: 500m
-        memory: 2048Mi
-    rollingMaxSurge: 100%
-    rollingMaxUnavailable: 25%
-    tag: component.pilot.tag
-    tolerations: []
-    traceSampling: 1
-
-  mesh: |-
-    # Set enableTracing to false to disable request tracing.
-    enableTracing: true
-
-    # Set accessLogFile to empty string to disable access log.
-    accessLogFile: ""
-
-    accessLogFormat: ""
-
-    accessLogEncoding: 'TEXT'
-
-    enableEnvoyAccessLogService: false
-    # reportBatchMaxEntries is the number of requests that are batched before telemetry data is sent to the mixer server
-    reportBatchMaxEntries: 100
-    # reportBatchMaxTime is the max waiting time before the telemetry data of a request is sent to the mixer server
-    reportBatchMaxTime: 1s
-    disableMixerHttpReports: true
-
-    # Set the following variable to true to disable policy checks by the Mixer.
-    # Note that metrics will still be reported to the Mixer.
-    disablePolicyChecks: true
-
-    # Automatic protocol detection uses a set of heuristics to
-    # determine whether the connection is using TLS or not (on the
-    # server side), as well as the application protocol being used
-    # (e.g., http vs tcp). These heuristics rely on the client sending
-    # the first bits of data. For server first protocols like MySQL,
-    # MongoDB, etc., Envoy will timeout on the protocol detection after
-    # the specified period, defaulting to non mTLS plain TCP
-    # traffic. Set this field to tweak the period that Envoy will wait
-    # for the client to send the first bits of data. (MUST BE >=1ms)
-    protocolDetectionTimeout: 100ms
-
-    # This is the k8s ingress service name, update if you used a different name
-    ingressService: "istio-ingressgateway"
-    ingressControllerMode: "STRICT"
-    ingressClass: "istio"
-
-    # The trust domain corresponds to the trust root of a system.
-    # Refer to https://github.com/spiffe/spiffe/blob/master/standards/SPIFFE-ID.md#21-trust-domain
-    trustDomain: "cluster.local"
-
-    #  The trust domain aliases represent the aliases of trust_domain.
-    #  For example, if we have
-    #  trustDomain: td1
-    #  trustDomainAliases: [“td2”, "td3"]
-    #  Any service with the identity "td1/ns/foo/sa/a-service-account", "td2/ns/foo/sa/a-service-account",
-    #  or "td3/ns/foo/sa/a-service-account" will be treated the same in the Istio mesh.
-    trustDomainAliases:
-
-    # Used by pilot-agent
-    sdsUdsPath: "unix:/etc/istio/proxy/SDS"
-
-    # If true, automatically configure client side mTLS settings to match the corresponding service's
-    # server side mTLS authentication policy, when destination rule for that service does not specify
-    # TLS settings.
-    enableAutoMtls: true
-
-    outboundTrafficPolicy:
-      mode: ALLOW_ANY
-    localityLbSetting:
-      enabled: true
-
-    # Configures DNS certificates provisioned through Chiron linked into Pilot.
-    # The DNS certificate provisioning is enabled by default now so it get tested.
-    # TODO (lei-tang): we'll decide whether enable it by default or not before Istio 1.4 Release.
-    certificates:
-      []
-
-    defaultConfig:
-      #
-      # TCP connection timeout between Envoy & the application, and between Envoys.
-      connectTimeout: 10s
-      #
-      ### ADVANCED SETTINGS #############
-      # Where should envoy's configuration be stored in the istio-proxy container
-      configPath: "/etc/istio/proxy"
-      # The pseudo service name used for Envoy.
-      serviceCluster: istio-proxy
-      # These settings that determine how long an old Envoy
-      # process should be kept alive after an occasional reload.
-      drainDuration: 45s
-      parentShutdownDuration: 1m0s
-      #
-      # Port where Envoy listens (on local host) for admin commands
-      # You can exec into the istio-proxy container in a pod and
-      # curl the admin port (curl http://localhost:15000/) to obtain
-      # diagnostic information from Envoy. See
-      # https://lyft.github.io/envoy/docs/operations/admin.html
-      # for more details
-      proxyAdminPort: 15000
-      #
-      # Set concurrency to a specific number to control the number of Proxy worker threads.
-      # If set to 0 (default), then start worker thread for each CPU thread/core.
-      concurrency: 2
-      #
-      tracing:
-        zipkin:
-          # Address of the Zipkin collector
-          address: zipkin.istio-system:9411
-
-      # controlPlaneAuthPolicy is for mounted secrets, will wait for the files.
-      controlPlaneAuthPolicy: NONE
-      discoveryAddress: istiod.istio-system.svc:15012
-=======
->>>>>>> 72353f1f
 ---
 
 
