--- conflicted
+++ resolved
@@ -124,16 +124,7 @@
 	InjectionDirectory string
 }
 
-<<<<<<< HEAD
-var podNamespaceVar = env.RegisterStringVar("POD_NAMESPACE", "", "")
-=======
-type ValidationOptions struct {
-	// Directory of config validation related config files.
-	ValidationDirectory string
-}
-
 var PodNamespaceVar = env.RegisterStringVar("POD_NAMESPACE", "", "")
->>>>>>> 88b0085f
 var podNameVar = env.RegisterStringVar("POD_NAME", "", "")
 var serviceAccountVar = env.RegisterStringVar("SERVICE_ACCOUNT", "", "")
 
