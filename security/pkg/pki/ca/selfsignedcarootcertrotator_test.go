--- conflicted
+++ resolved
@@ -49,11 +49,7 @@
 
 	disableJitterOpts := getDefaultSelfSignedIstioCAOptions(nil)
 	disableJitterOpts.RotatorConfig.enableJitter = false
-<<<<<<< HEAD
-	rotator1 := getRootCertRotator(enableJitterOpts)
-=======
 	rotator1 := getRootCertRotator(disableJitterOpts)
->>>>>>> 91e12adb
 	if rotator1.backOffTime > time.Duration(0) {
 		t.Errorf("back off time should be negative but got %v", rotator1.backOffTime)
 	}
@@ -264,15 +260,11 @@
 	rootCertFile := ""
 	readSigningCertOnly := false
 	rootCertCheckInverval := time.Hour
-
-<<<<<<< HEAD
+	
 	caopts, _ := NewSelfSignedIstioCAOptions(context.Background(),
 		readSigningCertOnly, cmd.DefaultRootCertGracePeriodPercentile, caCertTTL,
 		rootCertCheckInverval, defaultCertTTL, maxCertTTL, org, false,
 		caNamespace, -1, client, rootCertFile, false)
-=======
-	caopts, _ := NewSelfSignedIstioCAOptions(context.Background(), readSigningCertOnly, caCertTTL, rootCertCheckInverval, defaultCertTTL, maxCertTTL, org, false, caNamespace, -1, client, rootCertFile, false)
->>>>>>> 91e12adb
 	return caopts
 }
 
