--- conflicted
+++ resolved
@@ -18,12 +18,7 @@
 	"fmt"
 	"os"
 	"time"
-<<<<<<< HEAD
-
-=======
-	// TODO(nmittler): Remove this
-	_ "github.com/golang/glog"
->>>>>>> 6cc9eaf7
+  
 	"github.com/spf13/cobra"
 	metav1 "k8s.io/apimachinery/pkg/apis/meta/v1"
 
