--- conflicted
+++ resolved
@@ -169,11 +169,6 @@
 	// Description: A port exposed in a Service is bound to a localhost address
 	LocalhostListener = diag.NewMessageType(diag.Error, "IST0143", "Port %v is exposed in a Service but listens on localhost. It will not be exposed to other pods.")
 
-<<<<<<< HEAD
-	// NamespaceResourceConflict defines a diag.MessageType for message "NamespaceResourceConflict".
-	// Description: Multiple specifiers of the same kind in a namespace select the same workload.
-	NamespaceResourceConflict = diag.NewMessageType(diag.Error, "IST0144", "More than one %s in namespace %q for workload %q: %v.")
-=======
 	// InvalidApplicationUID defines a diag.MessageType for message "InvalidApplicationUID".
 	// Description: Application pods should not run as user ID (UID) 1337
 	InvalidApplicationUID = diag.NewMessageType(diag.Warning, "IST0144", "User ID (UID) 1337 is reserved for the sidecar proxy.")
@@ -181,7 +176,10 @@
 	// ConflictingGateways defines a diag.MessageType for message "ConflictingGateways".
 	// Description: Gateway should not have the same selector, port and matched hosts of server
 	ConflictingGateways = diag.NewMessageType(diag.Error, "IST0145", "Conflict with gateways %s (workload selector %s, port %s, hosts %v).")
->>>>>>> 3f245738
+
+	// NamespaceResourceConflict defines a diag.MessageType for message "NamespaceResourceConflict".
+	// Description: Multiple specifiers of the same kind in a namespace select the same workload.
+	NamespaceResourceConflict = diag.NewMessageType(diag.Warning, "IST0146", "More than one %s in namespace %q for workload %q: %v.")
 )
 
 // All returns a list of all known message types.
@@ -227,12 +225,9 @@
 		InsufficientPermissions,
 		UnsupportedKubernetesVersion,
 		LocalhostListener,
-<<<<<<< HEAD
-		NamespaceResourceConflict,
-=======
 		InvalidApplicationUID,
 		ConflictingGateways,
->>>>>>> 3f245738
+		NamespaceResourceConflict,
 	}
 }
 
@@ -637,7 +632,26 @@
 	)
 }
 
-<<<<<<< HEAD
+// NewInvalidApplicationUID returns a new diag.Message based on InvalidApplicationUID.
+func NewInvalidApplicationUID(r *resource.Instance) diag.Message {
+	return diag.NewMessage(
+		InvalidApplicationUID,
+		r,
+	)
+}
+
+// NewConflictingGateways returns a new diag.Message based on ConflictingGateways.
+func NewConflictingGateways(r *resource.Instance, gateway string, selector string, portnumber string, hosts string) diag.Message {
+	return diag.NewMessage(
+		ConflictingGateways,
+		r,
+		gateway,
+		selector,
+		portnumber,
+		hosts,
+	)
+}
+
 // NewNamespaceResourceConflict returns a new diag.Message based on NamespaceResourceConflict.
 func NewNamespaceResourceConflict(r *resource.Instance, kind string, namespace string, workloadSelector string, conflictingCRs []string) diag.Message {
 	return diag.NewMessage(
@@ -647,24 +661,5 @@
 		namespace,
 		workloadSelector,
 		conflictingCRs,
-=======
-// NewInvalidApplicationUID returns a new diag.Message based on InvalidApplicationUID.
-func NewInvalidApplicationUID(r *resource.Instance) diag.Message {
-	return diag.NewMessage(
-		InvalidApplicationUID,
-		r,
-	)
-}
-
-// NewConflictingGateways returns a new diag.Message based on ConflictingGateways.
-func NewConflictingGateways(r *resource.Instance, gateway string, selector string, portnumber string, hosts string) diag.Message {
-	return diag.NewMessage(
-		ConflictingGateways,
-		r,
-		gateway,
-		selector,
-		portnumber,
-		hosts,
->>>>>>> 3f245738
 	)
 }