--- conflicted
+++ resolved
@@ -25,19 +25,8 @@
 	"github.com/davecgh/go-spew/spew"
 	durpb "github.com/golang/protobuf/ptypes/duration"
 	multierror "github.com/hashicorp/go-multierror"
-<<<<<<< HEAD
-<<<<<<< HEAD
-
 	"k8s.io/api/core/v1"
 	meta_v1 "k8s.io/apimachinery/pkg/apis/meta/v1"
-=======
-	//	"k8s.io/api/core/v1"
-	//	meta_v1 "k8s.io/apimachinery/pkg/apis/meta/v1"
->>>>>>> Fix goimports
-=======
-	//	"k8s.io/api/core/v1"
-	//	meta_v1 "k8s.io/apimachinery/pkg/apis/meta/v1"
->>>>>>> 51dd6cf0
 	"k8s.io/client-go/kubernetes"
 
 	meshconfig "istio.io/api/mesh/v1alpha1"
@@ -279,7 +268,7 @@
 }
 
 // GetMeshConfig fetches the ProxyMesh configuration from Kubernetes ConfigMap.
-/*
+
 func GetMeshConfig(kube kubernetes.Interface, namespace, name string) (*v1.ConfigMap, *meshconfig.MeshConfig, error) { // nolint: lll
 	config, err := kube.CoreV1().ConfigMaps(namespace).Get(name, meta_v1.GetOptions{})
 	if err != nil {
@@ -298,7 +287,7 @@
 		return nil, nil, err
 	}
 	return config, mesh, nil
-}*/
+}
 
 // initMesh creates the mesh in the pilotConfig from the input arguments.
 func (s *Server) initMesh(args *PilotArgs) error {
@@ -314,17 +303,12 @@
 	}
 
 	if mesh == nil {
-		/*
-			var err error
-			// Config file either wasn't specified or failed to load - use a default mesh.
-			if _, mesh, err = GetMeshConfig(s.kubeClient, kube.IstioNamespace, kube.IstioConfigMap); err != nil {
-				log.Warnf("failed to read mesh configuration: %v", err)
-				return err
-			}*/
-
+		var err error
 		// Config file either wasn't specified or failed to load - use a default mesh.
-		defaultMesh := model.DefaultMeshConfig()
-		mesh = &defaultMesh
+		if _, mesh, err = GetMeshConfig(s.kubeClient, kube.IstioNamespace, kube.IstioConfigMap); err != nil {
+			log.Warnf("failed to read mesh configuration: %v", err)
+			return err
+		}
 
 		// Allow some overrides for testing purposes.
 		if args.Mesh.MixerAddress != "" {
