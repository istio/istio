--- conflicted
+++ resolved
@@ -372,18 +372,6 @@
       - name: annotation
         type: string
 
-<<<<<<< HEAD
-  - name: "IngressRouteRulesNotAffected"
-    code: IST0137
-    level: Warning
-    description: "Virtualservice not affected Ingress route"
-    template: "Subset configuration in %s not affected ingress route in %s."
-    args:
-      - name: virtualservice
-        type: string
-      - name: virtualserviceingress
-        type: string
-=======
   - name: "DeploymentConflictingPorts"
     code: IST0137
     level: Warning
@@ -408,4 +396,14 @@
     args:
       - name: gateways
         type: "[]string"
->>>>>>> c12ac4fc
+
+  - name: "IngressRouteRulesNotAffected"
+    code: IST0137
+    level: Warning
+    description: "Virtualservice not affected Ingress route"
+    template: "Subset configuration in %s not affected ingress route in %s."
+    args:
+      - name: virtualservice
+        type: string
+      - name: virtualserviceingress
+        type: string