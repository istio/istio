--- conflicted
+++ resolved
@@ -79,17 +79,6 @@
 	processed := sets.New[string]()
 	if matchAmbient {
 		log.Infof("Namespace %s is enabled in ambient mesh", namespace)
-<<<<<<< HEAD
-		for _, pod := range s.pods.List(namespace, klabels.Everything()) {
-			s.queue.Add(controllers.Event{
-				New:   pod,
-				Old:   pod,
-				Event: controllers.EventUpdate,
-			})
-			processed.Insert(pod.Status.PodIP)
-		}
-=======
->>>>>>> 1bb66d51
 	} else {
 		log.Infof("Namespace %s is disabled from ambient mesh", namespace)
 	}
