--- conflicted
+++ resolved
@@ -198,21 +198,6 @@
 		}
 	}
 
-<<<<<<< HEAD
-	// Sleep a bit if we have a deployment/workload without sidecar.
-	nosidecar := false
-	for _, c := range c.cfg.Subsets {
-		if !c.Annotations.GetBool(echo.SidecarInject) {
-			nosidecar = true
-			break
-		}
-	}
-	if nosidecar {
-		time.Sleep(noSidecarWaitDuration)
-	}
-
-=======
->>>>>>> db675928
 	return nil
 }
 
