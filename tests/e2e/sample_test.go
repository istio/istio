package e2e

import (
	"flag"
	"github.com/golang/glog"
	"istio.io/istio/tests/e2e/framework"
	"os"
	"testing"
)

var (
	c *testConfig
)

type testConfig struct {
	*framework.CommonConfig
	sampleValue string
}

<<<<<<< HEAD

func (c *testConfig) SetUp() error {
	if err := framework.DeployApp(c.Kube, "t", "t", "8080", "80", "9090", "90", "unversioned", false); err != nil {
		return err
	}
	if err := framework.DeployApp(c.Kube, "a", "a", "8080", "80", "9090", "90", "v1", true); err != nil {
		return err
	}
	if err := framework.DeployApp(c.Kube, "b", "b", "80", "8080", "90", "9090", "unversioned", true); err != nil {
		return err
	}

=======
func (c *testConfig) Setup() error {
>>>>>>> e3af4178
	glog.Info("Sample test Setup")
	c.sampleValue = "sampleValue"
	return nil
}

func (c *testConfig) Teardown() error {
	glog.Info("Sample test Tear Down")
	return nil
}

func TestSample(t *testing.T) {
	t.Logf("Value is %s", c.sampleValue)
}

<<<<<<< HEAD
func NewTestConfig() *testConfig {
	return &testConfig{
		CommonConfig: framework.NewCommonConfig("sample-test"),
=======
func NewTestConfig() (*testConfig, error) {
	cc, err := framework.NewCommonConfig("sample_test")
	if err != nil {
		return nil, err
>>>>>>> e3af4178
	}
	t := new(testConfig)
	t.CommonConfig = cc
	return t, nil
}

func TestMain(m *testing.M) {
	flag.Parse()
	framework.InitGlog()
	var err error
	c, err = NewTestConfig()
	if err != nil {
		glog.Fatalf("Could not create TestConfig %s", err)
	}
	c.Cleanup.RegisterCleanable(c)
	os.Exit(c.RunTest(m))
}<|MERGE_RESOLUTION|>--- conflicted
+++ resolved
@@ -17,9 +17,7 @@
 	sampleValue string
 }
 
-<<<<<<< HEAD
-
-func (c *testConfig) SetUp() error {
+func (c *testConfig) Setup() error {
 	if err := framework.DeployApp(c.Kube, "t", "t", "8080", "80", "9090", "90", "unversioned", false); err != nil {
 		return err
 	}
@@ -30,9 +28,6 @@
 		return err
 	}
 
-=======
-func (c *testConfig) Setup() error {
->>>>>>> e3af4178
 	glog.Info("Sample test Setup")
 	c.sampleValue = "sampleValue"
 	return nil
@@ -47,16 +42,10 @@
 	t.Logf("Value is %s", c.sampleValue)
 }
 
-<<<<<<< HEAD
-func NewTestConfig() *testConfig {
-	return &testConfig{
-		CommonConfig: framework.NewCommonConfig("sample-test"),
-=======
 func NewTestConfig() (*testConfig, error) {
 	cc, err := framework.NewCommonConfig("sample_test")
 	if err != nil {
 		return nil, err
->>>>>>> e3af4178
 	}
 	t := new(testConfig)
 	t.CommonConfig = cc
