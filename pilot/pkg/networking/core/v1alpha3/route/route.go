--- conflicted
+++ resolved
@@ -385,11 +385,7 @@
 				}
 			}
 
-<<<<<<< HEAD
 			n := GetDestinationCluster(dst.Destination, serviceRegistry[model.Hostname(dst.Destination.Host)], port)
-=======
-			n := GetDestinationCluster(dst.Destination, serviceIndex[model.Hostname(dst.Destination.Host)], port)
->>>>>>> 0370fafd
 			weighted = append(weighted, &route.WeightedCluster_ClusterWeight{
 				Name:   n,
 				Weight: weight,
