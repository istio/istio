--- conflicted
+++ resolved
@@ -670,44 +670,12 @@
 	}
 	util.AppendLbEndpointMetadata(meta, ep.Metadata)
 
-<<<<<<< HEAD
-	addresses, port := e.Addresses, e.EndpointPort
-
-	supportsTunnel := false
-	// Other side is a waypoint proxy.
-	if al := e.Labels[constants.ManagedGatewayLabel]; al == constants.ManagedGatewayMeshControllerLabel {
-		supportsTunnel = true
-	}
-
-	// Otherwise has ambient enabled. Note: this is a synthetic label, not existing in the real Pod.
-	// Checking all addresses that if there is any IP address support tunneling or not if currenct endpoint has multiple addresses
-	supportTunnelAddr := addresses[0]
-	for _, addr := range addresses {
-		if b.push.SupportsTunnel(e.Network, addr) {
-			supportTunnelAddr = addr
-			supportsTunnel = true
-		}
-	}
-	// Otherwise supports tunnel
-	// Currently we only support HTTP tunnel, so just check for that. If we support more, we will
-	// need to pick the right one based on our support overlap.
-	if e.SupportsTunnel(model.TunnelHTTP) {
-		supportsTunnel = true
-	}
-	if b.proxy.IsProxylessGrpc() {
-		// Proxyless client cannot handle tunneling, even if the server can
-		supportsTunnel = false
-	}
-
-	if !b.proxy.EnableHBONE() {
-		supportsTunnel = false
-	}
-
-=======
->>>>>>> 4c5583ff
 	waypoint := ""
-	address, port := e.Address, int(e.EndpointPort)
-	tunnel := supportTunnel(b, e)
+	addresses, port := e.Addresses, int(e.EndpointPort)
+	tunnel, supportTunnelAddr := supportTunnel(b, e)
+	if supportTunnelAddr == "" {
+		supportTunnelAddr = addresses[0]
+	}
 	// Setup tunnel information, if needed
 	// This is for waypoint
 	if b.dir == model.TrafficDirectionInboundVIP {
@@ -720,18 +688,10 @@
 			return nil
 		}
 		// For inbound, we only use EDS for the VIP cases. The VIP cluster will point to encap listener.
-<<<<<<< HEAD
-		if supportsTunnel {
-			// We will connect to CONNECT origination internal listener, telling it to tunnel to ip:15008,
-			// and add some detunnel metadata that had the original port.
-			// For multiple addresses, all addresses should have the same Metadata and generate the Metadata based on the first address.
-			ep.Metadata.FilterMetadata[util.OriginalDstMetadataKey] = util.BuildTunnelMetadataStruct(supportTunnelAddr, int(e.EndpointPort), waypoint)
-=======
 		if tunnel {
 			// We will connect to CONNECT origination internal listener, telling it to tunnel to ip:15008,
 			// and add some detunnel metadata that had the original port.
-			ep.Metadata.FilterMetadata[util.OriginalDstMetadataKey] = util.BuildTunnelMetadataStruct(address, port, waypoint)
->>>>>>> 4c5583ff
+			ep.Metadata.FilterMetadata[util.OriginalDstMetadataKey] = util.BuildTunnelMetadataStruct(supportTunnelAddr, port, waypoint)
 			ep = util.BuildInternalLbEndpoint(connectOriginate, ep.Metadata)
 			ep.LoadBalancingWeight = &wrapperspb.UInt32Value{
 				Value: e.GetLoadBalancingWeight(),
@@ -748,15 +708,9 @@
 		}
 		// Setup tunnel metadata so requests will go through the tunnel
 		ep.HostIdentifier = &endpoint.LbEndpoint_Endpoint{Endpoint: &endpoint.Endpoint{
-<<<<<<< HEAD
-			Address: util.BuildInternalAddressWithIdentifier(connectOriginate, net.JoinHostPort(supportTunnelAddr, strconv.Itoa(int(port)))),
+			Address: util.BuildInternalAddressWithIdentifier(connectOriginate, net.JoinHostPort(supportTunnelAddr, strconv.Itoa(port))),
 		}}
-		ep.Metadata.FilterMetadata[util.OriginalDstMetadataKey] = util.BuildTunnelMetadataStruct(supportTunnelAddr, int(port), waypoint)
-=======
-			Address: util.BuildInternalAddressWithIdentifier(connectOriginate, net.JoinHostPort(address, strconv.Itoa(port))),
-		}}
-		ep.Metadata.FilterMetadata[util.OriginalDstMetadataKey] = util.BuildTunnelMetadataStruct(address, port, waypoint)
->>>>>>> 4c5583ff
+		ep.Metadata.FilterMetadata[util.OriginalDstMetadataKey] = util.BuildTunnelMetadataStruct(supportTunnelAddr, port, waypoint)
 		ep.Metadata.FilterMetadata[util.EnvoyTransportSocketMetadataKey] = &structpb.Struct{
 			Fields: map[string]*structpb.Value{
 				model.TunnelLabelShortName: {Kind: &structpb.Value_StringValue{StringValue: model.TunnelHTTP}},
@@ -767,33 +721,36 @@
 	return ep
 }
 
-func supportTunnel(b *EndpointBuilder, e *model.IstioEndpoint) bool {
+func supportTunnel(b *EndpointBuilder, e *model.IstioEndpoint) (bool, string) {
 	if b.proxy.IsProxylessGrpc() {
 		// Proxyless client cannot handle tunneling, even if the server can
-		return false
+		return false, ""
 	}
 
 	if !b.proxy.EnableHBONE() {
-		return false
+		return false, ""
 	}
 
 	// Other side is a waypoint proxy.
 	if al := e.Labels[constants.ManagedGatewayLabel]; al == constants.ManagedGatewayMeshControllerLabel {
-		return true
+		return true, ""
 	}
 
 	// Otherwise has ambient enabled. Note: this is a synthetic label, not existing in the real Pod.
-	if b.push.SupportsTunnel(e.Network, e.Address) {
-		return true
+	// Checking all addresses and return true if there is any IP address support tunneling with currenct endpoint has multiple addresses
+	for _, addr := range e.Addresses {
+		if b.push.SupportsTunnel(e.Network, addr) {
+			return true, addr
+		}
 	}
 	// Otherwise supports tunnel
 	// Currently we only support HTTP tunnel, so just check for that. If we support more, we will
 	// need to pick the right one based on our support overlap.
 	if e.SupportsTunnel(model.TunnelHTTP) {
-		return true
-	}
-
-	return false
+		return true, ""
+	}
+
+	return false, ""
 }
 
 // waypointInScope computes whether the endpoint is owned by the waypoint
