{{- range $key, $spec := .Values }}
{{- if ne $key "enabled" }}
{{- if and $spec.enabled $spec.autoscaleEnabled $spec.autoscaleMin $spec.autoscaleMax }}
apiVersion: autoscaling/v2beta1
kind: HorizontalPodAutoscaler
metadata:
  name: {{ $key }}
  namespace: {{ $spec.namespace | default $.Release.Namespace }}
  labels:
    app: {{ $spec.labels.istio }}
    chart: {{ template "gateway.chart" $ }}
    heritage: {{ $.Release.Service }}
    release: {{ $.Release.Name }}
spec:
<<<<<<< HEAD
    maxReplicas: {{ $spec.autoscaleMax }}
    minReplicas: {{ $spec.autoscaleMin }}
    scaleTargetRef:
      apiVersion: apps/v1beta1
      kind: Deployment
      name: {{ $key }}
    metrics:
=======
  maxReplicas: {{ $spec.autoscaleMax }}
  minReplicas: {{ $spec.autoscaleMin }}
  scaleTargetRef:
    apiVersion: apps/v1beta1
    kind: Deployment
    name: {{ $key }}
  metrics:
>>>>>>> 82797c0c
    - type: Resource
      resource:
        name: cpu
        targetAverageUtilization: {{ $spec.cpu.targetAverageUtilization }}
---
{{- end }}
{{- end }}
{{- end }}<|MERGE_RESOLUTION|>--- conflicted
+++ resolved
@@ -12,15 +12,6 @@
     heritage: {{ $.Release.Service }}
     release: {{ $.Release.Name }}
 spec:
-<<<<<<< HEAD
-    maxReplicas: {{ $spec.autoscaleMax }}
-    minReplicas: {{ $spec.autoscaleMin }}
-    scaleTargetRef:
-      apiVersion: apps/v1beta1
-      kind: Deployment
-      name: {{ $key }}
-    metrics:
-=======
   maxReplicas: {{ $spec.autoscaleMax }}
   minReplicas: {{ $spec.autoscaleMin }}
   scaleTargetRef:
@@ -28,7 +19,6 @@
     kind: Deployment
     name: {{ $key }}
   metrics:
->>>>>>> 82797c0c
     - type: Resource
       resource:
         name: cpu
