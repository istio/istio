// Copyright Istio Authors
//
// Licensed under the Apache License, Version 2.0 (the "License");
// you may not use this file except in compliance with the License.
// You may obtain a copy of the License at
//
//     http://www.apache.org/licenses/LICENSE-2.0
//
// Unless required by applicable law or agreed to in writing, software
// distributed under the License is distributed on an "AS IS" BASIS,
// WITHOUT WARRANTIES OR CONDITIONS OF ANY KIND, either express or implied.
// See the License for the specific language governing permissions and
// limitations under the License.

package model

import (
	"sort"
	"sync"

	"istio.io/istio/pilot/pkg/features"
	"istio.io/istio/pilot/pkg/serviceregistry/provider"
	"istio.io/istio/pkg/cluster"
	"istio.io/istio/pkg/config/schema/kind"
	"istio.io/istio/pkg/util/sets"
)

// shardRegistry is a simplified interface for registries that can produce a shard key
type shardRegistry interface {
	Cluster() cluster.ID
	Provider() provider.ID
}

// ShardKeyFromRegistry computes the shard key based on provider type and cluster id.
func ShardKeyFromRegistry(instance shardRegistry) ShardKey {
	return ShardKey{Cluster: instance.Cluster(), Provider: instance.Provider()}
}

// ShardKey is the key for EndpointShards made of a key with the format "provider/cluster"
type ShardKey struct {
	Cluster  cluster.ID
	Provider provider.ID
}

func (sk ShardKey) String() string {
	return string(sk.Provider) + "/" + string(sk.Cluster) // format: %s/%s
}

// MarshalText implements the TextMarshaler interface (for json key usage)
func (sk ShardKey) MarshalText() (text []byte, err error) {
	return []byte(sk.String()), nil
}

// EndpointShards holds the set of endpoint shards of a service. Registries update
// individual shards incrementally. The shards are aggregated and split into
// clusters when a push for the specific cluster is needed.
type EndpointShards struct {
	// mutex protecting below map.
	sync.RWMutex

	// Shards is used to track the shards. EDS updates are grouped by shard.
	// Current implementation uses the registry name as key - in multicluster this is the
	// name of the k8s cluster, derived from the config (secret).
	Shards map[ShardKey][]*IstioEndpoint

	// ServiceAccounts has the concatenation of all service accounts seen so far in endpoints.
	// This is updated on push, based on shards. If the previous list is different than
	// current list, a full push will be forced, to trigger a secure naming update.
	// Due to the larger time, it is still possible that connection errors will occur while
	// CDS is updated.
	ServiceAccounts sets.String
}

// Keys gives a sorted list of keys for EndpointShards.Shards.
// Calls to Keys should be guarded with a lock on the EndpointShards.
func (es *EndpointShards) Keys() []ShardKey {
	// len(shards) ~= number of remote clusters which isn't too large, doing this sort frequently
	// shouldn't be too problematic. If it becomes an issue we can cache it in the EndpointShards struct.
	keys := make([]ShardKey, 0, len(es.Shards))
	for k := range es.Shards {
		keys = append(keys, k)
	}
	if len(keys) >= 2 {
		sort.Slice(keys, func(i, j int) bool {
			if keys[i].Provider == keys[j].Provider {
				return keys[i].Cluster < keys[j].Cluster
			}
			return keys[i].Provider < keys[j].Provider
		})
	}
	return keys
}

// CopyEndpoints takes a snapshot of all endpoints. As input, it takes a map of port name to number, to allow it to group
// the results by service port number. This is a bit weird, but lets us efficiently construct the format the caller needs.
func (es *EndpointShards) CopyEndpoints(portMap map[string]int, ports sets.Set[int]) map[int][]*IstioEndpoint {
	es.RLock()
	defer es.RUnlock()
	res := map[int][]*IstioEndpoint{}
	for _, v := range es.Shards {
		for _, ep := range v {
			// use the port name as the key, unless LegacyClusterPortKey is set and takes precedence
			// In EDS we match on port *name*. But for historical reasons, we match on port number for CDS.
			var portNum int
			if ep.LegacyClusterPortKey != 0 {
				if !ports.Contains(ep.LegacyClusterPortKey) {
					continue
				}
				portNum = ep.LegacyClusterPortKey
			} else {
				pn, f := portMap[ep.ServicePortName]
				if !f {
					continue
				}
				portNum = pn
			}
			res[portNum] = append(res[portNum], ep)
		}
	}
	return res
}

func (es *EndpointShards) DeepCopy() *EndpointShards {
	es.RLock()
	defer es.RUnlock()
	res := &EndpointShards{
		Shards:          make(map[ShardKey][]*IstioEndpoint, len(es.Shards)),
		ServiceAccounts: es.ServiceAccounts.Copy(),
	}
	for k, v := range es.Shards {
		res.Shards[k] = make([]*IstioEndpoint, 0, len(v))
		for _, ep := range v {
			res.Shards[k] = append(res.Shards[k], ep.DeepCopy())
		}
	}
	return res
}

// EndpointIndex is a mutex protected index of endpoint shards
type EndpointIndex struct {
	mu sync.RWMutex
	// keyed by svc then ns
	shardsBySvc map[string]map[string]*EndpointShards
	// We'll need to clear the cache in-sync with endpoint shards modifications.
	cache XdsCache
}

func NewEndpointIndex(cache XdsCache) *EndpointIndex {
	return &EndpointIndex{
		shardsBySvc: make(map[string]map[string]*EndpointShards),
		cache:       cache,
	}
}

// must be called with lock
func (e *EndpointIndex) clearCacheForService(svc, ns string) {
	e.cache.Clear(sets.Set[ConfigKey]{{
		Kind:      kind.ServiceEntry,
		Name:      svc,
		Namespace: ns,
	}: {}})
}

// Shardz returns a full deep copy of the global map of shards. This should be used only for testing
// and debugging, as the cloning is expensive.
func (e *EndpointIndex) Shardz() map[string]map[string]*EndpointShards {
	e.mu.RLock()
	defer e.mu.RUnlock()
	out := make(map[string]map[string]*EndpointShards, len(e.shardsBySvc))
	for svcKey, v := range e.shardsBySvc {
		out[svcKey] = make(map[string]*EndpointShards, len(v))
		for nsKey, v := range v {
			out[svcKey][nsKey] = v.DeepCopy()
		}
	}
	return out
}

// ShardsForService returns the shards and true if they are found, or returns nil, false.
func (e *EndpointIndex) ShardsForService(serviceName, namespace string) (*EndpointShards, bool) {
	e.mu.RLock()
	defer e.mu.RUnlock()
	byNs, ok := e.shardsBySvc[serviceName]
	if !ok {
		return nil, false
	}
	shards, ok := byNs[namespace]
	return shards, ok
}

// GetOrCreateEndpointShard returns the shards. The second return parameter will be true if this service was seen
// for the first time.
func (e *EndpointIndex) GetOrCreateEndpointShard(serviceName, namespace string) (*EndpointShards, bool) {
	e.mu.Lock()
	defer e.mu.Unlock()

	if _, exists := e.shardsBySvc[serviceName]; !exists {
		e.shardsBySvc[serviceName] = map[string]*EndpointShards{}
	}
	if ep, exists := e.shardsBySvc[serviceName][namespace]; exists {
		return ep, false
	}
	// This endpoint is for a service that was not previously loaded.
	ep := &EndpointShards{
		Shards:          map[ShardKey][]*IstioEndpoint{},
		ServiceAccounts: sets.String{},
	}
	e.shardsBySvc[serviceName][namespace] = ep
	// Clear the cache here to avoid race in cache writes.
	e.clearCacheForService(serviceName, namespace)
	return ep, true
}

func (e *EndpointIndex) DeleteServiceShard(shard ShardKey, serviceName, namespace string, preserveKeys bool) {
	e.mu.Lock()
	defer e.mu.Unlock()
	e.deleteServiceInner(shard, serviceName, namespace, preserveKeys)
}

func (e *EndpointIndex) DeleteShard(shardKey ShardKey) {
	e.mu.Lock()
	defer e.mu.Unlock()
	for svc, shardsByNamespace := range e.shardsBySvc {
		for ns := range shardsByNamespace {
			e.deleteServiceInner(shardKey, svc, ns, false)
		}
	}
	if e.cache == nil {
		return
	}
	e.cache.ClearAll()
}

// must be called with lock
func (e *EndpointIndex) deleteServiceInner(shard ShardKey, serviceName, namespace string, preserveKeys bool) {
	if e.shardsBySvc[serviceName] == nil ||
		e.shardsBySvc[serviceName][namespace] == nil {
		return
	}
	epShards := e.shardsBySvc[serviceName][namespace]
	epShards.Lock()
	delete(epShards.Shards, shard)
	// Clear the cache here to avoid race in cache writes.
	e.clearCacheForService(serviceName, namespace)
	if !preserveKeys {
		if len(epShards.Shards) == 0 {
			delete(e.shardsBySvc[serviceName], namespace)
		}
		if len(e.shardsBySvc[serviceName]) == 0 {
			delete(e.shardsBySvc, serviceName)
		}
	}
	epShards.Unlock()
}

// PushType is an enumeration that decides what type push we should do when we get EDS update.
type PushType int

const (
	// NoPush does not push any thing.
	NoPush PushType = iota
	// IncrementalPush just pushes endpoints.
	IncrementalPush
	// FullPush triggers full push - typically used for new services.
	FullPush
)

// UpdateServiceEndpoints updates EndpointShards data by clusterID, hostname, IstioEndpoints.
// It also tracks the changes to ServiceAccounts. It returns whether endpoints need to be pushed and
// it also returns if they need to be pushed whether a full push is needed or incremental push is sufficient.
func (e *EndpointIndex) UpdateServiceEndpoints(
	shard ShardKey,
	hostname string,
	namespace string,
	istioEndpoints []*IstioEndpoint,
	logPushType bool,
) PushType {
	if len(istioEndpoints) == 0 {
		// Should delete the service EndpointShards when endpoints become zero to prevent memory leak,
		// but we should not delete the keys from EndpointIndex map - that will trigger
		// unnecessary full push which can become a real problem if a pod is in crashloop and thus endpoints
		// flip flopping between 1 and 0.
		e.DeleteServiceShard(shard, hostname, namespace, true)
		if logPushType {
			log.Infof("Incremental push, service %s at shard %v has no endpoints", hostname, shard)
		} else {
			log.Infof("Cache Update, Service %s at shard %v has no endpoints", hostname, shard)
		}
		return IncrementalPush
	}

	pushType := IncrementalPush
	// Find endpoint shard for this service, if it is available - otherwise create a new one.
	ep, created := e.GetOrCreateEndpointShard(hostname, namespace)
	// If we create a new endpoint shard, that means we have not seen the service earlier. We should do a full push.
	if created {
<<<<<<< HEAD
		log.Infof("Full push from endpoints, new service %s/%s", namespace, hostname)
=======
		if logPushType {
			log.Infof("Full push, new service %s/%s", namespace, hostname)
		} else {
			log.Infof("Cache Update, new service %s/%s", namespace, hostname)
		}
>>>>>>> 58c6a89b
		pushType = FullPush
	}

	ep.Lock()
	defer ep.Unlock()
	oldIstioEndpoints := ep.Shards[shard]
	newIstioEndpoints, needPush := endpointUpdateRequiresPush(oldIstioEndpoints, istioEndpoints)

	if pushType != FullPush && !needPush {
		log.Debugf("No push, either old endpoint health status did not change or new endpoint came with unhealthy status, %v", hostname)
		pushType = NoPush
	}

	ep.Shards[shard] = newIstioEndpoints

	// Check if ServiceAccounts have changed. We should do a full push if they have changed.
	saUpdated := updateShardServiceAccount(ep, hostname)

	// For existing endpoints, we need to do full push if service accounts change.
	if saUpdated && pushType != FullPush {
		// Avoid extra logging if already a full push
		if logPushType {
			log.Infof("Full push, service accounts changed, %v", hostname)
		} else {
			log.Infof("Cache Update, service accounts changed, %v", hostname)
		}
		pushType = FullPush
	}

	// Clear the cache here. While it would likely be cleared later when we trigger a push, a race
	// condition is introduced where an XDS response may be generated before the update, but not
	// completed until after a response after the update. Essentially, we transition from v0 -> v1 ->
	// v0 -> invalidate -> v1. Reverting a change we pushed violates our contract of monotonically
	// moving forward in version. In practice, this is pretty rare and self corrects nearly
	// immediately. However, clearing the cache here has almost no impact on cache performance as we
	// would clear it shortly after anyways.
	e.clearCacheForService(hostname, namespace)

	return pushType
}

// endpointUpdateRequiresPush determines if an endpoint update is required.
func endpointUpdateRequiresPush(oldIstioEndpoints []*IstioEndpoint, incomingEndpoints []*IstioEndpoint) ([]*IstioEndpoint, bool) {
	if oldIstioEndpoints == nil {
		// If there are no old endpoints, we should push with incoming endpoints as there is nothing to compare.
		return incomingEndpoints, true
	}
	needPush := false
	newIstioEndpoints := make([]*IstioEndpoint, 0, len(incomingEndpoints))
	// Check if new Endpoints are ready to be pushed. This check
	// will ensure that if a new pod comes with a non ready endpoint,
	// we do not unnecessarily push that config to Envoy.
	omap := make(map[string]*IstioEndpoint, len(oldIstioEndpoints))
	nmap := make(map[string]*IstioEndpoint, len(newIstioEndpoints))
	// Add new endpoints only if they are ever ready once to shards
	// so that full push does not send them from shards.
	for _, oie := range oldIstioEndpoints {
		omap[oie.Key()] = oie
	}
	for _, nie := range incomingEndpoints {
		nmap[nie.Key()] = nie
	}
	for _, nie := range incomingEndpoints {
		if oie, exists := omap[nie.Key()]; exists {
			// If endpoint exists already, we should push if it's changed.
			// Skip this check if we already decide we need to push to avoid expensive checks
			if !needPush && !oie.Equals(nie) {
				needPush = true
			}
			newIstioEndpoints = append(newIstioEndpoints, nie)
		} else {
			// If the endpoint does not exist in shards that means it is a
			// new endpoint. Always send new healthy endpoints.
			// Also send new unhealthy endpoints when SendUnhealthyEndpoints is enabled.
			// This is OK since we disable panic threshold when SendUnhealthyEndpoints is enabled.
			if nie.HealthStatus != UnHealthy || features.SendUnhealthyEndpoints.Load() {
				needPush = true
			}
			newIstioEndpoints = append(newIstioEndpoints, nie)
		}
	}
	// Next, check for endpoints that were in old but no longer exist. If there are any, there is a
	// removal so we need to push an update.
	if !needPush {
		for _, oie := range oldIstioEndpoints {
			if _, f := nmap[oie.Key()]; !f {
				needPush = true
				break
			}
		}
	}

	return newIstioEndpoints, needPush
}

// updateShardServiceAccount updates the service endpoints' sa when service/endpoint event happens.
// Note: it is not concurrent safe.
func updateShardServiceAccount(shards *EndpointShards, serviceName string) bool {
	oldServiceAccount := shards.ServiceAccounts
	serviceAccounts := sets.String{}
	for _, epShards := range shards.Shards {
		for _, ep := range epShards {
			if ep.ServiceAccount != "" {
				serviceAccounts.Insert(ep.ServiceAccount)
			}
		}
	}

	if !oldServiceAccount.Equals(serviceAccounts) {
		shards.ServiceAccounts = serviceAccounts
		log.Debugf("Updating service accounts now, svc %v, before service account %v, after %v",
			serviceName, oldServiceAccount, serviceAccounts)
		return true
	}

	return false
}<|MERGE_RESOLUTION|>--- conflicted
+++ resolved
@@ -294,15 +294,11 @@
 	ep, created := e.GetOrCreateEndpointShard(hostname, namespace)
 	// If we create a new endpoint shard, that means we have not seen the service earlier. We should do a full push.
 	if created {
-<<<<<<< HEAD
-		log.Infof("Full push from endpoints, new service %s/%s", namespace, hostname)
-=======
 		if logPushType {
 			log.Infof("Full push, new service %s/%s", namespace, hostname)
 		} else {
 			log.Infof("Cache Update, new service %s/%s", namespace, hostname)
 		}
->>>>>>> 58c6a89b
 		pushType = FullPush
 	}
 
