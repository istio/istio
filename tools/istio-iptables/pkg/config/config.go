// Copyright 2019 Istio Authors
//
// Licensed under the Apache License, Version 2.0 (the "License");
// you may not use this file except in compliance with the License.
// You may obtain a copy of the License at
//
//     http://www.apache.org/licenses/LICENSE-2.0
//
// Unless required by applicable law or agreed to in writing, software
// distributed under the License is distributed on an "AS IS" BASIS,
// WITHOUT WARRANTIES OR CONDITIONS OF ANY KIND, either express or implied.
// See the License for the specific language governing permissions and
// limitations under the License.

package config

import (
	"encoding/json"
	"fmt"

	"istio.io/pkg/log"
)

// Command line options
type Config struct {
<<<<<<< HEAD
	EnableInboundIPv6s      net.IP `json:"ENABLE_INBOUND_IPV6"`
=======
>>>>>>> fc099f72
	ProxyPort               string `json:"PROXY_PORT"`
	InboundCapturePort      string `json:"INBOUND_CAPTURE_PORT"`
	ProxyUID                string `json:"PROXY_UID"`
	ProxyGID                string `json:"PROXY_GID"`
	InboundInterceptionMode string `json:"INBOUND_INTERCEPTION_MODE"`
	InboundTProxyMark       string `json:"INBOUND_TPROXY_MARK"`
	InboundTProxyRouteTable string `json:"INBOUND_TPROXY_ROUTE_TABLE"`
	InboundPortsInclude     string `json:"INBOUND_PORTS_INCLUDE"`
	InboundPortsExclude     string `json:"INBOUND_PORTS_EXCLUDE"`
	OutboundPortsExclude    string `json:"OUTBOUND_PORTS_EXCLUDE"`
	OutboundIPRangesInclude string `json:"OUTBOUND_IPRANGES_INCLUDE"`
	OutboundIPRangesExclude string `json:"OUTBOUND_IPRANGES_EXCLUDE"`
	KubevirtInterfaces      string `json:"KUBEVIRT_INTERFACES"`
<<<<<<< HEAD
	IptablesProbePort       uint16 `json:"IPTABLES_PROBE_PORT"`
	DryRun                  bool   `json:"DRY_RUN"`
	RestoreFormat           bool   `json:"RESTORE_FORMAT"`
	SkipRuleApply           bool   `json:"SKIP_RULE_APPLY"`
	RunValidation           bool   `json:"RUN_VALIDATION"`
=======
	DryRun                  bool   `json:"DRY_RUN"`
	RestoreFormat           bool   `json:"RESTORE_FORMAT"`
	EnableInboundIPv6       bool   `json:"ENABLE_INBOUND_IPV6"`
>>>>>>> fc099f72
}

func (c *Config) String() string {
	output, err := json.MarshalIndent(c, "", "\t")
	if err != nil {
		log.Fatalf("Unable to marshal config object: %v", err)
	}
	return string(output)
}

func (c *Config) Print() {
	fmt.Println("Variables:")
	fmt.Println("----------")
	fmt.Println(fmt.Sprintf("PROXY_PORT=%s", c.ProxyPort))
	fmt.Println(fmt.Sprintf("PROXY_INBOUND_CAPTURE_PORT=%s", c.InboundCapturePort))
	fmt.Println(fmt.Sprintf("PROXY_UID=%s", c.ProxyUID))
	fmt.Println(fmt.Sprintf("PROXY_GID=%s", c.ProxyGID))
	fmt.Println(fmt.Sprintf("INBOUND_INTERCEPTION_MODE=%s", c.InboundInterceptionMode))
	fmt.Println(fmt.Sprintf("INBOUND_TPROXY_MARK=%s", c.InboundTProxyMark))
	fmt.Println(fmt.Sprintf("INBOUND_TPROXY_ROUTE_TABLE=%s", c.InboundTProxyRouteTable))
	fmt.Println(fmt.Sprintf("INBOUND_PORTS_INCLUDE=%s", c.InboundPortsInclude))
	fmt.Println(fmt.Sprintf("INBOUND_PORTS_EXCLUDE=%s", c.InboundPortsExclude))
	fmt.Println(fmt.Sprintf("OUTBOUND_IP_RANGES_INCLUDE=%s", c.OutboundIPRangesInclude))
	fmt.Println(fmt.Sprintf("OUTBOUND_IP_RANGES_EXCLUDE=%s", c.OutboundIPRangesExclude))
	fmt.Println(fmt.Sprintf("OUTBOUND_PORTS_EXCLUDE=%s", c.OutboundPortsExclude))
	fmt.Println(fmt.Sprintf("KUBEVIRT_INTERFACES=%s", c.KubevirtInterfaces))
	fmt.Println(fmt.Sprintf("ENABLE_INBOUND_IPV6=%t", c.EnableInboundIPv6))
	fmt.Println("")
}<|MERGE_RESOLUTION|>--- conflicted
+++ resolved
@@ -23,10 +23,6 @@
 
 // Command line options
 type Config struct {
-<<<<<<< HEAD
-	EnableInboundIPv6s      net.IP `json:"ENABLE_INBOUND_IPV6"`
-=======
->>>>>>> fc099f72
 	ProxyPort               string `json:"PROXY_PORT"`
 	InboundCapturePort      string `json:"INBOUND_CAPTURE_PORT"`
 	ProxyUID                string `json:"PROXY_UID"`
@@ -40,17 +36,12 @@
 	OutboundIPRangesInclude string `json:"OUTBOUND_IPRANGES_INCLUDE"`
 	OutboundIPRangesExclude string `json:"OUTBOUND_IPRANGES_EXCLUDE"`
 	KubevirtInterfaces      string `json:"KUBEVIRT_INTERFACES"`
-<<<<<<< HEAD
 	IptablesProbePort       uint16 `json:"IPTABLES_PROBE_PORT"`
 	DryRun                  bool   `json:"DRY_RUN"`
 	RestoreFormat           bool   `json:"RESTORE_FORMAT"`
 	SkipRuleApply           bool   `json:"SKIP_RULE_APPLY"`
 	RunValidation           bool   `json:"RUN_VALIDATION"`
-=======
-	DryRun                  bool   `json:"DRY_RUN"`
-	RestoreFormat           bool   `json:"RESTORE_FORMAT"`
 	EnableInboundIPv6       bool   `json:"ENABLE_INBOUND_IPV6"`
->>>>>>> fc099f72
 }
 
 func (c *Config) String() string {
