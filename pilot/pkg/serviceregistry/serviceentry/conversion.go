--- conflicted
+++ resolved
@@ -340,14 +340,7 @@
 
 // The foreign service instance has pointer to the foreign service and its service port.
 // We need to create our own but we can retain the endpoint already created.
-<<<<<<< HEAD
-func convertForeignServiceInstances(foreignInstance *model.ServiceInstance, serviceEntryServices []*model.Service,
-=======
-// TODO(rshriram): we currently ignore the pod(endpoint) ports and setup 1-1 mapping
-// from service port to endpoint port. Need to figure out a way to map k8s pod port to
-// appropriate service entry port
 func convertForeignServiceInstances(foreignInstance *model.IstioEndpoint, serviceEntryServices []*model.Service,
->>>>>>> 7353c84b
 	serviceEntry *networking.ServiceEntry) []*model.ServiceInstance {
 	out := make([]*model.ServiceInstance, 0)
 	for _, service := range serviceEntryServices {
@@ -374,16 +367,8 @@
 
 // Convenience function to convert a workloadEntry into a ServiceInstance object encoding the endpoint (without service
 // port names) and the namespace - k8s will consume this service instance when selecting workload entries
-<<<<<<< HEAD
-func convertWorkloadEntryToServiceInstanceForK8S(namespace string,
-	we *networking.WorkloadEntry) *model.ServiceInstance {
-=======
-// TODO(rshriram): we currently ignore the workload entry (endpoint) ports. K8S will setup 1-1 mapping
-// from service port to endpoint port. Need to figure out a way to map workload entry port to
-// appropriate k8s service port
 func convertWorkloadEntryToForeignInstances(namespace string,
 	we *networking.WorkloadEntry) *model.WorkloadInstance {
->>>>>>> 7353c84b
 	addr := we.GetAddress()
 	if strings.HasPrefix(addr, model.UnixAddressPrefix) {
 		// k8s can't use uds for service objects
