--- conflicted
+++ resolved
@@ -4,21 +4,13 @@
     "name": "PROXY_REPO_SHA",
     "repoName": "proxy",
     "file": "",
-<<<<<<< HEAD
-    "lastStableSHA": "938b885855db2eb82ae541b06476634cdf74e345"
-=======
     "lastStableSHA": "50c73beaed934536017c84120b9a466c3ff903cf"
->>>>>>> 1dc4440d
   },
   {
     "_comment": "",
     "name": "ZTUNNEL_REPO_SHA",
     "repoName": "ztunnel",
     "file": "",
-<<<<<<< HEAD
-    "lastStableSHA": "afa6722e0d25fbac54c5b7bfebafe4b7545bc493"
-=======
     "lastStableSHA": "71eda78487f9251faf4e55bb31067c50c5887df8"
->>>>>>> 1dc4440d
   }
 ]