--- conflicted
+++ resolved
@@ -243,7 +243,6 @@
 	s.mutex.Lock()
 	defer s.mutex.Unlock()
 
-<<<<<<< HEAD
 	sa := []string{}
 
 	// TODO: cache the computed service account map in EndpointShardsByService.
@@ -258,12 +257,6 @@
 			if f := samap[el.ServiceAccount]; !f {
 				samap[el.ServiceAccount] = true
 			}
-=======
-		if err = s.ConfigGenerator.BuildSharedPushState(s.env, push); err != nil {
-			adsLog.Errorf("XDS: Failed to rebuild share state in configgen: %v", err)
-			totalXDSInternalErrors.Add(1)
-			return
->>>>>>> 2f7937d5
 		}
 	}
 	// TODO: we can just return the map.
@@ -311,6 +304,7 @@
 
 	if err := s.ConfigGenerator.BuildSharedPushState(s.Env, push); err != nil {
 		adsLog.Errorf("XDS: Failed to rebuild share state in configgen: %v", err)
+		totalXDSInternalErrors.Add(1)
 		return
 	}
 
