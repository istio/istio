# Resources for AddonComponents coreDNS component

apiVersion: rbac.authorization.k8s.io/v1
kind: ClusterRole
metadata:
  name: istiocoredns
  labels:
    app: istiocoredns
    release: istio
rules:
- apiGroups: ["networking.istio.io"]
  resources: ["*"]
  verbs: ["get", "watch", "list"]
---


apiVersion: rbac.authorization.k8s.io/v1
kind: ClusterRoleBinding
metadata:
  name: istio-istiocoredns-role-binding-istio-system
  labels:
    app: istiocoredns
    release: istio
roleRef:
  apiGroup: rbac.authorization.k8s.io
  kind: ClusterRole
  name: istiocoredns
subjects:
- kind: ServiceAccount
  name: istiocoredns-service-account
  namespace: istio-system
---


apiVersion: v1
kind: ConfigMap
metadata:
  name: coredns
  namespace: istio-system
  labels:
    app: istiocoredns
    release: istio
data:
  Corefile: |
    .:53 {
          errors
          health
          
          # Removed support for the proxy plugin: https://coredns.io/2019/03/03/coredns-1.4.0-release/
          grpc global 127.0.0.1:8053
          forward . /etc/resolv.conf {
            except global
          }
          
          prometheus :9153
          cache 30
          reload
        }
---


apiVersion: apps/v1
kind: Deployment
metadata:
  name: istiocoredns
  namespace: istio-system
  labels:
    app: istiocoredns
    release: istio
spec:
  replicas: 1
  selector:
    matchLabels:
      app: istiocoredns
  strategy:
    rollingUpdate:
      maxSurge: 100%
      maxUnavailable: 25%
  template:
    metadata:
      name: istiocoredns
      labels:
        app: istiocoredns
        release: istio
      annotations:
        sidecar.istio.io/inject: "false"
    spec:
      serviceAccountName: istiocoredns-service-account
      containers:
      - name: coredns
        image: coredns/coredns:1.6.2
        imagePullPolicy: IfNotPresent
        args: [ "-conf", "/etc/coredns/Corefile" ]
        volumeMounts:
        - name: config-volume
          mountPath: /etc/coredns
        ports:
        - containerPort: 53
          name: dns
          protocol: UDP
        - containerPort: 53
          name: dns-tcp
          protocol: TCP
        - containerPort: 9153
          name: metrics
          protocol: TCP
        livenessProbe:
          httpGet:
            path: /health
            port: 8080
            scheme: HTTP
          initialDelaySeconds: 60
          timeoutSeconds: 5
          successThreshold: 1
          failureThreshold: 5
        resources:
          requests:
            cpu: 10m
          
      - name: istio-coredns-plugin
        command:
        - /usr/local/bin/plugin
        image: istio/coredns-plugin:0.2-istio-1.1
        imagePullPolicy: IfNotPresent
        ports:
        - containerPort: 8053
          name: dns-grpc
          protocol: TCP
        resources:
          requests:
            cpu: 10m
          
      dnsPolicy: Default
      volumes:
      - name: config-volume
        configMap:
          name: coredns
          items:
          - key: Corefile
            path: Corefile
      affinity:      
        nodeAffinity:
          requiredDuringSchedulingIgnoredDuringExecution:
            nodeSelectorTerms:
            - matchExpressions:
              - key: beta.kubernetes.io/arch
                operator: In
                values:
                - "amd64"
                - "ppc64le"
                - "s390x"
          preferredDuringSchedulingIgnoredDuringExecution:
          - weight: 2
            preference:
              matchExpressions:
              - key: beta.kubernetes.io/arch
                operator: In
                values:
                - "amd64"
          - weight: 2
            preference:
              matchExpressions:
              - key: beta.kubernetes.io/arch
                operator: In
                values:
                - "ppc64le"
          - weight: 2
            preference:
              matchExpressions:
              - key: beta.kubernetes.io/arch
                operator: In
                values:
                - "s390x"
---


apiVersion: v1
kind: Service
metadata:
  name: istiocoredns
  namespace: istio-system
  labels:
    app: istiocoredns
    release: istio
spec:
  selector:
    app: istiocoredns
  ports:
  - name: dns
    port: 53
    protocol: UDP
  - name: dns-tcp
    port: 53
    protocol: TCP
---


apiVersion: v1
kind: ServiceAccount
metadata:
  name: istiocoredns-service-account
  namespace: istio-system
  labels:
    app: istiocoredns
    release: istio
---

---
# Resources for AddonComponents prometheus component

apiVersion: rbac.authorization.k8s.io/v1
kind: ClusterRole
metadata:
  name: prometheus-istio-system
  labels:
    app: prometheus
    release: istio
rules:
- apiGroups: [""]
  resources:
  - nodes
  - services
  - endpoints
  - pods
  - nodes/proxy
  verbs: ["get", "list", "watch"]
- apiGroups: [""]
  resources:
  - configmaps
  verbs: ["get"]
- nonResourceURLs: ["/metrics"]
  verbs: ["get"]
---


apiVersion: rbac.authorization.k8s.io/v1
kind: ClusterRoleBinding
metadata:
  name: prometheus-istio-system
  labels:
    app: prometheus
    release: istio
roleRef:
  apiGroup: rbac.authorization.k8s.io
  kind: ClusterRole
  name: prometheus-istio-system
subjects:
- kind: ServiceAccount
  name: prometheus
  namespace: istio-system
---


apiVersion: v1
kind: ConfigMap
metadata:
  name: prometheus
  namespace: istio-system
  labels:
    app: prometheus
    release: istio
data:
  prometheus.yml: |-
    global:
      scrape_interval: 15s
    scrape_configs:

    # Mixer scrapping. Defaults to Prometheus and mixer on same namespace.
    #
    - job_name: 'istio-mesh'
      kubernetes_sd_configs:
      - role: endpoints
        namespaces:
          names:
          - istio-system
      relabel_configs:
      - source_labels: [__meta_kubernetes_service_name, __meta_kubernetes_endpoint_port_name]
        action: keep
        regex: istio-telemetry;prometheus

    # Scrape config for envoy stats
    - job_name: 'envoy-stats'
      metrics_path: /stats/prometheus
      kubernetes_sd_configs:
      - role: pod

      relabel_configs:
      - source_labels: [__meta_kubernetes_pod_container_port_name]
        action: keep
        regex: '.*-envoy-prom'
      - source_labels: [__address__, __meta_kubernetes_pod_annotation_prometheus_io_port]
        action: replace
        regex: ([^:]+)(?::\d+)?;(\d+)
        replacement: $1:15090
        target_label: __address__
      - action: labelmap
        regex: __meta_kubernetes_pod_label_(.+)
      - source_labels: [__meta_kubernetes_namespace]
        action: replace
        target_label: namespace
      - source_labels: [__meta_kubernetes_pod_name]
        action: replace
        target_label: pod_name

    - job_name: 'istio-policy'
      kubernetes_sd_configs:
      - role: endpoints
        namespaces:
          names:
          - istio-system


      relabel_configs:
      - source_labels: [__meta_kubernetes_service_name, __meta_kubernetes_endpoint_port_name]
        action: keep
        regex: istio-policy;http-policy-monitoring

    - job_name: 'istio-telemetry'
      kubernetes_sd_configs:
      - role: endpoints
        namespaces:
          names:
          - istio-system

      relabel_configs:
      - source_labels: [__meta_kubernetes_service_name, __meta_kubernetes_endpoint_port_name]
        action: keep
        regex: istio-telemetry;http-monitoring

    - job_name: 'pilot'
      kubernetes_sd_configs:
      - role: endpoints
        namespaces:
          names:
          - istio-system

      relabel_configs:
      - source_labels: [__meta_kubernetes_service_name, __meta_kubernetes_endpoint_port_name]
        action: keep
        regex: istio-pilot;http-monitoring

    - job_name: 'galley'
      kubernetes_sd_configs:
      - role: endpoints
        namespaces:
          names:
          - istio-system

      relabel_configs:
      - source_labels: [__meta_kubernetes_service_name, __meta_kubernetes_endpoint_port_name]
        action: keep
        regex: istio-galley;http-monitoring

    - job_name: 'citadel'
      kubernetes_sd_configs:
      - role: endpoints
        namespaces:
          names:
          - istio-system

      relabel_configs:
      - source_labels: [__meta_kubernetes_service_name, __meta_kubernetes_endpoint_port_name]
        action: keep
        regex: istio-citadel;http-monitoring

    - job_name: 'sidecar-injector'

      kubernetes_sd_configs:
      - role: endpoints
        namespaces:
          names:
          - istio-system

      relabel_configs:
      - source_labels: [__meta_kubernetes_service_name, __meta_kubernetes_endpoint_port_name]
        action: keep
        regex: istio-sidecar-injector;http-monitoring

    # scrape config for API servers
    - job_name: 'kubernetes-apiservers'
      kubernetes_sd_configs:
      - role: endpoints
        namespaces:
          names:
          - default
      scheme: https
      tls_config:
        ca_file: /var/run/secrets/kubernetes.io/serviceaccount/ca.crt
      bearer_token_file: /var/run/secrets/kubernetes.io/serviceaccount/token
      relabel_configs:
      - source_labels: [__meta_kubernetes_service_name, __meta_kubernetes_endpoint_port_name]
        action: keep
        regex: kubernetes;https

    # scrape config for nodes (kubelet)
    - job_name: 'kubernetes-nodes'
      scheme: https
      tls_config:
        ca_file: /var/run/secrets/kubernetes.io/serviceaccount/ca.crt
      bearer_token_file: /var/run/secrets/kubernetes.io/serviceaccount/token
      kubernetes_sd_configs:
      - role: node
      relabel_configs:
      - action: labelmap
        regex: __meta_kubernetes_node_label_(.+)
      - target_label: __address__
        replacement: kubernetes.default.svc:443
      - source_labels: [__meta_kubernetes_node_name]
        regex: (.+)
        target_label: __metrics_path__
        replacement: /api/v1/nodes/${1}/proxy/metrics

    # Scrape config for Kubelet cAdvisor.
    #
    # This is required for Kubernetes 1.7.3 and later, where cAdvisor metrics
    # (those whose names begin with 'container_') have been removed from the
    # Kubelet metrics endpoint.  This job scrapes the cAdvisor endpoint to
    # retrieve those metrics.
    #
    # In Kubernetes 1.7.0-1.7.2, these metrics are only exposed on the cAdvisor
    # HTTP endpoint; use "replacement: /api/v1/nodes/${1}:4194/proxy/metrics"
    # in that case (and ensure cAdvisor's HTTP server hasn't been disabled with
    # the --cadvisor-port=0 Kubelet flag).
    #
    # This job is not necessary and should be removed in Kubernetes 1.6 and
    # earlier versions, or it will cause the metrics to be scraped twice.
    - job_name: 'kubernetes-cadvisor'
      scheme: https
      tls_config:
        ca_file: /var/run/secrets/kubernetes.io/serviceaccount/ca.crt
      bearer_token_file: /var/run/secrets/kubernetes.io/serviceaccount/token
      kubernetes_sd_configs:
      - role: node
      relabel_configs:
      - action: labelmap
        regex: __meta_kubernetes_node_label_(.+)
      - target_label: __address__
        replacement: kubernetes.default.svc:443
      - source_labels: [__meta_kubernetes_node_name]
        regex: (.+)
        target_label: __metrics_path__
        replacement: /api/v1/nodes/${1}/proxy/metrics/cadvisor

    # scrape config for service endpoints.
    - job_name: 'kubernetes-service-endpoints'
      kubernetes_sd_configs:
      - role: endpoints
      relabel_configs:
      - source_labels: [__meta_kubernetes_service_annotation_prometheus_io_scrape]
        action: keep
        regex: true
      - source_labels: [__meta_kubernetes_service_annotation_prometheus_io_scheme]
        action: replace
        target_label: __scheme__
        regex: (https?)
      - source_labels: [__meta_kubernetes_service_annotation_prometheus_io_path]
        action: replace
        target_label: __metrics_path__
        regex: (.+)
      - source_labels: [__address__, __meta_kubernetes_service_annotation_prometheus_io_port]
        action: replace
        target_label: __address__
        regex: ([^:]+)(?::\d+)?;(\d+)
        replacement: $1:$2
      - action: labelmap
        regex: __meta_kubernetes_service_label_(.+)
      - source_labels: [__meta_kubernetes_namespace]
        action: replace
        target_label: kubernetes_namespace
      - source_labels: [__meta_kubernetes_service_name]
        action: replace
        target_label: kubernetes_name

    - job_name: 'kubernetes-pods'
      kubernetes_sd_configs:
      - role: pod
      relabel_configs:  # If first two labels are present, pod should be scraped  by the istio-secure job.
      - source_labels: [__meta_kubernetes_pod_annotation_prometheus_io_scrape]
        action: keep
        regex: true
      - source_labels: [__meta_kubernetes_pod_annotation_sidecar_istio_io_status]
        action: drop
        regex: (.+)
      - source_labels: [__meta_kubernetes_pod_annotation_istio_mtls]
        action: drop
        regex: (true)
      - source_labels: [__meta_kubernetes_pod_annotation_prometheus_io_path]
        action: replace
        target_label: __metrics_path__
        regex: (.+)
      - source_labels: [__address__, __meta_kubernetes_pod_annotation_prometheus_io_port]
        action: replace
        regex: ([^:]+)(?::\d+)?;(\d+)
        replacement: $1:$2
        target_label: __address__
      - action: labelmap
        regex: __meta_kubernetes_pod_label_(.+)
      - source_labels: [__meta_kubernetes_namespace]
        action: replace
        target_label: namespace
      - source_labels: [__meta_kubernetes_pod_name]
        action: replace
        target_label: pod_name
    - job_name: 'kubernetes-pods-istio-secure'
      scheme: https
      tls_config:
        ca_file: /etc/istio-certs/root-cert.pem
        cert_file: /etc/istio-certs/cert-chain.pem
        key_file: /etc/istio-certs/key.pem
        insecure_skip_verify: true  # prometheus does not support secure naming.
      kubernetes_sd_configs:
      - role: pod
      relabel_configs:
      - source_labels: [__meta_kubernetes_pod_annotation_prometheus_io_scrape]
        action: keep
        regex: true
      # sidecar status annotation is added by sidecar injector and
      # istio_workload_mtls_ability can be specifically placed on a pod to indicate its ability to receive mtls traffic.
      - source_labels: [__meta_kubernetes_pod_annotation_sidecar_istio_io_status, __meta_kubernetes_pod_annotation_istio_mtls]
        action: keep
        regex: (([^;]+);([^;]*))|(([^;]*);(true))
      - source_labels: [__meta_kubernetes_pod_annotation_prometheus_io_path]
        action: replace
        target_label: __metrics_path__
        regex: (.+)
      - source_labels: [__address__]  # Only keep address that is host:port
        action: keep    # otherwise an extra target with ':443' is added for https scheme
        regex: ([^:]+):(\d+)
      - source_labels: [__address__, __meta_kubernetes_pod_annotation_prometheus_io_port]
        action: replace
        regex: ([^:]+)(?::\d+)?;(\d+)
        replacement: $1:$2
        target_label: __address__
      - action: labelmap
        regex: __meta_kubernetes_pod_label_(.+)
      - source_labels: [__meta_kubernetes_namespace]
        action: replace
        target_label: namespace
      - source_labels: [__meta_kubernetes_pod_name]
        action: replace
        target_label: pod_name
---


apiVersion: apps/v1
kind: Deployment
metadata:
  name: prometheus
  namespace: istio-system
  labels:
    app: prometheus
    release: istio
spec:
  replicas: 1
  selector:
    matchLabels:
      app: prometheus
  template:
    metadata:
      labels:
        app: prometheus
        release: istio
      annotations:
        sidecar.istio.io/inject: "false"
    spec:
      serviceAccountName: prometheus
      containers:
        - name: prometheus
          image: "docker.io/prom/prometheus:v2.15.1"
          imagePullPolicy: IfNotPresent
          args:
            - '--storage.tsdb.retention=6h'
            - '--config.file=/etc/prometheus/prometheus.yml'
          ports:
            - containerPort: 9090
              name: http
          livenessProbe:
            httpGet:
              path: /-/healthy
              port: 9090
          readinessProbe:
            httpGet:
              path: /-/ready
              port: 9090
          resources:
            requests:
              cpu: 10m
            
          volumeMounts:
          - name: config-volume
            mountPath: /etc/prometheus
          - mountPath: /etc/istio-certs
            name: istio-certs
        - name: istio-proxy
          image: "gcr.io/istio-testing/proxyv2:latest"
          ports:
            - containerPort: 15090
              protocol: TCP
              name: http-envoy-prom
          args:
            - proxy
            - sidecar
            - --domain
            - $(POD_NAMESPACE).svc.cluster.local
            - --configPath
            - "/etc/istio/proxy"
            - --binaryPath
            - "/usr/local/bin/envoy"
            - --serviceCluster
            - "istio-proxy-prometheus"
            - --drainDuration
            - "45s"
            - --parentShutdownDuration
            - "1m0s"
            - --discoveryAddress
            - istio-pilot.istio-system.svc:15012
            - --proxyLogLevel=warning
            - --proxyComponentLogLevel=misc:error
            - --connectTimeout
            - "10s"
            - --proxyAdminPort
            - "15000"
            - --controlPlaneAuthPolicy
            - NONE
            - --dnsRefreshRate
            - "300s"
            - --statusPort
            - "15020"
            - --trust-domain=cluster.local
            - --controlPlaneBootstrap=false
          env:
            - name: OUTPUT_KEY_CERT_TO_DIRECTORY
              value: "/etc/istio-certs"
            - name: JWT_POLICY
              value: third-party-jwt
            - name: PILOT_CERT_PROVIDER
              value: citadel
            # Temp, pending PR to make it default or based on the istiodAddr env
            - name: CA_ADDR
              value: istio-pilot.istio-system.svc:15012
            - name: POD_NAME
              valueFrom:
                fieldRef:
                  fieldPath: metadata.name
            - name: POD_NAMESPACE
              valueFrom:
                fieldRef:
                  fieldPath: metadata.namespace
            - name: INSTANCE_IP
              valueFrom:
                fieldRef:
                  fieldPath: status.podIP
            - name: SERVICE_ACCOUNT
              valueFrom:
                fieldRef:
                  fieldPath: spec.serviceAccountName
            - name: HOST_IP
              valueFrom:
                fieldRef:
                  fieldPath: status.hostIP
            - name: ISTIO_META_POD_NAME
              valueFrom:
                fieldRef:
                  fieldPath: metadata.name
            - name: ISTIO_META_CONFIG_NAMESPACE
              valueFrom:
                fieldRef:
                  fieldPath: metadata.namespace
            - name: ISTIO_META_MESH_ID
              value: "cluster.local"
          imagePullPolicy: IfNotPresent
          readinessProbe:
            failureThreshold: 30
            httpGet:
              path: /healthz/ready
              port: 15020
              scheme: HTTP
            initialDelaySeconds: 1
            periodSeconds: 2
            successThreshold: 1
            timeoutSeconds: 1
          volumeMounts:
            - mountPath: /etc/istio/citadel-ca-cert
              name: citadel-ca-cert
            - mountPath: /etc/istio/proxy
              name: istio-envoy
            - mountPath: /var/run/secrets/tokens
              name: istio-token
            - mountPath: /etc/istio-certs/
              name: istio-certs

      volumes:
      - name: config-volume
        configMap:
          name: prometheus
      - name: istio-certs
        emptyDir:
          medium: Memory
      - emptyDir:
          medium: Memory
        name: istio-envoy
      - name: istio-token
        projected:
          defaultMode: 420
          sources:
            - serviceAccountToken:
                path: istio-token
                expirationSeconds: 43200
                audience: istio-ca
      - name: citadel-ca-cert
        configMap:
          defaultMode: 420
          name: istio-ca-root-cert

      affinity:      
        nodeAffinity:
          requiredDuringSchedulingIgnoredDuringExecution:
            nodeSelectorTerms:
            - matchExpressions:
              - key: beta.kubernetes.io/arch
                operator: In
                values:
                - "amd64"
                - "ppc64le"
                - "s390x"
          preferredDuringSchedulingIgnoredDuringExecution:
          - weight: 2
            preference:
              matchExpressions:
              - key: beta.kubernetes.io/arch
                operator: In
                values:
                - "amd64"
          - weight: 2
            preference:
              matchExpressions:
              - key: beta.kubernetes.io/arch
                operator: In
                values:
                - "ppc64le"
          - weight: 2
            preference:
              matchExpressions:
              - key: beta.kubernetes.io/arch
                operator: In
                values:
                - "s390x"
---


apiVersion: v1
kind: Service
metadata:
  name: prometheus
  namespace: istio-system
  annotations:
    prometheus.io/scrape: 'true'
  labels:
    app: prometheus
    release: istio
spec:
  selector:
    app: prometheus
  ports:
  - name: http-prometheus
    protocol: TCP
    port: 9090
---


apiVersion: v1
kind: ServiceAccount
metadata:
  name: prometheus
  namespace: istio-system
  labels:
    app: prometheus
    release: istio
---

# Resources for Base component

apiVersion: rbac.authorization.k8s.io/v1
kind: ClusterRole
metadata:
  name: istio-reader-istio-system
  labels:
    app: istio-reader
    release: istio
rules:
- apiGroups:
  - "config.istio.io"
  - "rbac.istio.io"
  - "security.istio.io"
  - "networking.istio.io"
  - "authentication.istio.io"
  resources: ["*"]
  verbs: ["get", "list", "watch"]
- apiGroups: [""]
  resources: ["endpoints", "pods", "services", "nodes", "replicationcontrollers"]
  verbs: ["get", "list", "watch"]
- apiGroups: ["apps"]
  resources: ["replicasets"]
  verbs: ["get", "list", "watch"]
---


apiVersion: rbac.authorization.k8s.io/v1
kind: ClusterRoleBinding
metadata:
  name: istio-reader-istio-system
  labels:
    app: istio-reader
    release: istio
roleRef:
  apiGroup: rbac.authorization.k8s.io
  kind: ClusterRole
  name: istio-reader-istio-system
subjects:
  - kind: ServiceAccount
    name: istio-reader-service-account
    namespace: istio-system
---


apiVersion: apiextensions.k8s.io/v1beta1
kind: CustomResourceDefinition
metadata:
  annotations:
    "helm.sh/resource-policy": keep
  labels:
    app: istio-citadel
    chart: istio
    heritage: Tiller
    release: istio
  name: meshpolicies.authentication.istio.io
spec:
  group: authentication.istio.io
  names:
    categories:
    - istio-io
    - authentication-istio-io
    kind: MeshPolicy
    listKind: MeshPolicyList
    plural: meshpolicies
    singular: meshpolicy
  scope: Cluster
  subresources:
    status: {}
  validation:
    openAPIV3Schema:
      properties:
        spec:
          description: 'Authentication policy for Istio services. See more details
            at: https://istio.io/docs/reference/config/security/istio.authentication.v1alpha1.html'
          properties:
            originIsOptional:
              description: Deprecated.
              type: boolean
            origins:
              description: Deprecated.
              items:
                properties:
                  jwt:
                    description: Jwt params for the method.
                    properties:
                      audiences:
                        items:
                          format: string
                          type: string
                        type: array
                      issuer:
                        description: Identifies the issuer that issued the JWT.
                        format: string
                        type: string
                      jwks:
                        description: JSON Web Key Set of public keys to validate signature
                          of the JWT.
                        format: string
                        type: string
                      jwks_uri:
                        format: string
                        type: string
                      jwksUri:
                        format: string
                        type: string
                      jwt_headers:
                        description: JWT is sent in a request header.
                        items:
                          format: string
                          type: string
                        type: array
                      jwtHeaders:
                        description: JWT is sent in a request header.
                        items:
                          format: string
                          type: string
                        type: array
                      jwtParams:
                        description: JWT is sent in a query parameter.
                        items:
                          format: string
                          type: string
                        type: array
                      trigger_rules:
                        items:
                          properties:
                            excluded_paths:
                              description: List of paths to be excluded from the request.
                              items:
                                oneOf:
                                - required:
                                  - exact
                                - required:
                                  - prefix
                                - required:
                                  - suffix
                                - required:
                                  - regex
                                properties:
                                  exact:
                                    description: exact string match.
                                    format: string
                                    type: string
                                  prefix:
                                    description: prefix-based match.
                                    format: string
                                    type: string
                                  regex:
                                    description: ECMAscript style regex-based match
                                      as defined by [EDCA-262](http://en.cppreference.com/w/cpp/regex/ecmascript).
                                    format: string
                                    type: string
                                  suffix:
                                    description: suffix-based match.
                                    format: string
                                    type: string
                                type: object
                              type: array
                            excludedPaths:
                              description: List of paths to be excluded from the request.
                              items:
                                oneOf:
                                - required:
                                  - exact
                                - required:
                                  - prefix
                                - required:
                                  - suffix
                                - required:
                                  - regex
                                properties:
                                  exact:
                                    description: exact string match.
                                    format: string
                                    type: string
                                  prefix:
                                    description: prefix-based match.
                                    format: string
                                    type: string
                                  regex:
                                    description: ECMAscript style regex-based match
                                      as defined by [EDCA-262](http://en.cppreference.com/w/cpp/regex/ecmascript).
                                    format: string
                                    type: string
                                  suffix:
                                    description: suffix-based match.
                                    format: string
                                    type: string
                                type: object
                              type: array
                            included_paths:
                              description: List of paths that the request must include.
                              items:
                                oneOf:
                                - required:
                                  - exact
                                - required:
                                  - prefix
                                - required:
                                  - suffix
                                - required:
                                  - regex
                                properties:
                                  exact:
                                    description: exact string match.
                                    format: string
                                    type: string
                                  prefix:
                                    description: prefix-based match.
                                    format: string
                                    type: string
                                  regex:
                                    description: ECMAscript style regex-based match
                                      as defined by [EDCA-262](http://en.cppreference.com/w/cpp/regex/ecmascript).
                                    format: string
                                    type: string
                                  suffix:
                                    description: suffix-based match.
                                    format: string
                                    type: string
                                type: object
                              type: array
                            includedPaths:
                              description: List of paths that the request must include.
                              items:
                                oneOf:
                                - required:
                                  - exact
                                - required:
                                  - prefix
                                - required:
                                  - suffix
                                - required:
                                  - regex
                                properties:
                                  exact:
                                    description: exact string match.
                                    format: string
                                    type: string
                                  prefix:
                                    description: prefix-based match.
                                    format: string
                                    type: string
                                  regex:
                                    description: ECMAscript style regex-based match
                                      as defined by [EDCA-262](http://en.cppreference.com/w/cpp/regex/ecmascript).
                                    format: string
                                    type: string
                                  suffix:
                                    description: suffix-based match.
                                    format: string
                                    type: string
                                type: object
                              type: array
                          type: object
                        type: array
                      triggerRules:
                        items:
                          properties:
                            excluded_paths:
                              description: List of paths to be excluded from the request.
                              items:
                                oneOf:
                                - required:
                                  - exact
                                - required:
                                  - prefix
                                - required:
                                  - suffix
                                - required:
                                  - regex
                                properties:
                                  exact:
                                    description: exact string match.
                                    format: string
                                    type: string
                                  prefix:
                                    description: prefix-based match.
                                    format: string
                                    type: string
                                  regex:
                                    description: ECMAscript style regex-based match
                                      as defined by [EDCA-262](http://en.cppreference.com/w/cpp/regex/ecmascript).
                                    format: string
                                    type: string
                                  suffix:
                                    description: suffix-based match.
                                    format: string
                                    type: string
                                type: object
                              type: array
                            excludedPaths:
                              description: List of paths to be excluded from the request.
                              items:
                                oneOf:
                                - required:
                                  - exact
                                - required:
                                  - prefix
                                - required:
                                  - suffix
                                - required:
                                  - regex
                                properties:
                                  exact:
                                    description: exact string match.
                                    format: string
                                    type: string
                                  prefix:
                                    description: prefix-based match.
                                    format: string
                                    type: string
                                  regex:
                                    description: ECMAscript style regex-based match
                                      as defined by [EDCA-262](http://en.cppreference.com/w/cpp/regex/ecmascript).
                                    format: string
                                    type: string
                                  suffix:
                                    description: suffix-based match.
                                    format: string
                                    type: string
                                type: object
                              type: array
                            included_paths:
                              description: List of paths that the request must include.
                              items:
                                oneOf:
                                - required:
                                  - exact
                                - required:
                                  - prefix
                                - required:
                                  - suffix
                                - required:
                                  - regex
                                properties:
                                  exact:
                                    description: exact string match.
                                    format: string
                                    type: string
                                  prefix:
                                    description: prefix-based match.
                                    format: string
                                    type: string
                                  regex:
                                    description: ECMAscript style regex-based match
                                      as defined by [EDCA-262](http://en.cppreference.com/w/cpp/regex/ecmascript).
                                    format: string
                                    type: string
                                  suffix:
                                    description: suffix-based match.
                                    format: string
                                    type: string
                                type: object
                              type: array
                            includedPaths:
                              description: List of paths that the request must include.
                              items:
                                oneOf:
                                - required:
                                  - exact
                                - required:
                                  - prefix
                                - required:
                                  - suffix
                                - required:
                                  - regex
                                properties:
                                  exact:
                                    description: exact string match.
                                    format: string
                                    type: string
                                  prefix:
                                    description: prefix-based match.
                                    format: string
                                    type: string
                                  regex:
                                    description: ECMAscript style regex-based match
                                      as defined by [EDCA-262](http://en.cppreference.com/w/cpp/regex/ecmascript).
                                    format: string
                                    type: string
                                  suffix:
                                    description: suffix-based match.
                                    format: string
                                    type: string
                                type: object
                              type: array
                          type: object
                        type: array
                    type: object
                type: object
              type: array
            peerIsOptional:
              description: Deprecated.
              type: boolean
            peers:
              description: List of authentication methods that can be used for peer
                authentication.
              items:
                oneOf:
                - required:
                  - mtls
                - properties:
                    jwt: {}
                  required:
                  - jwt
                properties:
                  jwt:
                    properties:
                      audiences:
                        items:
                          format: string
                          type: string
                        type: array
                      issuer:
                        description: Identifies the issuer that issued the JWT.
                        format: string
                        type: string
                      jwks:
                        description: JSON Web Key Set of public keys to validate signature
                          of the JWT.
                        format: string
                        type: string
                      jwks_uri:
                        format: string
                        type: string
                      jwksUri:
                        format: string
                        type: string
                      jwt_headers:
                        description: JWT is sent in a request header.
                        items:
                          format: string
                          type: string
                        type: array
                      jwtHeaders:
                        description: JWT is sent in a request header.
                        items:
                          format: string
                          type: string
                        type: array
                      jwtParams:
                        description: JWT is sent in a query parameter.
                        items:
                          format: string
                          type: string
                        type: array
                      trigger_rules:
                        items:
                          properties:
                            excluded_paths:
                              description: List of paths to be excluded from the request.
                              items:
                                oneOf:
                                - required:
                                  - exact
                                - required:
                                  - prefix
                                - required:
                                  - suffix
                                - required:
                                  - regex
                                properties:
                                  exact:
                                    description: exact string match.
                                    format: string
                                    type: string
                                  prefix:
                                    description: prefix-based match.
                                    format: string
                                    type: string
                                  regex:
                                    description: ECMAscript style regex-based match
                                      as defined by [EDCA-262](http://en.cppreference.com/w/cpp/regex/ecmascript).
                                    format: string
                                    type: string
                                  suffix:
                                    description: suffix-based match.
                                    format: string
                                    type: string
                                type: object
                              type: array
                            excludedPaths:
                              description: List of paths to be excluded from the request.
                              items:
                                oneOf:
                                - required:
                                  - exact
                                - required:
                                  - prefix
                                - required:
                                  - suffix
                                - required:
                                  - regex
                                properties:
                                  exact:
                                    description: exact string match.
                                    format: string
                                    type: string
                                  prefix:
                                    description: prefix-based match.
                                    format: string
                                    type: string
                                  regex:
                                    description: ECMAscript style regex-based match
                                      as defined by [EDCA-262](http://en.cppreference.com/w/cpp/regex/ecmascript).
                                    format: string
                                    type: string
                                  suffix:
                                    description: suffix-based match.
                                    format: string
                                    type: string
                                type: object
                              type: array
                            included_paths:
                              description: List of paths that the request must include.
                              items:
                                oneOf:
                                - required:
                                  - exact
                                - required:
                                  - prefix
                                - required:
                                  - suffix
                                - required:
                                  - regex
                                properties:
                                  exact:
                                    description: exact string match.
                                    format: string
                                    type: string
                                  prefix:
                                    description: prefix-based match.
                                    format: string
                                    type: string
                                  regex:
                                    description: ECMAscript style regex-based match
                                      as defined by [EDCA-262](http://en.cppreference.com/w/cpp/regex/ecmascript).
                                    format: string
                                    type: string
                                  suffix:
                                    description: suffix-based match.
                                    format: string
                                    type: string
                                type: object
                              type: array
                            includedPaths:
                              description: List of paths that the request must include.
                              items:
                                oneOf:
                                - required:
                                  - exact
                                - required:
                                  - prefix
                                - required:
                                  - suffix
                                - required:
                                  - regex
                                properties:
                                  exact:
                                    description: exact string match.
                                    format: string
                                    type: string
                                  prefix:
                                    description: prefix-based match.
                                    format: string
                                    type: string
                                  regex:
                                    description: ECMAscript style regex-based match
                                      as defined by [EDCA-262](http://en.cppreference.com/w/cpp/regex/ecmascript).
                                    format: string
                                    type: string
                                  suffix:
                                    description: suffix-based match.
                                    format: string
                                    type: string
                                type: object
                              type: array
                          type: object
                        type: array
                      triggerRules:
                        items:
                          properties:
                            excluded_paths:
                              description: List of paths to be excluded from the request.
                              items:
                                oneOf:
                                - required:
                                  - exact
                                - required:
                                  - prefix
                                - required:
                                  - suffix
                                - required:
                                  - regex
                                properties:
                                  exact:
                                    description: exact string match.
                                    format: string
                                    type: string
                                  prefix:
                                    description: prefix-based match.
                                    format: string
                                    type: string
                                  regex:
                                    description: ECMAscript style regex-based match
                                      as defined by [EDCA-262](http://en.cppreference.com/w/cpp/regex/ecmascript).
                                    format: string
                                    type: string
                                  suffix:
                                    description: suffix-based match.
                                    format: string
                                    type: string
                                type: object
                              type: array
                            excludedPaths:
                              description: List of paths to be excluded from the request.
                              items:
                                oneOf:
                                - required:
                                  - exact
                                - required:
                                  - prefix
                                - required:
                                  - suffix
                                - required:
                                  - regex
                                properties:
                                  exact:
                                    description: exact string match.
                                    format: string
                                    type: string
                                  prefix:
                                    description: prefix-based match.
                                    format: string
                                    type: string
                                  regex:
                                    description: ECMAscript style regex-based match
                                      as defined by [EDCA-262](http://en.cppreference.com/w/cpp/regex/ecmascript).
                                    format: string
                                    type: string
                                  suffix:
                                    description: suffix-based match.
                                    format: string
                                    type: string
                                type: object
                              type: array
                            included_paths:
                              description: List of paths that the request must include.
                              items:
                                oneOf:
                                - required:
                                  - exact
                                - required:
                                  - prefix
                                - required:
                                  - suffix
                                - required:
                                  - regex
                                properties:
                                  exact:
                                    description: exact string match.
                                    format: string
                                    type: string
                                  prefix:
                                    description: prefix-based match.
                                    format: string
                                    type: string
                                  regex:
                                    description: ECMAscript style regex-based match
                                      as defined by [EDCA-262](http://en.cppreference.com/w/cpp/regex/ecmascript).
                                    format: string
                                    type: string
                                  suffix:
                                    description: suffix-based match.
                                    format: string
                                    type: string
                                type: object
                              type: array
                            includedPaths:
                              description: List of paths that the request must include.
                              items:
                                oneOf:
                                - required:
                                  - exact
                                - required:
                                  - prefix
                                - required:
                                  - suffix
                                - required:
                                  - regex
                                properties:
                                  exact:
                                    description: exact string match.
                                    format: string
                                    type: string
                                  prefix:
                                    description: prefix-based match.
                                    format: string
                                    type: string
                                  regex:
                                    description: ECMAscript style regex-based match
                                      as defined by [EDCA-262](http://en.cppreference.com/w/cpp/regex/ecmascript).
                                    format: string
                                    type: string
                                  suffix:
                                    description: suffix-based match.
                                    format: string
                                    type: string
                                type: object
                              type: array
                          type: object
                        type: array
                    type: object
                  mtls:
                    description: Set if mTLS is used.
                    properties:
                      allowTls:
                        description: Deprecated.
                        type: boolean
                      mode:
                        description: Defines the mode of mTLS authentication.
                        enum:
                        - STRICT
                        - PERMISSIVE
                        type: string
                    type: object
                type: object
              type: array
            principalBinding:
              description: Deprecated.
              enum:
              - USE_PEER
              - USE_ORIGIN
              type: string
            targets:
              description: Deprecated.
              items:
                properties:
                  name:
                    description: The name must be a short name from the service registry.
                    format: string
                    type: string
                  ports:
                    description: Specifies the ports.
                    items:
                      oneOf:
                      - required:
                        - number
                      - required:
                        - name
                      properties:
                        name:
                          format: string
                          type: string
                        number:
                          type: integer
                      type: object
                    type: array
                type: object
              type: array
          type: object
      type: object
  versions:
  - name: v1alpha1
    served: true
    storage: true
---


apiVersion: apiextensions.k8s.io/v1beta1
kind: CustomResourceDefinition
metadata:
  annotations:
    "helm.sh/resource-policy": keep
  labels:
    app: istio-citadel
    chart: istio
    heritage: Tiller
    release: istio
  name: policies.authentication.istio.io
spec:
  group: authentication.istio.io
  names:
    categories:
    - istio-io
    - authentication-istio-io
    kind: Policy
    listKind: PolicyList
    plural: policies
    singular: policy
  scope: Namespaced
  subresources:
    status: {}
  validation:
    openAPIV3Schema:
      properties:
        spec:
          description: 'Authentication policy for Istio services. See more details
            at: https://istio.io/docs/reference/config/security/istio.authentication.v1alpha1.html'
          properties:
            originIsOptional:
              description: Deprecated.
              type: boolean
            origins:
              description: Deprecated.
              items:
                properties:
                  jwt:
                    description: Jwt params for the method.
                    properties:
                      audiences:
                        items:
                          format: string
                          type: string
                        type: array
                      issuer:
                        description: Identifies the issuer that issued the JWT.
                        format: string
                        type: string
                      jwks:
                        description: JSON Web Key Set of public keys to validate signature
                          of the JWT.
                        format: string
                        type: string
                      jwks_uri:
                        format: string
                        type: string
                      jwksUri:
                        format: string
                        type: string
                      jwt_headers:
                        description: JWT is sent in a request header.
                        items:
                          format: string
                          type: string
                        type: array
                      jwtHeaders:
                        description: JWT is sent in a request header.
                        items:
                          format: string
                          type: string
                        type: array
                      jwtParams:
                        description: JWT is sent in a query parameter.
                        items:
                          format: string
                          type: string
                        type: array
                      trigger_rules:
                        items:
                          properties:
                            excluded_paths:
                              description: List of paths to be excluded from the request.
                              items:
                                oneOf:
                                - required:
                                  - exact
                                - required:
                                  - prefix
                                - required:
                                  - suffix
                                - required:
                                  - regex
                                properties:
                                  exact:
                                    description: exact string match.
                                    format: string
                                    type: string
                                  prefix:
                                    description: prefix-based match.
                                    format: string
                                    type: string
                                  regex:
                                    description: ECMAscript style regex-based match
                                      as defined by [EDCA-262](http://en.cppreference.com/w/cpp/regex/ecmascript).
                                    format: string
                                    type: string
                                  suffix:
                                    description: suffix-based match.
                                    format: string
                                    type: string
                                type: object
                              type: array
                            excludedPaths:
                              description: List of paths to be excluded from the request.
                              items:
                                oneOf:
                                - required:
                                  - exact
                                - required:
                                  - prefix
                                - required:
                                  - suffix
                                - required:
                                  - regex
                                properties:
                                  exact:
                                    description: exact string match.
                                    format: string
                                    type: string
                                  prefix:
                                    description: prefix-based match.
                                    format: string
                                    type: string
                                  regex:
                                    description: ECMAscript style regex-based match
                                      as defined by [EDCA-262](http://en.cppreference.com/w/cpp/regex/ecmascript).
                                    format: string
                                    type: string
                                  suffix:
                                    description: suffix-based match.
                                    format: string
                                    type: string
                                type: object
                              type: array
                            included_paths:
                              description: List of paths that the request must include.
                              items:
                                oneOf:
                                - required:
                                  - exact
                                - required:
                                  - prefix
                                - required:
                                  - suffix
                                - required:
                                  - regex
                                properties:
                                  exact:
                                    description: exact string match.
                                    format: string
                                    type: string
                                  prefix:
                                    description: prefix-based match.
                                    format: string
                                    type: string
                                  regex:
                                    description: ECMAscript style regex-based match
                                      as defined by [EDCA-262](http://en.cppreference.com/w/cpp/regex/ecmascript).
                                    format: string
                                    type: string
                                  suffix:
                                    description: suffix-based match.
                                    format: string
                                    type: string
                                type: object
                              type: array
                            includedPaths:
                              description: List of paths that the request must include.
                              items:
                                oneOf:
                                - required:
                                  - exact
                                - required:
                                  - prefix
                                - required:
                                  - suffix
                                - required:
                                  - regex
                                properties:
                                  exact:
                                    description: exact string match.
                                    format: string
                                    type: string
                                  prefix:
                                    description: prefix-based match.
                                    format: string
                                    type: string
                                  regex:
                                    description: ECMAscript style regex-based match
                                      as defined by [EDCA-262](http://en.cppreference.com/w/cpp/regex/ecmascript).
                                    format: string
                                    type: string
                                  suffix:
                                    description: suffix-based match.
                                    format: string
                                    type: string
                                type: object
                              type: array
                          type: object
                        type: array
                      triggerRules:
                        items:
                          properties:
                            excluded_paths:
                              description: List of paths to be excluded from the request.
                              items:
                                oneOf:
                                - required:
                                  - exact
                                - required:
                                  - prefix
                                - required:
                                  - suffix
                                - required:
                                  - regex
                                properties:
                                  exact:
                                    description: exact string match.
                                    format: string
                                    type: string
                                  prefix:
                                    description: prefix-based match.
                                    format: string
                                    type: string
                                  regex:
                                    description: ECMAscript style regex-based match
                                      as defined by [EDCA-262](http://en.cppreference.com/w/cpp/regex/ecmascript).
                                    format: string
                                    type: string
                                  suffix:
                                    description: suffix-based match.
                                    format: string
                                    type: string
                                type: object
                              type: array
                            excludedPaths:
                              description: List of paths to be excluded from the request.
                              items:
                                oneOf:
                                - required:
                                  - exact
                                - required:
                                  - prefix
                                - required:
                                  - suffix
                                - required:
                                  - regex
                                properties:
                                  exact:
                                    description: exact string match.
                                    format: string
                                    type: string
                                  prefix:
                                    description: prefix-based match.
                                    format: string
                                    type: string
                                  regex:
                                    description: ECMAscript style regex-based match
                                      as defined by [EDCA-262](http://en.cppreference.com/w/cpp/regex/ecmascript).
                                    format: string
                                    type: string
                                  suffix:
                                    description: suffix-based match.
                                    format: string
                                    type: string
                                type: object
                              type: array
                            included_paths:
                              description: List of paths that the request must include.
                              items:
                                oneOf:
                                - required:
                                  - exact
                                - required:
                                  - prefix
                                - required:
                                  - suffix
                                - required:
                                  - regex
                                properties:
                                  exact:
                                    description: exact string match.
                                    format: string
                                    type: string
                                  prefix:
                                    description: prefix-based match.
                                    format: string
                                    type: string
                                  regex:
                                    description: ECMAscript style regex-based match
                                      as defined by [EDCA-262](http://en.cppreference.com/w/cpp/regex/ecmascript).
                                    format: string
                                    type: string
                                  suffix:
                                    description: suffix-based match.
                                    format: string
                                    type: string
                                type: object
                              type: array
                            includedPaths:
                              description: List of paths that the request must include.
                              items:
                                oneOf:
                                - required:
                                  - exact
                                - required:
                                  - prefix
                                - required:
                                  - suffix
                                - required:
                                  - regex
                                properties:
                                  exact:
                                    description: exact string match.
                                    format: string
                                    type: string
                                  prefix:
                                    description: prefix-based match.
                                    format: string
                                    type: string
                                  regex:
                                    description: ECMAscript style regex-based match
                                      as defined by [EDCA-262](http://en.cppreference.com/w/cpp/regex/ecmascript).
                                    format: string
                                    type: string
                                  suffix:
                                    description: suffix-based match.
                                    format: string
                                    type: string
                                type: object
                              type: array
                          type: object
                        type: array
                    type: object
                type: object
              type: array
            peerIsOptional:
              description: Deprecated.
              type: boolean
            peers:
              description: List of authentication methods that can be used for peer
                authentication.
              items:
                oneOf:
                - required:
                  - mtls
                - properties:
                    jwt: {}
                  required:
                  - jwt
                properties:
                  jwt:
                    properties:
                      audiences:
                        items:
                          format: string
                          type: string
                        type: array
                      issuer:
                        description: Identifies the issuer that issued the JWT.
                        format: string
                        type: string
                      jwks:
                        description: JSON Web Key Set of public keys to validate signature
                          of the JWT.
                        format: string
                        type: string
                      jwks_uri:
                        format: string
                        type: string
                      jwksUri:
                        format: string
                        type: string
                      jwt_headers:
                        description: JWT is sent in a request header.
                        items:
                          format: string
                          type: string
                        type: array
                      jwtHeaders:
                        description: JWT is sent in a request header.
                        items:
                          format: string
                          type: string
                        type: array
                      jwtParams:
                        description: JWT is sent in a query parameter.
                        items:
                          format: string
                          type: string
                        type: array
                      trigger_rules:
                        items:
                          properties:
                            excluded_paths:
                              description: List of paths to be excluded from the request.
                              items:
                                oneOf:
                                - required:
                                  - exact
                                - required:
                                  - prefix
                                - required:
                                  - suffix
                                - required:
                                  - regex
                                properties:
                                  exact:
                                    description: exact string match.
                                    format: string
                                    type: string
                                  prefix:
                                    description: prefix-based match.
                                    format: string
                                    type: string
                                  regex:
                                    description: ECMAscript style regex-based match
                                      as defined by [EDCA-262](http://en.cppreference.com/w/cpp/regex/ecmascript).
                                    format: string
                                    type: string
                                  suffix:
                                    description: suffix-based match.
                                    format: string
                                    type: string
                                type: object
                              type: array
                            excludedPaths:
                              description: List of paths to be excluded from the request.
                              items:
                                oneOf:
                                - required:
                                  - exact
                                - required:
                                  - prefix
                                - required:
                                  - suffix
                                - required:
                                  - regex
                                properties:
                                  exact:
                                    description: exact string match.
                                    format: string
                                    type: string
                                  prefix:
                                    description: prefix-based match.
                                    format: string
                                    type: string
                                  regex:
                                    description: ECMAscript style regex-based match
                                      as defined by [EDCA-262](http://en.cppreference.com/w/cpp/regex/ecmascript).
                                    format: string
                                    type: string
                                  suffix:
                                    description: suffix-based match.
                                    format: string
                                    type: string
                                type: object
                              type: array
                            included_paths:
                              description: List of paths that the request must include.
                              items:
                                oneOf:
                                - required:
                                  - exact
                                - required:
                                  - prefix
                                - required:
                                  - suffix
                                - required:
                                  - regex
                                properties:
                                  exact:
                                    description: exact string match.
                                    format: string
                                    type: string
                                  prefix:
                                    description: prefix-based match.
                                    format: string
                                    type: string
                                  regex:
                                    description: ECMAscript style regex-based match
                                      as defined by [EDCA-262](http://en.cppreference.com/w/cpp/regex/ecmascript).
                                    format: string
                                    type: string
                                  suffix:
                                    description: suffix-based match.
                                    format: string
                                    type: string
                                type: object
                              type: array
                            includedPaths:
                              description: List of paths that the request must include.
                              items:
                                oneOf:
                                - required:
                                  - exact
                                - required:
                                  - prefix
                                - required:
                                  - suffix
                                - required:
                                  - regex
                                properties:
                                  exact:
                                    description: exact string match.
                                    format: string
                                    type: string
                                  prefix:
                                    description: prefix-based match.
                                    format: string
                                    type: string
                                  regex:
                                    description: ECMAscript style regex-based match
                                      as defined by [EDCA-262](http://en.cppreference.com/w/cpp/regex/ecmascript).
                                    format: string
                                    type: string
                                  suffix:
                                    description: suffix-based match.
                                    format: string
                                    type: string
                                type: object
                              type: array
                          type: object
                        type: array
                      triggerRules:
                        items:
                          properties:
                            excluded_paths:
                              description: List of paths to be excluded from the request.
                              items:
                                oneOf:
                                - required:
                                  - exact
                                - required:
                                  - prefix
                                - required:
                                  - suffix
                                - required:
                                  - regex
                                properties:
                                  exact:
                                    description: exact string match.
                                    format: string
                                    type: string
                                  prefix:
                                    description: prefix-based match.
                                    format: string
                                    type: string
                                  regex:
                                    description: ECMAscript style regex-based match
                                      as defined by [EDCA-262](http://en.cppreference.com/w/cpp/regex/ecmascript).
                                    format: string
                                    type: string
                                  suffix:
                                    description: suffix-based match.
                                    format: string
                                    type: string
                                type: object
                              type: array
                            excludedPaths:
                              description: List of paths to be excluded from the request.
                              items:
                                oneOf:
                                - required:
                                  - exact
                                - required:
                                  - prefix
                                - required:
                                  - suffix
                                - required:
                                  - regex
                                properties:
                                  exact:
                                    description: exact string match.
                                    format: string
                                    type: string
                                  prefix:
                                    description: prefix-based match.
                                    format: string
                                    type: string
                                  regex:
                                    description: ECMAscript style regex-based match
                                      as defined by [EDCA-262](http://en.cppreference.com/w/cpp/regex/ecmascript).
                                    format: string
                                    type: string
                                  suffix:
                                    description: suffix-based match.
                                    format: string
                                    type: string
                                type: object
                              type: array
                            included_paths:
                              description: List of paths that the request must include.
                              items:
                                oneOf:
                                - required:
                                  - exact
                                - required:
                                  - prefix
                                - required:
                                  - suffix
                                - required:
                                  - regex
                                properties:
                                  exact:
                                    description: exact string match.
                                    format: string
                                    type: string
                                  prefix:
                                    description: prefix-based match.
                                    format: string
                                    type: string
                                  regex:
                                    description: ECMAscript style regex-based match
                                      as defined by [EDCA-262](http://en.cppreference.com/w/cpp/regex/ecmascript).
                                    format: string
                                    type: string
                                  suffix:
                                    description: suffix-based match.
                                    format: string
                                    type: string
                                type: object
                              type: array
                            includedPaths:
                              description: List of paths that the request must include.
                              items:
                                oneOf:
                                - required:
                                  - exact
                                - required:
                                  - prefix
                                - required:
                                  - suffix
                                - required:
                                  - regex
                                properties:
                                  exact:
                                    description: exact string match.
                                    format: string
                                    type: string
                                  prefix:
                                    description: prefix-based match.
                                    format: string
                                    type: string
                                  regex:
                                    description: ECMAscript style regex-based match
                                      as defined by [EDCA-262](http://en.cppreference.com/w/cpp/regex/ecmascript).
                                    format: string
                                    type: string
                                  suffix:
                                    description: suffix-based match.
                                    format: string
                                    type: string
                                type: object
                              type: array
                          type: object
                        type: array
                    type: object
                  mtls:
                    description: Set if mTLS is used.
                    properties:
                      allowTls:
                        description: Deprecated.
                        type: boolean
                      mode:
                        description: Defines the mode of mTLS authentication.
                        enum:
                        - STRICT
                        - PERMISSIVE
                        type: string
                    type: object
                type: object
              type: array
            principalBinding:
              description: Deprecated.
              enum:
              - USE_PEER
              - USE_ORIGIN
              type: string
            targets:
              description: Deprecated.
              items:
                properties:
                  name:
                    description: The name must be a short name from the service registry.
                    format: string
                    type: string
                  ports:
                    description: Specifies the ports.
                    items:
                      oneOf:
                      - required:
                        - number
                      - required:
                        - name
                      properties:
                        name:
                          format: string
                          type: string
                        number:
                          type: integer
                      type: object
                    type: array
                type: object
              type: array
          type: object
      type: object
  versions:
  - name: v1alpha1
    served: true
    storage: true
---


apiVersion: apiextensions.k8s.io/v1beta1
kind: CustomResourceDefinition
metadata:
  annotations:
    "helm.sh/resource-policy": keep
  labels:
    app: istio-mixer
    chart: istio
    heritage: Tiller
    release: istio
  name: httpapispecs.config.istio.io
spec:
  group: config.istio.io
  names:
    categories:
    - istio-io
    - apim-istio-io
    kind: HTTPAPISpec
    listKind: HTTPAPISpecList
    plural: httpapispecs
    singular: httpapispec
  scope: Namespaced
  subresources:
    status: {}
  validation:
    openAPIV3Schema:
      properties:
        spec:
          properties:
            api_keys:
              items:
                oneOf:
                - required:
                  - query
                - required:
                  - header
                - required:
                  - cookie
                properties:
                  cookie:
                    format: string
                    type: string
                  header:
                    description: API key is sent in a request header.
                    format: string
                    type: string
                  query:
                    description: API Key is sent as a query parameter.
                    format: string
                    type: string
                type: object
              type: array
            apiKeys:
              items:
                oneOf:
                - required:
                  - query
                - required:
                  - header
                - required:
                  - cookie
                properties:
                  cookie:
                    format: string
                    type: string
                  header:
                    description: API key is sent in a request header.
                    format: string
                    type: string
                  query:
                    description: API Key is sent as a query parameter.
                    format: string
                    type: string
                type: object
              type: array
            attributes:
              properties:
                attributes:
                  additionalProperties:
                    oneOf:
                    - required:
                      - stringValue
                    - required:
                      - int64Value
                    - required:
                      - doubleValue
                    - required:
                      - boolValue
                    - required:
                      - bytesValue
                    - required:
                      - timestampValue
                    - required:
                      - durationValue
                    - required:
                      - stringMapValue
                    properties:
                      boolValue:
                        type: boolean
                      bytesValue:
                        format: binary
                        type: string
                      doubleValue:
                        format: double
                        type: number
                      durationValue:
                        type: string
                      int64Value:
                        format: int64
                        type: integer
                      stringMapValue:
                        properties:
                          entries:
                            additionalProperties:
                              format: string
                              type: string
                            description: Holds a set of name/value pairs.
                            type: object
                        type: object
                      stringValue:
                        format: string
                        type: string
                      timestampValue:
                        format: dateTime
                        type: string
                    type: object
                  description: A map of attribute name to its value.
                  type: object
              type: object
            patterns:
              description: List of HTTP patterns to match.
              items:
                oneOf:
                - required:
                  - uriTemplate
                - required:
                  - regex
                properties:
                  attributes:
                    properties:
                      attributes:
                        additionalProperties:
                          oneOf:
                          - required:
                            - stringValue
                          - required:
                            - int64Value
                          - required:
                            - doubleValue
                          - required:
                            - boolValue
                          - required:
                            - bytesValue
                          - required:
                            - timestampValue
                          - required:
                            - durationValue
                          - required:
                            - stringMapValue
                          properties:
                            boolValue:
                              type: boolean
                            bytesValue:
                              format: binary
                              type: string
                            doubleValue:
                              format: double
                              type: number
                            durationValue:
                              type: string
                            int64Value:
                              format: int64
                              type: integer
                            stringMapValue:
                              properties:
                                entries:
                                  additionalProperties:
                                    format: string
                                    type: string
                                  description: Holds a set of name/value pairs.
                                  type: object
                              type: object
                            stringValue:
                              format: string
                              type: string
                            timestampValue:
                              format: dateTime
                              type: string
                          type: object
                        description: A map of attribute name to its value.
                        type: object
                    type: object
                  httpMethod:
                    format: string
                    type: string
                  regex:
                    format: string
                    type: string
                  uriTemplate:
                    format: string
                    type: string
                type: object
              type: array
          type: object
      type: object
  versions:
  - name: v1alpha2
    served: true
    storage: true
---


apiVersion: apiextensions.k8s.io/v1beta1
kind: CustomResourceDefinition
metadata:
  annotations:
    "helm.sh/resource-policy": keep
  labels:
    app: istio-mixer
    chart: istio
    heritage: Tiller
    release: istio
  name: httpapispecbindings.config.istio.io
spec:
  group: config.istio.io
  names:
    categories:
    - istio-io
    - apim-istio-io
    kind: HTTPAPISpecBinding
    listKind: HTTPAPISpecBindingList
    plural: httpapispecbindings
    singular: httpapispecbinding
  scope: Namespaced
  subresources:
    status: {}
  validation:
    openAPIV3Schema:
      properties:
        spec:
          properties:
            api_specs:
              items:
                properties:
                  name:
                    description: The short name of the HTTPAPISpec.
                    format: string
                    type: string
                  namespace:
                    description: Optional namespace of the HTTPAPISpec.
                    format: string
                    type: string
                type: object
              type: array
            apiSpecs:
              items:
                properties:
                  name:
                    description: The short name of the HTTPAPISpec.
                    format: string
                    type: string
                  namespace:
                    description: Optional namespace of the HTTPAPISpec.
                    format: string
                    type: string
                type: object
              type: array
            services:
              description: One or more services to map the listed HTTPAPISpec onto.
              items:
                properties:
                  domain:
                    description: Domain suffix used to construct the service FQDN
                      in implementations that support such specification.
                    format: string
                    type: string
                  labels:
                    additionalProperties:
                      format: string
                      type: string
                    description: Optional one or more labels that uniquely identify
                      the service version.
                    type: object
                  name:
                    description: The short name of the service such as "foo".
                    format: string
                    type: string
                  namespace:
                    description: Optional namespace of the service.
                    format: string
                    type: string
                  service:
                    description: The service FQDN.
                    format: string
                    type: string
                type: object
              type: array
          type: object
      type: object
  versions:
  - name: v1alpha2
    served: true
    storage: true
---


apiVersion: apiextensions.k8s.io/v1beta1
kind: CustomResourceDefinition
metadata:
  annotations:
    "helm.sh/resource-policy": keep
  labels:
    app: istio-mixer
    chart: istio
    heritage: Tiller
    release: istio
  name: quotaspecs.config.istio.io
spec:
  group: config.istio.io
  names:
    categories:
    - istio-io
    - apim-istio-io
    kind: QuotaSpec
    listKind: QuotaSpecList
    plural: quotaspecs
    singular: quotaspec
  scope: Namespaced
  subresources:
    status: {}
  validation:
    openAPIV3Schema:
      properties:
        spec:
          description: Determines the quotas used for individual requests.
          properties:
            rules:
              description: A list of Quota rules.
              items:
                properties:
                  match:
                    description: If empty, match all request.
                    items:
                      properties:
                        clause:
                          additionalProperties:
                            oneOf:
                            - required:
                              - exact
                            - required:
                              - prefix
                            - required:
                              - regex
                            properties:
                              exact:
                                format: string
                                type: string
                              prefix:
                                format: string
                                type: string
                              regex:
                                format: string
                                type: string
                            type: object
                          description: Map of attribute names to StringMatch type.
                          type: object
                      type: object
                    type: array
                  quotas:
                    description: The list of quotas to charge.
                    items:
                      properties:
                        charge:
                          format: int32
                          type: integer
                        quota:
                          format: string
                          type: string
                      type: object
                    type: array
                type: object
              type: array
          type: object
      type: object
  versions:
  - name: v1alpha2
    served: true
    storage: true
---


apiVersion: apiextensions.k8s.io/v1beta1
kind: CustomResourceDefinition
metadata:
  annotations:
    "helm.sh/resource-policy": keep
  labels:
    app: istio-mixer
    chart: istio
    heritage: Tiller
    release: istio
  name: quotaspecbindings.config.istio.io
spec:
  group: config.istio.io
  names:
    categories:
    - istio-io
    - apim-istio-io
    kind: QuotaSpecBinding
    listKind: QuotaSpecBindingList
    plural: quotaspecbindings
    singular: quotaspecbinding
  scope: Namespaced
  subresources:
    status: {}
  validation:
    openAPIV3Schema:
      properties:
        spec:
          properties:
            quotaSpecs:
              items:
                properties:
                  name:
                    description: The short name of the QuotaSpec.
                    format: string
                    type: string
                  namespace:
                    description: Optional namespace of the QuotaSpec.
                    format: string
                    type: string
                type: object
              type: array
            services:
              description: One or more services to map the listed QuotaSpec onto.
              items:
                properties:
                  domain:
                    description: Domain suffix used to construct the service FQDN
                      in implementations that support such specification.
                    format: string
                    type: string
                  labels:
                    additionalProperties:
                      format: string
                      type: string
                    description: Optional one or more labels that uniquely identify
                      the service version.
                    type: object
                  name:
                    description: The short name of the service such as "foo".
                    format: string
                    type: string
                  namespace:
                    description: Optional namespace of the service.
                    format: string
                    type: string
                  service:
                    description: The service FQDN.
                    format: string
                    type: string
                type: object
              type: array
          type: object
      type: object
  versions:
  - name: v1alpha2
    served: true
    storage: true
---


apiVersion: apiextensions.k8s.io/v1beta1
kind: CustomResourceDefinition
metadata:
  annotations:
    "helm.sh/resource-policy": keep
  labels:
    app: istio-pilot
    chart: istio
    heritage: Tiller
    release: istio
  name: destinationrules.networking.istio.io
spec:
  additionalPrinterColumns:
  - JSONPath: .spec.host
    description: The name of a service from the service registry
    name: Host
    type: string
  - JSONPath: .metadata.creationTimestamp
    description: 'CreationTimestamp is a timestamp representing the server time when
      this object was created. It is not guaranteed to be set in happens-before order
      across separate operations. Clients may not set this value. It is represented
      in RFC3339 form and is in UTC. Populated by the system. Read-only. Null for
      lists. More info: https://git.k8s.io/community/contributors/devel/api-conventions.md#metadata'
    name: Age
    type: date
  group: networking.istio.io
  names:
    categories:
    - istio-io
    - networking-istio-io
    kind: DestinationRule
    listKind: DestinationRuleList
    plural: destinationrules
    shortNames:
    - dr
    singular: destinationrule
  scope: Namespaced
  subresources:
    status: {}
  validation:
    openAPIV3Schema:
      properties:
        spec:
          description: 'Configuration affecting load balancing, outlier detection,
            etc. See more details at: https://istio.io/docs/reference/config/networking/destination-rule.html'
          properties:
            exportTo:
              description: A list of namespaces to which this destination rule is
                exported.
              items:
                format: string
                type: string
              type: array
            host:
              description: The name of a service from the service registry.
              format: string
              type: string
            subsets:
              items:
                properties:
                  labels:
                    additionalProperties:
                      format: string
                      type: string
                    type: object
                  name:
                    description: Name of the subset.
                    format: string
                    type: string
                  trafficPolicy:
                    description: Traffic policies that apply to this subset.
                    properties:
                      connectionPool:
                        properties:
                          http:
                            description: HTTP connection pool settings.
                            properties:
                              h2UpgradePolicy:
                                description: Specify if http1.1 connection should
                                  be upgraded to http2 for the associated destination.
                                enum:
                                - DEFAULT
                                - DO_NOT_UPGRADE
                                - UPGRADE
                                type: string
                              http1MaxPendingRequests:
                                description: Maximum number of pending HTTP requests
                                  to a destination.
                                format: int32
                                type: integer
                              http2MaxRequests:
                                description: Maximum number of requests to a backend.
                                format: int32
                                type: integer
                              idleTimeout:
                                description: The idle timeout for upstream connection
                                  pool connections.
                                type: string
                              maxRequestsPerConnection:
                                description: Maximum number of requests per connection
                                  to a backend.
                                format: int32
                                type: integer
                              maxRetries:
                                format: int32
                                type: integer
                            type: object
                          tcp:
                            description: Settings common to both HTTP and TCP upstream
                              connections.
                            properties:
                              connectTimeout:
                                description: TCP connection timeout.
                                type: string
                              maxConnections:
                                description: Maximum number of HTTP1 /TCP connections
                                  to a destination host.
                                format: int32
                                type: integer
                              tcpKeepalive:
                                description: If set then set SO_KEEPALIVE on the socket
                                  to enable TCP Keepalives.
                                properties:
                                  interval:
                                    description: The time duration between keep-alive
                                      probes.
                                    type: string
                                  probes:
                                    type: integer
                                  time:
                                    type: string
                                type: object
                            type: object
                        type: object
                      loadBalancer:
                        description: Settings controlling the load balancer algorithms.
                        oneOf:
                        - required:
                          - simple
                        - properties:
                            consistentHash:
                              oneOf:
                              - required:
                                - httpHeaderName
                              - required:
                                - httpCookie
                              - required:
                                - useSourceIp
                          required:
                          - consistentHash
                        properties:
                          consistentHash:
                            properties:
                              httpCookie:
                                description: Hash based on HTTP cookie.
                                properties:
                                  name:
                                    description: Name of the cookie.
                                    format: string
                                    type: string
                                  path:
                                    description: Path to set for the cookie.
                                    format: string
                                    type: string
                                  ttl:
                                    description: Lifetime of the cookie.
                                    type: string
                                type: object
                              httpHeaderName:
                                description: Hash based on a specific HTTP header.
                                format: string
                                type: string
                              minimumRingSize:
                                type: integer
                              useSourceIp:
                                description: Hash based on the source IP address.
                                type: boolean
                            type: object
                          localityLbSetting:
                            properties:
                              distribute:
                                description: 'Optional: only one of distribute or
                                  failover can be set.'
                                items:
                                  properties:
                                    from:
                                      description: Originating locality, '/' separated,
                                        e.g.
                                      format: string
                                      type: string
                                    to:
                                      additionalProperties:
                                        type: integer
                                      description: Map of upstream localities to traffic
                                        distribution weights.
                                      type: object
                                  type: object
                                type: array
                              enabled:
                                description: enable locality load balancing, this
                                  is DestinationRule-level and will override mesh
                                  wide settings in entirety.
                                type: boolean
                              failover:
                                description: 'Optional: only failover or distribute
                                  can be set.'
                                items:
                                  properties:
                                    from:
                                      description: Originating region.
                                      format: string
                                      type: string
                                    to:
                                      format: string
                                      type: string
                                  type: object
                                type: array
                            type: object
                          simple:
                            enum:
                            - ROUND_ROBIN
                            - LEAST_CONN
                            - RANDOM
                            - PASSTHROUGH
                            type: string
                        type: object
                      outlierDetection:
                        properties:
                          baseEjectionTime:
                            description: Minimum ejection duration.
                            type: string
                          consecutive5xxErrors:
                            description: Number of 5xx errors before a host is ejected
                              from the connection pool.
                            type: integer
                          consecutiveErrors:
                            format: int32
                            type: integer
                          consecutiveGatewayErrors:
                            description: Number of gateway errors before a host is
                              ejected from the connection pool.
                            type: integer
                          interval:
                            description: Time interval between ejection sweep analysis.
                            type: string
                          maxEjectionPercent:
                            format: int32
                            type: integer
                          minHealthPercent:
                            format: int32
                            type: integer
                        type: object
                      portLevelSettings:
                        description: Traffic policies specific to individual ports.
                        items:
                          properties:
                            connectionPool:
                              properties:
                                http:
                                  description: HTTP connection pool settings.
                                  properties:
                                    h2UpgradePolicy:
                                      description: Specify if http1.1 connection should
                                        be upgraded to http2 for the associated destination.
                                      enum:
                                      - DEFAULT
                                      - DO_NOT_UPGRADE
                                      - UPGRADE
                                      type: string
                                    http1MaxPendingRequests:
                                      description: Maximum number of pending HTTP
                                        requests to a destination.
                                      format: int32
                                      type: integer
                                    http2MaxRequests:
                                      description: Maximum number of requests to a
                                        backend.
                                      format: int32
                                      type: integer
                                    idleTimeout:
                                      description: The idle timeout for upstream connection
                                        pool connections.
                                      type: string
                                    maxRequestsPerConnection:
                                      description: Maximum number of requests per
                                        connection to a backend.
                                      format: int32
                                      type: integer
                                    maxRetries:
                                      format: int32
                                      type: integer
                                  type: object
                                tcp:
                                  description: Settings common to both HTTP and TCP
                                    upstream connections.
                                  properties:
                                    connectTimeout:
                                      description: TCP connection timeout.
                                      type: string
                                    maxConnections:
                                      description: Maximum number of HTTP1 /TCP connections
                                        to a destination host.
                                      format: int32
                                      type: integer
                                    tcpKeepalive:
                                      description: If set then set SO_KEEPALIVE on
                                        the socket to enable TCP Keepalives.
                                      properties:
                                        interval:
                                          description: The time duration between keep-alive
                                            probes.
                                          type: string
                                        probes:
                                          type: integer
                                        time:
                                          type: string
                                      type: object
                                  type: object
                              type: object
                            loadBalancer:
                              description: Settings controlling the load balancer
                                algorithms.
                              oneOf:
                              - required:
                                - simple
                              - properties:
                                  consistentHash:
                                    oneOf:
                                    - required:
                                      - httpHeaderName
                                    - required:
                                      - httpCookie
                                    - required:
                                      - useSourceIp
                                required:
                                - consistentHash
                              properties:
                                consistentHash:
                                  properties:
                                    httpCookie:
                                      description: Hash based on HTTP cookie.
                                      properties:
                                        name:
                                          description: Name of the cookie.
                                          format: string
                                          type: string
                                        path:
                                          description: Path to set for the cookie.
                                          format: string
                                          type: string
                                        ttl:
                                          description: Lifetime of the cookie.
                                          type: string
                                      type: object
                                    httpHeaderName:
                                      description: Hash based on a specific HTTP header.
                                      format: string
                                      type: string
                                    minimumRingSize:
                                      type: integer
                                    useSourceIp:
                                      description: Hash based on the source IP address.
                                      type: boolean
                                  type: object
                                localityLbSetting:
                                  properties:
                                    distribute:
                                      description: 'Optional: only one of distribute
                                        or failover can be set.'
                                      items:
                                        properties:
                                          from:
                                            description: Originating locality, '/'
                                              separated, e.g.
                                            format: string
                                            type: string
                                          to:
                                            additionalProperties:
                                              type: integer
                                            description: Map of upstream localities
                                              to traffic distribution weights.
                                            type: object
                                        type: object
                                      type: array
                                    enabled:
                                      description: enable locality load balancing,
                                        this is DestinationRule-level and will override
                                        mesh wide settings in entirety.
                                      type: boolean
                                    failover:
                                      description: 'Optional: only failover or distribute
                                        can be set.'
                                      items:
                                        properties:
                                          from:
                                            description: Originating region.
                                            format: string
                                            type: string
                                          to:
                                            format: string
                                            type: string
                                        type: object
                                      type: array
                                  type: object
                                simple:
                                  enum:
                                  - ROUND_ROBIN
                                  - LEAST_CONN
                                  - RANDOM
                                  - PASSTHROUGH
                                  type: string
                              type: object
                            outlierDetection:
                              properties:
                                baseEjectionTime:
                                  description: Minimum ejection duration.
                                  type: string
                                consecutive5xxErrors:
                                  description: Number of 5xx errors before a host
                                    is ejected from the connection pool.
                                  type: integer
                                consecutiveErrors:
                                  format: int32
                                  type: integer
                                consecutiveGatewayErrors:
                                  description: Number of gateway errors before a host
                                    is ejected from the connection pool.
                                  type: integer
                                interval:
                                  description: Time interval between ejection sweep
                                    analysis.
                                  type: string
                                maxEjectionPercent:
                                  format: int32
                                  type: integer
                                minHealthPercent:
                                  format: int32
                                  type: integer
                              type: object
                            port:
                              properties:
                                number:
                                  type: integer
                              type: object
                            tls:
                              description: TLS related settings for connections to
                                the upstream service.
                              properties:
                                caCertificates:
                                  format: string
                                  type: string
                                clientCertificate:
                                  description: REQUIRED if mode is `MUTUAL`.
                                  format: string
                                  type: string
                                mode:
                                  enum:
                                  - DISABLE
                                  - SIMPLE
                                  - MUTUAL
                                  - ISTIO_MUTUAL
                                  type: string
                                privateKey:
                                  description: REQUIRED if mode is `MUTUAL`.
                                  format: string
                                  type: string
                                sni:
                                  description: SNI string to present to the server
                                    during TLS handshake.
                                  format: string
                                  type: string
                                subjectAltNames:
                                  items:
                                    format: string
                                    type: string
                                  type: array
                              type: object
                          type: object
                        type: array
                      tls:
                        description: TLS related settings for connections to the upstream
                          service.
                        properties:
                          caCertificates:
                            format: string
                            type: string
                          clientCertificate:
                            description: REQUIRED if mode is `MUTUAL`.
                            format: string
                            type: string
                          mode:
                            enum:
                            - DISABLE
                            - SIMPLE
                            - MUTUAL
                            - ISTIO_MUTUAL
                            type: string
                          privateKey:
                            description: REQUIRED if mode is `MUTUAL`.
                            format: string
                            type: string
                          sni:
                            description: SNI string to present to the server during
                              TLS handshake.
                            format: string
                            type: string
                          subjectAltNames:
                            items:
                              format: string
                              type: string
                            type: array
                        type: object
                    type: object
                type: object
              type: array
            trafficPolicy:
              properties:
                connectionPool:
                  properties:
                    http:
                      description: HTTP connection pool settings.
                      properties:
                        h2UpgradePolicy:
                          description: Specify if http1.1 connection should be upgraded
                            to http2 for the associated destination.
                          enum:
                          - DEFAULT
                          - DO_NOT_UPGRADE
                          - UPGRADE
                          type: string
                        http1MaxPendingRequests:
                          description: Maximum number of pending HTTP requests to
                            a destination.
                          format: int32
                          type: integer
                        http2MaxRequests:
                          description: Maximum number of requests to a backend.
                          format: int32
                          type: integer
                        idleTimeout:
                          description: The idle timeout for upstream connection pool
                            connections.
                          type: string
                        maxRequestsPerConnection:
                          description: Maximum number of requests per connection to
                            a backend.
                          format: int32
                          type: integer
                        maxRetries:
                          format: int32
                          type: integer
                      type: object
                    tcp:
                      description: Settings common to both HTTP and TCP upstream connections.
                      properties:
                        connectTimeout:
                          description: TCP connection timeout.
                          type: string
                        maxConnections:
                          description: Maximum number of HTTP1 /TCP connections to
                            a destination host.
                          format: int32
                          type: integer
                        tcpKeepalive:
                          description: If set then set SO_KEEPALIVE on the socket
                            to enable TCP Keepalives.
                          properties:
                            interval:
                              description: The time duration between keep-alive probes.
                              type: string
                            probes:
                              type: integer
                            time:
                              type: string
                          type: object
                      type: object
                  type: object
                loadBalancer:
                  description: Settings controlling the load balancer algorithms.
                  oneOf:
                  - required:
                    - simple
                  - properties:
                      consistentHash:
                        oneOf:
                        - required:
                          - httpHeaderName
                        - required:
                          - httpCookie
                        - required:
                          - useSourceIp
                    required:
                    - consistentHash
                  properties:
                    consistentHash:
                      properties:
                        httpCookie:
                          description: Hash based on HTTP cookie.
                          properties:
                            name:
                              description: Name of the cookie.
                              format: string
                              type: string
                            path:
                              description: Path to set for the cookie.
                              format: string
                              type: string
                            ttl:
                              description: Lifetime of the cookie.
                              type: string
                          type: object
                        httpHeaderName:
                          description: Hash based on a specific HTTP header.
                          format: string
                          type: string
                        minimumRingSize:
                          type: integer
                        useSourceIp:
                          description: Hash based on the source IP address.
                          type: boolean
                      type: object
                    localityLbSetting:
                      properties:
                        distribute:
                          description: 'Optional: only one of distribute or failover
                            can be set.'
                          items:
                            properties:
                              from:
                                description: Originating locality, '/' separated,
                                  e.g.
                                format: string
                                type: string
                              to:
                                additionalProperties:
                                  type: integer
                                description: Map of upstream localities to traffic
                                  distribution weights.
                                type: object
                            type: object
                          type: array
                        enabled:
                          description: enable locality load balancing, this is DestinationRule-level
                            and will override mesh wide settings in entirety.
                          type: boolean
                        failover:
                          description: 'Optional: only failover or distribute can
                            be set.'
                          items:
                            properties:
                              from:
                                description: Originating region.
                                format: string
                                type: string
                              to:
                                format: string
                                type: string
                            type: object
                          type: array
                      type: object
                    simple:
                      enum:
                      - ROUND_ROBIN
                      - LEAST_CONN
                      - RANDOM
                      - PASSTHROUGH
                      type: string
                  type: object
                outlierDetection:
                  properties:
                    baseEjectionTime:
                      description: Minimum ejection duration.
                      type: string
                    consecutive5xxErrors:
                      description: Number of 5xx errors before a host is ejected from
                        the connection pool.
                      type: integer
                    consecutiveErrors:
                      format: int32
                      type: integer
                    consecutiveGatewayErrors:
                      description: Number of gateway errors before a host is ejected
                        from the connection pool.
                      type: integer
                    interval:
                      description: Time interval between ejection sweep analysis.
                      type: string
                    maxEjectionPercent:
                      format: int32
                      type: integer
                    minHealthPercent:
                      format: int32
                      type: integer
                  type: object
                portLevelSettings:
                  description: Traffic policies specific to individual ports.
                  items:
                    properties:
                      connectionPool:
                        properties:
                          http:
                            description: HTTP connection pool settings.
                            properties:
                              h2UpgradePolicy:
                                description: Specify if http1.1 connection should
                                  be upgraded to http2 for the associated destination.
                                enum:
                                - DEFAULT
                                - DO_NOT_UPGRADE
                                - UPGRADE
                                type: string
                              http1MaxPendingRequests:
                                description: Maximum number of pending HTTP requests
                                  to a destination.
                                format: int32
                                type: integer
                              http2MaxRequests:
                                description: Maximum number of requests to a backend.
                                format: int32
                                type: integer
                              idleTimeout:
                                description: The idle timeout for upstream connection
                                  pool connections.
                                type: string
                              maxRequestsPerConnection:
                                description: Maximum number of requests per connection
                                  to a backend.
                                format: int32
                                type: integer
                              maxRetries:
                                format: int32
                                type: integer
                            type: object
                          tcp:
                            description: Settings common to both HTTP and TCP upstream
                              connections.
                            properties:
                              connectTimeout:
                                description: TCP connection timeout.
                                type: string
                              maxConnections:
                                description: Maximum number of HTTP1 /TCP connections
                                  to a destination host.
                                format: int32
                                type: integer
                              tcpKeepalive:
                                description: If set then set SO_KEEPALIVE on the socket
                                  to enable TCP Keepalives.
                                properties:
                                  interval:
                                    description: The time duration between keep-alive
                                      probes.
                                    type: string
                                  probes:
                                    type: integer
                                  time:
                                    type: string
                                type: object
                            type: object
                        type: object
                      loadBalancer:
                        description: Settings controlling the load balancer algorithms.
                        oneOf:
                        - required:
                          - simple
                        - properties:
                            consistentHash:
                              oneOf:
                              - required:
                                - httpHeaderName
                              - required:
                                - httpCookie
                              - required:
                                - useSourceIp
                          required:
                          - consistentHash
                        properties:
                          consistentHash:
                            properties:
                              httpCookie:
                                description: Hash based on HTTP cookie.
                                properties:
                                  name:
                                    description: Name of the cookie.
                                    format: string
                                    type: string
                                  path:
                                    description: Path to set for the cookie.
                                    format: string
                                    type: string
                                  ttl:
                                    description: Lifetime of the cookie.
                                    type: string
                                type: object
                              httpHeaderName:
                                description: Hash based on a specific HTTP header.
                                format: string
                                type: string
                              minimumRingSize:
                                type: integer
                              useSourceIp:
                                description: Hash based on the source IP address.
                                type: boolean
                            type: object
                          localityLbSetting:
                            properties:
                              distribute:
                                description: 'Optional: only one of distribute or
                                  failover can be set.'
                                items:
                                  properties:
                                    from:
                                      description: Originating locality, '/' separated,
                                        e.g.
                                      format: string
                                      type: string
                                    to:
                                      additionalProperties:
                                        type: integer
                                      description: Map of upstream localities to traffic
                                        distribution weights.
                                      type: object
                                  type: object
                                type: array
                              enabled:
                                description: enable locality load balancing, this
                                  is DestinationRule-level and will override mesh
                                  wide settings in entirety.
                                type: boolean
                              failover:
                                description: 'Optional: only failover or distribute
                                  can be set.'
                                items:
                                  properties:
                                    from:
                                      description: Originating region.
                                      format: string
                                      type: string
                                    to:
                                      format: string
                                      type: string
                                  type: object
                                type: array
                            type: object
                          simple:
                            enum:
                            - ROUND_ROBIN
                            - LEAST_CONN
                            - RANDOM
                            - PASSTHROUGH
                            type: string
                        type: object
                      outlierDetection:
                        properties:
                          baseEjectionTime:
                            description: Minimum ejection duration.
                            type: string
                          consecutive5xxErrors:
                            description: Number of 5xx errors before a host is ejected
                              from the connection pool.
                            type: integer
                          consecutiveErrors:
                            format: int32
                            type: integer
                          consecutiveGatewayErrors:
                            description: Number of gateway errors before a host is
                              ejected from the connection pool.
                            type: integer
                          interval:
                            description: Time interval between ejection sweep analysis.
                            type: string
                          maxEjectionPercent:
                            format: int32
                            type: integer
                          minHealthPercent:
                            format: int32
                            type: integer
                        type: object
                      port:
                        properties:
                          number:
                            type: integer
                        type: object
                      tls:
                        description: TLS related settings for connections to the upstream
                          service.
                        properties:
                          caCertificates:
                            format: string
                            type: string
                          clientCertificate:
                            description: REQUIRED if mode is `MUTUAL`.
                            format: string
                            type: string
                          mode:
                            enum:
                            - DISABLE
                            - SIMPLE
                            - MUTUAL
                            - ISTIO_MUTUAL
                            type: string
                          privateKey:
                            description: REQUIRED if mode is `MUTUAL`.
                            format: string
                            type: string
                          sni:
                            description: SNI string to present to the server during
                              TLS handshake.
                            format: string
                            type: string
                          subjectAltNames:
                            items:
                              format: string
                              type: string
                            type: array
                        type: object
                    type: object
                  type: array
                tls:
                  description: TLS related settings for connections to the upstream
                    service.
                  properties:
                    caCertificates:
                      format: string
                      type: string
                    clientCertificate:
                      description: REQUIRED if mode is `MUTUAL`.
                      format: string
                      type: string
                    mode:
                      enum:
                      - DISABLE
                      - SIMPLE
                      - MUTUAL
                      - ISTIO_MUTUAL
                      type: string
                    privateKey:
                      description: REQUIRED if mode is `MUTUAL`.
                      format: string
                      type: string
                    sni:
                      description: SNI string to present to the server during TLS
                        handshake.
                      format: string
                      type: string
                    subjectAltNames:
                      items:
                        format: string
                        type: string
                      type: array
                  type: object
              type: object
          type: object
      type: object
  versions:
  - name: v1alpha3
    served: true
    storage: true
  - name: v1beta1
    served: true
    storage: false
---


apiVersion: apiextensions.k8s.io/v1beta1
kind: CustomResourceDefinition
metadata:
  annotations:
    "helm.sh/resource-policy": keep
  labels:
    app: istio-pilot
    chart: istio
    heritage: Tiller
    release: istio
  name: envoyfilters.networking.istio.io
spec:
  group: networking.istio.io
  names:
    categories:
    - istio-io
    - networking-istio-io
    kind: EnvoyFilter
    listKind: EnvoyFilterList
    plural: envoyfilters
    singular: envoyfilter
  scope: Namespaced
  subresources:
    status: {}
  validation:
    openAPIV3Schema:
      properties:
        spec:
          description: 'Customizing Envoy configuration generated by Istio. See more
            details at: https://istio.io/docs/reference/config/networking/envoy-filter.html'
          properties:
            configPatches:
              description: One or more patches with match conditions.
              items:
                properties:
                  applyTo:
                    enum:
                    - INVALID
                    - LISTENER
                    - FILTER_CHAIN
                    - NETWORK_FILTER
                    - HTTP_FILTER
                    - ROUTE_CONFIGURATION
                    - VIRTUAL_HOST
                    - HTTP_ROUTE
                    - CLUSTER
                    type: string
                  match:
                    description: Match on listener/route configuration/cluster.
                    oneOf:
                    - required:
                      - listener
                    - required:
                      - routeConfiguration
                    - required:
                      - cluster
                    properties:
                      cluster:
                        description: Match on envoy cluster attributes.
                        properties:
                          name:
                            description: The exact name of the cluster to match.
                            format: string
                            type: string
                          portNumber:
                            description: The service port for which this cluster was
                              generated.
                            type: integer
                          service:
                            description: The fully qualified service name for this
                              cluster.
                            format: string
                            type: string
                          subset:
                            description: The subset associated with the service.
                            format: string
                            type: string
                        type: object
                      context:
                        description: The specific config generation context to match
                          on.
                        enum:
                        - ANY
                        - SIDECAR_INBOUND
                        - SIDECAR_OUTBOUND
                        - GATEWAY
                        type: string
                      listener:
                        description: Match on envoy listener attributes.
                        properties:
                          filterChain:
                            description: Match a specific filter chain in a listener.
                            properties:
                              applicationProtocols:
                                description: Applies only to sidecars.
                                format: string
                                type: string
                              filter:
                                description: The name of a specific filter to apply
                                  the patch to.
                                properties:
                                  name:
                                    description: The filter name to match on.
                                    format: string
                                    type: string
                                  subFilter:
                                    properties:
                                      name:
                                        description: The filter name to match on.
                                        format: string
                                        type: string
                                    type: object
                                type: object
                              name:
                                description: The name assigned to the filter chain.
                                format: string
                                type: string
                              sni:
                                description: The SNI value used by a filter chain's
                                  match condition.
                                format: string
                                type: string
                              transportProtocol:
                                description: Applies only to SIDECAR_INBOUND context.
                                format: string
                                type: string
                            type: object
                          name:
                            description: Match a specific listener by its name.
                            format: string
                            type: string
                          portName:
                            format: string
                            type: string
                          portNumber:
                            type: integer
                        type: object
                      proxy:
                        description: Match on properties associated with a proxy.
                        properties:
                          metadata:
                            additionalProperties:
                              format: string
                              type: string
                            type: object
                          proxyVersion:
                            format: string
                            type: string
                        type: object
                      routeConfiguration:
                        description: Match on envoy HTTP route configuration attributes.
                        properties:
                          gateway:
                            format: string
                            type: string
                          name:
                            description: Route configuration name to match on.
                            format: string
                            type: string
                          portName:
                            description: Applicable only for GATEWAY context.
                            format: string
                            type: string
                          portNumber:
                            type: integer
                          vhost:
                            properties:
                              name:
                                format: string
                                type: string
                              route:
                                description: Match a specific route within the virtual
                                  host.
                                properties:
                                  action:
                                    description: Match a route with specific action
                                      type.
                                    enum:
                                    - ANY
                                    - ROUTE
                                    - REDIRECT
                                    - DIRECT_RESPONSE
                                    type: string
                                  name:
                                    format: string
                                    type: string
                                type: object
                            type: object
                        type: object
                    type: object
                  patch:
                    description: The patch to apply along with the operation.
                    properties:
                      operation:
                        description: Determines how the patch should be applied.
                        enum:
                        - INVALID
                        - MERGE
                        - ADD
                        - REMOVE
                        - INSERT_BEFORE
                        - INSERT_AFTER
                        - INSERT_FIRST
                        type: string
                      value:
                        description: The JSON config of the object being patched.
                        type: object
                    type: object
                type: object
              type: array
            filters:
              items:
                properties:
                  filterConfig:
                    type: object
                  filterName:
                    description: The name of the filter to instantiate.
                    format: string
                    type: string
                  filterType:
                    description: The type of filter to instantiate.
                    enum:
                    - INVALID
                    - HTTP
                    - NETWORK
                    type: string
                  insertPosition:
                    description: Insert position in the filter chain.
                    properties:
                      index:
                        description: Position of this filter in the filter chain.
                        enum:
                        - FIRST
                        - LAST
                        - BEFORE
                        - AFTER
                        type: string
                      relativeTo:
                        format: string
                        type: string
                    type: object
                  listenerMatch:
                    properties:
                      address:
                        description: One or more IP addresses to which the listener
                          is bound.
                        items:
                          format: string
                          type: string
                        type: array
                      listenerProtocol:
                        description: Selects a class of listeners for the same protocol.
                        enum:
                        - ALL
                        - HTTP
                        - TCP
                        type: string
                      listenerType:
                        description: Inbound vs outbound sidecar listener or gateway
                          listener.
                        enum:
                        - ANY
                        - SIDECAR_INBOUND
                        - SIDECAR_OUTBOUND
                        - GATEWAY
                        type: string
                      portNamePrefix:
                        format: string
                        type: string
                      portNumber:
                        type: integer
                    type: object
                type: object
              type: array
            workloadLabels:
              additionalProperties:
                format: string
                type: string
              description: Deprecated.
              type: object
            workloadSelector:
              properties:
                labels:
                  additionalProperties:
                    format: string
                    type: string
                  type: object
              type: object
          type: object
      type: object
  versions:
  - name: v1alpha3
    served: true
    storage: true
---


apiVersion: apiextensions.k8s.io/v1beta1
kind: CustomResourceDefinition
metadata:
  annotations:
    "helm.sh/resource-policy": keep
  labels:
    app: istio-pilot
    chart: istio
    heritage: Tiller
    release: istio
  name: gateways.networking.istio.io
spec:
  group: networking.istio.io
  names:
    categories:
    - istio-io
    - networking-istio-io
    kind: Gateway
    listKind: GatewayList
    plural: gateways
    shortNames:
    - gw
    singular: gateway
  scope: Namespaced
  subresources:
    status: {}
  validation:
    openAPIV3Schema:
      properties:
        spec:
          description: 'Configuration affecting edge load balancer. See more details
            at: https://istio.io/docs/reference/config/networking/gateway.html'
          properties:
            selector:
              additionalProperties:
                format: string
                type: string
              type: object
            servers:
              description: A list of server specifications.
              items:
                properties:
                  bind:
                    format: string
                    type: string
                  defaultEndpoint:
                    format: string
                    type: string
                  hosts:
                    description: One or more hosts exposed by this gateway.
                    items:
                      format: string
                      type: string
                    type: array
                  port:
                    properties:
                      name:
                        description: Label assigned to the port.
                        format: string
                        type: string
                      number:
                        description: A valid non-negative integer port number.
                        type: integer
                      protocol:
                        description: The protocol exposed on the port.
                        format: string
                        type: string
                    type: object
                  tls:
                    description: Set of TLS related options that govern the server's
                      behavior.
                    properties:
                      caCertificates:
                        description: REQUIRED if mode is `MUTUAL`.
                        format: string
                        type: string
                      cipherSuites:
                        description: 'Optional: If specified, only support the specified
                          cipher list.'
                        items:
                          format: string
                          type: string
                        type: array
                      credentialName:
                        format: string
                        type: string
                      httpsRedirect:
                        type: boolean
                      maxProtocolVersion:
                        description: 'Optional: Maximum TLS protocol version.'
                        enum:
                        - TLS_AUTO
                        - TLSV1_0
                        - TLSV1_1
                        - TLSV1_2
                        - TLSV1_3
                        type: string
                      minProtocolVersion:
                        description: 'Optional: Minimum TLS protocol version.'
                        enum:
                        - TLS_AUTO
                        - TLSV1_0
                        - TLSV1_1
                        - TLSV1_2
                        - TLSV1_3
                        type: string
                      mode:
                        enum:
                        - PASSTHROUGH
                        - SIMPLE
                        - MUTUAL
                        - AUTO_PASSTHROUGH
                        - ISTIO_MUTUAL
                        type: string
                      privateKey:
                        description: REQUIRED if mode is `SIMPLE` or `MUTUAL`.
                        format: string
                        type: string
                      serverCertificate:
                        description: REQUIRED if mode is `SIMPLE` or `MUTUAL`.
                        format: string
                        type: string
                      subjectAltNames:
                        items:
                          format: string
                          type: string
                        type: array
                      verifyCertificateHash:
                        items:
                          format: string
                          type: string
                        type: array
                      verifyCertificateSpki:
                        items:
                          format: string
                          type: string
                        type: array
                    type: object
                type: object
              type: array
          type: object
      type: object
  versions:
  - name: v1alpha3
    served: true
    storage: true
  - name: v1beta1
    served: true
    storage: false
---


apiVersion: apiextensions.k8s.io/v1beta1
kind: CustomResourceDefinition
metadata:
  annotations:
    "helm.sh/resource-policy": keep
  labels:
    app: istio-pilot
    chart: istio
    heritage: Tiller
    release: istio
  name: serviceentries.networking.istio.io
spec:
  additionalPrinterColumns:
  - JSONPath: .spec.hosts
    description: The hosts associated with the ServiceEntry
    name: Hosts
    type: string
  - JSONPath: .spec.location
    description: Whether the service is external to the mesh or part of the mesh (MESH_EXTERNAL
      or MESH_INTERNAL)
    name: Location
    type: string
  - JSONPath: .spec.resolution
    description: Service discovery mode for the hosts (NONE, STATIC, or DNS)
    name: Resolution
    type: string
  - JSONPath: .metadata.creationTimestamp
    description: 'CreationTimestamp is a timestamp representing the server time when
      this object was created. It is not guaranteed to be set in happens-before order
      across separate operations. Clients may not set this value. It is represented
      in RFC3339 form and is in UTC. Populated by the system. Read-only. Null for
      lists. More info: https://git.k8s.io/community/contributors/devel/api-conventions.md#metadata'
    name: Age
    type: date
  group: networking.istio.io
  names:
    categories:
    - istio-io
    - networking-istio-io
    kind: ServiceEntry
    listKind: ServiceEntryList
    plural: serviceentries
    shortNames:
    - se
    singular: serviceentry
  scope: Namespaced
  subresources:
    status: {}
  validation:
    openAPIV3Schema:
      properties:
        spec:
          description: 'Configuration affecting service registry. See more details
            at: https://istio.io/docs/reference/config/networking/service-entry.html'
          properties:
            addresses:
              description: The virtual IP addresses associated with the service.
              items:
                format: string
                type: string
              type: array
            endpoints:
              description: One or more endpoints associated with the service.
              items:
                properties:
                  address:
                    format: string
                    type: string
                  labels:
                    additionalProperties:
                      format: string
                      type: string
                    description: One or more labels associated with the endpoint.
                    type: object
                  locality:
                    description: The locality associated with the endpoint.
                    format: string
                    type: string
                  network:
                    format: string
                    type: string
                  ports:
                    additionalProperties:
                      type: integer
                    description: Set of ports associated with the endpoint.
                    type: object
                  weight:
                    description: The load balancing weight associated with the endpoint.
                    type: integer
                type: object
              type: array
            exportTo:
              description: A list of namespaces to which this service is exported.
              items:
                format: string
                type: string
              type: array
            hosts:
              description: The hosts associated with the ServiceEntry.
              items:
                format: string
                type: string
              type: array
            location:
              enum:
              - MESH_EXTERNAL
              - MESH_INTERNAL
              type: string
            ports:
              description: The ports associated with the external service.
              items:
                properties:
                  name:
                    description: Label assigned to the port.
                    format: string
                    type: string
                  number:
                    description: A valid non-negative integer port number.
                    type: integer
                  protocol:
                    description: The protocol exposed on the port.
                    format: string
                    type: string
                type: object
              type: array
            resolution:
              description: Service discovery mode for the hosts.
              enum:
              - NONE
              - STATIC
              - DNS
              type: string
            subjectAltNames:
              items:
                format: string
                type: string
              type: array
          type: object
      type: object
  versions:
  - name: v1alpha3
    served: true
    storage: true
  - name: v1beta1
    served: true
    storage: false
---


apiVersion: apiextensions.k8s.io/v1beta1
kind: CustomResourceDefinition
metadata:
  annotations:
    "helm.sh/resource-policy": keep
  labels:
    app: istio-pilot
    chart: istio
    heritage: Tiller
    release: istio
  name: sidecars.networking.istio.io
spec:
  group: networking.istio.io
  names:
    categories:
    - istio-io
    - networking-istio-io
    kind: Sidecar
    listKind: SidecarList
    plural: sidecars
    singular: sidecar
  scope: Namespaced
  subresources:
    status: {}
  validation:
    openAPIV3Schema:
      properties:
        spec:
          description: 'Configuration affecting network reachability of a sidecar.
            See more details at: https://istio.io/docs/reference/config/networking/sidecar.html'
          properties:
            egress:
              items:
                properties:
                  bind:
                    format: string
                    type: string
                  captureMode:
                    enum:
                    - DEFAULT
                    - IPTABLES
                    - NONE
                    type: string
                  hosts:
                    items:
                      format: string
                      type: string
                    type: array
                  port:
                    description: The port associated with the listener.
                    properties:
                      name:
                        description: Label assigned to the port.
                        format: string
                        type: string
                      number:
                        description: A valid non-negative integer port number.
                        type: integer
                      protocol:
                        description: The protocol exposed on the port.
                        format: string
                        type: string
                    type: object
                type: object
              type: array
            ingress:
              items:
                properties:
                  bind:
                    description: The IP to which the listener should be bound.
                    format: string
                    type: string
                  captureMode:
                    enum:
                    - DEFAULT
                    - IPTABLES
                    - NONE
                    type: string
                  defaultEndpoint:
                    format: string
                    type: string
                  port:
                    description: The port associated with the listener.
                    properties:
                      name:
                        description: Label assigned to the port.
                        format: string
                        type: string
                      number:
                        description: A valid non-negative integer port number.
                        type: integer
                      protocol:
                        description: The protocol exposed on the port.
                        format: string
                        type: string
                    type: object
                type: object
              type: array
            outboundTrafficPolicy:
              description: This allows to configure the outbound traffic policy.
              properties:
                mode:
                  enum:
                  - REGISTRY_ONLY
                  - ALLOW_ANY
                  type: string
              type: object
            workloadSelector:
              properties:
                labels:
                  additionalProperties:
                    format: string
                    type: string
                  type: object
              type: object
          type: object
      type: object
  versions:
  - name: v1alpha3
    served: true
    storage: true
  - name: v1beta1
    served: true
    storage: false
---


apiVersion: apiextensions.k8s.io/v1beta1
kind: CustomResourceDefinition
metadata:
  annotations:
    "helm.sh/resource-policy": keep
  labels:
    app: istio-pilot
    chart: istio
    heritage: Tiller
    release: istio
  name: virtualservices.networking.istio.io
spec:
  additionalPrinterColumns:
  - JSONPath: .spec.gateways
    description: The names of gateways and sidecars that should apply these routes
    name: Gateways
    type: string
  - JSONPath: .spec.hosts
    description: The destination hosts to which traffic is being sent
    name: Hosts
    type: string
  - JSONPath: .metadata.creationTimestamp
    description: 'CreationTimestamp is a timestamp representing the server time when
      this object was created. It is not guaranteed to be set in happens-before order
      across separate operations. Clients may not set this value. It is represented
      in RFC3339 form and is in UTC. Populated by the system. Read-only. Null for
      lists. More info: https://git.k8s.io/community/contributors/devel/api-conventions.md#metadata'
    name: Age
    type: date
  group: networking.istio.io
  names:
    categories:
    - istio-io
    - networking-istio-io
    kind: VirtualService
    listKind: VirtualServiceList
    plural: virtualservices
    shortNames:
    - vs
    singular: virtualservice
  scope: Namespaced
  subresources:
    status: {}
  validation:
    openAPIV3Schema:
      properties:
        spec:
          description: 'Configuration affecting label/content routing, sni routing,
            etc. See more details at: https://istio.io/docs/reference/config/networking/virtual-service.html'
          properties:
            exportTo:
              description: A list of namespaces to which this virtual service is exported.
              items:
                format: string
                type: string
              type: array
            gateways:
              description: The names of gateways and sidecars that should apply these
                routes.
              items:
                format: string
                type: string
              type: array
            hosts:
              description: The destination hosts to which traffic is being sent.
              items:
                format: string
                type: string
              type: array
            http:
              description: An ordered list of route rules for HTTP traffic.
              items:
                properties:
                  corsPolicy:
                    description: Cross-Origin Resource Sharing policy (CORS).
                    properties:
                      allowCredentials:
                        type: boolean
                      allowHeaders:
                        items:
                          format: string
                          type: string
                        type: array
                      allowMethods:
                        description: List of HTTP methods allowed to access the resource.
                        items:
                          format: string
                          type: string
                        type: array
                      allowOrigin:
                        description: The list of origins that are allowed to perform
                          CORS requests.
                        items:
                          format: string
                          type: string
                        type: array
                      allowOrigins:
                        description: String patterns that match allowed origins.
                        items:
                          oneOf:
                          - required:
                            - exact
                          - required:
                            - prefix
                          - required:
                            - regex
                          properties:
                            exact:
                              format: string
                              type: string
                            prefix:
                              format: string
                              type: string
                            regex:
                              format: string
                              type: string
                          type: object
                        type: array
                      exposeHeaders:
                        items:
                          format: string
                          type: string
                        type: array
                      maxAge:
                        type: string
                    type: object
                  fault:
                    description: Fault injection policy to apply on HTTP traffic at
                      the client side.
                    properties:
                      abort:
                        oneOf:
                        - required:
                          - httpStatus
                        - required:
                          - grpcStatus
                        - required:
                          - http2Error
                        properties:
                          grpcStatus:
                            format: string
                            type: string
                          http2Error:
                            format: string
                            type: string
                          httpStatus:
                            description: HTTP status code to use to abort the Http
                              request.
                            format: int32
                            type: integer
                          percentage:
                            description: Percentage of requests to be aborted with
                              the error code provided.
                            properties:
                              value:
                                format: double
                                type: number
                            type: object
                        type: object
                      delay:
                        oneOf:
                        - properties:
                            percent: {}
                          required:
                          - fixedDelay
                        - properties:
                            percent: {}
                          required:
                          - exponentialDelay
                        properties:
                          exponentialDelay:
                            type: string
                          fixedDelay:
                            description: Add a fixed delay before forwarding the request.
                            type: string
                          percent:
                            description: Percentage of requests on which the delay
                              will be injected (0-100).
                            format: int32
                            type: integer
                          percentage:
                            description: Percentage of requests on which the delay
                              will be injected.
                            properties:
                              value:
                                format: double
                                type: number
                            type: object
                        type: object
                    type: object
                  headers:
                    properties:
                      request:
                        properties:
                          add:
                            additionalProperties:
                              format: string
                              type: string
                            type: object
                          remove:
                            items:
                              format: string
                              type: string
                            type: array
                          set:
                            additionalProperties:
                              format: string
                              type: string
                            type: object
                        type: object
                      response:
                        properties:
                          add:
                            additionalProperties:
                              format: string
                              type: string
                            type: object
                          remove:
                            items:
                              format: string
                              type: string
                            type: array
                          set:
                            additionalProperties:
                              format: string
                              type: string
                            type: object
                        type: object
                    type: object
                  match:
                    items:
                      properties:
                        authority:
                          oneOf:
                          - required:
                            - exact
                          - required:
                            - prefix
                          - required:
                            - regex
                          properties:
                            exact:
                              format: string
                              type: string
                            prefix:
                              format: string
                              type: string
                            regex:
                              format: string
                              type: string
                          type: object
                        gateways:
                          description: Names of gateways where the rule should be
                            applied.
                          items:
                            format: string
                            type: string
                          type: array
                        headers:
                          additionalProperties:
                            oneOf:
                            - required:
                              - exact
                            - required:
                              - prefix
                            - required:
                              - regex
                            properties:
                              exact:
                                format: string
                                type: string
                              prefix:
                                format: string
                                type: string
                              regex:
                                format: string
                                type: string
                            type: object
                          type: object
                        ignoreUriCase:
                          description: Flag to specify whether the URI matching should
                            be case-insensitive.
                          type: boolean
                        method:
                          oneOf:
                          - required:
                            - exact
                          - required:
                            - prefix
                          - required:
                            - regex
                          properties:
                            exact:
                              format: string
                              type: string
                            prefix:
                              format: string
                              type: string
                            regex:
                              format: string
                              type: string
                          type: object
                        name:
                          description: The name assigned to a match.
                          format: string
                          type: string
                        port:
                          description: Specifies the ports on the host that is being
                            addressed.
                          type: integer
                        queryParams:
                          additionalProperties:
                            oneOf:
                            - required:
                              - exact
                            - required:
                              - prefix
                            - required:
                              - regex
                            properties:
                              exact:
                                format: string
                                type: string
                              prefix:
                                format: string
                                type: string
                              regex:
                                format: string
                                type: string
                            type: object
                          description: Query parameters for matching.
                          type: object
                        scheme:
                          oneOf:
                          - required:
                            - exact
                          - required:
                            - prefix
                          - required:
                            - regex
                          properties:
                            exact:
                              format: string
                              type: string
                            prefix:
                              format: string
                              type: string
                            regex:
                              format: string
                              type: string
                          type: object
                        sourceLabels:
                          additionalProperties:
                            format: string
                            type: string
                          type: object
                        uri:
                          oneOf:
                          - required:
                            - exact
                          - required:
                            - prefix
                          - required:
                            - regex
                          properties:
                            exact:
                              format: string
                              type: string
                            prefix:
                              format: string
                              type: string
                            regex:
                              format: string
                              type: string
                          type: object
                      type: object
                    type: array
                  mirror:
                    properties:
                      host:
                        description: The name of a service from the service registry.
                        format: string
                        type: string
                      port:
                        description: Specifies the port on the host that is being
                          addressed.
                        properties:
                          number:
                            type: integer
                        type: object
                      subset:
                        description: The name of a subset within the service.
                        format: string
                        type: string
                    type: object
                  mirror_percent:
                    description: Percentage of the traffic to be mirrored by the `mirror`
                      field.
                    type: integer
                  mirrorPercent:
                    description: Percentage of the traffic to be mirrored by the `mirror`
                      field.
                    type: integer
                  mirrorPercentage:
                    description: Percentage of the traffic to be mirrored by the `mirror`
                      field.
                    properties:
                      value:
                        format: double
                        type: number
                    type: object
                  name:
                    description: The name assigned to the route for debugging purposes.
                    format: string
                    type: string
                  redirect:
                    description: A HTTP rule can either redirect or forward (default)
                      traffic.
                    properties:
                      authority:
                        format: string
                        type: string
                      redirectCode:
                        type: integer
                      uri:
                        format: string
                        type: string
                    type: object
                  retries:
                    description: Retry policy for HTTP requests.
                    properties:
                      attempts:
                        description: Number of retries for a given request.
                        format: int32
                        type: integer
                      perTryTimeout:
                        description: Timeout per retry attempt for a given request.
                        type: string
                      retryOn:
                        description: Specifies the conditions under which retry takes
                          place.
                        format: string
                        type: string
                    type: object
                  rewrite:
                    description: Rewrite HTTP URIs and Authority headers.
                    properties:
                      authority:
                        description: rewrite the Authority/Host header with this value.
                        format: string
                        type: string
                      uri:
                        format: string
                        type: string
                    type: object
                  route:
                    description: A HTTP rule can either redirect or forward (default)
                      traffic.
                    items:
                      properties:
                        destination:
                          properties:
                            host:
                              description: The name of a service from the service
                                registry.
                              format: string
                              type: string
                            port:
                              description: Specifies the port on the host that is
                                being addressed.
                              properties:
                                number:
                                  type: integer
                              type: object
                            subset:
                              description: The name of a subset within the service.
                              format: string
                              type: string
                          type: object
                        headers:
                          properties:
                            request:
                              properties:
                                add:
                                  additionalProperties:
                                    format: string
                                    type: string
                                  type: object
                                remove:
                                  items:
                                    format: string
                                    type: string
                                  type: array
                                set:
                                  additionalProperties:
                                    format: string
                                    type: string
                                  type: object
                              type: object
                            response:
                              properties:
                                add:
                                  additionalProperties:
                                    format: string
                                    type: string
                                  type: object
                                remove:
                                  items:
                                    format: string
                                    type: string
                                  type: array
                                set:
                                  additionalProperties:
                                    format: string
                                    type: string
                                  type: object
                              type: object
                          type: object
                        weight:
                          format: int32
                          type: integer
                      type: object
                    type: array
                  timeout:
                    description: Timeout for HTTP requests.
                    type: string
                type: object
              type: array
            tcp:
              description: An ordered list of route rules for opaque TCP traffic.
              items:
                properties:
                  match:
                    items:
                      properties:
                        destinationSubnets:
                          description: IPv4 or IPv6 ip addresses of destination with
                            optional subnet.
                          items:
                            format: string
                            type: string
                          type: array
                        gateways:
                          description: Names of gateways where the rule should be
                            applied.
                          items:
                            format: string
                            type: string
                          type: array
                        port:
                          description: Specifies the port on the host that is being
                            addressed.
                          type: integer
                        sourceLabels:
                          additionalProperties:
                            format: string
                            type: string
                          type: object
                        sourceSubnet:
                          description: IPv4 or IPv6 ip address of source with optional
                            subnet.
                          format: string
                          type: string
                      type: object
                    type: array
                  route:
                    description: The destination to which the connection should be
                      forwarded to.
                    items:
                      properties:
                        destination:
                          properties:
                            host:
                              description: The name of a service from the service
                                registry.
                              format: string
                              type: string
                            port:
                              description: Specifies the port on the host that is
                                being addressed.
                              properties:
                                number:
                                  type: integer
                              type: object
                            subset:
                              description: The name of a subset within the service.
                              format: string
                              type: string
                          type: object
                        weight:
                          format: int32
                          type: integer
                      type: object
                    type: array
                type: object
              type: array
            tls:
              items:
                properties:
                  match:
                    items:
                      properties:
                        destinationSubnets:
                          description: IPv4 or IPv6 ip addresses of destination with
                            optional subnet.
                          items:
                            format: string
                            type: string
                          type: array
                        gateways:
                          description: Names of gateways where the rule should be
                            applied.
                          items:
                            format: string
                            type: string
                          type: array
                        port:
                          description: Specifies the port on the host that is being
                            addressed.
                          type: integer
                        sniHosts:
                          description: SNI (server name indicator) to match on.
                          items:
                            format: string
                            type: string
                          type: array
                        sourceLabels:
                          additionalProperties:
                            format: string
                            type: string
                          type: object
                      type: object
                    type: array
                  route:
                    description: The destination to which the connection should be
                      forwarded to.
                    items:
                      properties:
                        destination:
                          properties:
                            host:
                              description: The name of a service from the service
                                registry.
                              format: string
                              type: string
                            port:
                              description: Specifies the port on the host that is
                                being addressed.
                              properties:
                                number:
                                  type: integer
                              type: object
                            subset:
                              description: The name of a subset within the service.
                              format: string
                              type: string
                          type: object
                        weight:
                          format: int32
                          type: integer
                      type: object
                    type: array
                type: object
              type: array
          type: object
      type: object
  versions:
  - name: v1alpha3
    served: true
    storage: true
  - name: v1beta1
    served: true
    storage: false
---


apiVersion: apiextensions.k8s.io/v1beta1
kind: CustomResourceDefinition
metadata:
  annotations:
    "helm.sh/resource-policy": keep
  labels:
    app: mixer
    chart: istio
    heritage: Tiller
    istio: core
    package: istio.io.mixer
    release: istio
  name: attributemanifests.config.istio.io
spec:
  group: config.istio.io
  names:
    categories:
    - istio-io
    - policy-istio-io
    kind: attributemanifest
    listKind: attributemanifestList
    plural: attributemanifests
    singular: attributemanifest
  scope: Namespaced
  subresources:
    status: {}
  validation:
    openAPIV3Schema:
      properties:
        spec:
          description: 'Describes the rules used to configure Mixer''s policy and
            telemetry features. See more details at: https://istio.io/docs/reference/config/policy-and-telemetry/istio.policy.v1beta1.html'
          properties:
            attributes:
              additionalProperties:
                properties:
                  description:
                    description: A human-readable description of the attribute's purpose.
                    format: string
                    type: string
                  valueType:
                    description: The type of data carried by this attribute.
                    enum:
                    - VALUE_TYPE_UNSPECIFIED
                    - STRING
                    - INT64
                    - DOUBLE
                    - BOOL
                    - TIMESTAMP
                    - IP_ADDRESS
                    - EMAIL_ADDRESS
                    - URI
                    - DNS_NAME
                    - DURATION
                    - STRING_MAP
                    type: string
                type: object
              description: The set of attributes this Istio component will be responsible
                for producing at runtime.
              type: object
            name:
              description: Name of the component producing these attributes.
              format: string
              type: string
            revision:
              description: The revision of this document.
              format: string
              type: string
          type: object
      type: object
  versions:
  - name: v1alpha2
    served: true
    storage: true
---


apiVersion: apiextensions.k8s.io/v1beta1
kind: CustomResourceDefinition
metadata:
  annotations:
    "helm.sh/resource-policy": keep
  labels:
    app: mixer
    chart: istio
    heritage: Tiller
    istio: mixer-handler
    package: handler
    release: istio
  name: handlers.config.istio.io
spec:
  group: config.istio.io
  names:
    categories:
    - istio-io
    - policy-istio-io
    kind: handler
    listKind: handlerList
    plural: handlers
    singular: handler
  scope: Namespaced
  subresources:
    status: {}
  validation:
    openAPIV3Schema:
      properties:
        spec:
          description: Handler allows the operator to configure a specific adapter
            implementation.
          properties:
            adapter:
              description: The name of a specific adapter implementation.
              format: string
              type: string
            compiledAdapter:
              description: The name of the compiled in adapter this handler instantiates.
              format: string
              type: string
            connection:
              description: Information on how to connect to the out-of-process adapter.
              properties:
                address:
                  description: The address of the backend.
                  format: string
                  type: string
                authentication:
                  description: Auth config for the connection to the backend.
                  oneOf:
                  - properties:
                      tls:
                        allOf:
                        - oneOf:
                          - required:
                            - tokenPath
                          - required:
                            - oauth
                        - oneOf:
                          - required:
                            - authHeader
                          - required:
                            - customHeader
                    required:
                    - tls
                  - required:
                    - mutual
                  properties:
                    mutual:
                      properties:
                        caCertificates:
                          format: string
                          type: string
                        clientCertificate:
                          description: The path to the file holding client certificate
                            for mutual TLS.
                          format: string
                          type: string
                        privateKey:
                          description: The path to the file holding the private key
                            for mutual TLS.
                          format: string
                          type: string
                        serverName:
                          description: Used to configure mixer mutual TLS client to
                            supply server name for SNI.
                          format: string
                          type: string
                      type: object
                    tls:
                      properties:
                        authHeader:
                          description: Access token is passed as authorization header.
                          enum:
                          - PLAIN
                          - BEARER
                          type: string
                        caCertificates:
                          format: string
                          type: string
                        customHeader:
                          description: Customized header key to hold access token,
                            e.g.
                          format: string
                          type: string
                        oauth:
                          description: Oauth config to fetch access token from auth
                            provider.
                          properties:
                            clientId:
                              description: OAuth client id for mixer.
                              format: string
                              type: string
                            clientSecret:
                              description: The path to the file holding the client
                                secret for oauth.
                              format: string
                              type: string
                            endpointParams:
                              additionalProperties:
                                format: string
                                type: string
                              description: Additional parameters for requests to the
                                token endpoint.
                              type: object
                            scopes:
                              description: List of requested permissions.
                              items:
                                format: string
                                type: string
                              type: array
                            tokenUrl:
                              description: The Resource server's token endpoint URL.
                              format: string
                              type: string
                          type: object
                        serverName:
                          format: string
                          type: string
                        tokenPath:
                          format: string
                          type: string
                      type: object
                  type: object
                timeout:
                  description: Timeout for remote calls to the backend.
                  type: string
              type: object
            name:
              description: Must be unique in the entire Mixer configuration.
              format: string
              type: string
            params:
              description: Depends on adapter implementation.
              type: object
          type: object
      type: object
  versions:
  - name: v1alpha2
    served: true
    storage: true
---


apiVersion: apiextensions.k8s.io/v1beta1
kind: CustomResourceDefinition
metadata:
  annotations:
    "helm.sh/resource-policy": keep
  labels:
    app: mixer
    chart: istio
    heritage: Tiller
    istio: mixer-instance
    package: instance
    release: istio
  name: instances.config.istio.io
spec:
  group: config.istio.io
  names:
    categories:
    - istio-io
    - policy-istio-io
    kind: instance
    listKind: instanceList
    plural: instances
    singular: instance
  scope: Namespaced
  subresources:
    status: {}
  validation:
    openAPIV3Schema:
      properties:
        spec:
          description: An Instance tells Mixer how to create instances for particular
            template.
          properties:
            attributeBindings:
              additionalProperties:
                format: string
                type: string
              type: object
            compiledTemplate:
              description: The name of the compiled in template this instance creates
                instances for.
              format: string
              type: string
            name:
              format: string
              type: string
            params:
              description: Depends on referenced template.
              type: object
            template:
              description: The name of the template this instance creates instances
                for.
              format: string
              type: string
          type: object
      type: object
  versions:
  - name: v1alpha2
    served: true
    storage: true
---


apiVersion: apiextensions.k8s.io/v1beta1
kind: CustomResourceDefinition
metadata:
  annotations:
    "helm.sh/resource-policy": keep
  labels:
    app: mixer
    chart: istio
    heritage: Tiller
    istio: core
    package: istio.io.mixer
    release: istio
  name: rules.config.istio.io
spec:
  group: config.istio.io
  names:
    categories:
    - istio-io
    - policy-istio-io
    kind: rule
    listKind: ruleList
    plural: rules
    singular: rule
  scope: Namespaced
  subresources:
    status: {}
  validation:
    openAPIV3Schema:
      properties:
        spec:
          description: 'Describes the rules used to configure Mixer''s policy and
            telemetry features. See more details at: https://istio.io/docs/reference/config/policy-and-telemetry/istio.policy.v1beta1.html'
          properties:
            actions:
              description: The actions that will be executed when match evaluates
                to `true`.
              items:
                properties:
                  handler:
                    description: Fully qualified name of the handler to invoke.
                    format: string
                    type: string
                  instances:
                    items:
                      format: string
                      type: string
                    type: array
                  name:
                    description: A handle to refer to the results of the action.
                    format: string
                    type: string
                type: object
              type: array
            match:
              description: Match is an attribute based predicate.
              format: string
              type: string
            requestHeaderOperations:
              items:
                properties:
                  name:
                    description: Header name literal value.
                    format: string
                    type: string
                  operation:
                    description: Header operation type.
                    enum:
                    - REPLACE
                    - REMOVE
                    - APPEND
                    type: string
                  values:
                    description: Header value expressions.
                    items:
                      format: string
                      type: string
                    type: array
                type: object
              type: array
            responseHeaderOperations:
              items:
                properties:
                  name:
                    description: Header name literal value.
                    format: string
                    type: string
                  operation:
                    description: Header operation type.
                    enum:
                    - REPLACE
                    - REMOVE
                    - APPEND
                    type: string
                  values:
                    description: Header value expressions.
                    items:
                      format: string
                      type: string
                    type: array
                type: object
              type: array
            sampling:
              properties:
                random:
                  description: Provides filtering of actions based on random selection
                    per request.
                  properties:
                    attributeExpression:
                      description: Specifies an attribute expression to use to override
                        the numerator in the `percent_sampled` field.
                      format: string
                      type: string
                    percentSampled:
                      description: The default sampling rate, expressed as a percentage.
                      properties:
                        denominator:
                          description: Specifies the denominator.
                          enum:
                          - HUNDRED
                          - TEN_THOUSAND
                          type: string
                        numerator:
                          description: Specifies the numerator.
                          type: integer
                      type: object
                    useIndependentRandomness:
                      description: By default sampling will be based on the value
                        of the request header `x-request-id`.
                      type: boolean
                  type: object
                rateLimit:
                  properties:
                    maxUnsampledEntries:
                      description: Number of entries to allow during the `sampling_duration`
                        before sampling is enforced.
                      format: int64
                      type: integer
                    samplingDuration:
                      description: Window in which to enforce the sampling rate.
                      type: string
                    samplingRate:
                      description: The rate at which to sample entries once the unsampled
                        limit has been reached.
                      format: int64
                      type: integer
                  type: object
              type: object
          type: object
      type: object
  versions:
  - name: v1alpha2
    served: true
    storage: true
---


apiVersion: apiextensions.k8s.io/v1beta1
kind: CustomResourceDefinition
metadata:
  annotations:
    "helm.sh/resource-policy": keep
  labels:
    app: istio-pilot
    chart: istio
    heritage: Tiller
    istio: rbac
    release: istio
  name: clusterrbacconfigs.rbac.istio.io
spec:
  group: rbac.istio.io
  names:
    categories:
    - istio-io
    - rbac-istio-io
    kind: ClusterRbacConfig
    listKind: ClusterRbacConfigList
    plural: clusterrbacconfigs
    singular: clusterrbacconfig
  scope: Cluster
  subresources:
    status: {}
  validation:
    openAPIV3Schema:
      properties:
        spec:
          description: 'Configuration for Role Based Access Control. See more details
            at: https://istio.io/docs/reference/config/security/istio.rbac.v1alpha1.html'
          properties:
            enforcementMode:
              enum:
              - ENFORCED
              - PERMISSIVE
              type: string
            exclusion:
              description: A list of services or namespaces that should not be enforced
                by Istio RBAC policies.
              properties:
                namespaces:
                  description: A list of namespaces.
                  items:
                    format: string
                    type: string
                  type: array
                services:
                  description: A list of services.
                  items:
                    format: string
                    type: string
                  type: array
              type: object
            inclusion:
              description: A list of services or namespaces that should be enforced
                by Istio RBAC policies.
              properties:
                namespaces:
                  description: A list of namespaces.
                  items:
                    format: string
                    type: string
                  type: array
                services:
                  description: A list of services.
                  items:
                    format: string
                    type: string
                  type: array
              type: object
            mode:
              description: Istio RBAC mode.
              enum:
              - "OFF"
              - "ON"
              - ON_WITH_INCLUSION
              - ON_WITH_EXCLUSION
              type: string
          type: object
      type: object
  versions:
  - name: v1alpha1
    served: true
    storage: true
---


apiVersion: apiextensions.k8s.io/v1beta1
kind: CustomResourceDefinition
metadata:
  annotations:
    "helm.sh/resource-policy": keep
  labels:
    app: mixer
    chart: istio
    heritage: Tiller
    istio: rbac
    package: istio.io.mixer
    release: istio
  name: rbacconfigs.rbac.istio.io
spec:
  group: rbac.istio.io
  names:
    categories:
    - istio-io
    - rbac-istio-io
    kind: RbacConfig
    listKind: RbacConfigList
    plural: rbacconfigs
    singular: rbacconfig
  scope: Namespaced
  subresources:
    status: {}
  validation:
    openAPIV3Schema:
      properties:
        spec:
          description: 'Configuration for Role Based Access Control. See more details
            at: https://istio.io/docs/reference/config/security/istio.rbac.v1alpha1.html'
          properties:
            enforcementMode:
              enum:
              - ENFORCED
              - PERMISSIVE
              type: string
            exclusion:
              description: A list of services or namespaces that should not be enforced
                by Istio RBAC policies.
              properties:
                namespaces:
                  description: A list of namespaces.
                  items:
                    format: string
                    type: string
                  type: array
                services:
                  description: A list of services.
                  items:
                    format: string
                    type: string
                  type: array
              type: object
            inclusion:
              description: A list of services or namespaces that should be enforced
                by Istio RBAC policies.
              properties:
                namespaces:
                  description: A list of namespaces.
                  items:
                    format: string
                    type: string
                  type: array
                services:
                  description: A list of services.
                  items:
                    format: string
                    type: string
                  type: array
              type: object
            mode:
              description: Istio RBAC mode.
              enum:
              - "OFF"
              - "ON"
              - ON_WITH_INCLUSION
              - ON_WITH_EXCLUSION
              type: string
          type: object
      type: object
  versions:
  - name: v1alpha1
    served: true
    storage: true
---


apiVersion: apiextensions.k8s.io/v1beta1
kind: CustomResourceDefinition
metadata:
  annotations:
    "helm.sh/resource-policy": keep
  labels:
    app: mixer
    chart: istio
    heritage: Tiller
    istio: rbac
    package: istio.io.mixer
    release: istio
  name: serviceroles.rbac.istio.io
spec:
  group: rbac.istio.io
  names:
    categories:
    - istio-io
    - rbac-istio-io
    kind: ServiceRole
    listKind: ServiceRoleList
    plural: serviceroles
    singular: servicerole
  scope: Namespaced
  subresources:
    status: {}
  validation:
    openAPIV3Schema:
      properties:
        spec:
          description: 'Configuration for Role Based Access Control. See more details
            at: https://istio.io/docs/reference/config/security/istio.rbac.v1alpha1.html'
          properties:
            rules:
              description: The set of access rules (permissions) that the role has.
              items:
                properties:
                  constraints:
                    description: Optional.
                    items:
                      properties:
                        key:
                          description: Key of the constraint.
                          format: string
                          type: string
                        values:
                          description: List of valid values for the constraint.
                          items:
                            format: string
                            type: string
                          type: array
                      type: object
                    type: array
                  hosts:
                    items:
                      format: string
                      type: string
                    type: array
                  methods:
                    description: Optional.
                    items:
                      format: string
                      type: string
                    type: array
                  notHosts:
                    items:
                      format: string
                      type: string
                    type: array
                  notMethods:
                    items:
                      format: string
                      type: string
                    type: array
                  notPaths:
                    items:
                      format: string
                      type: string
                    type: array
                  notPorts:
                    items:
                      format: int32
                      type: integer
                    type: array
                  paths:
                    description: Optional.
                    items:
                      format: string
                      type: string
                    type: array
                  ports:
                    items:
                      format: int32
                      type: integer
                    type: array
                  services:
                    description: A list of service names.
                    items:
                      format: string
                      type: string
                    type: array
                type: object
              type: array
          type: object
      type: object
  versions:
  - name: v1alpha1
    served: true
    storage: true
---


apiVersion: apiextensions.k8s.io/v1beta1
kind: CustomResourceDefinition
metadata:
  annotations:
    "helm.sh/resource-policy": keep
  labels:
    app: mixer
    chart: istio
    heritage: Tiller
    istio: rbac
    package: istio.io.mixer
    release: istio
  name: servicerolebindings.rbac.istio.io
spec:
  additionalPrinterColumns:
  - JSONPath: .spec.roleRef.name
    description: The name of the ServiceRole object being referenced
    name: Reference
    type: string
  - JSONPath: .metadata.creationTimestamp
    description: 'CreationTimestamp is a timestamp representing the server time when
      this object was created. It is not guaranteed to be set in happens-before order
      across separate operations. Clients may not set this value. It is represented
      in RFC3339 form and is in UTC. Populated by the system. Read-only. Null for
      lists. More info: https://git.k8s.io/community/contributors/devel/api-conventions.md#metadata'
    name: Age
    type: date
  group: rbac.istio.io
  names:
    categories:
    - istio-io
    - rbac-istio-io
    kind: ServiceRoleBinding
    listKind: ServiceRoleBindingList
    plural: servicerolebindings
    singular: servicerolebinding
  scope: Namespaced
  subresources:
    status: {}
  validation:
    openAPIV3Schema:
      properties:
        spec:
          description: 'Configuration for Role Based Access Control. See more details
            at: https://istio.io/docs/reference/config/security/istio.rbac.v1alpha1.html'
          properties:
            actions:
              items:
                properties:
                  constraints:
                    description: Optional.
                    items:
                      properties:
                        key:
                          description: Key of the constraint.
                          format: string
                          type: string
                        values:
                          description: List of valid values for the constraint.
                          items:
                            format: string
                            type: string
                          type: array
                      type: object
                    type: array
                  hosts:
                    items:
                      format: string
                      type: string
                    type: array
                  methods:
                    description: Optional.
                    items:
                      format: string
                      type: string
                    type: array
                  notHosts:
                    items:
                      format: string
                      type: string
                    type: array
                  notMethods:
                    items:
                      format: string
                      type: string
                    type: array
                  notPaths:
                    items:
                      format: string
                      type: string
                    type: array
                  notPorts:
                    items:
                      format: int32
                      type: integer
                    type: array
                  paths:
                    description: Optional.
                    items:
                      format: string
                      type: string
                    type: array
                  ports:
                    items:
                      format: int32
                      type: integer
                    type: array
                  services:
                    description: A list of service names.
                    items:
                      format: string
                      type: string
                    type: array
                type: object
              type: array
            mode:
              enum:
              - ENFORCED
              - PERMISSIVE
              type: string
            role:
              format: string
              type: string
            roleRef:
              description: Reference to the ServiceRole object.
              properties:
                kind:
                  description: The type of the role being referenced.
                  format: string
                  type: string
                name:
                  description: The name of the ServiceRole object being referenced.
                  format: string
                  type: string
              type: object
            subjects:
              description: List of subjects that are assigned the ServiceRole object.
              items:
                properties:
                  group:
                    format: string
                    type: string
                  groups:
                    items:
                      format: string
                      type: string
                    type: array
                  ips:
                    items:
                      format: string
                      type: string
                    type: array
                  names:
                    items:
                      format: string
                      type: string
                    type: array
                  namespaces:
                    items:
                      format: string
                      type: string
                    type: array
                  notGroups:
                    items:
                      format: string
                      type: string
                    type: array
                  notIps:
                    items:
                      format: string
                      type: string
                    type: array
                  notNames:
                    items:
                      format: string
                      type: string
                    type: array
                  notNamespaces:
                    items:
                      format: string
                      type: string
                    type: array
                  properties:
                    additionalProperties:
                      format: string
                      type: string
                    description: Optional.
                    type: object
                  user:
                    description: Optional.
                    format: string
                    type: string
                type: object
              type: array
          type: object
      type: object
  versions:
  - name: v1alpha1
    served: true
    storage: true
---


apiVersion: apiextensions.k8s.io/v1beta1
kind: CustomResourceDefinition
metadata:
  annotations:
    "helm.sh/resource-policy": keep
  labels:
    app: istio-pilot
    chart: istio
    heritage: Tiller
    istio: security
    release: istio
  name: authorizationpolicies.security.istio.io
spec:
  group: security.istio.io
  names:
    categories:
    - istio-io
    - security-istio-io
    kind: AuthorizationPolicy
    listKind: AuthorizationPolicyList
    plural: authorizationpolicies
    singular: authorizationpolicy
  scope: Namespaced
  subresources:
    status: {}
  validation:
    openAPIV3Schema:
      properties:
        spec:
          description: 'Configuration for access control on workloads. See more details
            at: https://istio.io/docs/reference/config/security/authorization-policy.html'
          properties:
            action:
              description: Optional.
              enum:
              - ALLOW
              - DENY
              type: string
            rules:
              description: Optional.
              items:
                properties:
                  from:
                    description: Optional.
                    items:
                      properties:
                        source:
                          description: Source specifies the source of a request.
                          properties:
                            ipBlocks:
                              description: Optional.
                              items:
                                format: string
                                type: string
                              type: array
                            namespaces:
                              description: Optional.
                              items:
                                format: string
                                type: string
                              type: array
                            notIpBlocks:
                              description: Optional.
                              items:
                                format: string
                                type: string
                              type: array
                            notNamespaces:
                              description: Optional.
                              items:
                                format: string
                                type: string
                              type: array
                            notPrincipals:
                              description: Optional.
                              items:
                                format: string
                                type: string
                              type: array
                            notRequestPrincipals:
                              description: Optional.
                              items:
                                format: string
                                type: string
                              type: array
                            principals:
                              description: Optional.
                              items:
                                format: string
                                type: string
                              type: array
                            requestPrincipals:
                              description: Optional.
                              items:
                                format: string
                                type: string
                              type: array
                          type: object
                      type: object
                    type: array
                  to:
                    description: Optional.
                    items:
                      properties:
                        operation:
                          description: Operation specifies the operation of a request.
                          properties:
                            hosts:
                              description: Optional.
                              items:
                                format: string
                                type: string
                              type: array
                            methods:
                              description: Optional.
                              items:
                                format: string
                                type: string
                              type: array
                            notHosts:
                              description: Optional.
                              items:
                                format: string
                                type: string
                              type: array
                            notMethods:
                              description: Optional.
                              items:
                                format: string
                                type: string
                              type: array
                            notPaths:
                              description: Optional.
                              items:
                                format: string
                                type: string
                              type: array
                            notPorts:
                              description: Optional.
                              items:
                                format: string
                                type: string
                              type: array
                            paths:
                              description: Optional.
                              items:
                                format: string
                                type: string
                              type: array
                            ports:
                              description: Optional.
                              items:
                                format: string
                                type: string
                              type: array
                          type: object
                      type: object
                    type: array
                  when:
                    description: Optional.
                    items:
                      properties:
                        key:
                          description: The name of an Istio attribute.
                          format: string
                          type: string
                        notValues:
                          description: Optional.
                          items:
                            format: string
                            type: string
                          type: array
                        values:
                          description: Optional.
                          items:
                            format: string
                            type: string
                          type: array
                      type: object
                    type: array
                type: object
              type: array
            selector:
              description: Optional.
              properties:
                matchLabels:
                  additionalProperties:
                    format: string
                    type: string
                  type: object
              type: object
          type: object
      type: object
  versions:
  - name: v1beta1
    served: true
    storage: true
---


apiVersion: apiextensions.k8s.io/v1beta1
kind: CustomResourceDefinition
metadata:
  annotations:
    "helm.sh/resource-policy": keep
  labels:
    app: istio-pilot
    chart: istio
    heritage: Tiller
    istio: security
    release: istio
  name: peerauthentications.security.istio.io
spec:
  group: security.istio.io
  names:
    categories:
    - istio-io
    - security-istio-io
    kind: PeerAuthentication
    listKind: PeerAuthenticationList
    plural: peerauthentications
    singular: peerauthentication
  scope: Namespaced
  subresources:
    status: {}
  validation:
    openAPIV3Schema:
      properties:
        spec:
          description: PeerAuthentication defines how traffic will be tunneled (or
            not) to the sidecar.
          properties:
            mtls:
              description: Mutual TLS settings for workload.
              properties:
                mode:
                  description: Defines the mTLS mode used for peer authentication.
                  enum:
                  - UNSET
                  - DISABLE
                  - PERMISSIVE
                  - STRICT
                  type: string
              type: object
            portLevelMtls:
              additionalProperties:
                properties:
                  mode:
                    description: Defines the mTLS mode used for peer authentication.
                    enum:
                    - UNSET
                    - DISABLE
                    - PERMISSIVE
                    - STRICT
                    type: string
                type: object
              description: Port specific mutual TLS settings.
              type: object
            selector:
              description: The selector determines the workloads to apply the ChannelAuthentication
                on.
              properties:
                matchLabels:
                  additionalProperties:
                    format: string
                    type: string
                  type: object
              type: object
          type: object
      type: object
  versions:
  - name: v1beta1
    served: true
    storage: true
---


apiVersion: apiextensions.k8s.io/v1beta1
kind: CustomResourceDefinition
metadata:
  annotations:
    "helm.sh/resource-policy": keep
  labels:
    app: istio-pilot
    chart: istio
    heritage: Tiller
    istio: security
    release: istio
  name: requestauthentications.security.istio.io
spec:
  group: security.istio.io
  names:
    categories:
    - istio-io
    - security-istio-io
    kind: RequestAuthentication
    listKind: RequestAuthenticationList
    plural: requestauthentications
    singular: requestauthentication
  scope: Namespaced
  subresources:
    status: {}
  validation:
    openAPIV3Schema:
      properties:
        spec:
          description: RequestAuthentication defines what request authentication methods
            are supported by a workload.
          properties:
            jwtRules:
              description: Define the list of JWTs that can be validated at the selected
                workloads' proxy.
              items:
                properties:
                  audiences:
                    items:
                      format: string
                      type: string
                    type: array
                  forwardOriginalToken:
                    description: If set to true, the orginal token will be kept for
                      the ustream request.
                    type: boolean
                  fromHeaders:
                    description: List of header locations from which JWT is expected.
                    items:
                      properties:
                        name:
                          description: The HTTP header name.
                          format: string
                          type: string
                        prefix:
                          description: The prefix that should be stripped before decoding
                            the token.
                          format: string
                          type: string
                      type: object
                    type: array
                  fromParams:
                    description: List of query parameters from which JWT is expected.
                    items:
                      format: string
                      type: string
                    type: array
                  issuer:
                    description: Identifies the issuer that issued the JWT.
                    format: string
                    type: string
                  jwks:
                    description: JSON Web Key Set of public keys to validate signature
                      of the JWT.
                    format: string
                    type: string
                  jwks_uri:
                    format: string
                    type: string
                  jwksUri:
                    format: string
                    type: string
                  outputPayloadToHeader:
                    format: string
                    type: string
                type: object
              type: array
            selector:
              description: The selector determines the workloads to apply the RequestAuthentication
                on.
              properties:
                matchLabels:
                  additionalProperties:
                    format: string
                    type: string
                  type: object
              type: object
          type: object
      type: object
  versions:
  - name: v1beta1
    served: true
    storage: true
---


kind: CustomResourceDefinition
apiVersion: apiextensions.k8s.io/v1beta1
metadata:
  name: adapters.config.istio.io
  labels:
    app: mixer
    package: adapter
    istio: mixer-adapter
    chart: istio
    heritage: Tiller
    release: istio
  annotations:
    "helm.sh/resource-policy": keep
spec:
  group: config.istio.io
  names:
    kind: adapter
    plural: adapters
    singular: adapter
    categories:
    - istio-io
    - policy-istio-io
  scope: Namespaced
  subresources:
    status: {}
  versions:
    - name: v1alpha2
      served: true
      storage: true
---


kind: CustomResourceDefinition
apiVersion: apiextensions.k8s.io/v1beta1
metadata:
  name: instances.config.istio.io
  labels:
    app: mixer
    package: instance
    istio: mixer-instance
    chart: istio
    heritage: Tiller
    release: istio
  annotations:
    "helm.sh/resource-policy": keep
spec:
  group: config.istio.io
  names:
    kind: instance
    plural: instances
    singular: instance
    categories:
    - istio-io
    - policy-istio-io
  scope: Namespaced
  subresources:
    status: {}
  versions:
    - name: v1alpha2
      served: true
      storage: true
---


kind: CustomResourceDefinition
apiVersion: apiextensions.k8s.io/v1beta1
metadata:
  name: templates.config.istio.io
  labels:
    app: mixer
    package: template
    istio: mixer-template
    chart: istio
    heritage: Tiller
    release: istio
  annotations:
    "helm.sh/resource-policy": keep
spec:
  group: config.istio.io
  names:
    kind: template
    plural: templates
    singular: template
    categories:
    - istio-io
    - policy-istio-io
  scope: Namespaced
  subresources:
    status: {}
  versions:
    - name: v1alpha2
      served: true
      storage: true
---


kind: CustomResourceDefinition
apiVersion: apiextensions.k8s.io/v1beta1
metadata:
  name: handlers.config.istio.io
  labels:
    app: mixer
    package: handler
    istio: mixer-handler
    chart: istio
    heritage: Tiller
    release: istio
  annotations:
    "helm.sh/resource-policy": keep
spec:
  group: config.istio.io
  names:
    kind: handler
    plural: handlers
    singular: handler
    categories:
    - istio-io
    - policy-istio-io
  scope: Namespaced
  subresources:
    status: {}
  versions:
    - name: v1alpha2
      served: true
      storage: true
---


apiVersion: v1
kind: Namespace
metadata:
  name: istio-system
  labels:
    istio-operator-managed: Reconcile
    istio-injection: disabled
---


apiVersion: v1
kind: ServiceAccount
metadata:
  name: istio-reader-service-account
  namespace: istio-system
  labels:
    app: istio-reader
    release: istio
---

# Resources for Citadel component

apiVersion: rbac.authorization.k8s.io/v1
kind: ClusterRole
metadata:
  name: istio-citadel-istio-system
  labels:
    app: citadel
    release: istio
rules:
- apiGroups: [""]
  resources: ["configmaps"]
  verbs: ["create", "get", "update"]
- apiGroups: [""]
  resources: ["secrets"]
  verbs: ["create", "get", "watch", "list", "update", "delete"]
- apiGroups: [""]
  resources: ["serviceaccounts", "services", "namespaces"]
  verbs: ["get", "watch", "list"]
- apiGroups: ["authentication.k8s.io"]
  resources: ["tokenreviews"]
  verbs: ["create"]
---


apiVersion: rbac.authorization.k8s.io/v1
kind: ClusterRoleBinding
metadata:
  name: istio-citadel-istio-system
  labels:
    release: istio
roleRef:
  apiGroup: rbac.authorization.k8s.io
  kind: ClusterRole
  name: istio-citadel-istio-system
subjects:
  - kind: ServiceAccount
    name: istio-citadel-service-account
    namespace: istio-system
---


apiVersion: apps/v1
kind: Deployment
metadata:
  labels:
    app: security
    istio: citadel
    release: istio
  name: istio-citadel
  namespace: istio-system
spec:
  replicas: 1
  selector:
    matchLabels:
      istio: citadel
  strategy:
    rollingUpdate:
      maxSurge: 100%
      maxUnavailable: 25%
  template:
    metadata:
      annotations:
        sidecar.istio.io/inject: "false"
      labels:
        app: citadel
        istio: citadel
    spec:
      affinity:
        nodeAffinity:
          preferredDuringSchedulingIgnoredDuringExecution:
          - preference:
              matchExpressions:
              - key: beta.kubernetes.io/arch
                operator: In
                values:
                - amd64
            weight: 2
          - preference:
              matchExpressions:
              - key: beta.kubernetes.io/arch
                operator: In
                values:
                - ppc64le
            weight: 2
          - preference:
              matchExpressions:
              - key: beta.kubernetes.io/arch
                operator: In
                values:
                - s390x
            weight: 2
          requiredDuringSchedulingIgnoredDuringExecution:
            nodeSelectorTerms:
            - matchExpressions:
              - key: beta.kubernetes.io/arch
                operator: In
                values:
                - amd64
                - ppc64le
                - s390x
      containers:
      - args:
        - --append-dns-names=true
        - --grpc-port=8060
        - --citadel-storage-namespace=istio-system
        - --custom-dns-names=istio-galley-service-account.istio-config:istio-galley.istio-config.svc,istio-galley-service-account.istio-control:istio-galley.istio-control.svc,istio-galley-service-account.istio-control-master:istio-galley.istio-control-master.svc,istio-galley-service-account.istio-master:istio-galley.istio-master.svc,istio-galley-service-account.istio-pilot11:istio-galley.istio-pilot11.svc,istio-pilot-service-account.istio-control:istio-pilot.istio-control,istio-pilot-service-account.istio-pilot11:istio-pilot.istio-system,istio-sidecar-injector-service-account.istio-control:istio-sidecar-injector.istio-control.svc,istio-sidecar-injector-service-account.istio-control-master:istio-sidecar-injector.istio-control-master.svc,istio-sidecar-injector-service-account.istio-master:istio-sidecar-injector.istio-master.svc,istio-sidecar-injector-service-account.istio-pilot11:istio-sidecar-injector.istio-pilot11.svc,istio-sidecar-injector-service-account.istio-remote:istio-sidecar-injector.istio-remote.svc,
        - --self-signed-ca=true
        - --trust-domain=cluster.local
        - --workload-cert-ttl=2160h
        env:
        - name: CITADEL_ENABLE_NAMESPACES_BY_DEFAULT
          value: "true"
        image: gcr.io/istio-testing/citadel:latest
        imagePullPolicy: IfNotPresent
        livenessProbe:
          httpGet:
            path: /version
            port: 15014
          initialDelaySeconds: 5
          periodSeconds: 5
        name: citadel
        resources:
          requests:
            cpu: 10m
        securityContext:
          runAsGroup: 1337
          runAsNonRoot: true
          runAsUser: 1337
      serviceAccountName: istio-citadel-service-account

---


apiVersion: policy/v1beta1
kind: PodDisruptionBudget
metadata:
  name: istio-citadel
  namespace: istio-system
  labels:
    app: security
    istio: citadel
    release: istio
spec:
  minAvailable: 1
  selector:
    matchLabels:
      app: citadel
      istio: citadel
---


apiVersion: v1
kind: Service
metadata:
  # Must match the certificate, this is used in the node agent in same namespace.
  name: istio-citadel
  namespace: istio-system
  labels:
    app: security
    istio: citadel
    release: istio

spec:
  ports:
    - name: grpc-citadel
      port: 8060
      targetPort: 8060
      protocol: TCP
    - name: http-monitoring
      port: 15014
  selector:
    app: citadel
---


apiVersion: v1
kind: ServiceAccount
metadata:
  name: istio-citadel-service-account
  namespace: istio-system
  labels:
    app: security
    release: istio
---

# Cni component is disabled.

# Resources for EgressGateways component

apiVersion: autoscaling/v2beta1
kind: HorizontalPodAutoscaler
metadata:
  name: istio-egressgateway
  namespace: istio-system
  labels:
    app: istio-egressgateway
    istio: egressgateway
    
    release: istio
spec:
  maxReplicas: 5
  minReplicas: 1
  scaleTargetRef:
    apiVersion: apps/v1
    kind: Deployment
    name: istio-egressgateway
  metrics:
    - type: Resource
      resource:
        name: cpu
        targetAverageUtilization: 80
---


apiVersion: apps/v1
kind: Deployment
metadata:
  name: istio-egressgateway
  namespace: istio-system
  labels:
    app: istio-egressgateway
    istio: egressgateway
    
    release: istio
spec:
  selector:
    matchLabels:
      app: istio-egressgateway
      istio: egressgateway
      
  strategy:
    rollingUpdate:
      maxSurge: 100%
      maxUnavailable: 25%
  template:
    metadata:
      labels:
        app: istio-egressgateway
        istio: egressgateway
        
        heritage: Tiller
        release: istio
        chart: gateways
      annotations:
        sidecar.istio.io/inject: "false"
    spec:
      serviceAccountName: istio-egressgateway-service-account
      containers:
        - name: istio-proxy
          image: "gcr.io/istio-testing/proxyv2:latest"
          imagePullPolicy: IfNotPresent
          ports:
            - containerPort: 80
            - containerPort: 443
            - containerPort: 15443
            - containerPort: 15090
              protocol: TCP
              name: http-envoy-prom
          args:
          - proxy
          - router
          - --domain
          - $(POD_NAMESPACE).svc.cluster.local
          - --proxyLogLevel=warning
          - --proxyComponentLogLevel=misc:error
          - --log_output_level=default:info
          - --drainDuration
          - '45s' #drainDuration
          - --parentShutdownDuration
          - '1m0s' #parentShutdownDuration
          - --connectTimeout
          - '10s' #connectTimeout
          - --serviceCluster
          - istio-egressgateway
          - --zipkinAddress
          - zipkin.istio-system:9411
          - --proxyAdminPort
          - "15000"
          - --statusPort
          - "15020"
          - --controlPlaneAuthPolicy
          - NONE
          - --discoveryAddress
          - istio-pilot.istio-system.svc:15012
          - --trust-domain=cluster.local
          readinessProbe:
            failureThreshold: 30
            httpGet:
              path: /healthz/ready
              port: 15020
              scheme: HTTP
            initialDelaySeconds: 1
            periodSeconds: 2
            successThreshold: 1
            timeoutSeconds: 1
          resources:
            limits:
              cpu: 2000m
              memory: 1024Mi
            requests:
              cpu: 100m
              memory: 128Mi
            
          env:
          - name: JWT_POLICY
            value: third-party-jwt
          - name: PILOT_CERT_PROVIDER
            value: citadel
          - name: NODE_NAME
            valueFrom:
              fieldRef:
                apiVersion: v1
                fieldPath: spec.nodeName
          - name: POD_NAME
            valueFrom:
              fieldRef:
                apiVersion: v1
                fieldPath: metadata.name
          - name: POD_NAMESPACE
            valueFrom:
              fieldRef:
                apiVersion: v1
                fieldPath: metadata.namespace
          - name: INSTANCE_IP
            valueFrom:
              fieldRef:
                apiVersion: v1
                fieldPath: status.podIP
          - name: HOST_IP
            valueFrom:
              fieldRef:
                apiVersion: v1
                fieldPath: status.hostIP
          - name: SERVICE_ACCOUNT
            valueFrom:
              fieldRef:
                fieldPath: spec.serviceAccountName
          - name: ISTIO_META_WORKLOAD_NAME
            value: istio-egressgateway
          - name: ISTIO_META_OWNER
            value: kubernetes://apis/apps/v1/namespaces/istio-system/deployments/istio-egressgateway
          - name: ISTIO_META_MESH_ID
            value: "cluster.local"
          - name: ISTIO_AUTO_MTLS_ENABLED
            value: "true"
          - name: ISTIO_META_POD_NAME
            valueFrom:
              fieldRef:
                apiVersion: v1
                fieldPath: metadata.name
          - name: ISTIO_META_CONFIG_NAMESPACE
            valueFrom:
              fieldRef:
                fieldPath: metadata.namespace
          - name: ISTIO_META_ROUTER_MODE
            value: sni-dnat
          
          - name: ISTIO_METAJSON_LABELS
            value: |
              {"app":"istio-egressgateway","istio":"egressgateway"}
          - name: ISTIO_META_CLUSTER_ID
            value: "Kubernetes"
          - name: SDS_ENABLED
            value: "false"
          volumeMounts:
          - mountPath: /etc/istio/citadel-ca-cert
            name: citadel-ca-cert
          - name: istio-token
            mountPath: /var/run/secrets/tokens
            readOnly: true
          
          - name: egressgateway-certs
            mountPath: "/etc/istio/egressgateway-certs"
            readOnly: true
          - name: egressgateway-ca-certs
            mountPath: "/etc/istio/egressgateway-ca-certs"
            readOnly: true
      volumes:
      - name: citadel-ca-cert
        configMap:
          name: istio-ca-root-cert
      - name: istio-token
        projected:
          sources:
          - serviceAccountToken:
              path: istio-token
              expirationSeconds: 43200
              audience: istio-ca
      
      - name: egressgateway-certs
        secret:
          secretName: "istio-egressgateway-certs"
          optional: true
      - name: egressgateway-ca-certs
        secret:
          secretName: "istio-egressgateway-ca-certs"
          optional: true
      affinity:      
        nodeAffinity:
          requiredDuringSchedulingIgnoredDuringExecution:
            nodeSelectorTerms:
            - matchExpressions:
              - key: beta.kubernetes.io/arch
                operator: In
                values:
                - "amd64"
                - "ppc64le"
                - "s390x"
          preferredDuringSchedulingIgnoredDuringExecution:
          - weight: 2
            preference:
              matchExpressions:
              - key: beta.kubernetes.io/arch
                operator: In
                values:
                - "amd64"
          - weight: 2
            preference:
              matchExpressions:
              - key: beta.kubernetes.io/arch
                operator: In
                values:
                - "ppc64le"
          - weight: 2
            preference:
              matchExpressions:
              - key: beta.kubernetes.io/arch
                operator: In
                values:
                - "s390x"
---


apiVersion: policy/v1beta1
kind: PodDisruptionBudget
metadata:
  name: istio-egressgateway
  namespace: istio-system
  labels:
    app: istio-egressgateway
    istio: egressgateway
    
    release: istio
spec:
  minAvailable: 1
  selector:
    matchLabels:
      app: istio-egressgateway
      istio: egressgateway
      
      release: istio
---


apiVersion: networking.istio.io/v1alpha3
kind: Gateway
metadata:
  name: istio-multicluster-egressgateway
  namespace: istio-system
  labels:
    app: istio-egressgateway
    istio: egressgateway
    
    release: istio
spec:
  selector:
    istio: egressgateway
  servers:
  - hosts:
    - "*.global"
    port:
      name: tls
      number: 15443
      protocol: TLS
    tls: {}
---


apiVersion: networking.istio.io/v1alpha3
kind: VirtualService
metadata:
  name: istio-multicluster-egressgateway
  namespace: istio-system 
  labels:
    app: istio-egressgateway
    istio: egressgateway
    
    release: istio
spec:
  gateways:
  - istio-multicluster-egressgateway
  hosts:
  - "*.global"
  tls:
  - match:
    - port: 15443
      sniHosts:
      - "*.global"
    route:
    - destination:
        host: non.existent.cluster
        port:
          number: 15443
      weight: 100
---


apiVersion: networking.istio.io/v1alpha3
kind: EnvoyFilter
metadata:
  name: istio-multicluster-egressgateway
  namespace: istio-system
  labels:
    app: istio-egressgateway
    istio: egressgateway
    
    release: istio
spec:
  workloadLabels:
    istio: egressgateway
  filters:
  - listenerMatch:
      portNumber: 15443
      listenerType: GATEWAY
    filterName: envoy.filters.network.sni_cluster
    filterType: NETWORK
    filterConfig: {}
---


apiVersion: networking.istio.io/v1alpha3
kind: DestinationRule
metadata:
  name: istio-multicluster-egressgateway
  namespace: istio-system
  labels:
    app: istio-egressgateway
    istio: egressgateway
    
    release: istio
spec:
  host: "*.global"
  trafficPolicy:
    tls:
      mode: ISTIO_MUTUAL
---


apiVersion: v1
kind: Service
metadata:
  name: istio-egressgateway
  namespace: istio-system
  annotations:
  labels:
    app: istio-egressgateway
    istio: egressgateway
    
    release: istio
spec:
  type: ClusterIP
  selector:
    app: istio-egressgateway
    istio: egressgateway
    
  ports:
    -
      name: http2
      port: 80
    -
      name: https
      port: 443
    -
      name: tls
      port: 15443
      targetPort: 15443
---


apiVersion: v1
kind: ServiceAccount
metadata:
  name: istio-egressgateway-service-account
  namespace: istio-system
  labels:
    app: istio-egressgateway
    istio: egressgateway
    
    release: istio
---

# Resources for Galley component

apiVersion: rbac.authorization.k8s.io/v1
kind: ClusterRole
metadata:
  name: istio-galley-istio-system
  labels:
    release: istio
rules:
  # For reading Istio resources
  - apiGroups: [
    "authentication.istio.io",
    "config.istio.io",
    "networking.istio.io",
    "rbac.istio.io",
    "security.istio.io"]
    resources: ["*"]
    verbs: ["get", "list", "watch"]
    # For updating Istio resource statuses
  - apiGroups: [
    "authentication.istio.io",
    "config.istio.io",
    "networking.istio.io",
    "rbac.istio.io",
    "security.istio.io"]
    resources: ["*/status"]
    verbs: ["update"]
    # Remove galley's permissions to reconcile the validation config when istiod is present.
  - apiGroups: ["extensions","apps"]
    resources: ["deployments"]
    resourceNames: ["istio-galley"]
    verbs: ["get"]
  - apiGroups: [""]
    resources: ["pods", "nodes", "services", "endpoints", "namespaces"]
    verbs: ["get", "list", "watch"]
  - apiGroups: ["extensions"]
    resources: ["ingresses"]
    verbs: ["get", "list", "watch"]
  - apiGroups: ["extensions"]
    resources: ["deployments/finalizers"]
    resourceNames: ["istio-galley"]
    verbs: ["update"]
  - apiGroups: ["apiextensions.k8s.io"]
    resources: ["customresourcedefinitions"]
    verbs: ["get", "list", "watch"]
  - apiGroups: ["rbac.authorization.k8s.io"]
    resources: ["clusterroles"]
    verbs: ["get", "list", "watch"]
---


apiVersion: rbac.authorization.k8s.io/v1
kind: ClusterRoleBinding
metadata:
  name: istio-galley-admin-role-binding-istio-system
  labels:
    release: istio
roleRef:
  apiGroup: rbac.authorization.k8s.io
  kind: ClusterRole
  name: istio-galley-istio-system
subjects:
  - kind: ServiceAccount
    name: istio-galley-service-account
    namespace: istio-system
---


apiVersion: v1
kind: ConfigMap
metadata:
  namespace: istio-system
  name: galley-envoy-config
  labels:
    app: galley
    istio: galley
    release: istio
data:
  envoy.yaml.tmpl: |-
    admin:
      access_log_path: /dev/null
      address:
        socket_address:
          address: 127.0.0.1
          port_value: 15000

    static_resources:

      clusters:
      - name: in.9901
        http2_protocol_options: {}
        connect_timeout: 1.000s

        hosts:
        - socket_address:
            address: 127.0.0.1
            port_value: 9901

        circuit_breakers:
          thresholds:
          - max_connections: 100000
            max_pending_requests: 100000
            max_requests: 100000
            max_retries: 3

      listeners:
      - name: "15019"
        address:
          socket_address:
            address: 0.0.0.0
            port_value: 15019
        filter_chains:
        - filters:
          - name: envoy.http_connection_manager
            config:
              codec_type: HTTP2
              stat_prefix: "15010"
              stream_idle_timeout: 0s
              http2_protocol_options:
                max_concurrent_streams: 1073741824

              access_log:
              - name: envoy.file_access_log
                config:
                  path: /dev/stdout

              http_filters:
              - name: envoy.router

              route_config:
                name: "15019"

                virtual_hosts:
                - name: istio-galley

                  domains:
                  - '*'

                  routes:
                  - match:
                      prefix: /
                    route:
                      cluster: in.9901
                      timeout: 0.000s
          tls_context:
            common_tls_context:
              alpn_protocols:
              - h2
              tls_certificates:
              - certificate_chain:
                  filename: /etc/certs/cert-chain.pem
                private_key:
                  filename: /etc/certs/key.pem
              validation_context:
                trusted_ca:
                  filename: /etc/certs/root-cert.pem
            require_client_certificate: true
---


apiVersion: v1
kind: ConfigMap
metadata:
  name: istio-mesh-galley
  namespace: istio-system
  labels:
    release: istio
data:
  mesh: |-
    {}
---


apiVersion: v1
kind: ConfigMap
metadata:
  name: istio-galley-configuration
  namespace: istio-system
  labels:
    release: istio
data:
  validatingwebhookconfiguration.yaml: |-    
    apiVersion: admissionregistration.k8s.io/v1beta1
    kind: ValidatingWebhookConfiguration
    metadata:
      name: istio-galley
      namespace: istio-system
      labels:
        app: galley
        release: istio
        istio: galley
    webhooks:
---


apiVersion: apps/v1
kind: Deployment
metadata:
  labels:
    app: galley
    istio: galley
    release: istio
  name: istio-galley
  namespace: istio-system
spec:
  replicas: 1
  selector:
    matchLabels:
      istio: galley
  strategy:
    rollingUpdate:
      maxSurge: 100%
      maxUnavailable: 25%
  template:
    metadata:
      annotations:
        sidecar.istio.io/inject: "false"
      labels:
        app: galley
        chart: galley
        heritage: Tiller
        istio: galley
        release: istio
    spec:
      affinity:
        nodeAffinity:
          preferredDuringSchedulingIgnoredDuringExecution:
          - preference:
              matchExpressions:
              - key: beta.kubernetes.io/arch
                operator: In
                values:
                - amd64
            weight: 2
          - preference:
              matchExpressions:
              - key: beta.kubernetes.io/arch
                operator: In
                values:
                - ppc64le
            weight: 2
          - preference:
              matchExpressions:
              - key: beta.kubernetes.io/arch
                operator: In
                values:
                - s390x
            weight: 2
          requiredDuringSchedulingIgnoredDuringExecution:
            nodeSelectorTerms:
            - matchExpressions:
              - key: beta.kubernetes.io/arch
                operator: In
                values:
                - amd64
                - ppc64le
                - s390x
      containers:
      - command:
        - /usr/local/bin/galley
        - server
        - --meshConfigFile=/etc/mesh-config/mesh
        - --livenessProbeInterval=1s
        - --livenessProbePath=/tmp/healthliveness
        - --readinessProbePath=/tmp/healthready
        - --readinessProbeInterval=1s
        - --insecure=true
        - --enable-validation=false
        - --enable-reconcileWebhookConfiguration=false
        - --enable-server=true
        - --deployment-namespace=istio-system
        - --validation-webhook-config-file
        - /etc/config/validatingwebhookconfiguration.yaml
        - --monitoringPort=15014
        - --validation-port=9443
        - --log_output_level=default:info
        image: gcr.io/istio-testing/galley:latest
        imagePullPolicy: IfNotPresent
        livenessProbe:
          exec:
            command:
            - /usr/local/bin/galley
            - probe
            - --probe-path=/tmp/healthliveness
            - --interval=10s
          initialDelaySeconds: 5
          periodSeconds: 5
        name: galley
        ports:
        - containerPort: 9443
        - containerPort: 15014
        - containerPort: 15019
        - containerPort: 9901
        readinessProbe:
          exec:
            command:
            - /usr/local/bin/galley
            - probe
            - --probe-path=/tmp/healthready
            - --interval=10s
          initialDelaySeconds: 5
          periodSeconds: 5
        resources:
          requests:
            cpu: 100m
        securityContext:
          runAsGroup: 1337
          runAsNonRoot: true
          runAsUser: 1337
        volumeMounts:
        - mountPath: /etc/config
          name: config
          readOnly: true
        - mountPath: /etc/mesh-config
          name: mesh-config
          readOnly: true
      - args:
        - proxy
        - --serviceCluster
        - istio-galley
        - --templateFile
        - /var/lib/istio/galley/envoy/envoy.yaml.tmpl
        - --controlPlaneAuthPolicy
        - MUTUAL_TLS
        - --trust-domain=cluster.local
        env:
        - name: POD_NAME
          valueFrom:
            fieldRef:
              apiVersion: v1
              fieldPath: metadata.name
        - name: POD_NAMESPACE
          valueFrom:
            fieldRef:
              apiVersion: v1
              fieldPath: metadata.namespace
        - name: INSTANCE_IP
          valueFrom:
            fieldRef:
              apiVersion: v1
              fieldPath: status.podIP
        - name: SDS_ENABLED
          value: "false"
        image: gcr.io/istio-testing/proxyv2:latest
        imagePullPolicy: IfNotPresent
        name: istio-proxy
        ports:
        - containerPort: 9902
        resources:
          limits:
            cpu: 2000m
            memory: 1024Mi
          requests:
            cpu: 100m
            memory: 128Mi
        volumeMounts:
        - mountPath: /etc/certs
          name: istio-certs
          readOnly: true
        - mountPath: /var/lib/istio/galley/envoy
          name: envoy-config
      securityContext:
        fsGroup: 1337
      serviceAccountName: istio-galley-service-account
      volumes:
      - name: istio-certs
        secret:
          secretName: istio.istio-galley-service-account
      - configMap:
          name: galley-envoy-config
        name: envoy-config
      - configMap:
          name: istio-galley-configuration
        name: config
      - configMap:
          name: istio-mesh-galley
        name: mesh-config

---


apiVersion: policy/v1beta1
kind: PodDisruptionBudget
metadata:
  name: istio-galley
  namespace: istio-system
  labels:
    app: galley
    release: istio
    istio: galley
spec:
  minAvailable: 1
  selector:
    matchLabels:
      app: galley
      release: istio
      istio: galley
---


apiVersion: v1
kind: Service
metadata:
  name: istio-galley
  namespace: istio-system
  labels:
    app: galley
    istio: galley
    release: istio
spec:
  ports:
  - port: 443
    name: https-validation
    targetPort: 9443
  - port: 15014
    name: http-monitoring
  - port: 9901
    name: grpc-mcp
  - port: 15019
    name: grpc-tls-mcp
  selector:
    istio: galley
---


apiVersion: v1
kind: ServiceAccount
metadata:
  name: istio-galley-service-account
  namespace: istio-system
  labels:
    app: galley
    release: istio
---


apiVersion: admissionregistration.k8s.io/v1beta1
kind: ValidatingWebhookConfiguration
metadata:
  name: istio-galley
  namespace: istio-system
  labels:
    app: galley
    release: istio
    istio: galley
webhooks:
---

# Resources for IngressGateways component

apiVersion: autoscaling/v2beta1
kind: HorizontalPodAutoscaler
metadata:
  name: istio-ingressgateway
  namespace: istio-system
  labels:
    app: istio-ingressgateway
    istio: ingressgateway
    
    release: istio
spec:
  maxReplicas: 5
  minReplicas: 1
  scaleTargetRef:
    apiVersion: apps/v1
    kind: Deployment
    name: istio-ingressgateway
  metrics:
    - type: Resource
      resource:
        name: cpu
        targetAverageUtilization: 80
---


apiVersion: apps/v1
kind: Deployment
metadata:
  name: istio-ingressgateway
  namespace: istio-system
  labels:
    app: istio-ingressgateway
    istio: ingressgateway
    
    release: istio
spec:
  selector:
    matchLabels:
      app: istio-ingressgateway
      istio: ingressgateway
      
  strategy:
    rollingUpdate:
      maxSurge: 100%
      maxUnavailable: 25%
  template:
    metadata:
      labels:
        app: istio-ingressgateway
        istio: ingressgateway
        
        heritage: Tiller
        release: istio
        chart: gateways
      annotations:
        sidecar.istio.io/inject: "false"
    spec:
      serviceAccountName: istio-ingressgateway-service-account
      containers:
        - name: istio-proxy
          image: "gcr.io/istio-testing/proxyv2:latest"
          imagePullPolicy: IfNotPresent
          ports:
            - containerPort: 15020
            - containerPort: 80
            - containerPort: 443
            - containerPort: 15029
            - containerPort: 15030
            - containerPort: 15031
            - containerPort: 15032
            - containerPort: 15443
            - containerPort: 15011
            - containerPort: 8060
            - containerPort: 853
            - containerPort: 15090
              protocol: TCP
              name: http-envoy-prom
          args:
          - proxy
          - router
          - --domain
          - $(POD_NAMESPACE).svc.cluster.local
          - --proxyLogLevel=warning
          - --proxyComponentLogLevel=misc:error
          - --log_output_level=default:info
          - --drainDuration
          - '45s' #drainDuration
          - --parentShutdownDuration
          - '1m0s' #parentShutdownDuration
          - --connectTimeout
          - '10s' #connectTimeout
          - --serviceCluster
          - istio-ingressgateway
          - --zipkinAddress
          - zipkin.istio-system:9411
          - --proxyAdminPort
          - "15000"
          - --statusPort
          - "15020"
          - --controlPlaneAuthPolicy
          - NONE
          - --discoveryAddress
          - istio-pilot.istio-system.svc:15012
          - --trust-domain=cluster.local
          readinessProbe:
            failureThreshold: 30
            httpGet:
              path: /healthz/ready
              port: 15020
              scheme: HTTP
            initialDelaySeconds: 1
            periodSeconds: 2
            successThreshold: 1
            timeoutSeconds: 1
          resources:
            limits:
              cpu: 2000m
              memory: 1024Mi
            requests:
              cpu: 100m
              memory: 128Mi
            
          env:
          - name: JWT_POLICY
            value: third-party-jwt
          - name: PILOT_CERT_PROVIDER
            value: citadel
          - name: "ISTIO_META_USER_SDS"
            value: "true"
          - name: CA_ADDR
            value: istio-pilot.istio-system.svc:15012
          - name: NODE_NAME
            valueFrom:
              fieldRef:
                apiVersion: v1
                fieldPath: spec.nodeName
          - name: POD_NAME
            valueFrom:
              fieldRef:
                apiVersion: v1
                fieldPath: metadata.name
          - name: POD_NAMESPACE
            valueFrom:
              fieldRef:
                apiVersion: v1
                fieldPath: metadata.namespace
          - name: INSTANCE_IP
            valueFrom:
              fieldRef:
                apiVersion: v1
                fieldPath: status.podIP
          - name: HOST_IP
            valueFrom:
              fieldRef:
                apiVersion: v1
                fieldPath: status.hostIP
          - name: SERVICE_ACCOUNT
            valueFrom:
              fieldRef:
                fieldPath: spec.serviceAccountName
          - name: ISTIO_META_WORKLOAD_NAME
            value: istio-ingressgateway
          - name: ISTIO_META_OWNER
            value: kubernetes://apis/apps/v1/namespaces/istio-system/deployments/istio-ingressgateway
          - name: ISTIO_META_MESH_ID
            value: "cluster.local"
          - name: ISTIO_AUTO_MTLS_ENABLED
            value: "true"
          - name: ISTIO_META_POD_NAME
            valueFrom:
              fieldRef:
                apiVersion: v1
                fieldPath: metadata.name
          - name: ISTIO_META_CONFIG_NAMESPACE
            valueFrom:
              fieldRef:
                fieldPath: metadata.namespace
          - name: ISTIO_META_ROUTER_MODE
            value: sni-dnat
          
          - name: ISTIO_METAJSON_LABELS
            value: |
              {"app":"istio-ingressgateway","istio":"ingressgateway"}
          - name: ISTIO_META_CLUSTER_ID
            value: "Kubernetes"
          - name: SDS_ENABLED
            value: "false"
          volumeMounts:
          - mountPath: /etc/istio/citadel-ca-cert
            name: citadel-ca-cert
          - name: istio-token
            mountPath: /var/run/secrets/tokens
            readOnly: true
          - name: ingressgatewaysdsudspath
            mountPath: /var/run/ingress_gateway

          - name: ingressgateway-certs
            mountPath: "/etc/istio/ingressgateway-certs"
            readOnly: true
          - name: ingressgateway-ca-certs
            mountPath: "/etc/istio/ingressgateway-ca-certs"
            readOnly: true
      volumes:
      - name: citadel-ca-cert
        configMap:
          name: istio-ca-root-cert
      - name: ingressgatewaysdsudspath
        emptyDir: {}
      - name: istio-token
        projected:
          sources:
          - serviceAccountToken:
              path: istio-token
              expirationSeconds: 43200
              audience: istio-ca
      - name: ingressgateway-certs
        secret:
          secretName: "istio-ingressgateway-certs"
          optional: true
      - name: ingressgateway-ca-certs
        secret:
          secretName: "istio-ingressgateway-ca-certs"
          optional: true
      affinity:      
        nodeAffinity:
          requiredDuringSchedulingIgnoredDuringExecution:
            nodeSelectorTerms:
            - matchExpressions:
              - key: beta.kubernetes.io/arch
                operator: In
                values:
                - "amd64"
                - "ppc64le"
                - "s390x"
          preferredDuringSchedulingIgnoredDuringExecution:
          - weight: 2
            preference:
              matchExpressions:
              - key: beta.kubernetes.io/arch
                operator: In
                values:
                - "amd64"
          - weight: 2
            preference:
              matchExpressions:
              - key: beta.kubernetes.io/arch
                operator: In
                values:
                - "ppc64le"
          - weight: 2
            preference:
              matchExpressions:
              - key: beta.kubernetes.io/arch
                operator: In
                values:
                - "s390x"
---


apiVersion: networking.istio.io/v1alpha3
kind: Gateway
metadata:
  name: ingressgateway
  namespace: istio-system
  labels:
    release: istio
spec:
  selector:
    istio: ingressgateway
  servers:
  - port:
      number: 80
      name: http
      protocol: HTTP
    hosts:
      - "*"
    # Additional ports in gateaway for the ingressPorts - apps using dedicated port instead of hostname
---


apiVersion: policy/v1beta1
kind: PodDisruptionBudget
metadata:
  name: ingressgateway
  namespace: istio-system
  labels:
    app: istio-ingressgateway
    istio: ingressgateway
    
    release: istio
spec:
  minAvailable: 1
  selector:
    matchLabels:
      app: istio-ingressgateway
      istio: ingressgateway
      
      release: istio
---


apiVersion: rbac.authorization.k8s.io/v1
kind: Role
metadata:
  name: istio-ingressgateway-sds
  namespace: istio-system
  labels:
    release: istio
rules:
- apiGroups: [""]
  resources: ["secrets"]
  verbs: ["get", "watch", "list"]
---


apiVersion: rbac.authorization.k8s.io/v1
kind: RoleBinding
metadata:
  name: istio-ingressgateway-sds
  namespace: istio-system
  labels:
    release: istio
roleRef:
  apiGroup: rbac.authorization.k8s.io
  kind: Role
  name: istio-ingressgateway-sds
subjects:
- kind: ServiceAccount
  name: istio-ingressgateway-service-account
---


apiVersion: v1
kind: Service
metadata:
  name: istio-ingressgateway
  namespace: istio-system
  annotations:
  labels:
    app: istio-ingressgateway
    istio: ingressgateway
    
    release: istio
spec:
  type: LoadBalancer
  selector:
    app: istio-ingressgateway
    istio: ingressgateway
    
  ports:
    -
      name: status-port
      port: 15020
      targetPort: 15020
    -
      name: http2
      port: 80
      targetPort: 80
    -
      name: https
      port: 443
    -
      name: kiali
      port: 15029
      targetPort: 15029
    -
      name: prometheus
      port: 15030
      targetPort: 15030
    -
      name: grafana
      port: 15031
      targetPort: 15031
    -
      name: tracing
      port: 15032
      targetPort: 15032
    -
      name: tls
      port: 15443
      targetPort: 15443
---


apiVersion: v1
kind: ServiceAccount
metadata:
  name: istio-ingressgateway-service-account
  namespace: istio-system
  labels:
    app: istio-ingressgateway
    istio: ingressgateway
    
    release: istio
---


apiVersion: networking.istio.io/v1alpha3
kind: Sidecar
metadata:
  name: default
  namespace: istio-system
  labels:
    release: istio
spec:
  egress:
    - hosts:
        - "*/*"
---

# NodeAgent component is disabled.

# Resources for Pilot component

apiVersion: autoscaling/v2beta1
kind: HorizontalPodAutoscaler
metadata:
  name: istio-pilot
  namespace: istio-system
  labels:
    app: pilot
    release: istio
spec:
  maxReplicas: 5
  minReplicas: 1
  scaleTargetRef:
    apiVersion: apps/v1
    kind: Deployment
    name: istiod
  metrics:
  - type: Resource
    resource:
      name: cpu
      targetAverageUtilization: 80
---


apiVersion: rbac.authorization.k8s.io/v1
kind: ClusterRole
metadata:
  name: istio-pilot-istio-system
  labels:
    app: pilot
    release: istio
rules:
- apiGroups: ["config.istio.io", "rbac.istio.io", "security.istio.io", "networking.istio.io", "authentication.istio.io"]
  verbs: ["get", "watch", "list"]
  resources: ["*"]
- apiGroups: ["apiextensions.k8s.io"]
  resources: ["customresourcedefinitions"]
  verbs: ["get", "watch", "list"]
- apiGroups: ["extensions"]
  resources: ["ingresses"]
  verbs: ["get", "list", "watch"]
- apiGroups: ["extensions"]
  resources: ["ingresses/status"]
  verbs: ["*"]
- apiGroups: [""]
  resources: ["configmaps"]
  # Create and update needed for ingress election
  verbs: ["get", "list", "watch", "create", "update"]
- apiGroups: [""]
  resources: ["endpoints", "pods", "services", "namespaces", "nodes", "secrets"]
  verbs: ["get", "list", "watch"]
- apiGroups: [""]
  resources: ["secrets"]
  verbs: ["create", "get", "watch", "list", "update", "delete"]
- apiGroups: ["certificates.k8s.io"]
  resources:
    - "certificatesigningrequests"
    - "certificatesigningrequests/approval"
    - "certificatesigningrequests/status"
  verbs: ["update", "create", "get", "delete", "watch"]
- apiGroups: ["discovery.k8s.io"]
  resources: ["endpointslices"]
  verbs: ["get", "list", "watch"]
---


apiVersion: rbac.authorization.k8s.io/v1
kind: ClusterRole
metadata:
  name: istiod-istio-system
  labels:
    app: pilot
    release: istio
rules:
  # Remove permissions to reconcile webhook configuration. This address the downgrade case
  # where istiod will be uninstalled. Removing the permissions reduces
  # the likelihood that istiod will reconcile something it shouldn't.

  # sidecar injection controller
  - apiGroups: ["admissionregistration.k8s.io"]
    resources: ["mutatingwebhookconfigurations"]
    verbs: ["get", "list", "watch", "patch"]

  # configuration validation webhook controller
  - apiGroups: ["admissionregistration.k8s.io"]
    resources: ["validatingwebhookconfigurations"]
    verbs: ["*"]
    # required to set ownerRef on istiod clusterrole.
  - apiGroups: ["rbac.authorization.k8s.io"]
    resources: ["clusterroles/finalizers"]
    resourceNames:
    - istiod-istio-system
    verbs: ["update"]
  - apiGroups: ["rbac.authorization.k8s.io"]
    resources: ["clusterroles"]
    resourceNames:
    - istiod-istio-system
    verbs: ["get"]

  # istio configuration
  - apiGroups: ["config.istio.io", "rbac.istio.io", "security.istio.io", "networking.istio.io", "authentication.istio.io"]
    verbs: ["get", "watch", "list"]
    resources: ["*"]

  # auto-detect installed CRD definitions
  - apiGroups: ["apiextensions.k8s.io"]
    resources: ["customresourcedefinitions"]
    verbs: ["get", "list", "watch"]

  # discovery and routing
  - apiGroups: ["extensions","apps"]
    resources: ["deployments"]
    verbs: ["get", "list", "watch"]
  - apiGroups: [""]
    resources: ["pods", "nodes", "services", "namespaces", "endpoints"]
    verbs: ["get", "list", "watch"]
  - apiGroups: ["discovery.k8s.io"]
    resources: ["endpointslices"]
    verbs: ["get", "list", "watch"]

  # ingress controller
  - apiGroups: ["extensions"]
    resources: ["ingresses"]
    verbs: ["get", "list", "watch"]
  - apiGroups: ["extensions"]
    resources: ["ingresses/status"]
    verbs: ["*"]

  # Pilot, injector - not clear why cluster wide.
  # TODO: remove, too broad permission, should be namespace only
  - apiGroups: [""]
    resources: ["configmaps"]
    verbs: ["create", "get", "list", "watch", "update"]

  # Istiod and bootstrap.
  - apiGroups: ["certificates.k8s.io"]
    resources:
      - "certificatesigningrequests"
      - "certificatesigningrequests/approval"
      - "certificatesigningrequests/status"
    verbs: ["update", "create", "get", "delete", "watch"]
  # Used by Istiod to verify the JWT tokens
  - apiGroups: ["authentication.k8s.io"]
    resources: ["tokenreviews"]
    verbs: ["create"]

  # Citadel subset
  # TODO: remove, namespace only
  - apiGroups: [""]
    resources: ["configmaps"]
    verbs: ["create", "get", "update"]

  # TODO: remove, no longer needed at cluster
  - apiGroups: [""]
    resources: ["secrets"]
    verbs: ["create", "get", "watch", "list", "update", "delete"]
  - apiGroups: [""]
    resources: ["serviceaccounts"]
    verbs: ["get", "watch", "list"]
---


apiVersion: rbac.authorization.k8s.io/v1
kind: ClusterRoleBinding
metadata:
  name: istio-pilot-istio-system
  labels:
    app: pilot
    release: istio
roleRef:
  apiGroup: rbac.authorization.k8s.io
  kind: ClusterRole
  name: istio-pilot-istio-system
subjects:
  - kind: ServiceAccount
    name: istio-pilot-service-account
    namespace: istio-system
---


apiVersion: rbac.authorization.k8s.io/v1
kind: ClusterRoleBinding
metadata:
  name: istiod-pilot-istio-system
  labels:
    app: pilot
    release: istio
roleRef:
  apiGroup: rbac.authorization.k8s.io
  kind: ClusterRole
  name: istiod-istio-system
subjects:
  - kind: ServiceAccount
    name: istio-pilot-service-account
    namespace: istio-system
---


apiVersion: v1
kind: ConfigMap
metadata:
  namespace: istio-system
  name: pilot-envoy-config
  labels:
    release: istio
data:
  envoy.yaml.tmpl: |-
    admin:
      access_log_path: /dev/null
      address:
        socket_address:
          address: 127.0.0.1
          port_value: 15000

    static_resources:
      clusters:
      - name: in.15010
        http2_protocol_options: {}
        connect_timeout: 1.000s

        hosts:
        - socket_address:
            address: 127.0.0.1
            port_value: 15010

        circuit_breakers:
          thresholds:
          - max_connections: 100000
            max_pending_requests: 100000
            max_requests: 100000
            max_retries: 3

    # TODO: telemetry using EDS
    # TODO: other pilots using EDS, load balancing
    # TODO: galley using EDS

      - name: out.galley.15019
        http2_protocol_options: {}
        connect_timeout: 1.000s
        type: STRICT_DNS

        circuit_breakers:
          thresholds:
            - max_connections: 100000
              max_pending_requests: 100000
              max_requests: 100000
              max_retries: 3

        tls_context:
          common_tls_context:
            tls_certificates:
            - certificate_chain:
                filename: /etc/certs/cert-chain.pem
              private_key:
                filename: /etc/certs/key.pem
            validation_context:
              trusted_ca:
                filename: /etc/certs/root-cert.pem
              verify_subject_alt_name:
              - spiffe://cluster.local/ns/istio-system/sa/istio-galley-service-account

        hosts:
          - socket_address:
              address: istio-galley.istio-system
              port_value: 15019


      listeners:
      - name: "in.15011"
        address:
          socket_address:
            address: 0.0.0.0
            port_value: 15011
        filter_chains:
        - filters:
          - name: envoy.http_connection_manager
            #typed_config
            #"@type": "type.googleapis.com/",
            config:
              codec_type: HTTP2
              stat_prefix: "15011"
              stream_idle_timeout: 0s
              http2_protocol_options:
                max_concurrent_streams: 1073741824

              access_log:
              - name: envoy.file_access_log
                config:
                  path: /dev/stdout

              http_filters:
              - name: envoy.router

              route_config:
                name: "15011"

                virtual_hosts:
                - name: istio-pilot

                  domains:
                  - '*'

                  routes:
                  - match:
                      prefix: /
                    route:
                      cluster: in.15010
                      timeout: 0.000s
                    decorator:
                      operation: xDS

          tls_context:
            require_client_certificate: true
            common_tls_context:
              validation_context:
                trusted_ca:
                  filename: /etc/certs/root-cert.pem

              alpn_protocols:
              - h2

              tls_certificates:
              - certificate_chain:
                  filename: /etc/certs/cert-chain.pem
                private_key:
                  filename: /etc/certs/key.pem


      # Manual 'whitebox' mode
      - name: "local.15019"
        address:
          socket_address:
            address: 127.0.0.1
            port_value: 15019
        filter_chains:
          - filters:
              - name: envoy.http_connection_manager
                config:
                  codec_type: HTTP2
                  stat_prefix: "15019"
                  stream_idle_timeout: 0s
                  http2_protocol_options:
                    max_concurrent_streams: 1073741824

                  access_log:
                    - name: envoy.file_access_log
                      config:
                        path: /dev/stdout

                  http_filters:
                    - name: envoy.router

                  route_config:
                    name: "15019"

                    virtual_hosts:
                      - name: istio-galley

                        domains:
                          - '*'

                        routes:
                          - match:
                              prefix: /
                            route:
                              cluster: out.galley.15019
                              timeout: 0.000s
---


apiVersion: v1
kind: ConfigMap
metadata:
  name: istio-validation
  namespace: istio-system
  labels:
    release: istio
data:
  config: |-    
    apiVersion: admissionregistration.k8s.io/v1beta1
    kind: ValidatingWebhookConfiguration
    metadata:
      name: istiod-istio-system
      namespace: istio-system
      labels:
        app: istiod
        release: istio
        istio: istiod
    webhooks:
      - name: validation.istio.io
        clientConfig:
          service:
            name: istiod
            namespace: istio-system
            path: "/validate"
            port: 443
          caBundle: ""
        rules:
          - operations:
            - CREATE
            - UPDATE
            apiGroups:
            - config.istio.io
            - rbac.istio.io
            - security.istio.io
            - authentication.istio.io
            - networking.istio.io
            apiVersions:
            - "*"
            resources:
            - "*"
        failurePolicy: Fail
        sideEffects: None
---


apiVersion: v1
kind: ConfigMap
metadata:
  name: istio
  namespace: istio-system
  labels:
    release: istio
data:

  # Configuration file for the mesh networks to be used by the Split Horizon EDS.
  meshNetworks: |-
    networks: {}

  values.yaml: |-
    appNamespaces: []
    autoscaleEnabled: true
    autoscaleMax: 5
    autoscaleMin: 1
    configMap: true
    configNamespace: istio-config
    configSource:
      subscribedResources: []
    cpu:
      targetAverageUtilization: 80
    deploymentLabels: {}
    enableProtocolSniffingForInbound: false
    enableProtocolSniffingForOutbound: true
    enabled: true
    env: {}
    hub: ""
    image: pilot
    ingress:
      ingressClass: istio
      ingressControllerMode: STRICT
      ingressService: istio-ingressgateway
    jwksResolverExtraRootCA: ""
    keepaliveMaxServerConnectionAge: 30m
    meshNetworks:
      networks: {}
    namespace: istio-system
    nodeSelector: {}
    plugins: []
    podAnnotations: {}
    podAntiAffinityLabelSelector: []
    podAntiAffinityTermLabelSelector: []
    policy:
      enabled: false
    replicaCount: 1
    resources:
      requests:
        cpu: 500m
        memory: 2048Mi
    rollingMaxSurge: 100%
    rollingMaxUnavailable: 25%
    tag: ""
    tolerations: []
    traceSampling: 1

  mesh: |-
    # Set enableTracing to false to disable request tracing.
    enableTracing: true

    # Set accessLogFile to empty string to disable access log.
    accessLogFile: ""

    accessLogFormat: ""

    accessLogEncoding: 'TEXT'

    enableEnvoyAccessLogService: false
    mixerCheckServer: istio-policy.istio-system.svc.cluster.local:15004
    # policyCheckFailOpen allows traffic in cases when the mixer policy service cannot be reached.
    # Default is false which means the traffic is denied when the client is unable to connect to Mixer.
    policyCheckFailOpen: false
    # reportBatchMaxEntries is the number of requests that are batched before telemetry data is sent to the mixer server
    reportBatchMaxEntries: 100
    # reportBatchMaxTime is the max waiting time before the telemetry data of a request is sent to the mixer server
    reportBatchMaxTime: 1s
    disableMixerHttpReports: true

    # Set the following variable to true to disable policy checks by the Mixer.
    # Note that metrics will still be reported to the Mixer.
    disablePolicyChecks: true

    # Automatic protocol detection uses a set of heuristics to
    # determine whether the connection is using TLS or not (on the
    # server side), as well as the application protocol being used
    # (e.g., http vs tcp). These heuristics rely on the client sending
    # the first bits of data. For server first protocols like MySQL,
    # MongoDB, etc., Envoy will timeout on the protocol detection after
    # the specified period, defaulting to non mTLS plain TCP
    # traffic. Set this field to tweak the period that Envoy will wait
    # for the client to send the first bits of data. (MUST BE >=1ms)
    protocolDetectionTimeout: 100ms

    # This is the k8s ingress service name, update if you used a different name
    ingressService: "istio-ingressgateway"
    ingressControllerMode: "STRICT"
    ingressClass: "istio"

    # The trust domain corresponds to the trust root of a system.
    # Refer to https://github.com/spiffe/spiffe/blob/master/standards/SPIFFE-ID.md#21-trust-domain
    trustDomain: "cluster.local"

    #  The trust domain aliases represent the aliases of trust_domain.
    #  For example, if we have
    #  trustDomain: td1
    #  trustDomainAliases: [“td2”, "td3"]
    #  Any service with the identity "td1/ns/foo/sa/a-service-account", "td2/ns/foo/sa/a-service-account",
    #  or "td3/ns/foo/sa/a-service-account" will be treated the same in the Istio mesh.
    trustDomainAliases:

    # Used by pilot-agent
    sdsUdsPath: "unix:/etc/istio/proxy/SDS"

    # If true, automatically configure client side mTLS settings to match the corresponding service's
    # server side mTLS authentication policy, when destination rule for that service does not specify
    # TLS settings.
    enableAutoMtls: true

    outboundTrafficPolicy:
      mode: ALLOW_ANY
    localityLbSetting:
      enabled: true

    # Configures DNS certificates provisioned through Chiron linked into Pilot.
    # The DNS certificate provisioning is enabled by default now so it get tested.
    # TODO (lei-tang): we'll decide whether enable it by default or not before Istio 1.4 Release.
    certificates:
      []

    defaultConfig:
      #
      # TCP connection timeout between Envoy & the application, and between Envoys.
      connectTimeout: 10s
      #
      ### ADVANCED SETTINGS #############
      # Where should envoy's configuration be stored in the istio-proxy container
      configPath: "/etc/istio/proxy"
      # The pseudo service name used for Envoy.
      serviceCluster: istio-proxy
      # These settings that determine how long an old Envoy
      # process should be kept alive after an occasional reload.
      drainDuration: 45s
      parentShutdownDuration: 1m0s
      #
      # Port where Envoy listens (on local host) for admin commands
      # You can exec into the istio-proxy container in a pod and
      # curl the admin port (curl http://localhost:15000/) to obtain
      # diagnostic information from Envoy. See
      # https://lyft.github.io/envoy/docs/operations/admin.html
      # for more details
      proxyAdminPort: 15000
      #
      # Set concurrency to a specific number to control the number of Proxy worker threads.
      # If set to 0 (default), then start worker thread for each CPU thread/core.
      concurrency: 2
      #
      tracing:
        zipkin:
          # Address of the Zipkin collector
          address: zipkin.istio-system:9411

      # If port is 15012, will use SDS.
      # controlPlaneAuthPolicy is for mounted secrets, will wait for the files.
      controlPlaneAuthPolicy: NONE
      discoveryAddress: istiod.istio-system.svc:15012
---


apiVersion: apps/v1
kind: Deployment
metadata:
  labels:
    app: pilot
    istio: pilot
    release: istio
  name: istiod
  namespace: istio-system
spec:
  selector:
    matchLabels:
      istio: pilot
  strategy:
    rollingUpdate:
      maxSurge: 100%
      maxUnavailable: 25%
  template:
    metadata:
      annotations:
        sidecar.istio.io/inject: "false"
      labels:
        app: pilot
        # Label used by the 'default' service. For versioned deployments we match with app and version.
        # This avoids default deployment picking the canary
        istio: pilot
    spec:
      affinity:
        nodeAffinity:
          preferredDuringSchedulingIgnoredDuringExecution:
          - preference:
              matchExpressions:
              - key: beta.kubernetes.io/arch
                operator: In
                values:
                - amd64
            weight: 2
          - preference:
              matchExpressions:
              - key: beta.kubernetes.io/arch
                operator: In
                values:
                - ppc64le
            weight: 2
          - preference:
              matchExpressions:
              - key: beta.kubernetes.io/arch
                operator: In
                values:
                - s390x
            weight: 2
          requiredDuringSchedulingIgnoredDuringExecution:
            nodeSelectorTerms:
            - matchExpressions:
              - key: beta.kubernetes.io/arch
                operator: In
                values:
                - amd64
                - ppc64le
                - s390x
      containers:
      - args:
        - discovery
        - --monitoringAddr=:15014
        - --log_output_level=default:info
        - --domain
        - cluster.local
        - --secureGrpcAddr=:15011
        - --trust-domain=cluster.local
        - --keepaliveMaxServerConnectionAge
        - 30m
        - --disable-install-crds=true
        env:
        - name: JWT_POLICY
          value: third-party-jwt
        - name: PILOT_CERT_PROVIDER
          value: citadel
        - name: POD_NAME
          valueFrom:
            fieldRef:
              apiVersion: v1
              fieldPath: metadata.name
        - name: POD_NAMESPACE
          valueFrom:
            fieldRef:
              apiVersion: v1
              fieldPath: metadata.namespace
        - name: SERVICE_ACCOUNT
          valueFrom:
            fieldRef:
              apiVersion: v1
              fieldPath: spec.serviceAccountName
        - name: PILOT_TRACE_SAMPLING
          value: "1"
        - name: CONFIG_NAMESPACE
          value: istio-config
        - name: PILOT_ENABLE_PROTOCOL_SNIFFING_FOR_OUTBOUND
          value: "true"
        - name: PILOT_ENABLE_PROTOCOL_SNIFFING_FOR_INBOUND
          value: "false"
        - name: ISTIOD_ADDR
          value: istio-pilot.istio-system.svc:15012
        - name: PILOT_EXTERNAL_GALLEY
          value: "false"
        envFrom:
        - configMapRef:
            name: istiod
            optional: true
        image: gcr.io/istio-testing/pilot:latest
        imagePullPolicy: IfNotPresent
        name: discovery
        ports:
        - containerPort: 8080
        - containerPort: 15010
        - containerPort: 15017
        readinessProbe:
          httpGet:
            path: /ready
            port: 8080
          initialDelaySeconds: 5
          periodSeconds: 5
          timeoutSeconds: 5
        resources:
          requests:
            cpu: 500m
            memory: 2048Mi
        securityContext:
          runAsGroup: 1337
          runAsNonRoot: true
          runAsUser: 1337
        volumeMounts:
        - mountPath: /etc/istio/config
          name: config-volume
        - mountPath: /var/run/secrets/tokens
          name: istio-token
          readOnly: true
        - mountPath: /var/run/secrets/istio-dns
          name: local-certs
        - mountPath: /etc/cacerts
          name: cacerts
          readOnly: true
        - mountPath: /var/lib/istio/inject
          name: inject
          readOnly: true
        - mountPath: /var/lib/istio/local
          name: istiod
          readOnly: true
        - mountPath: /var/lib/istio/validation
          name: validation
          readOnly: true
      securityContext:
        fsGroup: 1337
<<<<<<< HEAD
      containers:
        - name: discovery
          image: "gcr.io/istio-testing/pilot:latest"
          imagePullPolicy: IfNotPresent
          args:
          - "discovery"
          - --monitoringAddr=:15014
          - --log_output_level=default:info
          - --domain
          - cluster.local
          - --secureGrpcAddr=:15011
          - --trust-domain=cluster.local
          - --keepaliveMaxServerConnectionAge
          - "30m"
          # TODO: make default
          - --disable-install-crds=true
          ports:
          - containerPort: 8080
          - containerPort: 15010
          - containerPort: 15017
          readinessProbe:
            httpGet:
              path: /ready
              port: 8080
            initialDelaySeconds: 5
            periodSeconds: 5
            timeoutSeconds: 5
          envFrom:
          # Allow an istiod configmap injecting user-specified env.
          - configMapRef:
              name: istiod
              optional: true
          env:
          - name: JWT_POLICY
            value: third-party-jwt
          - name: PILOT_CERT_PROVIDER
            value: citadel
          - name: POD_NAME
            valueFrom:
              fieldRef:
                apiVersion: v1
                fieldPath: metadata.name
          - name: POD_NAMESPACE
            valueFrom:
              fieldRef:
                apiVersion: v1
                fieldPath: metadata.namespace
          - name: SERVICE_ACCOUNT
            valueFrom:
              fieldRef:
                apiVersion: v1
                fieldPath: spec.serviceAccountName
          - name: PILOT_TRACE_SAMPLING
            value: "1"
          - name: CONFIG_NAMESPACE
            value: istio-config
          - name: PILOT_ENABLE_PROTOCOL_SNIFFING_FOR_OUTBOUND
            value: "true"
          - name: PILOT_ENABLE_PROTOCOL_SNIFFING_FOR_INBOUND
            value: "false"
          - name: INJECTION_WEBHOOK_CONFIG_NAME
            value: istio-sidecar-injector
          - name: ISTIOD_ADDR
            value: istiod.istio-system.svc:15012
          - name: PILOT_EXTERNAL_GALLEY
            value: "false"
          resources:
            requests:
              cpu: 500m
              memory: 2048Mi
          securityContext:
            runAsUser: 1337
            runAsGroup: 1337
            runAsNonRoot: true
          volumeMounts:
          - name: config-volume
            mountPath: /etc/istio/config
          - name: istio-token
            mountPath: /var/run/secrets/tokens
            readOnly: true
          - name: local-certs
            mountPath: /var/run/secrets/istio-dns
          - name: cacerts
            mountPath: /etc/cacerts
            readOnly: true
          - name: inject
            mountPath: /var/lib/istio/inject
            readOnly: true
          - name: istiod
            mountPath: /var/lib/istio/local
            readOnly: true
          - name: validation
            mountPath: /var/lib/istio/validation
            readOnly: true
=======
      serviceAccountName: istio-pilot-service-account
>>>>>>> 2c2f0580
      volumes:
      - emptyDir:
          medium: Memory
        name: local-certs
      - name: istio-token
        projected:
          sources:
          - serviceAccountToken:
              audience: istio-ca
              expirationSeconds: 43200
              path: istio-token
      - configMap:
          name: istiod
          optional: true
        name: istiod
      - name: cacerts
        secret:
          optional: true
          secretName: cacerts
      - configMap:
          name: istio-sidecar-injector
          optional: true
        name: inject
      - configMap:
          name: istio-validation
          optional: true
        name: validation
      - configMap:
          name: istio
        name: config-volume
      - configMap:
          name: pilot-envoy-config
        name: pilot-envoy-config

---


apiVersion: "authentication.istio.io/v1alpha1"
kind: "MeshPolicy"
metadata:
  name: "default"
  labels:
    release: istio
spec:
  peers:
  - mtls:
      mode: PERMISSIVE
---


apiVersion: v1
kind: ConfigMap
metadata:
  name: istio-sidecar-injector
  namespace: istio-system
  labels:
    release: istio
data:

  values: |-
    {
      "global": {
        "arch": {
          "amd64": 2,
          "ppc64le": 2,
          "s390x": 2
        },
        "certificates": [],
        "configNamespace": "istio-system",
        "configValidation": true,
        "controlPlaneSecurityEnabled": true,
        "defaultNodeSelector": {},
        "defaultPodDisruptionBudget": {
          "enabled": true
        },
        "defaultResources": {
          "requests": {
            "cpu": "10m"
          }
        },
        "disablePolicyChecks": true,
        "enableHelmTest": false,
        "enableTracing": true,
        "enabled": true,
        "hub": "gcr.io/istio-testing",
        "imagePullPolicy": "IfNotPresent",
        "imagePullSecrets": [],
        "istioNamespace": "istio-system",
        "istiod": {
          "enabled": true
        },
        "jwtPolicy": "third-party-jwt",
        "k8sIngress": {
          "enableHttps": false,
          "enabled": false,
          "gatewayName": "ingressgateway"
        },
        "localityLbSetting": {
          "enabled": true
        },
        "logAsJson": false,
        "logging": {
          "level": "default:info"
        },
        "meshExpansion": {
          "enabled": false,
          "useILB": false
        },
        "meshNetworks": {},
        "mountMtlsCerts": false,
        "mtls": {
          "auto": true,
          "enabled": false
        },
        "multiCluster": {
          "clusterName": "",
          "enabled": false
        },
        "namespace": "istio-system",
        "network": "",
        "omitSidecarInjectorConfigMap": false,
        "oneNamespace": false,
        "operatorManageWebhooks": false,
        "outboundTrafficPolicy": {
          "mode": "ALLOW_ANY"
        },
        "pilotCertProvider": "citadel",
        "policyCheckFailOpen": false,
        "policyNamespace": "istio-system",
        "priorityClassName": "",
        "prometheusNamespace": "istio-system",
        "proxy": {
          "accessLogEncoding": "TEXT",
          "accessLogFile": "",
          "accessLogFormat": "",
          "autoInject": "enabled",
          "clusterDomain": "cluster.local",
          "componentLogLevel": "misc:error",
          "concurrency": 2,
          "dnsRefreshRate": "300s",
          "enableCoreDump": false,
          "envoyAccessLogService": {
            "enabled": false
          },
          "envoyMetricsService": {
            "enabled": false,
            "tcpKeepalive": {
              "interval": "10s",
              "probes": 3,
              "time": "10s"
            },
            "tlsSettings": {
              "mode": "DISABLE",
              "subjectAltNames": []
            }
          },
          "envoyStatsd": {
            "enabled": false
          },
          "excludeIPRanges": "",
          "excludeInboundPorts": "",
          "excludeOutboundPorts": "",
          "image": "proxyv2",
          "includeIPRanges": "*",
          "includeInboundPorts": "*",
          "kubevirtInterfaces": "",
          "logLevel": "warning",
          "privileged": false,
          "protocolDetectionTimeout": "100ms",
          "readinessFailureThreshold": 30,
          "readinessInitialDelaySeconds": 1,
          "readinessPeriodSeconds": 2,
          "resources": {
            "limits": {
              "cpu": "2000m",
              "memory": "1024Mi"
            },
            "requests": {
              "cpu": "100m",
              "memory": "128Mi"
            }
          },
          "statusPort": 15020,
          "tracer": "zipkin"
        },
        "proxy_init": {
          "image": "proxyv2",
          "resources": {
            "limits": {
              "cpu": "100m",
              "memory": "50Mi"
            },
            "requests": {
              "cpu": "10m",
              "memory": "10Mi"
            }
          }
        },
        "sds": {
          "enabled": false,
          "token": {
            "aud": "istio-ca"
          },
          "udsPath": ""
        },
        "securityNamespace": "istio-system",
        "sts": {
          "servicePort": 0
        },
        "tag": "latest",
        "telemetryNamespace": "istio-system",
        "tracer": {
          "datadog": {
            "address": "$(HOST_IP):8126"
          },
          "lightstep": {
            "accessToken": "",
            "address": "",
            "cacertPath": "",
            "secure": true
          },
          "stackdriver": {
            "debug": false,
            "maxNumberOfAnnotations": 200,
            "maxNumberOfAttributes": 200,
            "maxNumberOfMessageEvents": 200
          },
          "zipkin": {
            "address": ""
          }
        },
        "trustDomain": "cluster.local",
        "useMCP": false
      },
      "istio_cni": {
        "enabled": false
      },
      "sidecarInjectorWebhook": {
        "alwaysInjectSelector": [],
        "enableNamespacesByDefault": false,
        "enabled": true,
        "image": "sidecar_injector",
        "injectLabel": "istio-injection",
        "injectedAnnotations": {},
        "namespace": "istio-system",
        "neverInjectSelector": [],
        "objectSelector": {
          "autoInject": true,
          "enabled": false
        },
        "rewriteAppHTTPProbe": false,
        "selfSigned": false
      }
    }

  # To disable injection: use omitSidecarInjectorConfigMap, which disables the webhook patching
  # and istiod webhook functionality.
  #
  # New fields should not use Values - it is a 'primary' config object, users should be able
  # to fine tune it or use it with kube-inject.
  config: |-
    policy: enabled
    alwaysInjectSelector:
            []
    neverInjectSelector:
            []
    injectedAnnotations:

    # Configmap optimized for Istiod. Please DO NOT MERGE all changes from istio - in particular those dependent on
    # Values.yaml, which should not be used by istiod.
    
    # Istiod only uses SDS based config ( files will mapped/handled by SDS).
    
    template: |
      rewriteAppHTTPProbe: {{ valueOrDefault .Values.sidecarInjectorWebhook.rewriteAppHTTPProbe false }}
      initContainers:
      {{ if ne (annotation .ObjectMeta `sidecar.istio.io/interceptionMode` .ProxyConfig.InterceptionMode) `NONE` }}
      {{ if .Values.istio_cni.enabled -}}
      - name: istio-validation
      {{ else -}}
      - name: istio-init
      {{ end -}}
      {{- if contains "/" .Values.global.proxy_init.image }}
        image: "{{ .Values.global.proxy_init.image }}"
      {{- else }}
        image: "{{ .Values.global.hub }}/{{ .Values.global.proxy_init.image }}:{{ .Values.global.tag }}"
      {{- end }}
        command:
        - istio-iptables
        - "-p"
        - 15001
        - "-z"
        - "15006"
        - "-u"
        - 1337
        - "-m"
        - "{{ annotation .ObjectMeta `sidecar.istio.io/interceptionMode` .ProxyConfig.InterceptionMode }}"
        - "-i"
        - "{{ annotation .ObjectMeta `traffic.sidecar.istio.io/includeOutboundIPRanges` .Values.global.proxy.includeIPRanges }}"
        - "-x"
        - "{{ annotation .ObjectMeta `traffic.sidecar.istio.io/excludeOutboundIPRanges` .Values.global.proxy.excludeIPRanges }}"
        - "-b"
        - "{{ annotation .ObjectMeta `traffic.sidecar.istio.io/includeInboundPorts` `*` }}"
        - "-d"
        - "{{ excludeInboundPort (annotation .ObjectMeta `status.sidecar.istio.io/port` .Values.global.proxy.statusPort) (annotation .ObjectMeta `traffic.sidecar.istio.io/excludeInboundPorts` .Values.global.proxy.excludeInboundPorts) }}"
        {{ if or (isset .ObjectMeta.Annotations `traffic.sidecar.istio.io/excludeOutboundPorts`) (ne (valueOrDefault .Values.global.proxy.excludeOutboundPorts "") "") -}}
        - "-o"
        - "{{ annotation .ObjectMeta `traffic.sidecar.istio.io/excludeOutboundPorts` .Values.global.proxy.excludeOutboundPorts }}"
        {{ end -}}
        {{ if (isset .ObjectMeta.Annotations `traffic.sidecar.istio.io/kubevirtInterfaces`) -}}
        - "-k"
        - "{{ index .ObjectMeta.Annotations `traffic.sidecar.istio.io/kubevirtInterfaces` }}"
        {{ end -}}
        {{ if .Values.istio_cni.enabled -}}
        - "--run-validation"
        - "--skip-rule-apply"
        {{ end -}}
        imagePullPolicy: "{{ valueOrDefault .Values.global.imagePullPolicy `Always` }}"
      {{- if .Values.global.proxy_init.resources }}
        resources:
          {{ toYaml .Values.global.proxy_init.resources | indent 4 }}
      {{- else }}
        resources: {}
      {{- end }}
        securityContext:
          allowPrivilegeEscalation: {{ .Values.global.proxy.privileged }}
          privileged: {{ .Values.global.proxy.privileged }}
          capabilities:
        {{- if not .Values.istio_cni.enabled }}
            add:
            - NET_ADMIN
            - NET_RAW
        {{- end }}
            drop:
            - ALL
          readOnlyRootFilesystem: false
        {{- if not .Values.istio_cni.enabled }}
          runAsGroup: 0
          runAsNonRoot: false
          runAsUser: 0
        {{- else }}
          runAsGroup: 1337
          runAsUser: 1337
          runAsNonRoot: true
        {{- end }}
        restartPolicy: Always
      {{ end -}}
      {{- if eq .Values.global.proxy.enableCoreDump true }}
      - name: enable-core-dump
        args:
        - -c
        - sysctl -w kernel.core_pattern=/var/lib/istio/core.proxy && ulimit -c unlimited
        command:
          - /bin/sh
      {{- if contains "/" .Values.global.proxy_init.image }}
        image: "{{ .Values.global.proxy_init.image }}"
      {{- else }}
        image: "{{ .Values.global.hub }}/{{ .Values.global.proxy_init.image }}:{{ .Values.global.tag }}"
      {{- end }}
        imagePullPolicy: "{{ valueOrDefault .Values.global.imagePullPolicy `Always` }}"
        resources: {}
        securityContext:
          allowPrivilegeEscalation: true
          capabilities:
            add:
            - SYS_ADMIN
            drop:
            - ALL
          privileged: true
          readOnlyRootFilesystem: false
          runAsGroup: 0
          runAsNonRoot: false
          runAsUser: 0
      {{ end }}
      containers:
      - name: istio-proxy
      {{- if contains "/" (annotation .ObjectMeta `sidecar.istio.io/proxyImage` .Values.global.proxy.image) }}
        image: "{{ annotation .ObjectMeta `sidecar.istio.io/proxyImage` .Values.global.proxy.image }}"
      {{- else }}
        image: "{{ .Values.global.hub }}/{{ .Values.global.proxy.image }}:{{ .Values.global.tag }}"
      {{- end }}
        ports:
        - containerPort: 15090
          protocol: TCP
          name: http-envoy-prom
        args:
        - proxy
        - sidecar
        - --domain
        - $(POD_NAMESPACE).svc.{{ .Values.global.proxy.clusterDomain }}
        - --configPath
        - "/etc/istio/proxy"
        - --binaryPath
        - "/usr/local/bin/envoy"
        - --serviceCluster
        {{ if ne "" (index .ObjectMeta.Labels "app") -}}
        - "{{ index .ObjectMeta.Labels `app` }}.$(POD_NAMESPACE)"
        {{ else -}}
        - "{{ valueOrDefault .DeploymentMeta.Name `istio-proxy` }}.{{ valueOrDefault .DeploymentMeta.Namespace `default` }}"
        {{ end -}}
        - --drainDuration
        - "{{ formatDuration .ProxyConfig.DrainDuration }}"
        - --parentShutdownDuration
        - "{{ formatDuration .ProxyConfig.ParentShutdownDuration }}"
        - --discoveryAddress
        - "{{ annotation .ObjectMeta `sidecar.istio.io/discoveryAddress` .ProxyConfig.DiscoveryAddress }}"
      {{- if eq .Values.global.proxy.tracer "lightstep" }}
        - --lightstepAddress
        - "{{ .ProxyConfig.GetTracing.GetLightstep.GetAddress }}"
        - --lightstepAccessToken
        - "{{ .ProxyConfig.GetTracing.GetLightstep.GetAccessToken }}"
        - --lightstepSecure={{ .ProxyConfig.GetTracing.GetLightstep.GetSecure }}
        - --lightstepCacertPath
        - "{{ .ProxyConfig.GetTracing.GetLightstep.GetCacertPath }}"
      {{- else if eq .Values.global.proxy.tracer "zipkin" }}
        - --zipkinAddress
        - "{{ .ProxyConfig.GetTracing.GetZipkin.GetAddress }}"
      {{- else if eq .Values.global.proxy.tracer "datadog" }}
        - --datadogAgentAddress
        - "{{ .ProxyConfig.GetTracing.GetDatadog.GetAddress }}"
      {{- end }}
        - --proxyLogLevel={{ annotation .ObjectMeta `sidecar.istio.io/logLevel` .Values.global.proxy.logLevel}}
        - --proxyComponentLogLevel={{ annotation .ObjectMeta `sidecar.istio.io/componentLogLevel` .Values.global.proxy.componentLogLevel}}
        - --connectTimeout
        - "{{ formatDuration .ProxyConfig.ConnectTimeout }}"
      {{- if .Values.global.proxy.envoyStatsd.enabled }}
        - --statsdUdpAddress
        - "{{ .ProxyConfig.StatsdUdpAddress }}"
      {{- end }}
      {{- if .Values.global.proxy.envoyMetricsService.enabled }}
        - --envoyMetricsService
        - '{{ protoToJSON .ProxyConfig.EnvoyMetricsService }}'
      {{- end }}
      {{- if .Values.global.proxy.envoyAccessLogService.enabled }}
        - --envoyAccessLogService
        - '{{ protoToJSON .ProxyConfig.EnvoyAccessLogService }}'
      {{- end }}
        - --proxyAdminPort
        - "{{ .ProxyConfig.ProxyAdminPort }}"
        {{ if gt .ProxyConfig.Concurrency 0 -}}
        - --concurrency
        - "{{ .ProxyConfig.Concurrency }}"
        {{ end -}}
        {{- if .Values.global.istiod.enabled }}
        - --controlPlaneAuthPolicy
        - NONE
        {{- else if .Values.global.controlPlaneSecurityEnabled }}
        - --controlPlaneAuthPolicy
        - MUTUAL_TLS
        {{- else }}
        - --controlPlaneAuthPolicy
        - NONE
        {{- end }}
        - --dnsRefreshRate
        - {{ valueOrDefault .Values.global.proxy.dnsRefreshRate "300s" }}
      {{- if (ne (annotation .ObjectMeta "status.sidecar.istio.io/port" .Values.global.proxy.statusPort) "0") }}
        - --statusPort
        - "{{ annotation .ObjectMeta `status.sidecar.istio.io/port` .Values.global.proxy.statusPort }}"
      {{- end }}
      {{- if .Values.global.sts.servicePort }}
        - --stsPort={{ .Values.global.sts.servicePort }}
      {{- end }}
      {{- if .Values.global.trustDomain }}
        - --trust-domain={{ .Values.global.trustDomain }}
      {{- end }}
      {{- if .Values.global.logAsJson }}
        - --log_as_json
      {{- end }}
        - --controlPlaneBootstrap=false
      {{- if .Values.global.proxy.lifecycle }}
        lifecycle:
          {{ toYaml .Values.global.proxy.lifecycle | indent 4 }}
        {{- end }}
        env:
        - name: JWT_POLICY
          value: {{ .Values.global.jwtPolicy }}
        - name: PILOT_CERT_PROVIDER
          value: {{ .Values.global.pilotCertProvider }}
        # Temp, pending PR to make it default or based on the istiodAddr env
        - name: CA_ADDR
        {{- if .Values.global.configNamespace }}
          value: istio-pilot.{{ .Values.global.configNamespace }}.svc:15012
        {{- else }}
          value: istio-pilot.istio-system.svc:15012
        {{- end }}
        - name: POD_NAME
          valueFrom:
            fieldRef:
              fieldPath: metadata.name
        - name: POD_NAMESPACE
          valueFrom:
            fieldRef:
              fieldPath: metadata.namespace
        - name: INSTANCE_IP
          valueFrom:
            fieldRef:
              fieldPath: status.podIP
        - name: SERVICE_ACCOUNT
          valueFrom:
            fieldRef:
              fieldPath: spec.serviceAccountName
        - name: HOST_IP
          valueFrom:
            fieldRef:
              fieldPath: status.hostIP
      {{- if eq .Values.global.proxy.tracer "datadog" }}
      {{- if isset .ObjectMeta.Annotations `apm.datadoghq.com/env` }}
      {{- range $key, $value := fromJSON (index .ObjectMeta.Annotations `apm.datadoghq.com/env`) }}
        - name: {{ $key }}
          value: "{{ $value }}"
      {{- end }}
      {{- end }}
      {{- end }}
        - name: ISTIO_META_POD_PORTS
          value: |-
            [
            {{- $first := true }}
            {{- range $index1, $c := .Spec.Containers }}
              {{- range $index2, $p := $c.Ports }}
                {{- if (structToJSON $p) }}
                {{if not $first}},{{end}}{{ structToJSON $p }}
                {{- $first = false }}
                {{- end }}
              {{- end}}
            {{- end}}
            ]
        - name: ISTIO_META_CLUSTER_ID
          value: "{{ valueOrDefault .Values.global.multiCluster.clusterName `Kubernetes` }}"
        - name: ISTIO_META_POD_NAME
          valueFrom:
            fieldRef:
              fieldPath: metadata.name
        - name: ISTIO_META_CONFIG_NAMESPACE
          valueFrom:
            fieldRef:
              fieldPath: metadata.namespace
        - name: SDS_ENABLED
          value: "{{ .Values.global.sds.enabled }}"
        - name: ISTIO_META_INTERCEPTION_MODE
          value: "{{ or (index .ObjectMeta.Annotations `sidecar.istio.io/interceptionMode`) .ProxyConfig.InterceptionMode.String }}"
        {{- if .Values.global.network }}
        - name: ISTIO_META_NETWORK
          value: "{{ .Values.global.network }}"
        {{- end }}
        {{ if .ObjectMeta.Annotations }}
        - name: ISTIO_METAJSON_ANNOTATIONS
          value: |
                 {{ toJSON .ObjectMeta.Annotations }}
        {{ end }}
        {{ if .ObjectMeta.Labels }}
        - name: ISTIO_METAJSON_LABELS
          value: |
                 {{ toJSON .ObjectMeta.Labels }}
        {{ end }}
        {{- if .DeploymentMeta.Name }}
        - name: ISTIO_META_WORKLOAD_NAME
          value: {{ .DeploymentMeta.Name }}
        {{ end }}
        {{- if and .TypeMeta.APIVersion .DeploymentMeta.Name }}
        - name: ISTIO_META_OWNER
          value: kubernetes://apis/{{ .TypeMeta.APIVersion }}/namespaces/{{ valueOrDefault .DeploymentMeta.Namespace `default` }}/{{ toLower .TypeMeta.Kind}}s/{{ .DeploymentMeta.Name }}
        {{- end}}
        {{- if (isset .ObjectMeta.Annotations `sidecar.istio.io/bootstrapOverride`) }}
        - name: ISTIO_BOOTSTRAP_OVERRIDE
          value: "/etc/istio/custom-bootstrap/custom_bootstrap.json"
        {{- end }}
        {{- if .Values.global.meshID }}
        - name: ISTIO_META_MESH_ID
          value: "{{ .Values.global.meshID }}"
        {{- else if .Values.global.trustDomain }}
        - name: ISTIO_META_MESH_ID
          value: "{{ .Values.global.trustDomain }}"
        {{- end }}
        {{- if eq .Values.global.proxy.tracer "stackdriver" }}
        - name: STACKDRIVER_TRACING_ENABLED
          value: "true"
        - name: STACKDRIVER_TRACING_DEBUG
          value: "{{ .ProxyConfig.GetTracing.GetStackdriver.GetDebug }}"
        - name: STACKDRIVER_TRACING_MAX_NUMBER_OF_ANNOTATIONS
          value: "{{ .ProxyConfig.GetTracing.GetStackdriver.GetMaxNumberOfAnnotations.Value }}"
        - name: STACKDRIVER_TRACING_MAX_NUMBER_OF_ATTRIBUTES
          value: "{{ .ProxyConfig.GetTracing.GetStackdriver.GetMaxNumberOfAttributes.Value }}"
        - name: STACKDRIVER_TRACING_MAX_NUMBER_OF_MESSAGE_EVENTS
          value: "{{ .ProxyConfig.GetTracing.GetStackdriver.GetMaxNumberOfMessageEvents.Value }}"
        {{- end }}
        {{- if and (eq .Values.global.proxy.tracer "datadog") (isset .ObjectMeta.Annotations `apm.datadoghq.com/env`) }}
        {{- range $key, $value := fromJSON (index .ObjectMeta.Annotations `apm.datadoghq.com/env`) }}
          - name: {{ $key }}
            value: "{{ $value }}"
        {{- end }}
        {{- end }}
        {{- range $key, $value := .ProxyConfig.ProxyMetadata }}
        - name: {{ $key }}
          value: "{{ $value }}"
        {{- end }}
        imagePullPolicy: "{{ valueOrDefault .Values.global.imagePullPolicy `Always` }}"
        {{ if ne (annotation .ObjectMeta `status.sidecar.istio.io/port` .Values.global.proxy.statusPort) `0` }}
        readinessProbe:
          httpGet:
            path: /healthz/ready
            port: {{ annotation .ObjectMeta `status.sidecar.istio.io/port` .Values.global.proxy.statusPort }}
          initialDelaySeconds: {{ annotation .ObjectMeta `readiness.status.sidecar.istio.io/initialDelaySeconds` .Values.global.proxy.readinessInitialDelaySeconds }}
          periodSeconds: {{ annotation .ObjectMeta `readiness.status.sidecar.istio.io/periodSeconds` .Values.global.proxy.readinessPeriodSeconds }}
          failureThreshold: {{ annotation .ObjectMeta `readiness.status.sidecar.istio.io/failureThreshold` .Values.global.proxy.readinessFailureThreshold }}
        {{ end -}}
        securityContext:
          allowPrivilegeEscalation: {{ .Values.global.proxy.privileged }}
          capabilities:
            {{ if or (eq (annotation .ObjectMeta `sidecar.istio.io/interceptionMode` .ProxyConfig.InterceptionMode) `TPROXY`) (eq (annotation .ObjectMeta `sidecar.istio.io/capNetBindService` .Values.global.proxy.capNetBindService) `true`) -}}
            add:
            {{ if eq (annotation .ObjectMeta `sidecar.istio.io/interceptionMode` .ProxyConfig.InterceptionMode) `TPROXY` -}}
            - NET_ADMIN
            {{- end }}
            {{ if eq (annotation .ObjectMeta `sidecar.istio.io/capNetBindService` .Values.global.proxy.capNetBindService) `true` -}}
            - NET_BIND_SERVICE
            {{- end }}
            {{- end }}
            drop:
            - ALL
          privileged: {{ .Values.global.proxy.privileged }}
          readOnlyRootFilesystem: {{ not .Values.global.proxy.enableCoreDump }}
          runAsGroup: 1337
          fsGroup: 1337
          {{ if or (eq (annotation .ObjectMeta `sidecar.istio.io/interceptionMode` .ProxyConfig.InterceptionMode) `TPROXY`) (eq (annotation .ObjectMeta `sidecar.istio.io/capNetBindService` .Values.global.proxy.capNetBindService) `true`) -}}
          runAsNonRoot: false
          runAsUser: 0
          {{- else -}}
          runAsNonRoot: true
          runAsUser: 1337
          {{- end }}
        resources:
          {{ if or (isset .ObjectMeta.Annotations `sidecar.istio.io/proxyCPU`) (isset .ObjectMeta.Annotations `sidecar.istio.io/proxyMemory`) -}}
          requests:
            {{ if (isset .ObjectMeta.Annotations `sidecar.istio.io/proxyCPU`) -}}
            cpu: "{{ index .ObjectMeta.Annotations `sidecar.istio.io/proxyCPU` }}"
            {{ end}}
            {{ if (isset .ObjectMeta.Annotations `sidecar.istio.io/proxyMemory`) -}}
            memory: "{{ index .ObjectMeta.Annotations `sidecar.istio.io/proxyMemory` }}"
            {{ end }}
        {{ else -}}
      {{- if .Values.global.proxy.resources }}
          {{ toYaml .Values.global.proxy.resources | indent 4 }}
      {{- end }}
        {{  end -}}
        volumeMounts:
        {{- if eq .Values.global.pilotCertProvider "citadel" }}
        - mountPath: /etc/istio/citadel-ca-cert
          name: citadel-ca-cert
        {{- end }}
        {{ if (isset .ObjectMeta.Annotations `sidecar.istio.io/bootstrapOverride`) }}
        - mountPath: /etc/istio/custom-bootstrap
          name: custom-bootstrap-volume
        {{- end }}
        # SDS channel between istioagent and Envoy
        - mountPath: /etc/istio/proxy
          name: istio-envoy
        {{- if eq .Values.global.jwtPolicy "third-party-jwt" }}
        - mountPath: /var/run/secrets/tokens
          name: istio-token
        {{- end }}
        {{- if .Values.global.mountMtlsCerts }}
        # Use the key and cert mounted to /etc/certs/ for the in-cluster mTLS communications.
        - mountPath: /etc/certs/
          name: istio-certs
          readOnly: true
        {{- end }}
        {{- if and (eq .Values.global.proxy.tracer "lightstep") .Values.global.tracer.lightstep.cacertPath }}
        - mountPath: {{ directory .ProxyConfig.GetTracing.GetLightstep.GetCacertPath }}
          name: lightstep-certs
          readOnly: true
        {{- end }}
          {{- if isset .ObjectMeta.Annotations `sidecar.istio.io/userVolumeMount` }}
          {{ range $index, $value := fromJSON (index .ObjectMeta.Annotations `sidecar.istio.io/userVolumeMount`) }}
        - name: "{{  $index }}"
          {{ toYaml $value | indent 4 }}
          {{ end }}
          {{- end }}
      volumes:
      {{- if (isset .ObjectMeta.Annotations `sidecar.istio.io/bootstrapOverride`) }}
      - name: custom-bootstrap-volume
        configMap:
          name: {{ annotation .ObjectMeta `sidecar.istio.io/bootstrapOverride` "" }}
      {{- end }}
      # SDS channel between istioagent and Envoy
      - emptyDir:
          medium: Memory
        name: istio-envoy
      {{- if eq .Values.global.jwtPolicy "third-party-jwt" }}
      - name: istio-token
        projected:
          sources:
          - serviceAccountToken:
              path: istio-token
              expirationSeconds: 43200
              audience: {{ .Values.global.sds.token.aud }}
      {{- end }}
      {{- if eq .Values.global.pilotCertProvider "citadel" }}
      - name: citadel-ca-cert
        configMap:
          name: istio-ca-root-cert
      {{- end }}
      {{- if .Values.global.mountMtlsCerts }}
      # Use the key and cert mounted to /etc/certs/ for the in-cluster mTLS communications.
      - name: istio-certs
        secret:
          optional: true
          {{ if eq .Spec.ServiceAccountName "" }}
          secretName: istio.default
          {{ else -}}
          secretName: {{  printf "istio.%s" .Spec.ServiceAccountName }}
          {{  end -}}
      {{- end }}
        {{- if isset .ObjectMeta.Annotations `sidecar.istio.io/userVolume` }}
        {{range $index, $value := fromJSON (index .ObjectMeta.Annotations `sidecar.istio.io/userVolume`) }}
      - name: "{{ $index }}"
        {{ toYaml $value | indent 2 }}
        {{ end }}
        {{ end }}
      {{- if and (eq .Values.global.proxy.tracer "lightstep") .Values.global.tracer.lightstep.cacertPath }}
      - name: lightstep-certs
        secret:
          optional: true
          secretName: lightstep.cacert
      {{- end }}
      {{- if .Values.global.podDNSSearchNamespaces }}
      dnsConfig:
        searches:
          {{- range .Values.global.podDNSSearchNamespaces }}
          - {{ render . }}
          {{- end }}
      {{- end }}
      podRedirectAnnot:
        sidecar.istio.io/interceptionMode: "{{ annotation .ObjectMeta `sidecar.istio.io/interceptionMode` .ProxyConfig.InterceptionMode }}"
        traffic.sidecar.istio.io/includeOutboundIPRanges: "{{ annotation .ObjectMeta `traffic.sidecar.istio.io/includeOutboundIPRanges` .Values.global.proxy.includeIPRanges }}"
        traffic.sidecar.istio.io/excludeOutboundIPRanges: "{{ annotation .ObjectMeta `traffic.sidecar.istio.io/excludeOutboundIPRanges` .Values.global.proxy.excludeIPRanges }}"
        traffic.sidecar.istio.io/includeInboundPorts: "{{ annotation .ObjectMeta `traffic.sidecar.istio.io/includeInboundPorts` (includeInboundPorts .Spec.Containers) }}"
        traffic.sidecar.istio.io/excludeInboundPorts: "{{ excludeInboundPort (annotation .ObjectMeta `status.sidecar.istio.io/port` .Values.global.proxy.statusPort) (annotation .ObjectMeta `traffic.sidecar.istio.io/excludeInboundPorts` .Values.global.proxy.excludeInboundPorts) }}"
      {{ if or (isset .ObjectMeta.Annotations `traffic.sidecar.istio.io/excludeOutboundPorts`) (ne .Values.global.proxy.excludeOutboundPorts "") }}
        traffic.sidecar.istio.io/excludeOutboundPorts: "{{ annotation .ObjectMeta `traffic.sidecar.istio.io/excludeOutboundPorts` .Values.global.proxy.excludeOutboundPorts }}"
      {{- end }}
        traffic.sidecar.istio.io/kubevirtInterfaces: "{{ index .ObjectMeta.Annotations `traffic.sidecar.istio.io/kubevirtInterfaces` }}"
---


apiVersion: admissionregistration.k8s.io/v1beta1
kind: MutatingWebhookConfiguration
metadata:
  name: istio-sidecar-injector

  labels:
    app: sidecar-injector
    release: istio
webhooks:
  - name: sidecar-injector.istio.io
    clientConfig:
      service:
        name: istiod
        namespace: istio-system
        path: "/inject"
      caBundle: ""
    rules:
      - operations: [ "CREATE" ]
        apiGroups: [""]
        apiVersions: ["v1"]
        resources: ["pods"]
    failurePolicy: Fail
    namespaceSelector:
      matchLabels:
        istio-injection: enabled
---


apiVersion: policy/v1beta1
kind: PodDisruptionBudget
metadata:
  name: istio-pilot
  namespace: istio-system
  labels:
    app: pilot
    release: istio
    istio: pilot
spec:
  minAvailable: 1
  selector:
    matchLabels:
      app: pilot
      release: istio
      istio: pilot
---


apiVersion: v1
kind: Service
metadata:
  name: istio-pilot
  namespace: istio-system
  labels:
    app: pilot
    release: istio
    istio: pilot
spec:
  ports:
  - port: 15010
    name: grpc-xds # direct
  - port: 15011
    name: https-xds # mTLS
  - port: 15012
    name: https-dns # mTLS with k8s-signed cert
  - port: 8080
    name: http-legacy-discovery # direct
  - port: 15014
    name: http-monitoring
  - port: 443
    name: https-webhook # validation and injection
    targetPort: 15017
  selector:
    istio: pilot
---


apiVersion: v1
kind: Service
metadata:
  name: istiod
  namespace: istio-system
  labels:
    app: istiod
    release: istio
spec:
  ports:
    - port: 15012
      name: https-dns # mTLS with k8s-signed cert
    - port: 443
      name: https-webhook # validation and injection
      targetPort: 15017
  selector:
    app: pilot
    # Label used by the 'default' service. For versioned deployments we match with app and version.
    # This avoids default deployment picking the canary
    istio: pilot
---


apiVersion: v1
kind: ServiceAccount
metadata:
  name: istio-pilot-service-account
  namespace: istio-system
  labels:
    app: pilot
    release: istio
---


apiVersion: networking.istio.io/v1alpha3
kind: EnvoyFilter
metadata:
  name: metadata-exchange-1.4
  namespace: istio-system
spec:
  configPatches:
    - applyTo: HTTP_FILTER
      match:
        context: ANY # inbound, outbound, and gateway
        proxy:
          proxyVersion: '1\.4.*'
        listener:
          filterChain:
            filter:
              name: "envoy.http_connection_manager"
      patch:
        operation: INSERT_BEFORE
        value:
          name: envoy.filters.http.wasm
          config:
            config:
              configuration: envoy.wasm.metadata_exchange
              vm_config:
                runtime: envoy.wasm.runtime.null
                code:
                  inline_string: envoy.wasm.metadata_exchange
---


apiVersion: networking.istio.io/v1alpha3
kind: EnvoyFilter
metadata:
  name: stats-filter-1.4
  namespace: istio-system
spec:
  configPatches:
    - applyTo: HTTP_FILTER
      match:
        context: SIDECAR_OUTBOUND
        proxy:
          proxyVersion: '1\.4.*'
        listener:
          filterChain:
            filter:
              name: "envoy.http_connection_manager"
              subFilter:
                name: "envoy.router"
      patch:
        operation: INSERT_BEFORE
        value:
          name: envoy.filters.http.wasm
          config:
            config:
              root_id: stats_outbound
              configuration: |
                {
                  "debug": "false",
                  "stat_prefix": "istio",
                }
              vm_config:
                vm_id: stats_outbound
                runtime: envoy.wasm.runtime.null
                code:
                  inline_string: envoy.wasm.stats
    - applyTo: HTTP_FILTER
      match:
        context: SIDECAR_INBOUND
        proxy:
          proxyVersion: '1\.4.*'
        listener:
          filterChain:
            filter:
              name: "envoy.http_connection_manager"
              subFilter:
                name: "envoy.router"
      patch:
        operation: INSERT_BEFORE
        value:
          name: envoy.filters.http.wasm
          config:
            config:
              root_id: stats_inbound
              configuration: |
                {
                  "debug": "false",
                  "stat_prefix": "istio",
                }
              vm_config:
                vm_id: stats_inbound
                runtime: envoy.wasm.runtime.null
                code:
                  inline_string: envoy.wasm.stats
    - applyTo: HTTP_FILTER
      match:
        context: GATEWAY
        proxy:
          proxyVersion: '1\.4.*'
        listener:
          filterChain:
            filter:
              name: "envoy.http_connection_manager"
              subFilter:
                name: "envoy.router"
      patch:
        operation: INSERT_BEFORE
        value:
          name: envoy.filters.http.wasm
          config:
            config:
              root_id: stats_outbound
              configuration: |
                {
                  "debug": "false",
                  "stat_prefix": "istio",
                }
              vm_config:
                vm_id: stats_outbound
                runtime: envoy.wasm.runtime.null
                code:
                  inline_string: envoy.wasm.stats
---


apiVersion: networking.istio.io/v1alpha3
kind: EnvoyFilter
metadata:
  name: metadata-exchange-1.5
  namespace: istio-system
spec:
  configPatches:
    - applyTo: HTTP_FILTER
      match:
        context: ANY # inbound, outbound, and gateway
        proxy:
          proxyVersion: '1\.5.*'
        listener:
          filterChain:
            filter:
              name: "envoy.http_connection_manager"
      patch:
        operation: INSERT_BEFORE
        value:
          name: envoy.filters.http.wasm
          typed_config:
            "@type": type.googleapis.com/udpa.type.v1.TypedStruct
            type_url: type.googleapis.com/envoy.config.filter.http.wasm.v2.Wasm
            value:
              config:
                configuration: envoy.wasm.metadata_exchange
                vm_config:
                  runtime: envoy.wasm.runtime.null
                  code:
                    local:
                      inline_string: envoy.wasm.metadata_exchange
---


apiVersion: networking.istio.io/v1alpha3
kind: EnvoyFilter
metadata:
  name: tcp-metadata-exchange-1.5
  namespace: istio-system
spec:
  configPatches:
    - applyTo: NETWORK_FILTER
      match:
        context: SIDECAR_INBOUND
        proxy:
          proxyVersion: '1\.5.*'
        listener: {}
      patch:
        operation: INSERT_BEFORE
        value:
          name: envoy.filters.network.metadata_exchange
          config:
            protocol: istio-peer-exchange
    - applyTo: CLUSTER
      match:
        context: SIDECAR_OUTBOUND
        proxy:
          proxyVersion: '1\.5.*'
        cluster: {}
      patch:
        operation: MERGE
        value:
          filters:
          - name: envoy.filters.network.upstream.metadata_exchange
            typed_config:
              "@type": type.googleapis.com/udpa.type.v1.TypedStruct
              type_url: type.googleapis.com/envoy.tcp.metadataexchange.config.MetadataExchange
              value:
                protocol: istio-peer-exchange
    - applyTo: CLUSTER
      match:
        context: GATEWAY
        proxy:
          proxyVersion: '1\.5.*'
        cluster: {}
      patch:
        operation: MERGE
        value:
          filters:
          - name: envoy.filters.network.upstream.metadata_exchange
            typed_config:
              "@type": type.googleapis.com/udpa.type.v1.TypedStruct
              type_url: type.googleapis.com/envoy.tcp.metadataexchange.config.MetadataExchange
              value:
                protocol: istio-peer-exchange
---


apiVersion: networking.istio.io/v1alpha3
kind: EnvoyFilter
metadata:
  name: stats-filter-1.5
  namespace: istio-system
spec:
  configPatches:
    - applyTo: HTTP_FILTER
      match:
        context: SIDECAR_OUTBOUND
        proxy:
          proxyVersion: '1\.5.*'
        listener:
          filterChain:
            filter:
              name: "envoy.http_connection_manager"
              subFilter:
                name: "envoy.router"
      patch:
        operation: INSERT_BEFORE
        value:
          name: envoy.filters.http.wasm
          typed_config:
            "@type": type.googleapis.com/udpa.type.v1.TypedStruct
            type_url: type.googleapis.com/envoy.config.filter.http.wasm.v2.Wasm
            value:
              config:
                root_id: stats_outbound
                configuration: |
                  {
                    "debug": "false",
                    "stat_prefix": "istio",
                  }
                vm_config:
                  vm_id: stats_outbound
                  runtime: envoy.wasm.runtime.null
                  code:
                    local:
                      inline_string: envoy.wasm.stats
    - applyTo: HTTP_FILTER
      match:
        context: SIDECAR_INBOUND
        proxy:
          proxyVersion: '1\.5.*'
        listener:
          filterChain:
            filter:
              name: "envoy.http_connection_manager"
              subFilter:
                name: "envoy.router"
      patch:
        operation: INSERT_BEFORE
        value:
          name: envoy.filters.http.wasm
          typed_config:
            "@type": type.googleapis.com/udpa.type.v1.TypedStruct
            type_url: type.googleapis.com/envoy.config.filter.http.wasm.v2.Wasm
            value:
              config:
                root_id: stats_inbound
                configuration: |
                  {
                    "debug": "false",
                    "stat_prefix": "istio",
                  }
                vm_config:
                  vm_id: stats_inbound
                  runtime: envoy.wasm.runtime.null
                  code:
                    local:
                      inline_string: envoy.wasm.stats
    - applyTo: HTTP_FILTER
      match:
        context: GATEWAY
        proxy:
          proxyVersion: '1\.5.*'
        listener:
          filterChain:
            filter:
              name: "envoy.http_connection_manager"
              subFilter:
                name: "envoy.router"
      patch:
        operation: INSERT_BEFORE
        value:
          name: envoy.filters.http.wasm
          typed_config:
            "@type": type.googleapis.com/udpa.type.v1.TypedStruct
            type_url: type.googleapis.com/envoy.config.filter.http.wasm.v2.Wasm
            value:
              config:
                root_id: stats_outbound
                configuration: |
                  {
                    "debug": "false",
                    "stat_prefix": "istio",
                  }
                vm_config:
                  vm_id: stats_outbound
                  runtime: envoy.wasm.runtime.null
                  code:
                    local:
                      inline_string: envoy.wasm.stats
---


apiVersion: networking.istio.io/v1alpha3
kind: EnvoyFilter
metadata:
  name: tcp-stats-filter-1.5
  namespace: istio-system
spec:
  configPatches:
    - applyTo: NETWORK_FILTER
      match:
        context: SIDECAR_INBOUND
        proxy:
          proxyVersion: '1\.5.*'
        listener:
          filterChain:
            filter:
              name: "envoy.tcp_proxy"
      patch:
        operation: INSERT_BEFORE
        value:
          name: envoy.filters.network.wasm
          typed_config:
            "@type": type.googleapis.com/udpa.type.v1.TypedStruct
            type_url: type.googleapis.com/envoy.config.filter.network.wasm.v2.Wasm
            value:
              config:
                root_id: stats_inbound
                configuration: |
                  {
                    "debug": "false",
                    "stat_prefix": "istio",
                  }
                vm_config:
                  vm_id: stats_inbound
                  runtime: envoy.wasm.runtime.null
                  code:
                    local:
                      inline_string: "envoy.wasm.stats"
    - applyTo: NETWORK_FILTER
      match:
        context: SIDECAR_OUTBOUND
        proxy:
          proxyVersion: '1\.5.*'
        listener:
          filterChain:
            filter:
              name: "envoy.tcp_proxy"
      patch:
        operation: INSERT_BEFORE
        value:
          name: envoy.filters.network.wasm
          typed_config:
            "@type": type.googleapis.com/udpa.type.v1.TypedStruct
            type_url: type.googleapis.com/envoy.config.filter.network.wasm.v2.Wasm
            value:
              config:
                root_id: stats_outbound
                configuration: |
                  {
                    "debug": "false",
                    "stat_prefix": "istio",
                  }
                vm_config:
                  vm_id: stats_outbound
                  runtime: envoy.wasm.runtime.null
                  code:
                    local:
                      inline_string: "envoy.wasm.stats"
    - applyTo: NETWORK_FILTER
      match:
        context: GATEWAY
        proxy:
          proxyVersion: '1\.5.*'
        listener:
          filterChain:
            filter:
              name: "envoy.tcp_proxy"
      patch:
        operation: INSERT_BEFORE
        value:
          name: envoy.filters.network.wasm
          typed_config:
            "@type": type.googleapis.com/udpa.type.v1.TypedStruct
            type_url: type.googleapis.com/envoy.config.filter.network.wasm.v2.Wasm
            value:
              config:
                root_id: stats_outbound
                configuration: |
                  {
                    "debug": "false",
                    "stat_prefix": "istio",
                  }
                vm_config:
                  vm_id: stats_outbound
                  runtime: envoy.wasm.runtime.null
                  code:
                    local:
                      inline_string: "envoy.wasm.stats"
---

# Resources for Policy component

apiVersion: autoscaling/v2beta1
kind: HorizontalPodAutoscaler
metadata:
  labels:
    app: mixer
    release: istio
  name: istio-policy
  namespace: istio-system
spec:
  maxReplicas: 5
  metrics:
  - resource:
      name: cpu
      targetAverageUtilization: 80
    type: Resource
  minReplicas: 1
  scaleTargetRef:
    apiVersion: apps/v1
    kind: Deployment
    name: istio-policy

---


apiVersion: rbac.authorization.k8s.io/v1
kind: ClusterRole
metadata:
  name: istio-policy
  labels:
    release: istio
    app: istio-policy
rules:
- apiGroups: ["config.istio.io"] # istio CRD watcher
  resources: ["*"]
  verbs: ["create", "get", "list", "watch", "patch"]
- apiGroups: ["apiextensions.k8s.io"]
  resources: ["customresourcedefinitions"]
  verbs: ["get", "list", "watch"]
- apiGroups: [""]
  resources: ["configmaps", "endpoints", "pods", "services", "namespaces", "secrets", "replicationcontrollers"]
  verbs: ["get", "list", "watch"]
- apiGroups: ["extensions", "apps"]
  resources: ["replicasets"]
  verbs: ["get", "list", "watch"]
---


apiVersion: rbac.authorization.k8s.io/v1
kind: ClusterRoleBinding
metadata:
  name: istio-policy-admin-role-binding-istio-system
  labels:
    app: istio-policy
    release: istio
roleRef:
  apiGroup: rbac.authorization.k8s.io
  kind: ClusterRole
  name: istio-policy
subjects:
  - kind: ServiceAccount
    name: istio-policy-service-account
    namespace: istio-system
---


apiVersion: networking.istio.io/v1alpha3
kind: DestinationRule
metadata:
  name: istio-policy
  namespace: istio-system
  labels:
    app: istio-policy
    release: istio
spec:
  host: istio-policy.istio-system.svc.cluster.local
  trafficPolicy:
    portLevelSettings:
    - port:
        number: 15004 # grpc-mixer-mtls
      tls:
        mode: ISTIO_MUTUAL
    - port:
        number: 9091 # grpc-mixer
      tls:
        mode: DISABLE
    connectionPool:
      http:
        http2MaxRequests: 10000
        maxRequestsPerConnection: 10000
---


apiVersion: apps/v1
kind: Deployment
metadata:
  labels:
    app: istio-policy
    istio: mixer
    release: istio
  name: istio-policy
  namespace: istio-system
spec:
  selector:
    matchLabels:
      istio: mixer
      istio-mixer-type: policy
  strategy:
    rollingUpdate:
      maxSurge: 100%
      maxUnavailable: 25%
  template:
    metadata:
      annotations:
        sidecar.istio.io/inject: "false"
      labels:
        app: policy
        istio: mixer
        istio-mixer-type: policy
    spec:
      affinity:
        nodeAffinity:
          preferredDuringSchedulingIgnoredDuringExecution:
          - preference:
              matchExpressions:
              - key: beta.kubernetes.io/arch
                operator: In
                values:
                - amd64
            weight: 2
          - preference:
              matchExpressions:
              - key: beta.kubernetes.io/arch
                operator: In
                values:
                - ppc64le
            weight: 2
          - preference:
              matchExpressions:
              - key: beta.kubernetes.io/arch
                operator: In
                values:
                - s390x
            weight: 2
          requiredDuringSchedulingIgnoredDuringExecution:
            nodeSelectorTerms:
            - matchExpressions:
              - key: beta.kubernetes.io/arch
                operator: In
                values:
                - amd64
                - ppc64le
                - s390x
      containers:
      - args:
        - --monitoringPort=15014
        - --address
        - unix:///sock/mixer.socket
        - --log_output_level=default:info
        - --configStoreURL=k8s://
        - --configDefaultNamespace=istio-system
        - --useAdapterCRDs=false
        - --useTemplateCRDs=false
        - --trace_zipkin_url=http://zipkin.istio-system:9411/api/v1/spans
        env:
        - name: POD_NAMESPACE
          valueFrom:
            fieldRef:
              apiVersion: v1
              fieldPath: metadata.namespace
        image: gcr.io/istio-testing/mixer:latest
        imagePullPolicy: IfNotPresent
        livenessProbe:
          httpGet:
            path: /version
            port: 15014
          initialDelaySeconds: 5
          periodSeconds: 5
        name: mixer
        ports:
        - containerPort: 9091
        - containerPort: 15014
        - containerPort: 42422
        resources:
          requests:
            cpu: 10m
        securityContext:
          runAsGroup: 1337
          runAsNonRoot: true
          runAsUser: 1337
        volumeMounts:
        - mountPath: /sock
          name: uds-socket
        - mountPath: /var/run/secrets/istio.io/policy/adapter
          name: policy-adapter-secret
          readOnly: true
      - args:
        - proxy
        - --domain
        - $(POD_NAMESPACE).svc.cluster.local
        - --serviceCluster
        - istio-policy
        - --templateFile
        - /etc/istio/proxy/envoy_policy.yaml.tmpl
        - --controlPlaneAuthPolicy
        - MUTUAL_TLS
        - --trust-domain=cluster.local
        env:
        - name: POD_NAME
          valueFrom:
            fieldRef:
              apiVersion: v1
              fieldPath: metadata.name
        - name: POD_NAMESPACE
          valueFrom:
            fieldRef:
              apiVersion: v1
              fieldPath: metadata.namespace
        - name: INSTANCE_IP
          valueFrom:
            fieldRef:
              apiVersion: v1
              fieldPath: status.podIP
        - name: SDS_ENABLED
          value: "false"
        image: gcr.io/istio-testing/proxyv2:latest
        imagePullPolicy: IfNotPresent
        name: istio-proxy
        ports:
        - containerPort: 15004
        - containerPort: 15090
          name: http-envoy-prom
          protocol: TCP
        resources:
          limits:
            cpu: 2000m
            memory: 1024Mi
          requests:
            cpu: 100m
            memory: 128Mi
        volumeMounts:
        - mountPath: /etc/certs
          name: istio-certs
          readOnly: true
        - mountPath: /sock
          name: uds-socket
      securityContext:
        fsGroup: 1337
      serviceAccountName: istio-policy-service-account
      volumes:
      - name: istio-certs
        secret:
          optional: true
          secretName: istio.istio-policy-service-account
      - emptyDir: {}
        name: uds-socket
      - name: policy-adapter-secret
        secret:
          optional: true
          secretName: policy-adapter-secret

---


apiVersion: policy/v1beta1
kind: PodDisruptionBudget
metadata:
  name: istio-policy
  namespace: istio-system
  labels:
    app: policy
    release: istio
    istio: mixer
    istio-mixer-type: policy
spec:
  minAvailable: 1
  selector:
    matchLabels:
      app: policy
      istio: mixer
      istio-mixer-type: policy
---


apiVersion: v1
kind: Service
metadata:
  name: istio-policy
  namespace: istio-system
  labels:
    app: mixer
    istio: mixer
    release: istio
spec:
  ports:
  - name: grpc-mixer
    port: 9091
  - name: grpc-mixer-mtls
    port: 15004
  - name: http-policy-monitoring
    port: 15014
  selector:
    istio: mixer
    istio-mixer-type: policy
---


apiVersion: v1
kind: ServiceAccount
metadata:
  name: istio-policy-service-account
  namespace: istio-system
  labels:
    app: istio-policy
    release: istio
---

# Resources for SidecarInjector component

apiVersion: rbac.authorization.k8s.io/v1
kind: ClusterRole
metadata:
  name: istio-sidecar-injector-istio-system
  labels:
    app: sidecar-injector
    release: istio
    istio: sidecar-injector
rules:
- apiGroups: [""]
  resources: ["configmaps"]
  resourceNames: ["istio-sidecar-injector"]
  verbs: ["get", "list", "watch"]
- apiGroups: ["admissionregistration.k8s.io"]
  resources: ["mutatingwebhookconfigurations"]
  resourceNames: ["istio-sidecar-injector", "istio-sidecar-injector-istio-system"]
  verbs: ["get", "list", "watch", "patch"]
---


apiVersion: rbac.authorization.k8s.io/v1
kind: ClusterRoleBinding
metadata:
  name: istio-sidecar-injector-admin-role-binding-istio-system
  labels:
    app: sidecar-injector
    release: istio
    istio: sidecar-injector
roleRef:
  apiGroup: rbac.authorization.k8s.io
  kind: ClusterRole
  name: istio-sidecar-injector-istio-system
subjects:
  - kind: ServiceAccount
    name: istio-sidecar-injector-service-account
    namespace: istio-system
---


apiVersion: v1
kind: ConfigMap
metadata:
  name: injector-mesh
  namespace: istio-system
  labels:
    release: istio
data:
  # This is the 'mesh' config, loaded by the sidecar injector.
  # It is a different configmap from pilot to allow a-la-carte install of the injector and follow the model
  # of reducing blast-radius of config changes and avoiding globals.

  # Note that injector uses a subset of the mesh config only - for clarity this is only generating the
  # required config, i.e. the defaultConfig section. See injection-template .ProxyConfig settings.


  mesh: |-
    # Unix Domain Socket through which envoy communicates with NodeAgent SDS to get
    # key/cert for mTLS. Use secret-mount files instead of SDS if set to empty.
    sdsUdsPath: ""

    defaultConfig:
      #
      # TCP connection timeout between Envoy & the application, and between Envoys.
      connectTimeout: 10s
      #
      ### ADVANCED SETTINGS #############
      # Where should envoy's configuration be stored in the istio-proxy container
      configPath: "/etc/istio/proxy"
      # The pseudo service name used for Envoy.
      serviceCluster: istio-proxy
      # These settings that determine how long an old Envoy
      # process should be kept alive after an occasional reload.
      drainDuration: 45s
      parentShutdownDuration: 1m0s
      #
      # Port where Envoy listens (on local host) for admin commands
      # You can exec into the istio-proxy container in a pod and
      # curl the admin port (curl http://localhost:15000/) to obtain
      # diagnostic information from Envoy. See
      # https://lyft.github.io/envoy/docs/operations/admin.html
      # for more details
      proxyAdminPort: 15000
      #
      # Set concurrency to a specific number to control the number of Proxy worker threads.
      # If set to 0 (default), then start worker thread for each CPU thread/core.
      concurrency: 2
      #
      tracing:
        zipkin:
          # Address of the Zipkin collector
          address: zipkin.istio-system:9411
      #
      # Mutual TLS authentication between sidecars and istio control plane.
      controlPlaneAuthPolicy: MUTUAL_TLS
      #
      # Address where istio Pilot service is running
      discoveryAddress: istio-pilot.istio-system:15011
---


apiVersion: apps/v1
kind: Deployment
metadata:
  labels:
    app: sidecarInjectorWebhook
    istio: sidecar-injector
    release: istio
  name: istio-sidecar-injector
  namespace: istio-system
spec:
  replicas: 1
  selector:
    matchLabels:
      istio: sidecar-injector
  strategy:
    rollingUpdate:
      maxSurge: 100%
      maxUnavailable: 25%
  template:
    metadata:
      annotations:
        sidecar.istio.io/inject: "false"
      labels:
        app: sidecarInjectorWebhook
        chart: sidecarInjectorWebhook
        heritage: Tiller
        istio: sidecar-injector
        release: istio
    spec:
      affinity:
        nodeAffinity:
          preferredDuringSchedulingIgnoredDuringExecution:
          - preference:
              matchExpressions:
              - key: beta.kubernetes.io/arch
                operator: In
                values:
                - amd64
            weight: 2
          - preference:
              matchExpressions:
              - key: beta.kubernetes.io/arch
                operator: In
                values:
                - ppc64le
            weight: 2
          - preference:
              matchExpressions:
              - key: beta.kubernetes.io/arch
                operator: In
                values:
                - s390x
            weight: 2
          requiredDuringSchedulingIgnoredDuringExecution:
            nodeSelectorTerms:
            - matchExpressions:
              - key: beta.kubernetes.io/arch
                operator: In
                values:
                - amd64
                - ppc64le
                - s390x
      containers:
      - args:
        - --caCertFile=/etc/istio/certs/root-cert.pem
        - --tlsCertFile=/etc/istio/certs/cert-chain.pem
        - --tlsKeyFile=/etc/istio/certs/key.pem
        - --injectConfig=/etc/istio/inject/config
        - --meshConfig=/etc/istio/config/mesh
        - --port=9443
        - --healthCheckInterval=2s
        - --healthCheckFile=/tmp/health
        - --reconcileWebhookConfig=false
        - --webhookConfigName=istio-sidecar-injector
        - --log_output_level=debug
        image: gcr.io/istio-testing/sidecar_injector:latest
        imagePullPolicy: IfNotPresent
        livenessProbe:
          exec:
            command:
            - /usr/local/bin/sidecar-injector
            - probe
            - --probe-path=/tmp/health
            - --interval=4s
          initialDelaySeconds: 4
          periodSeconds: 4
        name: sidecar-injector-webhook
        readinessProbe:
          exec:
            command:
            - /usr/local/bin/sidecar-injector
            - probe
            - --probe-path=/tmp/health
            - --interval=4s
          initialDelaySeconds: 4
          periodSeconds: 4
        resources:
          requests:
            cpu: 10m
        securityContext:
          runAsGroup: 1337
          runAsNonRoot: true
          runAsUser: 1337
        volumeMounts:
        - mountPath: /etc/istio/config
          name: config-volume
          readOnly: true
        - mountPath: /etc/istio/certs
          name: certs
          readOnly: true
        - mountPath: /etc/istio/inject
          name: inject-config
          readOnly: true
      securityContext:
        fsGroup: 1337
      serviceAccountName: istio-sidecar-injector-service-account
      volumes:
      - configMap:
          name: injector-mesh
        name: config-volume
      - name: certs
        secret:
          secretName: istio.istio-sidecar-injector-service-account
      - configMap:
          items:
          - key: config
            path: config
          - key: values
            path: values
          name: istio-sidecar-injector
        name: inject-config

---


apiVersion: admissionregistration.k8s.io/v1beta1
kind: MutatingWebhookConfiguration
metadata:
  name: istio-sidecar-injector
        
  labels:
    app: sidecar-injector
    release: istio
webhooks:
  - name: sidecar-injector.istio.io
    clientConfig:
      service:
        name: istio-sidecar-injector
        namespace: istio-system
        path: "/inject"
      caBundle: ""
    rules:
      - operations: [ "CREATE" ]
        apiGroups: [""]
        apiVersions: ["v1"]
        resources: ["pods"]
    failurePolicy: Fail
    namespaceSelector:
      matchLabels:
        istio-injection: enabled
---


apiVersion: policy/v1beta1
kind: PodDisruptionBudget
metadata:
  name: istio-sidecar-injector
  namespace: istio-system
  labels:
    app: sidecar-injector
    release: istio
    istio: sidecar-injector
spec:
  minAvailable: 1
  selector:
    matchLabels:
      app: sidecar-injector
      release: istio
      istio: sidecar-injector
---


apiVersion: v1
kind: Service
metadata:
  name: istio-sidecar-injector
  namespace: istio-system
  labels:
    app: sidecarInjectorWebhook
    release: istio
    istio: sidecar-injector
spec:
  ports:
  - port: 443
    targetPort: 9443
  selector:
    istio: sidecar-injector
---


apiVersion: v1
kind: ServiceAccount
metadata:
  name: istio-sidecar-injector-service-account
  namespace: istio-system
  labels:
    app: sidecarInjectorWebhook
    release: istio
    istio: sidecar-injector
---


apiVersion: v1
kind: ConfigMap
metadata:
  name: istio-sidecar-injector
  namespace: istio-system
  labels:
    release: istio
    app: sidecar-injector
    istio: sidecar-injector
data:
  values: |-
    {"certmanager":{"enabled":false,"namespace":"istio-system"},"clusterResources":true,"cni":{"namespace":"istio-system"},"galley":{"enableAnalysis":false,"enabled":true,"image":"galley","namespace":"istio-system"},"gateways":{"istio-egressgateway":{"autoscaleEnabled":true,"env":{"ISTIO_META_ROUTER_MODE":"sni-dnat"},"ports":[{"name":"http2","port":80},{"name":"https","port":443},{"name":"tls","port":15443,"targetPort":15443}],"secretVolumes":[{"mountPath":"/etc/istio/egressgateway-certs","name":"egressgateway-certs","secretName":"istio-egressgateway-certs"},{"mountPath":"/etc/istio/egressgateway-ca-certs","name":"egressgateway-ca-certs","secretName":"istio-egressgateway-ca-certs"}],"type":"ClusterIP","zvpn":{"enabled":true,"suffix":"global"}},"istio-ingressgateway":{"applicationPorts":"","autoscaleEnabled":true,"debug":"info","domain":"","env":{"ISTIO_META_ROUTER_MODE":"sni-dnat"},"meshExpansionPorts":[{"name":"tcp-pilot-grpc-tls","port":15011,"targetPort":15011},{"name":"tcp-citadel-grpc-tls","port":8060,"targetPort":8060},{"name":"tcp-dns-tls","port":853,"targetPort":853}],"ports":[{"name":"status-port","port":15020,"targetPort":15020},{"name":"http2","port":80,"targetPort":80},{"name":"https","port":443},{"name":"kiali","port":15029,"targetPort":15029},{"name":"prometheus","port":15030,"targetPort":15030},{"name":"grafana","port":15031,"targetPort":15031},{"name":"tracing","port":15032,"targetPort":15032},{"name":"tls","port":15443,"targetPort":15443}],"sds":{"enabled":false,"image":"node-agent-k8s","resources":{"limits":{"cpu":"2000m","memory":"1024Mi"},"requests":{"cpu":"100m","memory":"128Mi"}}},"secretVolumes":[{"mountPath":"/etc/istio/ingressgateway-certs","name":"ingressgateway-certs","secretName":"istio-ingressgateway-certs"},{"mountPath":"/etc/istio/ingressgateway-ca-certs","name":"ingressgateway-ca-certs","secretName":"istio-ingressgateway-ca-certs"}],"type":"LoadBalancer","zvpn":{"enabled":true,"suffix":"global"}}},"global":{"arch":{"amd64":2,"ppc64le":2,"s390x":2},"certificates":[],"configNamespace":"istio-system","configValidation":true,"controlPlaneSecurityEnabled":true,"defaultNodeSelector":{},"defaultPodDisruptionBudget":{"enabled":true},"defaultResources":{"requests":{"cpu":"10m"}},"disablePolicyChecks":true,"enableHelmTest":false,"enableTracing":true,"enabled":true,"hub":"gcr.io/istio-testing","imagePullPolicy":"IfNotPresent","imagePullSecrets":[],"istioNamespace":"istio-system","istiod":{"enabled":true},"jwtPolicy":"third-party-jwt","k8sIngress":{"enableHttps":false,"enabled":false,"gatewayName":"ingressgateway"},"localityLbSetting":{"enabled":true},"logAsJson":false,"logging":{"level":"default:info"},"meshExpansion":{"enabled":false,"useILB":false},"meshNetworks":{},"mountMtlsCerts":false,"mtls":{"auto":true,"enabled":false},"multiCluster":{"clusterName":"","enabled":false},"namespace":"istio-system","network":"","omitSidecarInjectorConfigMap":false,"oneNamespace":false,"operatorManageWebhooks":false,"outboundTrafficPolicy":{"mode":"ALLOW_ANY"},"pilotCertProvider":"citadel","policyCheckFailOpen":false,"policyNamespace":"istio-system","priorityClassName":"","prometheusNamespace":"istio-system","proxy":{"accessLogEncoding":"TEXT","accessLogFile":"","accessLogFormat":"","autoInject":"enabled","clusterDomain":"cluster.local","componentLogLevel":"misc:error","concurrency":2,"dnsRefreshRate":"300s","enableCoreDump":false,"envoyAccessLogService":{"enabled":false},"envoyMetricsService":{"enabled":false,"tcpKeepalive":{"interval":"10s","probes":3,"time":"10s"},"tlsSettings":{"mode":"DISABLE","subjectAltNames":[]}},"envoyStatsd":{"enabled":false},"excludeIPRanges":"","excludeInboundPorts":"","excludeOutboundPorts":"","image":"proxyv2","includeIPRanges":"*","includeInboundPorts":"*","kubevirtInterfaces":"","logLevel":"warning","privileged":false,"protocolDetectionTimeout":"100ms","readinessFailureThreshold":30,"readinessInitialDelaySeconds":1,"readinessPeriodSeconds":2,"resources":{"limits":{"cpu":"2000m","memory":"1024Mi"},"requests":{"cpu":"100m","memory":"128Mi"}},"statusPort":15020,"tracer":"zipkin"},"proxy_init":{"image":"proxyv2","resources":{"limits":{"cpu":"100m","memory":"50Mi"},"requests":{"cpu":"10m","memory":"10Mi"}}},"sds":{"enabled":false,"token":{"aud":"istio-ca"},"udsPath":""},"securityNamespace":"istio-system","sts":{"servicePort":0},"tag":"latest","telemetryNamespace":"istio-system","tracer":{"datadog":{"address":"$(HOST_IP):8126"},"lightstep":{"accessToken":"","address":"","cacertPath":"","secure":true},"stackdriver":{"debug":false,"maxNumberOfAnnotations":200,"maxNumberOfAttributes":200,"maxNumberOfMessageEvents":200},"zipkin":{"address":""}},"trustDomain":"cluster.local","useMCP":false},"grafana":{"accessMode":"ReadWriteMany","contextPath":"/grafana","dashboardProviders":{"dashboardproviders.yaml":{"apiVersion":1,"providers":[{"disableDeletion":false,"folder":"istio","name":"istio","options":{"path":"/var/lib/grafana/dashboards/istio"},"orgId":1,"type":"file"}]}},"datasources":{"datasources.yaml":{"apiVersion":1}},"enabled":false,"env":{},"envSecrets":{},"image":{"repository":"grafana/grafana","tag":"6.5.2"},"ingress":{"enabled":false,"hosts":["grafana.local"]},"namespace":"istio-system","nodeSelector":{},"persist":false,"podAntiAffinityLabelSelector":[],"podAntiAffinityTermLabelSelector":[],"replicaCount":1,"security":{"enabled":false,"passphraseKey":"passphrase","secretName":"grafana","usernameKey":"username"},"service":{"annotations":{},"externalPort":3000,"name":"http","type":"ClusterIP"},"storageClassName":"","tolerations":[]},"istio_cni":{"enabled":false},"istiocoredns":{"coreDNSImage":"coredns/coredns","coreDNSPluginImage":"istio/coredns-plugin:0.2-istio-1.1","coreDNSTag":"1.6.2","enabled":false,"namespace":"istio-system"},"kiali":{"contextPath":"/kiali","createDemoSecret":false,"dashboard":{"passphraseKey":"passphrase","secretName":"kiali","usernameKey":"username","viewOnlyMode":false},"enabled":false,"hub":"quay.io/kiali","ingress":{"enabled":false,"hosts":["kiali.local"]},"namespace":"istio-system","nodeSelector":{},"podAntiAffinityLabelSelector":[],"podAntiAffinityTermLabelSelector":[],"replicaCount":1,"security":{"cert_file":"/kiali-cert/cert-chain.pem","enabled":false,"private_key_file":"/kiali-cert/key.pem"},"tag":"v1.9"},"mixer":{"adapters":{"kubernetesenv":{"enabled":true},"prometheus":{"enabled":true,"metricsExpiryDuration":"10m"},"stackdriver":{"auth":{"apiKey":"","appCredentials":false,"serviceAccountPath":""},"enabled":false,"tracer":{"enabled":false,"sampleProbability":1}},"stdio":{"enabled":false,"outputAsJson":false},"useAdapterCRDs":false},"policy":{"adapters":{"kubernetesenv":{"enabled":true},"useAdapterCRDs":false},"autoscaleEnabled":true,"enabled":true,"image":"mixer","namespace":"istio-system","sessionAffinityEnabled":false},"telemetry":{"autoscaleEnabled":true,"enabled":true,"env":{"GOMAXPROCS":"6"},"image":"mixer","loadshedding":{"latencyThreshold":"100ms","mode":"enforce"},"namespace":"istio-system","nodeSelector":{},"podAntiAffinityLabelSelector":[],"podAntiAffinityTermLabelSelector":[],"replicaCount":1,"reportBatchMaxEntries":100,"reportBatchMaxTime":"1s","sessionAffinityEnabled":false,"tolerations":[]}},"nodeagent":{"enabled":false,"image":"node-agent-k8s","namespace":"istio-system"},"pilot":{"appNamespaces":[],"autoscaleEnabled":true,"autoscaleMax":5,"autoscaleMin":1,"configMap":true,"configNamespace":"istio-config","cpu":{"targetAverageUtilization":80},"enableProtocolSniffingForInbound":false,"enableProtocolSniffingForOutbound":true,"enabled":true,"env":{},"image":"pilot","ingress":{"ingressClass":"istio","ingressControllerMode":"STRICT","ingressService":"istio-ingressgateway"},"keepaliveMaxServerConnectionAge":"30m","meshNetworks":{"networks":{}},"namespace":"istio-system","nodeSelector":{},"podAntiAffinityLabelSelector":[],"podAntiAffinityTermLabelSelector":[],"policy":{"enabled":false},"replicaCount":1,"tolerations":[],"traceSampling":1},"prometheus":{"contextPath":"/prometheus","enabled":true,"hub":"docker.io/prom","ingress":{"enabled":false,"hosts":["prometheus.local"]},"namespace":"istio-system","nodeSelector":{},"podAntiAffinityLabelSelector":[],"podAntiAffinityTermLabelSelector":[],"provisionPrometheusCert":true,"replicaCount":1,"retention":"6h","scrapeInterval":"15s","security":{"enabled":true},"tag":"v2.15.1","tolerations":[]},"security":{"dnsCerts":{"istio-pilot-service-account.istio-control":"istio-pilot.istio-control"},"enableNamespacesByDefault":true,"enabled":true,"image":"citadel","namespace":"istio-system","selfSigned":true},"sidecarInjectorWebhook":{"alwaysInjectSelector":[],"enableNamespacesByDefault":false,"enabled":true,"hub":"","image":"sidecar_injector","injectLabel":"istio-injection","injectedAnnotations":{},"lifecycle":{},"namespace":"istio-system","neverInjectSelector":[],"nodeSelector":{},"objectSelector":{"autoInject":true,"enabled":false},"podAnnotations":{},"podAntiAffinityLabelSelector":[],"podAntiAffinityTermLabelSelector":[],"replicaCount":1,"resources":{},"rewriteAppHTTPProbe":false,"rollingMaxSurge":"100%","rollingMaxUnavailable":"25%","selfSigned":false,"tag":"","tolerations":[]},"telemetry":{"enabled":true,"v1":{"enabled":false},"v2":{"enabled":true,"prometheus":{"enabled":true},"stackdriver":{"configOverride":{},"enabled":false,"logging":false,"monitoring":false,"topology":false}}},"tracing":{"enabled":false,"ingress":{"enabled":false},"jaeger":{"accessMode":"ReadWriteMany","enabled":false,"hub":"docker.io/jaegertracing","memory":{"max_traces":50000},"namespace":"istio-system","persist":false,"spanStorageType":"badger","storageClassName":"","tag":"1.16"},"nodeSelector":{},"opencensus":{"exporters":{"stackdriver":{"enable_tracing":true}},"hub":"docker.io/omnition","resources":{"limits":{"cpu":"1","memory":"2Gi"},"requests":{"cpu":"200m","memory":"400Mi"}},"tag":"0.1.9"},"podAntiAffinityLabelSelector":[],"podAntiAffinityTermLabelSelector":[],"provider":"jaeger","service":{"annotations":{},"externalPort":9411,"name":"http-query","type":"ClusterIP"},"zipkin":{"hub":"docker.io/openzipkin","javaOptsHeap":700,"maxSpans":500000,"node":{"cpus":2},"probeStartupDelay":200,"queryPort":9411,"resources":{"limits":{"cpu":"300m","memory":"900Mi"},"requests":{"cpu":"150m","memory":"900Mi"}},"tag":"2.14.2"}},"version":""}

  config: |-
    policy: enabled
    alwaysInjectSelector:
      []
    neverInjectSelector:
      []
    template: |
      rewriteAppHTTPProbe: {{ valueOrDefault .Values.sidecarInjectorWebhook.rewriteAppHTTPProbe false }}
      initContainers:
      {{ if ne (annotation .ObjectMeta `sidecar.istio.io/interceptionMode` .ProxyConfig.InterceptionMode) `NONE` }}
      {{ if .Values.istio_cni.enabled -}}
      - name: istio-validation
      {{ else -}}
      - name: istio-init
      {{ end -}}
      {{- if contains "/" .Values.global.proxy_init.image }}
        image: "{{ .Values.global.proxy_init.image }}"
      {{- else }}
        image: "{{ .Values.global.hub }}/{{ .Values.global.proxy_init.image }}:{{ .Values.global.tag }}"
      {{- end }}
        command:
        - istio-iptables
        - "-p"
        - 15001
        - "-z"
        - "15006"
        - "-u"
        - 1337
        - "-m"
        - "{{ annotation .ObjectMeta `sidecar.istio.io/interceptionMode` .ProxyConfig.InterceptionMode }}"
        - "-i"
        - "{{ annotation .ObjectMeta `traffic.sidecar.istio.io/includeOutboundIPRanges` .Values.global.proxy.includeIPRanges }}"
        - "-x"
        - "{{ annotation .ObjectMeta `traffic.sidecar.istio.io/excludeOutboundIPRanges` .Values.global.proxy.excludeIPRanges }}"
        - "-b"
        - "{{ annotation .ObjectMeta `traffic.sidecar.istio.io/includeInboundPorts` `*` }}"
        - "-d"
        - "{{ excludeInboundPort (annotation .ObjectMeta `status.sidecar.istio.io/port` .Values.global.proxy.statusPort) (annotation .ObjectMeta `traffic.sidecar.istio.io/excludeInboundPorts` .Values.global.proxy.excludeInboundPorts) }}"
        {{ if or (isset .ObjectMeta.Annotations `traffic.sidecar.istio.io/excludeOutboundPorts`) (ne (valueOrDefault .Values.global.proxy.excludeOutboundPorts "") "") -}}
        - "-o"
        - "{{ annotation .ObjectMeta `traffic.sidecar.istio.io/excludeOutboundPorts` .Values.global.proxy.excludeOutboundPorts }}"
        {{ end -}}
        {{ if (isset .ObjectMeta.Annotations `traffic.sidecar.istio.io/kubevirtInterfaces`) -}}
        - "-k"
        - "{{ index .ObjectMeta.Annotations `traffic.sidecar.istio.io/kubevirtInterfaces` }}"
        {{ end -}}
        {{ if .Values.istio_cni.enabled -}}
        - "--run-validation"
        - "--skip-rule-apply"
        {{ end -}}
        imagePullPolicy: "{{ valueOrDefault .Values.global.imagePullPolicy `Always` }}"
      {{- if .Values.global.proxy_init.resources }}
        resources:
          {{ toYaml .Values.global.proxy_init.resources | indent 4 }}
      {{- else }}
        resources: {}
      {{- end }}
        securityContext:
          allowPrivilegeEscalation: {{ .Values.global.proxy.privileged }}
          privileged: {{ .Values.global.proxy.privileged }}
          capabilities:
        {{- if not .Values.istio_cni.enabled }}
            add:
            - NET_ADMIN
            - NET_RAW
        {{- end }}
            drop:
            - ALL
          readOnlyRootFilesystem: false
        {{- if not .Values.istio_cni.enabled }}
          runAsGroup: 0
          runAsNonRoot: false
          runAsUser: 0
        {{- else }}
          runAsGroup: 1337
          runAsUser: 1337
          runAsNonRoot: true
        {{- end }}
        restartPolicy: Always
      {{ end -}}
      {{- if eq .Values.global.proxy.enableCoreDump true }}
      - name: enable-core-dump
        args:
        - -c
        - sysctl -w kernel.core_pattern=/var/lib/istio/core.proxy && ulimit -c unlimited
        command:
          - /bin/sh
      {{- if contains "/" .Values.global.proxy_init.image }}
        image: "{{ .Values.global.proxy_init.image }}"
      {{- else }}
        image: "{{ .Values.global.hub }}/{{ .Values.global.proxy_init.image }}:{{ .Values.global.tag }}"
      {{- end }}
        imagePullPolicy: "{{ valueOrDefault .Values.global.imagePullPolicy `Always` }}"
        resources: {}
        securityContext:
          allowPrivilegeEscalation: true
          capabilities:
            add:
            - SYS_ADMIN
            drop:
            - ALL
          privileged: true
          readOnlyRootFilesystem: false
          runAsGroup: 0
          runAsNonRoot: false
          runAsUser: 0
      {{ end }}
      containers:
      - name: istio-proxy
      {{- if contains "/" (annotation .ObjectMeta `sidecar.istio.io/proxyImage` .Values.global.proxy.image) }}
        image: "{{ annotation .ObjectMeta `sidecar.istio.io/proxyImage` .Values.global.proxy.image }}"
      {{- else }}
        image: "{{ .Values.global.hub }}/{{ .Values.global.proxy.image }}:{{ .Values.global.tag }}"
      {{- end }}
        ports:
        - containerPort: 15090
          protocol: TCP
          name: http-envoy-prom
        args:
        - proxy
        - sidecar
        - --domain
        - $(POD_NAMESPACE).svc.{{ .Values.global.proxy.clusterDomain }}
        - --configPath
        - "/etc/istio/proxy"
        - --binaryPath
        - "/usr/local/bin/envoy"
        - --serviceCluster
        {{ if ne "" (index .ObjectMeta.Labels "app") -}}
        - "{{ index .ObjectMeta.Labels `app` }}.$(POD_NAMESPACE)"
        {{ else -}}
        - "{{ valueOrDefault .DeploymentMeta.Name `istio-proxy` }}.{{ valueOrDefault .DeploymentMeta.Namespace `default` }}"
        {{ end -}}
        - --drainDuration
        - "{{ formatDuration .ProxyConfig.DrainDuration }}"
        - --parentShutdownDuration
        - "{{ formatDuration .ProxyConfig.ParentShutdownDuration }}"
        - --discoveryAddress
        - "{{ annotation .ObjectMeta `sidecar.istio.io/discoveryAddress` .ProxyConfig.DiscoveryAddress }}"
      {{- if eq .Values.global.proxy.tracer "lightstep" }}
        - --lightstepAddress
        - "{{ .ProxyConfig.GetTracing.GetLightstep.GetAddress }}"
        - --lightstepAccessToken
        - "{{ .ProxyConfig.GetTracing.GetLightstep.GetAccessToken }}"
        - --lightstepSecure={{ .ProxyConfig.GetTracing.GetLightstep.GetSecure }}
        - --lightstepCacertPath
        - "{{ .ProxyConfig.GetTracing.GetLightstep.GetCacertPath }}"
      {{- else if eq .Values.global.proxy.tracer "zipkin" }}
        - --zipkinAddress
        - "{{ .ProxyConfig.GetTracing.GetZipkin.GetAddress }}"
      {{- else if eq .Values.global.proxy.tracer "datadog" }}
        - --datadogAgentAddress
        - "{{ .ProxyConfig.GetTracing.GetDatadog.GetAddress }}"
      {{- end }}
        - --proxyLogLevel={{ annotation .ObjectMeta `sidecar.istio.io/logLevel` .Values.global.proxy.logLevel}}
        - --proxyComponentLogLevel={{ annotation .ObjectMeta `sidecar.istio.io/componentLogLevel` .Values.global.proxy.componentLogLevel}}
        - --connectTimeout
        - "{{ formatDuration .ProxyConfig.ConnectTimeout }}"
      {{- if .Values.global.proxy.envoyStatsd.enabled }}
        - --statsdUdpAddress
        - "{{ .ProxyConfig.StatsdUdpAddress }}"
      {{- end }}
      {{- if .Values.global.proxy.envoyMetricsService.enabled }}
        - --envoyMetricsService
        - '{{ protoToJSON .ProxyConfig.EnvoyMetricsService }}'
      {{- end }}
      {{- if .Values.global.proxy.envoyAccessLogService.enabled }}
        - --envoyAccessLogService
        - '{{ protoToJSON .ProxyConfig.EnvoyAccessLogService }}'
      {{- end }}
        - --proxyAdminPort
        - "{{ .ProxyConfig.ProxyAdminPort }}"
        {{ if gt .ProxyConfig.Concurrency 0 -}}
        - --concurrency
        - "{{ .ProxyConfig.Concurrency }}"
        {{ end -}}
        {{- if .Values.global.controlPlaneSecurityEnabled }}
        - --controlPlaneAuthPolicy
        - MUTUAL_TLS
        {{- else }}
        - --controlPlaneAuthPolicy
        - NONE
        {{- end }}
        - --dnsRefreshRate
        - {{ valueOrDefault .Values.global.proxy.dnsRefreshRate "300s" }}
      {{- if (ne (annotation .ObjectMeta "status.sidecar.istio.io/port" .Values.global.proxy.statusPort) "0") }}
        - --statusPort
        - "{{ annotation .ObjectMeta `status.sidecar.istio.io/port` .Values.global.proxy.statusPort }}"
      {{- end }}
      {{- if .Values.global.trustDomain }}
        - --trust-domain={{ .Values.global.trustDomain }}
      {{- end }}
      {{- if .Values.global.logAsJson }}
        - --log_as_json
      {{- end }}
      {{- if .Values.global.proxy.lifecycle }}
        lifecycle:
          {{ toYaml .Values.global.proxy.lifecycle | indent 4 }}
        {{- end }}
        env:
        - name: JWT_POLICY
          value: {{ .Values.global.jwtPolicy }}
        - name: POD_NAME
          valueFrom:
            fieldRef:
              fieldPath: metadata.name
        - name: POD_NAMESPACE
          valueFrom:
            fieldRef:
              fieldPath: metadata.namespace
        - name: INSTANCE_IP
          valueFrom:
            fieldRef:
              fieldPath: status.podIP
        - name: SERVICE_ACCOUNT
          valueFrom:
            fieldRef:
              fieldPath: spec.serviceAccountName
        - name: HOST_IP
          valueFrom:
            fieldRef:
              fieldPath: status.hostIP
      {{- if eq .Values.global.proxy.tracer "datadog" }}
      {{- if isset .ObjectMeta.Annotations `apm.datadoghq.com/env` }}
      {{- range $key, $value := fromJSON (index .ObjectMeta.Annotations `apm.datadoghq.com/env`) }}
        - name: {{ $key }}
          value: "{{ $value }}"
      {{- end }}
      {{- end }}
      {{- end }}
        - name: ISTIO_META_POD_PORTS
          value: |-
            [
            {{- $first := true }}
            {{- range $index1, $c := .Spec.Containers }}
              {{- range $index2, $p := $c.Ports }}
                {{- if (structToJSON $p) }}
                {{if not $first}},{{end}}{{ structToJSON $p }}
                {{- $first = false }}
                {{- end }}
              {{- end}}
            {{- end}}
            ]
        - name: ISTIO_META_CLUSTER_ID
          value: "{{ valueOrDefault .Values.global.multiCluster.clusterName `Kubernetes` }}"
        - name: ISTIO_META_POD_NAME
          valueFrom:
            fieldRef:
              fieldPath: metadata.name
        - name: ISTIO_META_CONFIG_NAMESPACE
          valueFrom:
            fieldRef:
              fieldPath: metadata.namespace
        - name: SDS_ENABLED
          value: "{{ .Values.global.sds.enabled }}"
        - name: ISTIO_META_INTERCEPTION_MODE
          value: "{{ or (index .ObjectMeta.Annotations `sidecar.istio.io/interceptionMode`) .ProxyConfig.InterceptionMode.String }}"
        {{- if .Values.global.network }}
        - name: ISTIO_META_NETWORK
          value: "{{ .Values.global.network }}"
        {{- end }}
        {{ if .ObjectMeta.Annotations }}
        - name: ISTIO_METAJSON_ANNOTATIONS
          value: |
                 {{ toJSON .ObjectMeta.Annotations }}
        {{ end }}
        {{ if .ObjectMeta.Labels }}
        - name: ISTIO_METAJSON_LABELS
          value: |
                 {{ toJSON .ObjectMeta.Labels }}
        {{ end }}
        {{- if .DeploymentMeta.Name }}
        - name: ISTIO_META_WORKLOAD_NAME
          value: {{ .DeploymentMeta.Name }}
        {{ end }}
        {{- if and .TypeMeta.APIVersion .DeploymentMeta.Name }}
        - name: ISTIO_META_OWNER
          value: kubernetes://apis/{{ .TypeMeta.APIVersion }}/namespaces/{{ valueOrDefault .DeploymentMeta.Namespace `default` }}/{{ toLower .TypeMeta.Kind}}s/{{ .DeploymentMeta.Name }}
        {{- end}}
        {{- if (isset .ObjectMeta.Annotations `sidecar.istio.io/bootstrapOverride`) }}
        - name: ISTIO_BOOTSTRAP_OVERRIDE
          value: "/etc/istio/custom-bootstrap/custom_bootstrap.json"
        {{- end }}
        {{- if .Values.global.sds.customTokenDirectory }}
        - name: ISTIO_META_SDS_TOKEN_PATH
          value: "{{ .Values.global.sds.customTokenDirectory -}}/sdstoken"
        {{- end }}
        {{- if .Values.global.meshID }}
        - name: ISTIO_META_MESH_ID
          value: "{{ .Values.global.meshID }}"
        {{- else if .Values.global.trustDomain }}
        - name: ISTIO_META_MESH_ID
          value: "{{ .Values.global.trustDomain }}"
        {{- end }}
        {{- if eq .Values.global.proxy.tracer "stackdriver" }}
        - name: STACKDRIVER_TRACING_ENABLED
          value: "true"
        - name: STACKDRIVER_TRACING_DEBUG
          value: "{{ .ProxyConfig.GetTracing.GetStackdriver.GetDebug }}"
        - name: STACKDRIVER_TRACING_MAX_NUMBER_OF_ANNOTATIONS
          value: "{{ .ProxyConfig.GetTracing.GetStackdriver.GetMaxNumberOfAnnotations }}"
        - name: STACKDRIVER_TRACING_MAX_NUMBER_OF_ATTRIBUTES
          value: "{{ .ProxyConfig.GetTracing.GetStackdriver.GetMaxNumberOfAttributes }}"
        - name: STACKDRIVER_TRACING_MAX_NUMBER_OF_MESSAGE_EVENTS
          value: "{{ .ProxyConfig.GetTracing.GetStackdriver.GetMaxNumberOfMessageEvents }}"
        {{- end }}
        {{- if and (eq .Values.global.proxy.tracer "datadog") (isset .ObjectMeta.Annotations `apm.datadoghq.com/env`) }}
        {{- range $key, $value := fromJSON (index .ObjectMeta.Annotations `apm.datadoghq.com/env`) }}
          - name: {{ $key }}
            value: "{{ $value }}"
        {{- end }}
        {{- end }}
        {{- range $key, $value := .ProxyConfig.ProxyMetadata }}
        - name: {{ $key }}
          value: "{{ $value }}"
        {{- end }}
        imagePullPolicy: "{{ valueOrDefault .Values.global.imagePullPolicy `Always` }}"
        {{ if ne (annotation .ObjectMeta `status.sidecar.istio.io/port` .Values.global.proxy.statusPort) `0` }}
        readinessProbe:
          httpGet:
            path: /healthz/ready
            port: {{ annotation .ObjectMeta `status.sidecar.istio.io/port` .Values.global.proxy.statusPort }}
          initialDelaySeconds: {{ annotation .ObjectMeta `readiness.status.sidecar.istio.io/initialDelaySeconds` .Values.global.proxy.readinessInitialDelaySeconds }}
          periodSeconds: {{ annotation .ObjectMeta `readiness.status.sidecar.istio.io/periodSeconds` .Values.global.proxy.readinessPeriodSeconds }}
          failureThreshold: {{ annotation .ObjectMeta `readiness.status.sidecar.istio.io/failureThreshold` .Values.global.proxy.readinessFailureThreshold }}
        {{ end -}}
        securityContext:
          allowPrivilegeEscalation: {{ .Values.global.proxy.privileged }}
          capabilities:
            {{ if or (eq (annotation .ObjectMeta `sidecar.istio.io/interceptionMode` .ProxyConfig.InterceptionMode) `TPROXY`) (eq (annotation .ObjectMeta `sidecar.istio.io/capNetBindService` .Values.global.proxy.capNetBindService) `true`) -}}
            add:
            {{ if eq (annotation .ObjectMeta `sidecar.istio.io/interceptionMode` .ProxyConfig.InterceptionMode) `TPROXY` -}}
            - NET_ADMIN
            {{- end }}
            {{ if eq (annotation .ObjectMeta `sidecar.istio.io/capNetBindService` .Values.global.proxy.capNetBindService) `true` -}}
            - NET_BIND_SERVICE
            {{- end }}
            {{- end }}
            drop:
            - ALL
          privileged: {{ .Values.global.proxy.privileged }}
          readOnlyRootFilesystem: {{ not .Values.global.proxy.enableCoreDump }}
          runAsGroup: 1337
          {{ if or (eq (annotation .ObjectMeta `sidecar.istio.io/interceptionMode` .ProxyConfig.InterceptionMode) `TPROXY`) (eq (annotation .ObjectMeta `sidecar.istio.io/capNetBindService` .Values.global.proxy.capNetBindService) `true`) -}}
          runAsNonRoot: false
          runAsUser: 0
          {{- else -}}
          runAsNonRoot: true
          runAsUser: 1337
          {{- end }}
        resources:
          {{ if or (isset .ObjectMeta.Annotations `sidecar.istio.io/proxyCPU`) (isset .ObjectMeta.Annotations `sidecar.istio.io/proxyMemory`) -}}
          requests:
            {{ if (isset .ObjectMeta.Annotations `sidecar.istio.io/proxyCPU`) -}}
            cpu: "{{ index .ObjectMeta.Annotations `sidecar.istio.io/proxyCPU` }}"
            {{ end}}
            {{ if (isset .ObjectMeta.Annotations `sidecar.istio.io/proxyMemory`) -}}
            memory: "{{ index .ObjectMeta.Annotations `sidecar.istio.io/proxyMemory` }}"
            {{ end }}
        {{ else -}}
      {{- if .Values.global.proxy.resources }}
          {{ toYaml .Values.global.proxy.resources | indent 4 }}
      {{- end }}
        {{  end -}}
        volumeMounts:
        {{ if (isset .ObjectMeta.Annotations `sidecar.istio.io/bootstrapOverride`) }}
        - mountPath: /etc/istio/custom-bootstrap
          name: custom-bootstrap-volume
        {{- end }}
        - mountPath: /etc/istio/proxy
          name: istio-envoy
        {{- if .Values.global.sds.enabled }}
        - mountPath: /var/run/sds
          name: sds-uds-path
          readOnly: true
        {{- if eq .Values.global.jwtPolicy "third-party-jwt" }}
        - mountPath: /var/run/secrets/tokens
          name: istio-token
        {{- end }}
        {{- if .Values.global.sds.customTokenDirectory }}
        - mountPath: "{{ .Values.global.sds.customTokenDirectory -}}"
          name: custom-sds-token
          readOnly: true
        {{- end }}
        {{- else }}
        - mountPath: /etc/certs/
          name: istio-certs
          readOnly: true
        {{- end }}
        {{- if and (eq .Values.global.proxy.tracer "lightstep") .Values.global.tracer.lightstep.cacertPath }}
        - mountPath: {{ directory .ProxyConfig.GetTracing.GetLightstep.GetCacertPath }}
          name: lightstep-certs
          readOnly: true
        {{- end }}
          {{- if isset .ObjectMeta.Annotations `sidecar.istio.io/userVolumeMount` }}
          {{ range $index, $value := fromJSON (index .ObjectMeta.Annotations `sidecar.istio.io/userVolumeMount`) }}
        - name: "{{  $index }}"
          {{ toYaml $value | indent 4 }}
          {{ end }}
          {{- end }}
      volumes:
      {{- if (isset .ObjectMeta.Annotations `sidecar.istio.io/bootstrapOverride`) }}
      - name: custom-bootstrap-volume
        configMap:
          name: {{ annotation .ObjectMeta `sidecar.istio.io/bootstrapOverride` "" }}
      {{- end }}
      - emptyDir:
          medium: Memory
        name: istio-envoy
      {{- if .Values.global.sds.enabled }}
      - name: sds-uds-path
        hostPath:
          path: /var/run/sds
      {{- if eq .Values.global.jwtPolicy "third-party-jwt" }}
      - name: istio-token
        projected:
          sources:
          - serviceAccountToken:
              path: istio-token
              expirationSeconds: 43200
              audience: {{ .Values.global.sds.token.aud }}
      {{- end }}
      {{- if .Values.global.sds.customTokenDirectory }}
      - name: custom-sds-token
        secret:
          secretName: sdstokensecret
      {{- end }}
      {{- else }}
      - name: istio-certs
        secret:
          optional: true
          {{ if eq .Spec.ServiceAccountName "" }}
          secretName: istio.default
          {{ else -}}
          secretName: {{  printf "istio.%s" .Spec.ServiceAccountName }}
          {{  end -}}
        {{- if isset .ObjectMeta.Annotations `sidecar.istio.io/userVolume` }}
        {{range $index, $value := fromJSON (index .ObjectMeta.Annotations `sidecar.istio.io/userVolume`) }}
      - name: "{{ $index }}"
        {{ toYaml $value | indent 2 }}
        {{ end }}
        {{ end }}
      {{- end }}
      {{- if and (eq .Values.global.proxy.tracer "lightstep") .Values.global.tracer.lightstep.cacertPath }}
      - name: lightstep-certs
        secret:
          optional: true
          secretName: lightstep.cacert
      {{- end }}
      {{- if .Values.global.podDNSSearchNamespaces }}
      dnsConfig:
        searches:
          {{- range .Values.global.podDNSSearchNamespaces }}
          - {{ render . }}
          {{- end }}
      {{- end }}
    injectedAnnotations:
---

# Resources for Telemetry component

apiVersion: autoscaling/v2beta1
kind: HorizontalPodAutoscaler
metadata:
  labels:
    app: mixer
    release: istio
  name: istio-telemetry
  namespace: istio-system
spec:
  maxReplicas: 5
  metrics:
  - resource:
      name: cpu
      targetAverageUtilization: 80
    type: Resource
  minReplicas: 1
  scaleTargetRef:
    apiVersion: apps/v1
    kind: Deployment
    name: istio-telemetry

---


apiVersion: rbac.authorization.k8s.io/v1
kind: ClusterRole
metadata:
  name: istio-mixer-istio-system
  labels:
    app: istio-telemetry
    release: istio
rules:
- apiGroups: ["config.istio.io"] # istio CRD watcher
  resources: ["*"]
  verbs: ["create", "get", "list", "watch", "patch"]
- apiGroups: ["apiextensions.k8s.io"]
  resources: ["customresourcedefinitions"]
  verbs: ["get", "list", "watch"]
- apiGroups: [""]
  resources: ["configmaps", "endpoints", "pods", "services", "namespaces", "secrets", "replicationcontrollers"]
  verbs: ["get", "list", "watch"]
- apiGroups: ["extensions", "apps"]
  resources: ["replicasets"]
  verbs: ["get", "list", "watch"]
---


apiVersion: rbac.authorization.k8s.io/v1
kind: ClusterRoleBinding
metadata:
  name: istio-mixer-admin-role-binding-istio-system
  labels:
    app: istio-telemetry
    release: istio
roleRef:
  apiGroup: rbac.authorization.k8s.io
  kind: ClusterRole
  name: istio-mixer-istio-system
subjects:
  - kind: ServiceAccount
    name: istio-mixer-service-account
    namespace: istio-system
---


apiVersion: "config.istio.io/v1alpha2"
kind: attributemanifest
metadata:
  name: istioproxy
  namespace: istio-system
  labels:
    app: istio-telemetry
    release: istio
spec:
  attributes:
    origin.ip:
      valueType: IP_ADDRESS
    origin.uid:
      valueType: STRING
    origin.user:
      valueType: STRING
    request.headers:
      valueType: STRING_MAP
    request.id:
      valueType: STRING
    request.host:
      valueType: STRING
    request.method:
      valueType: STRING
    request.path:
      valueType: STRING
    request.url_path:
      valueType: STRING
    request.query_params:
      valueType: STRING_MAP
    request.reason:
      valueType: STRING
    request.referer:
      valueType: STRING
    request.scheme:
      valueType: STRING
    request.total_size:
      valueType: INT64
    request.size:
      valueType: INT64
    request.time:
      valueType: TIMESTAMP
    request.useragent:
      valueType: STRING
    response.code:
      valueType: INT64
    response.duration:
      valueType: DURATION
    response.headers:
      valueType: STRING_MAP
    response.total_size:
      valueType: INT64
    response.size:
      valueType: INT64
    response.time:
      valueType: TIMESTAMP
    response.grpc_status:
      valueType: STRING
    response.grpc_message:
      valueType: STRING
    source.uid:
      valueType: STRING
    source.user: # DEPRECATED
      valueType: STRING
    source.principal:
      valueType: STRING
    destination.uid:
      valueType: STRING
    destination.principal:
      valueType: STRING
    destination.port:
      valueType: INT64
    connection.event:
      valueType: STRING
    connection.id:
      valueType: STRING
    connection.received.bytes:
      valueType: INT64
    connection.received.bytes_total:
      valueType: INT64
    connection.sent.bytes:
      valueType: INT64
    connection.sent.bytes_total:
      valueType: INT64
    connection.duration:
      valueType: DURATION
    connection.mtls:
      valueType: BOOL
    connection.requested_server_name:
      valueType: STRING
    context.protocol:
      valueType: STRING
    context.proxy_error_code:
      valueType: STRING
    context.timestamp:
      valueType: TIMESTAMP
    context.time:
      valueType: TIMESTAMP
    # Deprecated, kept for compatibility
    context.reporter.local:
      valueType: BOOL
    context.reporter.kind:
      valueType: STRING
    context.reporter.uid:
      valueType: STRING
    context.proxy_version:
      valueType: STRING
    api.service:
      valueType: STRING
    api.version:
      valueType: STRING
    api.operation:
      valueType: STRING
    api.protocol:
      valueType: STRING
    request.auth.principal:
      valueType: STRING
    request.auth.audiences:
      valueType: STRING
    request.auth.presenter:
      valueType: STRING
    request.auth.claims:
      valueType: STRING_MAP
    request.auth.raw_claims:
      valueType: STRING
    request.api_key:
      valueType: STRING
    rbac.permissive.response_code:
      valueType: STRING
    rbac.permissive.effective_policy_id:
      valueType: STRING
    check.error_code:
      valueType: INT64
    check.error_message:
      valueType: STRING
    check.cache_hit:
      valueType: BOOL
    quota.cache_hit:
      valueType: BOOL
---


apiVersion: "config.istio.io/v1alpha2"
kind: attributemanifest
metadata:
  name: kubernetes
  namespace: istio-system
  labels:
    app: istio-telemetry
    release: istio
spec:
  attributes:
    source.ip:
      valueType: IP_ADDRESS
    source.labels:
      valueType: STRING_MAP
    source.metadata:
      valueType: STRING_MAP
    source.name:
      valueType: STRING
    source.namespace:
      valueType: STRING
    source.owner:
      valueType: STRING
    source.serviceAccount:
      valueType: STRING
    source.services:
      valueType: STRING
    source.workload.uid:
      valueType: STRING
    source.workload.name:
      valueType: STRING
    source.workload.namespace:
      valueType: STRING
    destination.ip:
      valueType: IP_ADDRESS
    destination.labels:
      valueType: STRING_MAP
    destination.metadata:
      valueType: STRING_MAP
    destination.owner:
      valueType: STRING
    destination.name:
      valueType: STRING
    destination.container.name:
      valueType: STRING
    destination.namespace:
      valueType: STRING
    destination.service.uid:
      valueType: STRING
    destination.service.name:
      valueType: STRING
    destination.service.namespace:
      valueType: STRING
    destination.service.host:
      valueType: STRING
    destination.serviceAccount:
      valueType: STRING
    destination.workload.uid:
      valueType: STRING
    destination.workload.name:
      valueType: STRING
    destination.workload.namespace:
      valueType: STRING
---


apiVersion: "config.istio.io/v1alpha2"
kind: instance
metadata:
  name: requestcount
  namespace: istio-system
  labels:
    app: istio-telemetry
    release: istio
spec:
  compiledTemplate: metric
  params:
    value: "1"
    dimensions:
      reporter: conditional((context.reporter.kind | "inbound") == "outbound", "source", "destination")
      source_workload: source.workload.name | "unknown"
      source_workload_namespace: source.workload.namespace | "unknown"
      source_principal: source.principal | "unknown"
      source_app: source.labels["app"] | "unknown"
      source_version: source.labels["version"] | "unknown"
      destination_workload: destination.workload.name | "unknown"
      destination_workload_namespace: destination.workload.namespace | "unknown"
      destination_principal: destination.principal | "unknown"
      destination_app: destination.labels["app"] | "unknown"
      destination_version: destination.labels["version"] | "unknown"
      destination_service: destination.service.host | conditional((destination.service.name | "unknown") == "unknown", "unknown", request.host)
      destination_service_name: destination.service.name | "unknown"
      destination_service_namespace: destination.service.namespace | "unknown"
      request_protocol: api.protocol | context.protocol | "unknown"
      response_code: response.code | 200
      response_flags: context.proxy_error_code | "-"
      permissive_response_code: rbac.permissive.response_code | "none"
      permissive_response_policyid: rbac.permissive.effective_policy_id | "none"
      connection_security_policy: conditional((context.reporter.kind | "inbound") == "outbound", "unknown", conditional(connection.mtls | false, "mutual_tls", "none"))
    monitored_resource_type: '"UNSPECIFIED"'
---


apiVersion: "config.istio.io/v1alpha2"
kind: instance
metadata:
  name: requestduration
  namespace: istio-system
  labels:
    app: istio-telemetry
    release: istio
spec:
  compiledTemplate: metric
  params:
    value: response.duration | "0ms"
    dimensions:
      reporter: conditional((context.reporter.kind | "inbound") == "outbound", "source", "destination")
      source_workload: source.workload.name | "unknown"
      source_workload_namespace: source.workload.namespace | "unknown"
      source_principal: source.principal | "unknown"
      source_app: source.labels["app"] | "unknown"
      source_version: source.labels["version"] | "unknown"
      destination_workload: destination.workload.name | "unknown"
      destination_workload_namespace: destination.workload.namespace | "unknown"
      destination_principal: destination.principal | "unknown"
      destination_app: destination.labels["app"] | "unknown"
      destination_version: destination.labels["version"] | "unknown"
      destination_service: destination.service.host | conditional((destination.service.name | "unknown") == "unknown", "unknown", request.host)
      destination_service_name: destination.service.name | "unknown"
      destination_service_namespace: destination.service.namespace | "unknown"
      request_protocol: api.protocol | context.protocol | "unknown"
      response_code: response.code | 200
      response_flags: context.proxy_error_code | "-"
      permissive_response_code: rbac.permissive.response_code | "none"
      permissive_response_policyid: rbac.permissive.effective_policy_id | "none"
      connection_security_policy: conditional((context.reporter.kind | "inbound") == "outbound", "unknown", conditional(connection.mtls | false, "mutual_tls", "none"))
    monitored_resource_type: '"UNSPECIFIED"'
---


apiVersion: "config.istio.io/v1alpha2"
kind: instance
metadata:
  name: requestsize
  namespace: istio-system
  labels:
    app: istio-telemetry
    release: istio
spec:
  compiledTemplate: metric
  params:
    value: request.size | 0
    dimensions:
      reporter: conditional((context.reporter.kind | "inbound") == "outbound", "source", "destination")
      source_workload: source.workload.name | "unknown"
      source_workload_namespace: source.workload.namespace | "unknown"
      source_principal: source.principal | "unknown"
      source_app: source.labels["app"] | "unknown"
      source_version: source.labels["version"] | "unknown"
      destination_workload: destination.workload.name | "unknown"
      destination_workload_namespace: destination.workload.namespace | "unknown"
      destination_principal: destination.principal | "unknown"
      destination_app: destination.labels["app"] | "unknown"
      destination_version: destination.labels["version"] | "unknown"
      destination_service: destination.service.host | conditional((destination.service.name | "unknown") == "unknown", "unknown", request.host)
      destination_service_name: destination.service.name | "unknown"
      destination_service_namespace: destination.service.namespace | "unknown"
      request_protocol: api.protocol | context.protocol | "unknown"
      response_code: response.code | 200
      response_flags: context.proxy_error_code | "-"
      permissive_response_code: rbac.permissive.response_code | "none"
      permissive_response_policyid: rbac.permissive.effective_policy_id | "none"
      connection_security_policy: conditional((context.reporter.kind | "inbound") == "outbound", "unknown", conditional(connection.mtls | false, "mutual_tls", "none"))
    monitored_resource_type: '"UNSPECIFIED"'
---


apiVersion: "config.istio.io/v1alpha2"
kind: instance
metadata:
  name: responsesize
  namespace: istio-system
  labels:
    app: istio-telemetry
    release: istio
spec:
  compiledTemplate: metric
  params:
    value: response.size | 0
    dimensions:
      reporter: conditional((context.reporter.kind | "inbound") == "outbound", "source", "destination")
      source_workload: source.workload.name | "unknown"
      source_workload_namespace: source.workload.namespace | "unknown"
      source_principal: source.principal | "unknown"
      source_app: source.labels["app"] | "unknown"
      source_version: source.labels["version"] | "unknown"
      destination_workload: destination.workload.name | "unknown"
      destination_workload_namespace: destination.workload.namespace | "unknown"
      destination_principal: destination.principal | "unknown"
      destination_app: destination.labels["app"] | "unknown"
      destination_version: destination.labels["version"] | "unknown"
      destination_service: destination.service.host | conditional((destination.service.name | "unknown") == "unknown", "unknown", request.host)
      destination_service_name: destination.service.name | "unknown"
      destination_service_namespace: destination.service.namespace | "unknown"
      request_protocol: api.protocol | context.protocol | "unknown"
      response_code: response.code | 200
      response_flags: context.proxy_error_code | "-"
      permissive_response_code: rbac.permissive.response_code | "none"
      permissive_response_policyid: rbac.permissive.effective_policy_id | "none"
      connection_security_policy: conditional((context.reporter.kind | "inbound") == "outbound", "unknown", conditional(connection.mtls | false, "mutual_tls", "none"))
    monitored_resource_type: '"UNSPECIFIED"'
---


apiVersion: "config.istio.io/v1alpha2"
kind: instance
metadata:
  name: tcpbytesent
  namespace: istio-system
  labels:
    app: istio-telemetry
    release: istio
spec:
  compiledTemplate: metric
  params:
    value: connection.sent.bytes | 0
    dimensions:
      reporter: conditional((context.reporter.kind | "inbound") == "outbound", "source", "destination")
      source_workload: source.workload.name | "unknown"
      source_workload_namespace: source.workload.namespace | "unknown"
      source_principal: source.principal | "unknown"
      source_app: source.labels["app"] | "unknown"
      source_version: source.labels["version"] | "unknown"
      destination_workload: destination.workload.name | "unknown"
      destination_workload_namespace: destination.workload.namespace | "unknown"
      destination_principal: destination.principal | "unknown"
      destination_app: destination.labels["app"] | "unknown"
      destination_version: destination.labels["version"] | "unknown"
      destination_service: destination.service.host | "unknown"
      destination_service_name: destination.service.name | "unknown"
      destination_service_namespace: destination.service.namespace | "unknown"
      connection_security_policy: conditional((context.reporter.kind | "inbound") == "outbound", "unknown", conditional(connection.mtls | false, "mutual_tls", "none"))
      response_flags: context.proxy_error_code | "-"
    monitored_resource_type: '"UNSPECIFIED"'
---


apiVersion: "config.istio.io/v1alpha2"
kind: instance
metadata:
  name: tcpbytereceived
  namespace: istio-system
  labels:
    app: istio-telemetry
    release: istio
spec:
  compiledTemplate: metric
  params:
    value: connection.received.bytes | 0
    dimensions:
      reporter: conditional((context.reporter.kind | "inbound") == "outbound", "source", "destination")
      source_workload: source.workload.name | "unknown"
      source_workload_namespace: source.workload.namespace | "unknown"
      source_principal: source.principal | "unknown"
      source_app: source.labels["app"] | "unknown"
      source_version: source.labels["version"] | "unknown"
      destination_workload: destination.workload.name | "unknown"
      destination_workload_namespace: destination.workload.namespace | "unknown"
      destination_principal: destination.principal | "unknown"
      destination_app: destination.labels["app"] | "unknown"
      destination_version: destination.labels["version"] | "unknown"
      destination_service: destination.service.host | "unknown"
      destination_service_name: destination.service.name | "unknown"
      destination_service_namespace: destination.service.namespace | "unknown"
      connection_security_policy: conditional((context.reporter.kind | "inbound") == "outbound", "unknown", conditional(connection.mtls | false, "mutual_tls", "none"))
      response_flags: context.proxy_error_code | "-"
    monitored_resource_type: '"UNSPECIFIED"'
---


apiVersion: "config.istio.io/v1alpha2"
kind: instance
metadata:
  name: tcpconnectionsopened
  namespace: istio-system
  labels:
    app: istio-telemetry
    release: istio
spec:
  compiledTemplate: metric
  params:
    value: "1"
    dimensions:
      reporter: conditional((context.reporter.kind | "inbound") == "outbound", "source", "destination")
      source_workload: source.workload.name | "unknown"
      source_workload_namespace: source.workload.namespace | "unknown"
      source_principal: source.principal | "unknown"
      source_app: source.labels["app"] | "unknown"
      source_version: source.labels["version"] | "unknown"
      destination_workload: destination.workload.name | "unknown"
      destination_workload_namespace: destination.workload.namespace | "unknown"
      destination_principal: destination.principal | "unknown"
      destination_app: destination.labels["app"] | "unknown"
      destination_version: destination.labels["version"] | "unknown"
      destination_service: destination.service.host | "unknown"
      destination_service_name: destination.service.name | "unknown"
      destination_service_namespace: destination.service.namespace | "unknown"
      connection_security_policy: conditional((context.reporter.kind | "inbound") == "outbound", "unknown", conditional(connection.mtls | false, "mutual_tls", "none"))
      response_flags: context.proxy_error_code | "-"
    monitored_resource_type: '"UNSPECIFIED"'
---


apiVersion: "config.istio.io/v1alpha2"
kind: instance
metadata:
  name: tcpconnectionsclosed
  namespace: istio-system
  labels:
    app: istio-telemetry
    release: istio
spec:
  compiledTemplate: metric
  params:
    value: "1"
    dimensions:
      reporter: conditional((context.reporter.kind | "inbound") == "outbound", "source", "destination")
      source_workload: source.workload.name | "unknown"
      source_workload_namespace: source.workload.namespace | "unknown"
      source_principal: source.principal | "unknown"
      source_app: source.labels["app"] | "unknown"
      source_version: source.labels["version"] | "unknown"
      destination_workload: destination.workload.name | "unknown"
      destination_workload_namespace: destination.workload.namespace | "unknown"
      destination_principal: destination.principal | "unknown"
      destination_app: destination.labels["app"] | "unknown"
      destination_version: destination.labels["version"] | "unknown"
      destination_service: destination.service.host | "unknown"
      destination_service_name: destination.service.name | "unknown"
      destination_service_namespace: destination.service.namespace | "unknown"
      connection_security_policy: conditional((context.reporter.kind | "inbound") == "outbound", "unknown", conditional(connection.mtls | false, "mutual_tls", "none"))
      response_flags: context.proxy_error_code | "-"
    monitored_resource_type: '"UNSPECIFIED"'
---


apiVersion: "config.istio.io/v1alpha2"
kind: handler
metadata:
  name: prometheus
  namespace: istio-system
  labels:
    app: istio-telemetry
    release: istio
spec:
  compiledAdapter: prometheus
  params:
    metricsExpirationPolicy:
      metricsExpiryDuration: "10m"
    metrics:
    - name: requests_total
      instance_name: requestcount.instance.istio-system
      kind: COUNTER
      label_names:
      - reporter
      - source_app
      - source_principal
      - source_workload
      - source_workload_namespace
      - source_version
      - destination_app
      - destination_principal
      - destination_workload
      - destination_workload_namespace
      - destination_version
      - destination_service
      - destination_service_name
      - destination_service_namespace
      - request_protocol
      - response_code
      - response_flags
      - permissive_response_code
      - permissive_response_policyid
      - connection_security_policy
    - name: request_duration_seconds
      instance_name: requestduration.instance.istio-system
      kind: DISTRIBUTION
      label_names:
      - reporter
      - source_app
      - source_principal
      - source_workload
      - source_workload_namespace
      - source_version
      - destination_app
      - destination_principal
      - destination_workload
      - destination_workload_namespace
      - destination_version
      - destination_service
      - destination_service_name
      - destination_service_namespace
      - request_protocol
      - response_code
      - response_flags
      - permissive_response_code
      - permissive_response_policyid
      - connection_security_policy
      buckets:
        explicit_buckets:
          bounds: [0.005, 0.01, 0.025, 0.05, 0.1, 0.25, 0.5, 1, 2.5, 5, 10]
    - name: request_bytes
      instance_name: requestsize.instance.istio-system
      kind: DISTRIBUTION
      label_names:
      - reporter
      - source_app
      - source_principal
      - source_workload
      - source_workload_namespace
      - source_version
      - destination_app
      - destination_principal
      - destination_workload
      - destination_workload_namespace
      - destination_version
      - destination_service
      - destination_service_name
      - destination_service_namespace
      - request_protocol
      - response_code
      - response_flags
      - permissive_response_code
      - permissive_response_policyid
      - connection_security_policy
      buckets:
        exponentialBuckets:
          numFiniteBuckets: 8
          scale: 1
          growthFactor: 10
    - name: response_bytes
      instance_name: responsesize.instance.istio-system
      kind: DISTRIBUTION
      label_names:
      - reporter
      - source_app
      - source_principal
      - source_workload
      - source_workload_namespace
      - source_version
      - destination_app
      - destination_principal
      - destination_workload
      - destination_workload_namespace
      - destination_version
      - destination_service
      - destination_service_name
      - destination_service_namespace
      - request_protocol
      - response_code
      - response_flags
      - permissive_response_code
      - permissive_response_policyid
      - connection_security_policy
      buckets:
        exponentialBuckets:
          numFiniteBuckets: 8
          scale: 1
          growthFactor: 10
    - name: tcp_sent_bytes_total
      instance_name: tcpbytesent.instance.istio-system
      kind: COUNTER
      label_names:
      - reporter
      - source_app
      - source_principal
      - source_workload
      - source_workload_namespace
      - source_version
      - destination_app
      - destination_principal
      - destination_workload
      - destination_workload_namespace
      - destination_version
      - destination_service
      - destination_service_name
      - destination_service_namespace
      - connection_security_policy
      - response_flags
    - name: tcp_received_bytes_total
      instance_name: tcpbytereceived.instance.istio-system
      kind: COUNTER
      label_names:
      - reporter
      - source_app
      - source_principal
      - source_workload
      - source_workload_namespace
      - source_version
      - destination_app
      - destination_principal
      - destination_workload
      - destination_workload_namespace
      - destination_version
      - destination_service
      - destination_service_name
      - destination_service_namespace
      - connection_security_policy
      - response_flags
    - name: tcp_connections_opened_total
      instance_name: tcpconnectionsopened.instance.istio-system
      kind: COUNTER
      label_names:
      - reporter
      - source_app
      - source_principal
      - source_workload
      - source_workload_namespace
      - source_version
      - destination_app
      - destination_principal
      - destination_workload
      - destination_workload_namespace
      - destination_version
      - destination_service
      - destination_service_name
      - destination_service_namespace
      - connection_security_policy
      - response_flags
    - name: tcp_connections_closed_total
      instance_name: tcpconnectionsclosed.instance.istio-system
      kind: COUNTER
      label_names:
      - reporter
      - source_app
      - source_principal
      - source_workload
      - source_workload_namespace
      - source_version
      - destination_app
      - destination_principal
      - destination_workload
      - destination_workload_namespace
      - destination_version
      - destination_service
      - destination_service_name
      - destination_service_namespace
      - connection_security_policy
      - response_flags
---


apiVersion: "config.istio.io/v1alpha2"
kind: rule
metadata:
  name: promhttp
  namespace: istio-system
  labels:
    app: istio-telemetry
    release: istio
spec:
  match: (context.protocol == "http" || context.protocol == "grpc") && (match((request.useragent | "-"), "kube-probe*") == false) && (match((request.useragent | "-"), "Prometheus*") == false)
  actions:
  - handler: prometheus
    instances:
    - requestcount
    - requestduration
    - requestsize
    - responsesize
---


apiVersion: "config.istio.io/v1alpha2"
kind: rule
metadata:
  name: promtcp
  namespace: istio-system
  labels:
    app: istio-telemetry
    release: istio
spec:
  match: context.protocol == "tcp"
  actions:
  - handler: prometheus
    instances:
    - tcpbytesent
    - tcpbytereceived
---


apiVersion: "config.istio.io/v1alpha2"
kind: rule
metadata:
  name: promtcpconnectionopen
  namespace: istio-system
  labels:
    app: istio-telemetry
    release: istio
spec:
  match: context.protocol == "tcp" && ((connection.event | "na") == "open")
  actions:
  - handler: prometheus
    instances:
    - tcpconnectionsopened
---


apiVersion: "config.istio.io/v1alpha2"
kind: rule
metadata:
  name: promtcpconnectionclosed
  namespace: istio-system
  labels:
    app: istio-telemetry
    release: istio
spec:
  match: context.protocol == "tcp" && ((connection.event | "na") == "close")
  actions:
  - handler: prometheus
    instances:
    - tcpconnectionsclosed
---


apiVersion: "config.istio.io/v1alpha2"
kind: handler
metadata:
  name: kubernetesenv
  namespace: istio-system
  labels:
    app: istio-telemetry
    release: istio
spec:
  compiledAdapter: kubernetesenv
  params:
    # when running from mixer root, use the following config after adding a
    # symbolic link to a kubernetes config file via:
    #
    # $ ln -s ~/.kube/config mixer/adapter/kubernetes/kubeconfig
    #
    # kubeconfig_path: "mixer/adapter/kubernetes/kubeconfig"
---


apiVersion: "config.istio.io/v1alpha2"
kind: rule
metadata:
  name: kubeattrgenrulerule
  namespace: istio-system
  labels:
    app: istio-telemetry
    release: istio
spec:
  actions:
  - handler: kubernetesenv
    instances:
    - attributes
---


apiVersion: "config.istio.io/v1alpha2"
kind: rule
metadata:
  name: tcpkubeattrgenrulerule
  namespace: istio-system
  labels:
    app: istio-telemetry
    release: istio
spec:
  match: context.protocol == "tcp"
  actions:
  - handler: kubernetesenv
    instances:
    - attributes
---


apiVersion: "config.istio.io/v1alpha2"
kind: instance
metadata:
  name: attributes
  namespace: istio-system
  labels:
    app: istio-telemetry
    release: istio
spec:
  compiledTemplate: kubernetes
  params:
    # Pass the required attribute data to the adapter
    source_uid: source.uid | ""
    source_ip: source.ip | ip("0.0.0.0") # default to unspecified ip addr
    destination_uid: destination.uid | ""
    destination_port: destination.port | 0
  attributeBindings:
    # Fill the new attributes from the adapter produced output.
    # $out refers to an instance of OutputTemplate message
    source.ip: $out.source_pod_ip | ip("0.0.0.0")
    source.uid: $out.source_pod_uid | "unknown"
    source.labels: $out.source_labels | emptyStringMap()
    source.name: $out.source_pod_name | "unknown"
    source.namespace: $out.source_namespace | "default"
    source.owner: $out.source_owner | "unknown"
    source.serviceAccount: $out.source_service_account_name | "unknown"
    source.workload.uid: $out.source_workload_uid | "unknown"
    source.workload.name: $out.source_workload_name | "unknown"
    source.workload.namespace: $out.source_workload_namespace | "unknown"
    destination.ip: $out.destination_pod_ip | ip("0.0.0.0")
    destination.uid: $out.destination_pod_uid | "unknown"
    destination.labels: $out.destination_labels | emptyStringMap()
    destination.name: $out.destination_pod_name | "unknown"
    destination.container.name: $out.destination_container_name | "unknown"
    destination.namespace: $out.destination_namespace | "default"
    destination.owner: $out.destination_owner | "unknown"
    destination.serviceAccount: $out.destination_service_account_name | "unknown"
    destination.workload.uid: $out.destination_workload_uid | "unknown"
    destination.workload.name: $out.destination_workload_name | "unknown"
    destination.workload.namespace: $out.destination_workload_namespace | "unknown"
---


apiVersion: networking.istio.io/v1alpha3
kind: DestinationRule
metadata:
  name: istio-telemetry
  namespace: istio-system
  labels:
    app: istio-telemetry
    release: istio
spec:
  host: istio-telemetry.istio-system.svc.cluster.local
  trafficPolicy:
    portLevelSettings:
    - port:
        number: 15004 # grpc-mixer-mtls
      tls:
        mode: ISTIO_MUTUAL
    - port:
        number: 9091 # grpc-mixer
      tls:
        mode: DISABLE
    connectionPool:
      http:
        http2MaxRequests: 10000
        maxRequestsPerConnection: 10000
---


apiVersion: v1
kind: ConfigMap
metadata:
  namespace: istio-system
  name: telemetry-envoy-config
  labels:
    release: istio
data:
  # Explicitly defined - moved from istio/istio/pilot/docker.
  envoy.yaml.tmpl: |-
    admin:
      access_log_path: /dev/null
      address:
        socket_address:
          address: 127.0.0.1
          port_value: 15000
    stats_config:
      use_all_default_tags: false
      stats_tags:
      - tag_name: cluster_name
        regex: '^cluster\.((.+?(\..+?\.svc\.cluster\.local)?)\.)'
      - tag_name: tcp_prefix
        regex: '^tcp\.((.*?)\.)\w+?$'
      - tag_name: response_code
        regex: '_rq(_(\d{3}))$'
      - tag_name: response_code_class
        regex: '_rq(_(\dxx))$'
      - tag_name: http_conn_manager_listener_prefix
        regex: '^listener(?=\.).*?\.http\.(((?:[_.[:digit:]]*|[_\[\]aAbBcCdDeEfF[:digit:]]*))\.)'
      - tag_name: http_conn_manager_prefix
        regex: '^http\.(((?:[_.[:digit:]]*|[_\[\]aAbBcCdDeEfF[:digit:]]*))\.)'
      - tag_name: listener_address
        regex: '^listener\.(((?:[_.[:digit:]]*|[_\[\]aAbBcCdDeEfF[:digit:]]*))\.)'

    static_resources:
      clusters:
      - name: prometheus_stats
        type: STATIC
        connect_timeout: 0.250s
        lb_policy: ROUND_ROBIN
        hosts:
        - socket_address:
            protocol: TCP
            address: 127.0.0.1
            port_value: 15000

      - name: inbound_9092
        circuit_breakers:
          thresholds:
          - max_connections: 100000
            max_pending_requests: 100000
            max_requests: 100000
            max_retries: 3
        connect_timeout: 1.000s
        hosts:
        - pipe:
            path: /sock/mixer.socket
        http2_protocol_options: {}

      - name: out.galley.15019
        http2_protocol_options: {}
        connect_timeout: 1.000s
        type: STRICT_DNS

        circuit_breakers:
          thresholds:
            - max_connections: 100000
              max_pending_requests: 100000
              max_requests: 100000
              max_retries: 3

        tls_context:
          common_tls_context:
            tls_certificates:
            - certificate_chain:
                filename: /etc/certs/cert-chain.pem
              private_key:
                filename: /etc/certs/key.pem
            validation_context:
              trusted_ca:
                filename: /etc/certs/root-cert.pem
              verify_subject_alt_name:
              - spiffe://cluster.local/ns/istio-system/sa/istio-galley-service-account

        hosts:
          - socket_address:
              address: istio-galley.istio-system
              port_value: 15019


      listeners:
      - name: "15090"
        address:
          socket_address:
            protocol: TCP
            address: 0.0.0.0
            port_value: 15090
        filter_chains:
        - filters:
          - name: envoy.http_connection_manager
            config:
              codec_type: AUTO
              stat_prefix: stats
              route_config:
                virtual_hosts:
                - name: backend
                  domains:
                  - '*'
                  routes:
                  - match:
                      prefix: /stats/prometheus
                    route:
                      cluster: prometheus_stats
              http_filters:
              - name: envoy.router

      - name: "15004"
        address:
          socket_address:
            address: 0.0.0.0
            port_value: 15004
        filter_chains:
        - filters:
          - config:
              codec_type: HTTP2
              http2_protocol_options:
                max_concurrent_streams: 1073741824
              generate_request_id: true
              http_filters:
              - config:
                  default_destination_service: istio-telemetry.istio-system.svc.cluster.local
                  service_configs:
                    istio-telemetry.istio-system.svc.cluster.local:
                      disable_check_calls: true
    {{- if .DisableReportCalls }}
                      disable_report_calls: true
    {{- end }}
                      mixer_attributes:
                        attributes:
                          destination.service.host:
                            string_value: istio-telemetry.istio-system.svc.cluster.local
                          destination.service.uid:
                            string_value: istio://istio-system/services/istio-telemetry
                          destination.service.name:
                            string_value: istio-telemetry
                          destination.service.namespace:
                            string_value: istio-system
                          destination.uid:
                            string_value: kubernetes://{{ .PodName }}.istio-system
                          destination.namespace:
                            string_value: istio-system
                          destination.ip:
                            bytes_value: {{ .PodIP }}
                          destination.port:
                            int64_value: 15004
                          context.reporter.kind:
                            string_value: inbound
                          context.reporter.uid:
                            string_value: kubernetes://{{ .PodName }}.istio-system
                  transport:
                    check_cluster: mixer_check_server
                    report_cluster: inbound_9092
                name: mixer
              - name: envoy.router
              route_config:
                name: "15004"
                virtual_hosts:
                - domains:
                  - '*'
                  name: istio-telemetry.istio-system.svc.cluster.local
                  routes:
                  - decorator:
                      operation: Report
                    match:
                      prefix: /
                    route:
                      cluster: inbound_9092
                      timeout: 0.000s
              stat_prefix: "15004"
            name: envoy.http_connection_manager
          tls_context:
            common_tls_context:
              alpn_protocols:
              - h2
              tls_certificates:
              - certificate_chain:
                  filename: /etc/certs/cert-chain.pem
                private_key:
                  filename: /etc/certs/key.pem
              validation_context:
                trusted_ca:
                  filename: /etc/certs/root-cert.pem
            require_client_certificate: true

      - name: "9091"
        address:
          socket_address:
            address: 0.0.0.0
            port_value: 9091
        filter_chains:
        - filters:
          - config:
              codec_type: HTTP2
              http2_protocol_options:
                max_concurrent_streams: 1073741824
              generate_request_id: true
              http_filters:
              - config:
                  default_destination_service: istio-telemetry.istio-system.svc.cluster.local
                  service_configs:
                    istio-telemetry.istio-system.svc.cluster.local:
                      disable_check_calls: true
    {{- if .DisableReportCalls }}
                      disable_report_calls: true
    {{- end }}
                      mixer_attributes:
                        attributes:
                          destination.service.host:
                            string_value: istio-telemetry.istio-system.svc.cluster.local
                          destination.service.uid:
                            string_value: istio://istio-system/services/istio-telemetry
                          destination.service.name:
                            string_value: istio-telemetry
                          destination.service.namespace:
                            string_value: istio-system
                          destination.uid:
                            string_value: kubernetes://{{ .PodName }}.istio-system
                          destination.namespace:
                            string_value: istio-system
                          destination.ip:
                            bytes_value: {{ .PodIP }}
                          destination.port:
                            int64_value: 9091
                          context.reporter.kind:
                            string_value: inbound
                          context.reporter.uid:
                            string_value: kubernetes://{{ .PodName }}.istio-system
                  transport:
                    check_cluster: mixer_check_server
                    report_cluster: inbound_9092
                name: mixer
              - name: envoy.router
              route_config:
                name: "9091"
                virtual_hosts:
                - domains:
                  - '*'
                  name: istio-telemetry.istio-system.svc.cluster.local
                  routes:
                  - decorator:
                      operation: Report
                    match:
                      prefix: /
                    route:
                      cluster: inbound_9092
                      timeout: 0.000s
              stat_prefix: "9091"
            name: envoy.http_connection_manager

      - name: "local.15019"
        address:
          socket_address:
            address: 127.0.0.1
            port_value: 15019
        filter_chains:
          - filters:
              - name: envoy.http_connection_manager
                config:
                  codec_type: HTTP2
                  stat_prefix: "15019"
                  stream_idle_timeout: 0s
                  http2_protocol_options:
                    max_concurrent_streams: 1073741824

                  access_log:
                    - name: envoy.file_access_log
                      config:
                        path: /dev/stdout

                  http_filters:
                    - name: envoy.router

                  route_config:
                    name: "15019"

                    virtual_hosts:
                      - name: istio-galley

                        domains:
                          - '*'

                        routes:
                          - match:
                              prefix: /
                            route:
                              cluster: out.galley.15019
                              timeout: 0.000s
---


apiVersion: apps/v1
kind: Deployment
metadata:
  labels:
    app: istio-mixer
    istio: mixer
    release: istio
  name: istio-telemetry
  namespace: istio-system
spec:
  replicas: 1
  selector:
    matchLabels:
      istio: mixer
      istio-mixer-type: telemetry
  strategy:
    rollingUpdate:
      maxSurge: 100%
      maxUnavailable: 25%
  template:
    metadata:
      annotations:
        sidecar.istio.io/inject: "false"
      labels:
        app: telemetry
        istio: mixer
        istio-mixer-type: telemetry
    spec:
      affinity:
        nodeAffinity:
          preferredDuringSchedulingIgnoredDuringExecution:
          - preference:
              matchExpressions:
              - key: beta.kubernetes.io/arch
                operator: In
                values:
                - amd64
            weight: 2
          - preference:
              matchExpressions:
              - key: beta.kubernetes.io/arch
                operator: In
                values:
                - ppc64le
            weight: 2
          - preference:
              matchExpressions:
              - key: beta.kubernetes.io/arch
                operator: In
                values:
                - s390x
            weight: 2
          requiredDuringSchedulingIgnoredDuringExecution:
            nodeSelectorTerms:
            - matchExpressions:
              - key: beta.kubernetes.io/arch
                operator: In
                values:
                - amd64
                - ppc64le
                - s390x
      containers:
      - args:
        - --monitoringPort=15014
        - --address
        - unix:///sock/mixer.socket
        - --log_output_level=default:info
        - --configStoreURL=k8s://
        - --configDefaultNamespace=istio-system
        - --useAdapterCRDs=false
        - --useTemplateCRDs=false
        - --trace_zipkin_url=http://zipkin.istio-system:9411/api/v1/spans
        env:
        - name: POD_NAMESPACE
          valueFrom:
            fieldRef:
              apiVersion: v1
              fieldPath: metadata.namespace
        - name: GOMAXPROCS
          value: "6"
        image: gcr.io/istio-testing/mixer:latest
        imagePullPolicy: IfNotPresent
        livenessProbe:
          httpGet:
            path: /version
            port: 15014
          initialDelaySeconds: 5
          periodSeconds: 5
        name: mixer
        ports:
        - containerPort: 9091
        - containerPort: 15014
        - containerPort: 42422
        resources:
          limits:
            cpu: 4800m
            memory: 4G
          requests:
            cpu: 1000m
            memory: 1G
        securityContext:
          runAsGroup: 1337
          runAsNonRoot: true
          runAsUser: 1337
        volumeMounts:
        - mountPath: /sock
          name: uds-socket
        - mountPath: /var/run/secrets/istio.io/telemetry/adapter
          name: telemetry-adapter-secret
          readOnly: true
      - args:
        - proxy
        - --domain
        - $(POD_NAMESPACE).svc.cluster.local
        - --serviceCluster
        - istio-telemetry
        - --templateFile
        - /var/lib/envoy/envoy.yaml.tmpl
        - --controlPlaneAuthPolicy
        - MUTUAL_TLS
        - --trust-domain=cluster.local
        env:
        - name: POD_NAME
          valueFrom:
            fieldRef:
              apiVersion: v1
              fieldPath: metadata.name
        - name: POD_NAMESPACE
          valueFrom:
            fieldRef:
              apiVersion: v1
              fieldPath: metadata.namespace
        - name: INSTANCE_IP
          valueFrom:
            fieldRef:
              apiVersion: v1
              fieldPath: status.podIP
        - name: SDS_ENABLED
          value: "false"
        image: gcr.io/istio-testing/proxyv2:latest
        imagePullPolicy: IfNotPresent
        name: istio-proxy
        ports:
        - containerPort: 15004
        - containerPort: 15090
          name: http-envoy-prom
          protocol: TCP
        resources:
          limits:
            cpu: 2000m
            memory: 1024Mi
          requests:
            cpu: 100m
            memory: 128Mi
        volumeMounts:
        - mountPath: /var/lib/envoy
          name: telemetry-envoy-config
        - mountPath: /etc/certs
          name: istio-certs
          readOnly: true
        - mountPath: /sock
          name: uds-socket
      securityContext:
        fsGroup: 1337
      serviceAccountName: istio-mixer-service-account
      volumes:
      - name: istio-certs
        secret:
          optional: true
          secretName: istio.istio-mixer-service-account
      - emptyDir: {}
        name: uds-socket
      - name: telemetry-adapter-secret
        secret:
          optional: true
          secretName: telemetry-adapter-secret
      - configMap:
          name: telemetry-envoy-config
        name: telemetry-envoy-config

---


apiVersion: policy/v1beta1
kind: PodDisruptionBudget
metadata:
  name: istio-telemetry
  namespace: istio-system
  labels:
    app: telemetry
    release: istio
    istio: mixer
    istio-mixer-type: telemetry
spec:
  minAvailable: 1
  selector:
    matchLabels:
      app: telemetry
      istio: mixer
      istio-mixer-type: telemetry
---


apiVersion: v1
kind: Service
metadata:
  name: istio-telemetry
  namespace: istio-system
  labels:
    app: mixer
    istio: mixer
    release: istio
spec:
  ports:
  - name: grpc-mixer
    port: 9091
  - name: grpc-mixer-mtls
    port: 15004
  - name: http-monitoring
    port: 15014
  - name: prometheus
    port: 42422
  selector:
    istio: mixer
    istio-mixer-type: telemetry
---


apiVersion: v1
kind: ServiceAccount
metadata:
  name: istio-mixer-service-account
  namespace: istio-system
  labels:
    app: istio-telemetry
    release: istio
---
<|MERGE_RESOLUTION|>--- conflicted
+++ resolved
@@ -8066,7 +8066,7 @@
   scaleTargetRef:
     apiVersion: apps/v1
     kind: Deployment
-    name: istiod
+    name: istio-pilot
   metrics:
   - type: Resource
     resource:
@@ -8097,8 +8097,7 @@
   verbs: ["*"]
 - apiGroups: [""]
   resources: ["configmaps"]
-  # Create and update needed for ingress election
-  verbs: ["get", "list", "watch", "create", "update"]
+  verbs: ["get", "list", "watch"]
 - apiGroups: [""]
   resources: ["endpoints", "pods", "services", "namespaces", "nodes", "secrets"]
   verbs: ["get", "list", "watch"]
@@ -8629,11 +8628,10 @@
         zipkin:
           # Address of the Zipkin collector
           address: zipkin.istio-system:9411
-
       # If port is 15012, will use SDS.
       # controlPlaneAuthPolicy is for mounted secrets, will wait for the files.
       controlPlaneAuthPolicy: NONE
-      discoveryAddress: istiod.istio-system.svc:15012
+      discoveryAddress: istio-pilot.istio-system.svc:15012
 ---
 
 
@@ -8660,8 +8658,6 @@
         sidecar.istio.io/inject: "false"
       labels:
         app: pilot
-        # Label used by the 'default' service. For versioned deployments we match with app and version.
-        # This avoids default deployment picking the canary
         istio: pilot
     spec:
       affinity:
@@ -8789,104 +8785,7 @@
           readOnly: true
       securityContext:
         fsGroup: 1337
-<<<<<<< HEAD
-      containers:
-        - name: discovery
-          image: "gcr.io/istio-testing/pilot:latest"
-          imagePullPolicy: IfNotPresent
-          args:
-          - "discovery"
-          - --monitoringAddr=:15014
-          - --log_output_level=default:info
-          - --domain
-          - cluster.local
-          - --secureGrpcAddr=:15011
-          - --trust-domain=cluster.local
-          - --keepaliveMaxServerConnectionAge
-          - "30m"
-          # TODO: make default
-          - --disable-install-crds=true
-          ports:
-          - containerPort: 8080
-          - containerPort: 15010
-          - containerPort: 15017
-          readinessProbe:
-            httpGet:
-              path: /ready
-              port: 8080
-            initialDelaySeconds: 5
-            periodSeconds: 5
-            timeoutSeconds: 5
-          envFrom:
-          # Allow an istiod configmap injecting user-specified env.
-          - configMapRef:
-              name: istiod
-              optional: true
-          env:
-          - name: JWT_POLICY
-            value: third-party-jwt
-          - name: PILOT_CERT_PROVIDER
-            value: citadel
-          - name: POD_NAME
-            valueFrom:
-              fieldRef:
-                apiVersion: v1
-                fieldPath: metadata.name
-          - name: POD_NAMESPACE
-            valueFrom:
-              fieldRef:
-                apiVersion: v1
-                fieldPath: metadata.namespace
-          - name: SERVICE_ACCOUNT
-            valueFrom:
-              fieldRef:
-                apiVersion: v1
-                fieldPath: spec.serviceAccountName
-          - name: PILOT_TRACE_SAMPLING
-            value: "1"
-          - name: CONFIG_NAMESPACE
-            value: istio-config
-          - name: PILOT_ENABLE_PROTOCOL_SNIFFING_FOR_OUTBOUND
-            value: "true"
-          - name: PILOT_ENABLE_PROTOCOL_SNIFFING_FOR_INBOUND
-            value: "false"
-          - name: INJECTION_WEBHOOK_CONFIG_NAME
-            value: istio-sidecar-injector
-          - name: ISTIOD_ADDR
-            value: istiod.istio-system.svc:15012
-          - name: PILOT_EXTERNAL_GALLEY
-            value: "false"
-          resources:
-            requests:
-              cpu: 500m
-              memory: 2048Mi
-          securityContext:
-            runAsUser: 1337
-            runAsGroup: 1337
-            runAsNonRoot: true
-          volumeMounts:
-          - name: config-volume
-            mountPath: /etc/istio/config
-          - name: istio-token
-            mountPath: /var/run/secrets/tokens
-            readOnly: true
-          - name: local-certs
-            mountPath: /var/run/secrets/istio-dns
-          - name: cacerts
-            mountPath: /etc/cacerts
-            readOnly: true
-          - name: inject
-            mountPath: /var/lib/istio/inject
-            readOnly: true
-          - name: istiod
-            mountPath: /var/lib/istio/local
-            readOnly: true
-          - name: validation
-            mountPath: /var/lib/istio/validation
-            readOnly: true
-=======
       serviceAccountName: istio-pilot-service-account
->>>>>>> 2c2f0580
       volumes:
       - emptyDir:
           medium: Memory
@@ -9643,7 +9542,7 @@
   - name: sidecar-injector.istio.io
     clientConfig:
       service:
-        name: istiod
+        name: istio-pilot
         namespace: istio-system
         path: "/inject"
       caBundle: ""
@@ -9724,8 +9623,6 @@
       targetPort: 15017
   selector:
     app: pilot
-    # Label used by the 'default' service. For versioned deployments we match with app and version.
-    # This avoids default deployment picking the canary
     istio: pilot
 ---
 
