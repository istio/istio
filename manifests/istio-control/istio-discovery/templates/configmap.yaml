{{- define "mesh" }}
    {{- if .Values.global.enableTracing }}
    # Set enableTracing to false to disable request tracing.
    enableTracing: {{ .Values.global.enableTracing }}
    {{- end }}
    # Set accessLogFile to empty string to disable access log.
    accessLogFile: {{ .Values.global.proxy.accessLogFile | default "" | quote }}
    accessLogFormat: {{ .Values.global.proxy.accessLogFormat | default "" | quote }}
    accessLogEncoding: {{ .Values.global.proxy.accessLogEncoding | default "TEXT" | quote }}
    {{- with .Values.global.proxy.envoyAccessLogService }}
    enableEnvoyAccessLogService: {{ .enabled }}
    {{- end }}
    {{- if .Values.global.remotePolicyAddress }}
    {{- if .Values.global.createRemoteSvcEndpoints }}
    mixerCheckServer: istio-policy.{{ .Release.Namespace }}:15004
    {{- else }}
    mixerCheckServer: {{ .Values.global.remotePolicyAddress }}:15004
    {{- end }}
    {{- end }}
    {{- if .Values.global.remoteTelemetryAddress }}
    {{- if .Values.global.createRemoteSvcEndpoints }}
    mixerReportServer: istio-telemetry.{{ .Release.Namespace }}:15004
    {{- else }}
    mixerReportServer: {{ .Values.global.remoteTelemetryAddress }}:15004
    {{- end }}
    {{- else }}
    {{- if .Values.mixer.policy.enabled }}
    {{- if .Values.global.controlPlaneSecurityEnabled }}
    mixerCheckServer: istio-policy.{{ .Values.global.policyNamespace }}.svc.{{ .Values.global.proxy.clusterDomain }}:15004
    {{- else }}
    mixerCheckServer: istio-policy.{{ .Values.global.policyNamespace }}.svc.{{ .Values.global.proxy.clusterDomain }}:9091
    {{- end }}
    {{- end }}
    {{- if and .Values.telemetry.v1.enabled .Values.telemetry.enabled }}
    {{- if .Values.global.controlPlaneSecurityEnabled }}
    mixerReportServer: istio-telemetry.{{ .Values.global.telemetryNamespace }}.svc.{{ .Values.global.proxy.clusterDomain }}:15004
    {{- else }}
    mixerReportServer: istio-telemetry.{{ .Values.global.telemetryNamespace }}.svc.{{ .Values.global.proxy.clusterDomain }}:9091
    {{- end }}
    {{- end }}
    {{- end }}
    {{- if or .Values.mixer.policy.enabled .Values.global.remotePolicyAddress }}
    # policyCheckFailOpen allows traffic in cases when the mixer policy service cannot be reached.
    # Default is false which means the traffic is denied when the client is unable to connect to Mixer.
    policyCheckFailOpen: {{ .Values.global.policyCheckFailOpen }}
    {{- end }}
    {{- if .Values.mixer.telemetry.reportBatchMaxEntries }}
    # reportBatchMaxEntries is the number of requests that are batched before telemetry data is sent to the mixer server
    reportBatchMaxEntries: {{ .Values.mixer.telemetry.reportBatchMaxEntries }}
    {{- end }}
    {{- if .Values.mixer.telemetry.reportBatchMaxTime }}
    # reportBatchMaxTime is the max waiting time before the telemetry data of a request is sent to the mixer server
    reportBatchMaxTime: {{ .Values.mixer.telemetry.reportBatchMaxTime }}
    {{- end }}
    {{- if .Values.mixer.telemetry.sessionAffinityEnabled }}
    # sidecarToTelemetrySessionAffinity will create a STRICT_DNS type cluster for istio-telemetry.
    sidecarToTelemetrySessionAffinity: {{ .Values.mixer.telemetry.sessionAffinityEnabled }}
    {{- end }}
    {{- if .Values.telemetry.v2.enabled }}
    disableMixerHttpReports: true
    {{- else }}
    disableMixerHttpReports: false
    {{- end }}
    # Set the following variable to true to disable policy checks by the Mixer.
    # Note that metrics will still be reported to the Mixer.
    {{- if .Values.mixer.policy.enabled }}
    disablePolicyChecks: {{ .Values.global.disablePolicyChecks | default "true" }}
    {{- else }}
    disablePolicyChecks: true
    {{- end }}
    # Automatic protocol detection uses a set of heuristics to
    # determine whether the connection is using TLS or not (on the
    # server side), as well as the application protocol being used
    # (e.g., http vs tcp). These heuristics rely on the client sending
    # the first bits of data. For server first protocols like MySQL,
    # MongoDB, etc., Envoy will timeout on the protocol detection after
    # the specified period, defaulting to non mTLS plain TCP
    # traffic. Set this field to tweak the period that Envoy will wait
    # for the client to send the first bits of data. (MUST BE >=1ms)
    protocolDetectionTimeout: {{ .Values.global.proxy.protocolDetectionTimeout | default "100ms" }}
    # This is the k8s ingress service name, update if you used a different name
    {{- if .Values.pilot.ingress }}
    {{- if .Values.pilot.ingress.ingressService }}
    ingressService: "{{ .Values.pilot.ingress.ingressService }}"
    ingressControllerMode: "{{ .Values.pilot.ingress.ingressControllerMode }}"
    ingressClass: "{{ .Values.pilot.ingress.ingressClass }}"
    {{- end }}
    {{- end }}
    # The trust domain corresponds to the trust root of a system.
    # Refer to https://github.com/spiffe/spiffe/blob/master/standards/SPIFFE-ID.md#21-trust-domain
    trustDomain: {{ .Values.global.trustDomain | quote }}
    #  The trust domain aliases represent the aliases of trust_domain.
    #  For example, if we have
    #  trustDomain: td1
    #  trustDomainAliases: ["td2", "td3"]
    #  Any service with the identity "td1/ns/foo/sa/a-service-account", "td2/ns/foo/sa/a-service-account",
    #  or "td3/ns/foo/sa/a-service-account" will be treated the same in the Istio mesh.
    trustDomainAliases:
      {{- range .Values.global.trustDomainAliases }}
      - {{ . | quote }}
      {{- end }}
    # Used by pilot-agent
    sdsUdsPath: "unix:/etc/istio/proxy/SDS"
    # If true, automatically configure client side mTLS settings to match the corresponding service's
    # server side mTLS authentication policy, when destination rule for that service does not specify
    # TLS settings.
    enableAutoMtls: {{ .Values.global.mtls.auto }}
    {{- if .Values.global.useMCP }}
    configSources:
    {{- if .Values.pilot.configSource.subscribedResources }}
      subscribedResources:
    {{- range .Values.pilot.configSource.subscribedResources }}
        - {{ . }}
    {{- end }}
    {{- end }}
    {{- end }}
    outboundTrafficPolicy:
      mode: {{ .Values.global.outboundTrafficPolicy.mode }}
    {{- if  .Values.global.localityLbSetting.enabled }}
    localityLbSetting:
{{ toYaml .Values.global.localityLbSetting | trim | indent 6 }}
    {{- end }}

    # Configures DNS certificates provisioned through Chiron linked into Pilot.
{{- if .Values.global.certificates }}
    certificates:
{{ toYaml .Values.global.certificates | trim | indent 6 }}
<<<<<<< HEAD
    #
    # TCP connection timeout between Envoy & the application, and between Envoys.
    connectTimeout: 10s
=======
{{- end }}
>>>>>>> d464fb85

    defaultConfig:
      #
      ### ADVANCED SETTINGS #############
      # Where should envoy's configuration be stored in the istio-proxy container
      configPath: "/etc/istio/proxy"
      # The pseudo service name used for Envoy.
      serviceCluster: istio-proxy
      # These settings that determine how long an old Envoy
      # process should be kept alive after an occasional reload.
      drainDuration: 45s
      parentShutdownDuration: 1m0s
      #
      # Port where Envoy listens (on local host) for admin commands
      # You can exec into the istio-proxy container in a pod and
      # curl the admin port (curl http://localhost:15000/) to obtain
      # diagnostic information from Envoy. See
      # https://lyft.github.io/envoy/docs/operations/admin.html
      # for more details
      proxyAdminPort: 15000
      #
      # Set concurrency to a specific number to control the number of Proxy worker threads.
      # If set to 0 (default), then start worker thread for each CPU thread/core.
      concurrency: {{ .Values.global.proxy.concurrency | default 2 }}
      #
      {{- if eq .Values.global.proxy.tracer "lightstep" }}
      tracing:
        lightstep:
          # Address of the LightStep Satellite pool
          address: {{ .Values.global.tracer.lightstep.address }}
          # Access Token used to communicate with the Satellite pool
          accessToken: {{ .Values.global.tracer.lightstep.accessToken }}
          # Whether communication with the Satellite pool should be secure
          secure: {{ .Values.global.tracer.lightstep.secure }}
          # Path to the file containing the cacert to use when verifying TLS
          cacertPath: {{ .Values.global.tracer.lightstep.cacertPath }}
      {{- else if eq .Values.global.proxy.tracer "zipkin" }}
      tracing:
        zipkin:
          # Address of the Zipkin collector
        {{- if .Values.global.tracer.zipkin.address }}
          address: {{ .Values.global.tracer.zipkin.address }}
        {{- else }}
          address: zipkin.{{ .Values.global.telemetryNamespace }}:9411
        {{- end }}
      {{- else if eq .Values.global.proxy.tracer "datadog" }}
      tracing:
        datadog:
          # Address of the Datadog Agent
          address: {{ .Values.global.tracer.datadog.address }}
      {{- else if eq .Values.global.proxy.tracer "stackdriver" }}
      tracing:
        stackdriver:
          # enables trace output to stdout.
        {{- if $.Values.global.tracer.stackdriver.debug }}
          debug: {{ $.Values.global.tracer.stackdriver.debug }}
        {{- end }}
        {{- if $.Values.global.tracer.stackdriver.maxNumberOfAttributes }}
          # The global default max number of attributes per span.
          maxNumberOfAttributes: {{ $.Values.global.tracer.stackdriver.maxNumberOfAttributes }}
        {{- end }}
        {{- if $.Values.global.tracer.stackdriver.maxNumberOfAnnotations }}
          # The global default max number of annotation events per span.
          maxNumberOfAnnotations: {{ $.Values.global.tracer.stackdriver.maxNumberOfAnnotations }}
        {{- end }}
        {{- if $.Values.global.tracer.stackdriver.maxNumberOfMessageEvents }}
          # The global default max number of message events per span.
          maxNumberOfMessageEvents: {{ $.Values.global.tracer.stackdriver.maxNumberOfMessageEvents }}
        {{- end }}
      {{- end }}

      # controlPlaneAuthPolicy is for mounted secrets, will wait for the files.
      controlPlaneAuthPolicy: NONE
      {{- if .Values.global.remotePilotAddress }}
      discoveryAddress: {{ printf "istiod-remote.%s.svc" .Release.Namespace }}:15012
      {{- else }}
      discoveryAddress: istiod{{- if not (eq .Values.revision "") }}-{{ .Values.revision }}{{- end }}.{{.Release.Namespace}}.svc:15012
      {{- end }}

    {{- if .Values.global.proxy.envoyMetricsService }}
    {{- if .Values.global.proxy.envoyMetricsService.enabled }}
      #
      # Envoy's Metrics Service stats sink pushes Envoy metrics to a remote collector via the Metrics Service gRPC API.
      envoyMetricsService:
        address: {{ .Values.global.proxy.envoyMetricsService.host }}:{{ .Values.global.proxy.envoyMetricsService.port }}
      {{- if .Values.global.proxy.envoyMetricsService.tlsSettings }}
        tlsSettings:
{{ toYaml .Values.global.proxy.envoyMetricsService.tlsSettings | trim | indent 10 }}
      {{- end}}
      {{- if .Values.global.proxy.envoyMetricsService.tcpKeepalive }}
        tcpKeepalive:
{{ toYaml .Values.global.proxy.envoyMetricsService.tcpKeepalive | trim | indent 10 }}
      {{- end}}
    {{- end}}
    {{- end}}


    {{- if .Values.global.proxy.envoyAccessLogService }}
    {{- if .Values.global.proxy.envoyAccessLogService.enabled }}
      #
      # Envoy's AccessLog Service pushes access logs to a remote collector via the Access Log Service gRPC API.
      envoyAccessLogService:
        address: {{ .Values.global.proxy.envoyAccessLogService.host }}:{{ .Values.global.proxy.envoyAccessLogService.port }}
      {{- if .Values.global.proxy.envoyAccessLogService.tlsSettings }}
        tlsSettings:
{{ toYaml .Values.global.proxy.envoyAccessLogService.tlsSettings | trim | indent 10 }}
      {{- end}}
      {{- if .Values.global.proxy.envoyAccessLogService.tcpKeepalive }}
        tcpKeepalive:
{{ toYaml .Values.global.proxy.envoyAccessLogService.tcpKeepalive | trim | indent 10 }}
      {{- end}}
    {{- end}}
    {{- end}}
{{- end }}

{{/* We take the mesh config above, defined with individual values.yaml, and merge with .Values.meshConfig */}}
{{/* The intent here is that meshConfig.foo becomes the API, rather than re-inventing the API in values.yaml */}}
{{- $originalMesh := include "mesh" . | fromYaml }}
{{- $mesh := mergeOverwrite $originalMesh .Values.meshConfig }}

{{- if .Values.pilot.configMap }}
apiVersion: v1
kind: ConfigMap
metadata:
  name: istio{{- if not (eq .Values.revision "") }}-{{ .Values.revision }}{{- end }}
  namespace: {{ .Release.Namespace }}
  labels:
    istio.io/rev: {{ .Values.revision | default "default" }}
    release: {{ .Release.Name }}
data:

  # Configuration file for the mesh networks to be used by the Split Horizon EDS.
  meshNetworks: |-
  {{- if .Values.global.meshNetworks }}
    networks:
{{ toYaml .Values.global.meshNetworks | trim | indent 6 }}
  {{- else }}
    networks: {}
  {{- end }}

  mesh: |-
{{- if .Values.meshConfig }}
{{ $mesh | toYaml | indent 4 }}
{{- else }}
{{- include "mesh" . }}
{{- end }}
---
{{- end }}<|MERGE_RESOLUTION|>--- conflicted
+++ resolved
@@ -125,15 +125,12 @@
 {{- if .Values.global.certificates }}
     certificates:
 {{ toYaml .Values.global.certificates | trim | indent 6 }}
-<<<<<<< HEAD
-    #
-    # TCP connection timeout between Envoy & the application, and between Envoys.
-    connectTimeout: 10s
-=======
 {{- end }}
->>>>>>> d464fb85
 
     defaultConfig:
+      #
+      # TCP connection timeout between Envoy & the application, and between Envoys.
+      connectTimeout: 10s
       #
       ### ADVANCED SETTINGS #############
       # Where should envoy's configuration be stored in the istio-proxy container
