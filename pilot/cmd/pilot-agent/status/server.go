// Copyright 2018 Istio Authors
//
// Licensed under the Apache License, Version 2.0 (the "License");
// you may not use this file except in compliance with the License.
// You may obtain a copy of the License at
//
//     http://www.apache.org/licenses/LICENSE-2.0
//
// Unless required by applicable law or agreed to in writing, software
// distributed under the License is distributed on an "AS IS" BASIS,
// WITHOUT WARRANTIES OR CONDITIONS OF ANY KIND, either express or implied.
// See the License for the specific language governing permissions and
// limitations under the License.

package status

import (
	"context"
	"fmt"
	"net"
	"net/http"
	"os"
	"strconv"
	"strings"
	"sync"
	"time"

	"istio.io/istio/pilot/cmd/pilot-agent/status/ready"
	"istio.io/istio/pkg/log"
)

const (
	// readyPath is for the pilot agent readiness itself.
	readyPath = "/healthz/ready"
<<<<<<< HEAD
	// AppReadinessPath is the path handled by pilot agent for application's readiness probe.
	AppReadinessPath = "/app/ready"
	// AppLivenessPath is the path handled by pilot agent for application's liveness probe.
	AppLivenessPath = "/app/live"
=======
	// IstioAppPortHeader is the header name to indicate the app port for health check.
	IstioAppPortHeader = "istio-app-probe-port"
>>>>>>> 37b8cc35
)

// AppProbeInfo defines the information for Pilot agent to take over application probing.
type AppProbeInfo struct {
	Path string
	Port uint16
}

// Config for the status server.
type Config struct {
	StatusPort       uint16
	AdminPort        uint16
	ApplicationPorts []uint16
}

// Server provides an endpoint for handling status probes.
type Server struct {
	statusPort          uint16
	ready               *ready.Probe
	appLiveURL          string
	appReadyURL         string
	mutex               sync.RWMutex
	lastProbeSuccessful bool
}

// NewServer creates a new status server.
func NewServer(config Config) *Server {
	return &Server{
		statusPort: config.StatusPort,
		ready: &ready.Probe{
			AdminPort:        config.AdminPort,
			ApplicationPorts: config.ApplicationPorts,
		},
	}
}

// Run opens a the status port and begins accepting probes.
func (s *Server) Run(ctx context.Context) {
	log.Infof("Opening status port %d\n", s.statusPort)

	// Add the handler for ready probes.
	http.HandleFunc(readyPath, s.handleReadyProbe)
<<<<<<< HEAD

	// TODO: we require non empty url to take over the health check. Make sure this is consistent in injector.
	if s.appReadyURL != "" {
		log.Infof("Pilot agent takes over readiness probe, path %v", s.appReadyURL)
		http.HandleFunc(AppReadinessPath, s.handleAppReadinessProbe)
	}

	if s.appLiveURL != "" {
		log.Infof("Pilot agent takes over liveness probe, path %v", s.appLiveURL)
		http.HandleFunc(AppLivenessPath, s.handleAppLivenessProbe)
	}
=======
	http.HandleFunc("/", s.handleAppProbe)
>>>>>>> 37b8cc35

	l, err := net.Listen("tcp", fmt.Sprintf(":%d", s.statusPort))
	if err != nil {
		log.Errorf("Error listening on status port: %v", err.Error())
		return
	}
	// for testing.
	if s.statusPort == 0 {
		addrs := strings.Split(l.Addr().String(), ":")
		allocatedPort, _ := strconv.Atoi(addrs[len(addrs)-1])
		s.mutex.Lock()
		s.statusPort = uint16(allocatedPort)
		s.mutex.Unlock()
	}
	defer l.Close()

	go func() {
		if err := http.Serve(l, nil); err != nil {
			log.Errora(err)
			os.Exit(-1)
		}
	}()

	// Wait for the agent to be shut down.
	<-ctx.Done()
}

func (s *Server) handleReadyProbe(w http.ResponseWriter, _ *http.Request) {
	err := s.ready.Check()

	s.mutex.Lock()
	if err != nil {
		w.WriteHeader(http.StatusServiceUnavailable)

		log.Infof("Envoy proxy is NOT ready: %s", err.Error())
		s.lastProbeSuccessful = false
	} else {
		w.WriteHeader(http.StatusOK)

		if !s.lastProbeSuccessful {
			log.Info("Envoy proxy is ready")
		}
		s.lastProbeSuccessful = true
	}
	s.mutex.Unlock()
}

func (s *Server) handleAppProbe(w http.ResponseWriter, req *http.Request) {
	appPort := req.Header.Get(IstioAppPortHeader)
	if _, err := strconv.Atoi(appPort); err != nil {
		w.WriteHeader(http.StatusBadRequest)
		return
	}
	httpClient := &http.Client{
		// TODO: figure out the appropriate timeout?
		Timeout: 10 * time.Second,
	}
	path := req.URL.Path
	if !strings.HasPrefix(req.URL.Path, "/") {
		path = "/" + req.URL.Path
	}
	url := fmt.Sprintf("http://127.0.0.1:%s%s", appPort, path)
	appReq, err := http.NewRequest(req.Method, url, req.Body)
	for key, value := range req.Header {
		appReq.Header[key] = value
	}

	if err != nil {
		log.Errorf("Failed to copy request to probe app %v, url %v", err, path)
		w.WriteHeader(http.StatusInternalServerError)
		return
	}
	response, err := httpClient.Do(appReq)
	if err != nil {
		log.Errorf("Request to probe app failed: %v, url %v", err, path)
		w.WriteHeader(http.StatusInternalServerError)
		return
	}
	defer response.Body.Close()

	// We only write the status code to the response.
	w.WriteHeader(response.StatusCode)
}<|MERGE_RESOLUTION|>--- conflicted
+++ resolved
@@ -32,15 +32,8 @@
 const (
 	// readyPath is for the pilot agent readiness itself.
 	readyPath = "/healthz/ready"
-<<<<<<< HEAD
-	// AppReadinessPath is the path handled by pilot agent for application's readiness probe.
-	AppReadinessPath = "/app/ready"
-	// AppLivenessPath is the path handled by pilot agent for application's liveness probe.
-	AppLivenessPath = "/app/live"
-=======
 	// IstioAppPortHeader is the header name to indicate the app port for health check.
 	IstioAppPortHeader = "istio-app-probe-port"
->>>>>>> 37b8cc35
 )
 
 // AppProbeInfo defines the information for Pilot agent to take over application probing.
@@ -83,21 +76,7 @@
 
 	// Add the handler for ready probes.
 	http.HandleFunc(readyPath, s.handleReadyProbe)
-<<<<<<< HEAD
-
-	// TODO: we require non empty url to take over the health check. Make sure this is consistent in injector.
-	if s.appReadyURL != "" {
-		log.Infof("Pilot agent takes over readiness probe, path %v", s.appReadyURL)
-		http.HandleFunc(AppReadinessPath, s.handleAppReadinessProbe)
-	}
-
-	if s.appLiveURL != "" {
-		log.Infof("Pilot agent takes over liveness probe, path %v", s.appLiveURL)
-		http.HandleFunc(AppLivenessPath, s.handleAppLivenessProbe)
-	}
-=======
 	http.HandleFunc("/", s.handleAppProbe)
->>>>>>> 37b8cc35
 
 	l, err := net.Listen("tcp", fmt.Sprintf(":%d", s.statusPort))
 	if err != nil {
