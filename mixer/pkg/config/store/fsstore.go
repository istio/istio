--- conflicted
+++ resolved
@@ -58,10 +58,6 @@
 	root          string
 	kinds         map[string]bool
 	checkDuration time.Duration
-<<<<<<< HEAD
-	shas          map[Key][sha1.Size]byte
-	*probe.Probe
-=======
 
 	mu   sync.RWMutex
 	data map[Key]*resource
@@ -69,7 +65,8 @@
 	watchMutex sync.RWMutex
 	watchCtx   context.Context
 	watchCh    chan BackendEvent
->>>>>>> 95a2c195
+
+	*probe.Probe
 }
 
 var _ Backend = &fsStore{}
@@ -200,12 +197,8 @@
 		root:          root,
 		kinds:         map[string]bool{},
 		checkDuration: defaultDuration,
-<<<<<<< HEAD
-		shas:          map[Key][sha1.Size]byte{},
+		data:          map[Key]*resource{},
 		Probe:         probe.NewProbe(),
-=======
-		data:          map[Key]*resource{},
->>>>>>> 95a2c195
 	}
 }
 
