--- conflicted
+++ resolved
@@ -33,12 +33,8 @@
 
     {{- if .Values.ingress.enabled }}
     # This is the ingress service name, update if you used a different name
-<<<<<<< HEAD
     ingressService: istio-{{ .Values.global.ingressSelector }}
-=======
-    ingressService: istio-ingress
     {{- end }}
->>>>>>> 4e1710e3
 
     # Unix Domain Socket through which envoy communicates with NodeAgent SDS to get
     # key/cert for mTLS. Use secret-mount files instead of SDS if set to empty. 
