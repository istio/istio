--- conflicted
+++ resolved
@@ -93,11 +93,7 @@
 		docker build \
 		  --build-arg proxy_version=istio-proxy:${PROXY_REPO_SHA} \
 		  --build-arg istio_version=${VERSION} \
-<<<<<<< HEAD
-		  -t $(HUB)/proxy_debug:$(TAG) -f Dockerfile.proxy_debug .)
-=======
 		-t $(HUB)/proxy_debug:$(TAG) -f Dockerfile.proxyv2 .)
->>>>>>> eee51c9b
 
 # The file must be named 'envoy', depends on the release.
 ${ISTIO_ENVOY_RELEASE_DIR}/envoy: ${ISTIO_ENVOY_RELEASE_PATH}
@@ -116,12 +112,6 @@
 	mkdir -p $(DOCKER_BUILD_TOP)/proxyv2
 	cp $^ $(DOCKER_BUILD_TOP)/proxyv2/
 	time (cd $(DOCKER_BUILD_TOP)/proxyv2 && \
-<<<<<<< HEAD
-		docker build \
-		  --build-arg proxy_version=istio-proxy:${PROXY_REPO_SHA} \
-		  --build-arg istio_version=${VERSION} \
-		  -t $(HUB)/proxyv2:$(TAG) -f Dockerfile.proxyv2 .)
-=======
 		docker build  \
 		  --build-arg proxy_version=istio-proxy:${PROXY_REPO_SHA} \
 		  --build-arg istio_version=${VERSION} \
@@ -146,7 +136,6 @@
 
 push.proxytproxy: docker.proxytproxy
 	docker push $(HUB)/proxytproxy:$(TAG)
->>>>>>> eee51c9b
 
 docker.pilot: $(ISTIO_OUT)/pilot-discovery pilot/docker/certs/cacert.pem pilot/docker/Dockerfile.pilot
 	mkdir -p $(ISTIO_DOCKER)/pilot
