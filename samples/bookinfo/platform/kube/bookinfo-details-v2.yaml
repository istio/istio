# Copyright 2017 Istio Authors
#
#   Licensed under the Apache License, Version 2.0 (the "License");
#   you may not use this file except in compliance with the License.
#   You may obtain a copy of the License at
#
#       http://www.apache.org/licenses/LICENSE-2.0
#
#   Unless required by applicable law or agreed to in writing, software
#   distributed under the License is distributed on an "AS IS" BASIS,
#   WITHOUT WARRANTIES OR CONDITIONS OF ANY KIND, either express or implied.
#   See the License for the specific language governing permissions and
#   limitations under the License.

##################################################################################################
# Details service v2
##################################################################################################
apiVersion: apps/v1
kind: Deployment
metadata:
  name: details-v2
  labels:
    app: details
    version: v2
spec:
  replicas: 1
  selector:
    matchLabels:
      app: details
      version: v2
  template:
    metadata:
      labels:
        app: details
        version: v2
    spec:
      containers:
      - name: details
<<<<<<< HEAD
        image: istio/examples-bookinfo-details-v2:1.12.0
=======
        image: istio/examples-bookinfo-details-v2:1.13.0
>>>>>>> 04850e14
        imagePullPolicy: IfNotPresent
        ports:
        - containerPort: 9080
        env:
        - name: DO_NOT_ENCRYPT
          value: "true"
---<|MERGE_RESOLUTION|>--- conflicted
+++ resolved
@@ -36,11 +36,7 @@
     spec:
       containers:
       - name: details
-<<<<<<< HEAD
-        image: istio/examples-bookinfo-details-v2:1.12.0
-=======
         image: istio/examples-bookinfo-details-v2:1.13.0
->>>>>>> 04850e14
         imagePullPolicy: IfNotPresent
         ports:
         - containerPort: 9080
