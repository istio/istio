// Copyright 2017 Istio Authors
//
// Licensed under the Apache License, Version 2.0 (the "License");
// you may not use this file except in compliance with the License.
// You may obtain a copy of the License at
//
//     http://www.apache.org/licenses/LICENSE-2.0
//
// Unless required by applicable law or agreed to in writing, software
// distributed under the License is distributed on an "AS IS" BASIS,
// WITHOUT WARRANTIES OR CONDITIONS OF ANY KIND, either express or implied.
// See the License for the specific language governing permissions and
// limitations under the License.

package ca

import (
	"bytes"
	"crypto/x509"
	"encoding/asn1"
	"fmt"
	"reflect"
	"testing"
	"time"

	"k8s.io/api/core/v1"
	metav1 "k8s.io/apimachinery/pkg/apis/meta/v1"
	"k8s.io/client-go/kubernetes/fake"

	"istio.io/istio/security/pkg/pki"
	"istio.io/istio/security/pkg/pki/testutil"
)

func TestSelfSignedIstioCAWithoutSecret(t *testing.T) {
	caCertTTL := time.Hour
<<<<<<< HEAD
	defaultCertTTL := 30 * time.Minute
	maxCertTTL := time.Hour
	requestedCertTTL := 45 * time.Minute
	org := "test.ca.org"
	caNamespace := "default"
	client := fake.NewSimpleClientset()
	ca, err := NewSelfSignedIstioCA(caCertTTL, defaultCertTTL, maxCertTTL, org, caNamespace, client.CoreV1())
=======
	certTTL := 30 * time.Minute
	maxCertTTL := time.Hour
	org := "test.ca.org"
	caNamespace := "default"
	client := fake.NewSimpleClientset()
	ca, err := NewSelfSignedIstioCA(caCertTTL, certTTL, maxCertTTL, org, caNamespace, client.CoreV1())
>>>>>>> 32d34a53
	if err != nil {
		t.Errorf("Failed to create a self-signed CA: %v", err)
	}

	name := "foo"
	namespace := "bar"
	id := fmt.Sprintf("spiffe://cluster.local/ns/%s/sa/%s", namespace, name)
	options := CertOptions{
		Host:       id,
		RSAKeySize: 2048,
	}
	csr, _, err := GenCSR(options)
	if err != nil {
		t.Error(err)
	}
	cb, err := ca.Sign(csr, requestedCertTTL)
	if err != nil {
		t.Error(err)
	}

	rcb := ca.GetRootCertificate()

	certPool := x509.NewCertPool()
	certPool.AppendCertsFromPEM(cb)

	rootPool := x509.NewCertPool()
	rootPool.AppendCertsFromPEM(rcb)

	cert, err := pki.ParsePemEncodedCertificate(cb)
	if err != nil {
		t.Error(err)
	}
	if ttl := cert.NotAfter.Sub(cert.NotBefore); ttl != requestedCertTTL {
		t.Errorf("Unexpected certificate TTL (expecting %v, actual %v)", requestedCertTTL, ttl)
	}

	rootCert, err := pki.ParsePemEncodedCertificate(rcb)
	if err != nil {
		t.Error(err)
	}
	if ttl := rootCert.NotAfter.Sub(rootCert.NotBefore); ttl != caCertTTL {
		t.Errorf("Unexpected CA certificate TTL (expecting %v, actual %v)", caCertTTL, ttl)
	}
	if certOrg := rootCert.Issuer.Organization[0]; certOrg != org {
		t.Errorf("Unexpected CA certificate organization (expecting %v, actual %v)", org, certOrg)
	}

	chain, err := cert.Verify(x509.VerifyOptions{
		Intermediates: certPool,
		Roots:         rootPool,
	})
	if len(chain) == 0 || err != nil {
		t.Error("Failed to verify generated cert")
	}

	san := pki.ExtractSANExtension(cert.Extensions)
	if san == nil {
		t.Errorf("Generated certificate does not contain a SAN field")
	}

	rv := asn1.RawValue{Tag: 6, Class: asn1.ClassContextSpecific, Bytes: []byte(id)}
	bs, err := asn1.Marshal([]asn1.RawValue{rv})
	if err != nil {
		t.Error(err)
	}

	if !bytes.Equal(bs, san.Value) {
		t.Errorf("SAN field does not match: %s is expected but actual is %s", bs, san.Value)
	}

	caSecret, err := client.CoreV1().Secrets("default").Get(cASecret, metav1.GetOptions{})
	if err != nil {
		t.Errorf("Failed to get secret (error: %s)", err)
	}

	signingCert, err := pki.ParsePemEncodedCertificate(caSecret.Data[cACertID])
	if err != nil {
		t.Errorf("Failed to parse cert (error: %s)", err)
	}
	if !signingCert.Equal(ca.signingCert) {
		t.Error("Cert does not match")
	}

	if len(ca.certChainBytes) > 0 {
		t.Error("CertChain should be empty")
	}

	rootCertBytes := copyBytes(caSecret.Data[cACertID])
	if !bytes.Equal(ca.rootCertBytes, rootCertBytes) {
		t.Error("Root cert does not match")
	}
}

func TestSelfSignedIstioCAWithSecret(t *testing.T) {
	rootCert := `
-----BEGIN CERTIFICATE-----
MIIC5jCCAc6gAwIBAgIRAO1DMLWq99XL/B2kRlNpnikwDQYJKoZIhvcNAQELBQAw
HDEaMBgGA1UEChMRazhzLmNsdXN0ZXIubG9jYWwwHhcNMTcwOTIwMjMxODQwWhcN
MTgwOTIwMjMxODQwWjAcMRowGAYDVQQKExFrOHMuY2x1c3Rlci5sb2NhbDCCASIw
DQYJKoZIhvcNAQEBBQADggEPADCCAQoCggEBAKYSyDbjRlYuyyYJOuZQHiG9wOsn
M4Rx/wWTJUOQthYz3uIBnR0WSMdyJ25VdpitHqDOR4hJo33DxNmknMnXhAuyVZoq
YpoSx/UdlOBYNQivy6OCRxe3LuDbJ5+wNZ4y3OoEqMQjxWPWcL6iyaYHyVEJprMm
IhjHD9yedJaX3F7pN0hosdtkfEsBkfcK5VPx99ekbAEo8DcsopG+XvNuT4nb7ww9
wd9VtGA8upmgNOCJvkLGVHwybw67LL4T7nejdUQd9T7o7CfAXGmBlkuGWHnsbeOe
QtCfHD3+6iCmRjcSUK6AfGnfcHTjbwzGjv48JPFaNbjm2hLixC0TdAdPousCAwEA
AaMjMCEwDgYDVR0PAQH/BAQDAgIEMA8GA1UdEwEB/wQFMAMBAf8wDQYJKoZIhvcN
AQELBQADggEBAHV5DdWspKxjeE4BsjnsA3oSkTBnbmUkMGFUtIgAvSlULYy3Wl4O
bAj7VfxIegZbE3tnkuky9BwVCoBD+d2zIqCZ5Xl17+ki6cttLAFWni85cg9gX8a6
2p/EMefUYxLXEdZTw80eAB56/34Xkt6g/CnB531W8vOvjTzg25qClkA7TjVIil2+
kLAXl8xEp48cvAxX4FslgAlBPagpJYbjVM0BjQbgmGLg1rjoH/jbkQJyIabX5dSq
9fdQYxkTzYnvcvgHf4WSl/awopjsI1NhNv07+qE8ie86EoYJgXPrNtlytyqSvIXQ
2ETBxlxOg3DdlBwhBz/Hg31tCLv8E8U8fqQ=
-----END CERTIFICATE-----
	`

	// Use the same signing cert and root cert for self-signed CA.
	signingCert := rootCert

	signingKey := `
-----BEGIN RSA PRIVATE KEY-----
MIIEogIBAAKCAQEAphLINuNGVi7LJgk65lAeIb3A6yczhHH/BZMlQ5C2FjPe4gGd
HRZIx3InblV2mK0eoM5HiEmjfcPE2aScydeEC7JVmipimhLH9R2U4Fg1CK/Lo4JH
F7cu4Nsnn7A1njLc6gSoxCPFY9ZwvqLJpgfJUQmmsyYiGMcP3J50lpfcXuk3SGix
22R8SwGR9wrlU/H316RsASjwNyyikb5e825PidvvDD3B31W0YDy6maA04Im+QsZU
fDJvDrssvhPud6N1RB31PujsJ8BcaYGWS4ZYeext455C0J8cPf7qIKZGNxJQroB8
ad9wdONvDMaO/jwk8Vo1uObaEuLELRN0B0+i6wIDAQABAoIBAHzHVelvoFR2uips
+vU7MziU0xOcE6gq4rr0kSYP39AUzx0uqzbEnJBGY/wReJdEU+PsuXBcK9v9sLT6
atd493y2VH0N5aHwBI9V15ssi0RomW/UHchi2XUXFNF12wNvIe8u6wLcAZ5+651A
wJPf+9HIl5i5SRsmzfMsl1ri5S/lgnjUQty4GYnT/Y53uaZoquX+sUhZ3pW8SkzX
ZvKvMbj6UOiXlelDgtEGOCgftjdm916OfnQDnSOJsh/0UvM/Bn3kQJEOgwzhMy2/
+TOIB04wVN7K6ZEbSaV7gkciiDyjg0XhJqfkmOUm8kLhLFgervjrBdkUSuukdGmq
TZmP1EkCgYEA194D0hslC//Qu0XtUCcJgLV4a41U/PDYIStf92FRXcqqYGBHDtzJ
1J86BuO/cjOdp+jZBjIIoECvY3n3TCacUiKvjmszMtanwz42eFPpVgSi3pZcyBF+
cLPB08dnUWxrxA46ss1g6gjPXjUXuEFkxuogrPiNwQPuwZnjrPWa580CgYEAxPLg
oXZ7BFVUxDEUjokj9HsvSToJNAIu7XAc84Z00yJ8z/B/muCZtpC5CZ2ZhejwBioR
AbpPEVRXFs9M2W1jW2YgO8iVcXiLT+qmNnjqGZuZnhzkMC2q9RnHrRfYMUO5bVOX
bw0UqnEMo7vTLEN47FnImr6Jv9cQFXztJEVZjZcCgYAtQPrWEiC7Gj7885Tjh7uD
QwfirDdT632zvm8Y4kr3eaQsHiLnZ7vcGiFFDnu1CkMTz0mn9dc/GTBrj0cbrMB6
q5DYL3sFPmDfGmy63wR8pu4p8aWzv48dO2H37sanGC6jZERD9bBKf9xRKJo3Y2Yo
GS8Oc/DrtNJZvdQwDzERRQKBgGFd8c/hU1ABH7cezJrrEet8OxRorMQZkDmyg52h
i4AWPL5Ql8Vp5JRtWA147L1XO9LQWTgRc6WNnMCaG9QiUEyPYMAtmjRO9BC+YQ3t
GU8vrfKNNgLbkPk7lYvtjeRNJw71lJhCT0U0Pptz8CKh+NZgTNyz9kXxfPIioNqd
rnhhAoGANfiSkuFuw2+WpBvTNah+wcZDNiMbvkQVhUwRvqIM6sLhRJhVZzJkTrYu
YQTFeoqvepyHWE9e1Mb5dGFHMvXywZQR0hR2rpWxA2OgNaRhqL7Rh7th+V/owIi9
7lGXdUBnyY8tcLhla+Rbo7Y8yOsN6pp4grT1DP+8rG4G4vnJgbk=
-----END RSA PRIVATE KEY-----
	`

	client := fake.NewSimpleClientset()
	initSecret := createSecret("default", signingCert, signingKey, rootCert)
	_, err := client.CoreV1().Secrets("default").Create(initSecret)
	if err != nil {
		t.Errorf("Failed to create secret (error: %s)", err)
	}

	caCertTTL := time.Hour
	certTTL := 30 * time.Minute
	maxCertTTL := time.Hour
	org := "test.ca.org"
	caNamespace := "default"

	ca, err := NewSelfSignedIstioCA(caCertTTL, certTTL, maxCertTTL, org, caNamespace, client.CoreV1())
	if ca == nil || err != nil {
		t.Errorf("Expecting an error but an Istio CA is wrongly instantiated")
	}

	cert, err := pki.ParsePemEncodedCertificate([]byte(signingCert))
	if err != nil {
		t.Errorf("Failed to parse cert (error: %s)", err)
	}
	if !cert.Equal(ca.signingCert) {
		t.Error("Cert does not match")
	}

	if len(ca.certChainBytes) > 0 {
		t.Error("CertChain should be empty")
	}

	rootCertBytes := copyBytes([]byte(rootCert))
	if !bytes.Equal(ca.rootCertBytes, rootCertBytes) {
		t.Error("Root cert does not match")
	}

}

// Pass in unmatched chain and cert to make sure the `verify` method yeilds an error.
func TestInvalidIstioCAOptions(t *testing.T) {
	rootCert := `
-----BEGIN CERTIFICATE-----
MIIDXTCCAkWgAwIBAgIJAPa8VTmVboq0MA0GCSqGSIb3DQEBCwUAMEUxCzAJBgNV
BAYTAkFVMRMwEQYDVQQIDApTb21lLVN0YXRlMSEwHwYDVQQKDBhJbnRlcm5ldCBX
aWRnaXRzIFB0eSBMdGQwHhcNMTcwMzE4MDAxMDI5WhcNMjcwMzE2MDAxMDI5WjBF
MQswCQYDVQQGEwJBVTETMBEGA1UECAwKU29tZS1TdGF0ZTEhMB8GA1UECgwYSW50
ZXJuZXQgV2lkZ2l0cyBQdHkgTHRkMIIBIjANBgkqhkiG9w0BAQEFAAOCAQ8AMIIB
CgKCAQEAsBOcKtPZMB32Un0r0Ew8X4n12xgoW+2Z5f7p8reY80U6JrMPIK6yuQWk
juGQsIFhWma0ELRB7xCQJZghEc6MyDR0PfESsljDZebYL7ZHlE9xWcZ2+qw3YFca
wtRLa2Mud0Rx7pXMj07JGiyJ5bM5t1KJP4Wz04ZXHUDOa0NYsoFl8hJwXV/AIY0D
2+dcwa/XN0pWtgztoHL52XzliKpVPqHkgZNN7UAO6ym7pr1JRATW572YsnkLFwgg
4GJ6Nyoh3ZUghS918aZVXHQNfyvF5yAMOn47b5Zbk82ZT6ZDB2KLFJE4/F0OeryZ
ncbW6HA2j0GBQPICl9+NW+Ud4KCzuwIDAQABo1AwTjAdBgNVHQ4EFgQU2Cr6Z6wH
hBBYnid52DEESkDX4J0wHwYDVR0jBBgwFoAU2Cr6Z6wHhBBYnid52DEESkDX4J0w
DAYDVR0TBAUwAwEB/zANBgkqhkiG9w0BAQsFAAOCAQEAB8nNUdDZ0pNX8ZGzQbgj
2wCjaX0Za0BNPvVoqpM3oR5BCXodS4HUgx2atpTjsSQlMJzR565OmoykboF5g+K3
hRW6cy4n6LdhY+WvyiyOlbLl+Qj8ceCaBbNrLrg1KbsTI3F8fL1gUzOOr+NNkOJz
MDYxmuy/5kMVUp2uIx7aTigCouKgMyciA0a/FJcy1aLnW06yUj4NK0yBHXwpRMjF
xcOPOXOTlDZkt88KRTveX9zUiCI9o6/lpZEjdHqT8uhXy2v+TY/akM/cuge/PMBz
pspEEzvnu1mW6XEEPgRc8iFZCdtGli6Yfaixxb9oFb/T/vQ4HXh/cb5SddTBPCDS
5Q==
-----END CERTIFICATE-----
	`

	// This signing cert is not signed by the root cert.
	signingCert := `
-----BEGIN CERTIFICATE-----
MIIC5TCCAc2gAwIBAgIQbnMGpidD8PvetlXnYSkUHjANBgkqhkiG9w0BAQsFADAT
MREwDwYDVQQKEwhKdWp1IG9yZzAeFw0xNzAzMTgwMDE5MDZaFw0yNzAzMDYwMDE5
MDZaMBMxETAPBgNVBAoTCEp1anUgb3JnMIIBIjANBgkqhkiG9w0BAQEFAAOCAQ8A
MIIBCgKCAQEAoEf2+WIjOLOpVBdV6HpgdEgNklJWGNW5kpinW75F2U14/hznSqY+
JbtEPz7MXeWIagpC3gzSNM7Khtdm/jQjdnZuRhRzbBXILCrdRykewUhXsKdtpNpw
bUkCgy7V861zOtwFo3Wm7J7UZIrNqYK8fJrE2YZve9rMyKj1zOVPv6Lm8ioomv2r
DANX0F72+qpEAqxrD5YCexdhv+/WeO3YoEECgqRhCLbG71OzREfN2lrgl7vGpqTA
bUDJK2RxL4yeARU9WcHT2mXplK5w0w63IdgM8kQdodEPHTlP//lafUDq87PjrcTY
eUehLBvtclbEo9bmmnN4JOGNMywVXCw2lQIDAQABozUwMzAOBgNVHQ8BAf8EBAMC
BaAwEwYDVR0lBAwwCgYIKwYBBQUHAwEwDAYDVR0TAQH/BAIwADANBgkqhkiG9w0B
AQsFAAOCAQEABn9FAdcE+N7upOIU2yWalEe0YQgyTELF9MTstJAeJP/xSnCqF6TG
/TfR0IuY/RJyXDLq2rHhrUEsRCCamlQyNkE8RSiHQD/kBf/xxSKobXQyMedXBKSC
MHF2h+S/2HmZaOtgG4RnXplCpHegFOhcLORBLbyQJ72DPLvQcCo2A9uyboqKbZhs
0Gh5kSgZrvphvxIerbV5T/VWLO0llhFmU55BIalVpHD7YfMCOkjVL+Y/0fYKL5ij
68/BQAVGtO+1W1AW52eSMoH1gbvYemf+RsxdE/yKCmcTcZer8HswkQzPH03XcMwu
V611eTJ/uJO6FTt9/5IN8G1qBj2bdNj/uA==
-----END CERTIFICATE-----
	`

	signingKey := `
-----BEGIN RSA PRIVATE KEY-----
MIIEowIBAAKCAQEAoEf2+WIjOLOpVBdV6HpgdEgNklJWGNW5kpinW75F2U14/hzn
SqY+JbtEPz7MXeWIagpC3gzSNM7Khtdm/jQjdnZuRhRzbBXILCrdRykewUhXsKdt
pNpwbUkCgy7V861zOtwFo3Wm7J7UZIrNqYK8fJrE2YZve9rMyKj1zOVPv6Lm8ioo
mv2rDANX0F72+qpEAqxrD5YCexdhv+/WeO3YoEECgqRhCLbG71OzREfN2lrgl7vG
pqTAbUDJK2RxL4yeARU9WcHT2mXplK5w0w63IdgM8kQdodEPHTlP//lafUDq87Pj
rcTYeUehLBvtclbEo9bmmnN4JOGNMywVXCw2lQIDAQABAoIBAFzg9uwSg2iDK9dP
4ndiGuynKD4nOj8P8oZRsYGHZACFVVyjsR/f79l7iBPCNzkeHoucQJ1d/p2dS10S
C1u5KOenv0Ua6ruyb5mwiSOIX4sPeckjbHUAI/AgQ7Vy+YZId6KfByFutvkdHOTa
Tk0xNjpakUGgFpBF/S82QaGnLCxWtdSvuIZTzhC9bQGL+7TjgZknTqZUhYHLbgH3
XUBLV/Zavce77DJ02YtcZL9UphlWbuZuOF1RESn3Rk7MM3rzLTpjrDzp+EWM9T0H
4B1Zj4PIlVGdjEwUzHfK39KQYOGqhZE6O6Z8mm9H1V3+EaoCjFV6Nt3HwAXvJttc
/K/HykECgYEAwg+zCnsPlfI0FuT5W7Fi4bLSRV1IxW/BueR3ct2KUVqieP9DzmZB
NEI3ibn+/1MoUjyjAMROq8YBQ/oSpjvez/SqFbJ3xH1zQtAwhcO+3wU1GwftAah5
ZAtSJYRd6AQr1kaj+P5ZEqdxI9MJEPzsOR0eRKiPLVLF+OoDjpb0hkUCgYEA03Ap
mjYXiVSzo0NVEcP7f4k+t2Wwoms7O4xZfLuSmvNjhrZmukuu3TIYaCbW8x4wyBe/
Vfe8W4HFuu5IyrHXt/7BYWtSFlKsUyc5sveSktAXuVnZePlowm/NPjJ0EE38I0WV
aHWRlUW4H8j9ghwLKlea77+nfY/Q+pba8Ccc3BECgYEAqJD4hY8Vn7sOUiC9FU/F
Q6WQDp6UGqQT1ARHWahkgHxJCu84l+2sj9dA5MqCXIiASsbPFFhwuba53LE5R9pT
lbHBmC046Z3K4+txao/4mUKtuXguADW2lBddWKdc5q/Q4ETmI9/TwWde2K50fqQk
EQxhAWSlUcpHmwqy4kXvyz0CgYBtRQDrBlthiJmRnUGAfeUigv4bb306Yupomt7A
XHumgnQD8Y3jZyuGetYsNS5O1GJndgZW2kHIlKdoNK7/uar/FrQ/sWPpz23pR1NF
Tza7krk/+9Qs9dAS9A6AvzhGGNdeLx7IrkG/gBloq8l/jRikGEQk9MoNVN6uMnoR
NFVw0QKBgH2RW41bzJOJcWnArZR/qp6RT23SQeujOMcRGfH25jpoXU8fKup1Npt8
MnMxUAuP09HIovhn841Y7p+hlh4gSpsvYjLfgX0jyzJPhOmtBu0vEY7fLN6kQLiW
RRoQIlr5T8PG4vXwsn2/hohILCJJyHAee/4gIq42jLu6hQsQxcoy
-----END RSA PRIVATE KEY-----
	`

	opts := &IstioCAOptions{
		SigningCertBytes: []byte(signingCert),
		SigningKeyBytes:  []byte(signingKey),
		RootCertBytes:    []byte(rootCert),
	}

	ca, err := NewIstioCA(opts)
	if ca != nil || err == nil {
		t.Errorf("Expecting an error but an Istio CA is wrongly instantiated")
	}

	errMsg := "invalid parameters: cannot verify the signing cert with the provided root chain and cert pool"
	if err.Error() != errMsg {
		t.Errorf("Unexpected error message: expecting '%s' but the actual is '%s'", errMsg, err.Error())
	}
}

func TestSignCSR(t *testing.T) {
	host := "spiffe://example.com/ns/foo/sa/bar"
	opts := CertOptions{
		Host:       host,
		Org:        "istio.io",
		RSAKeySize: 2048,
	}
	csrPEM, keyPEM, err := GenCSR(opts)
	if err != nil {
		t.Error(err)
	}

	ca, err := createCA()
	if err != nil {
		t.Error(err)
	}

<<<<<<< HEAD
	requestedTTL := 30 * time.Minute

	certPEM, err := ca.Sign(csrPEM, requestedTTL)
=======
	certPEM, err := ca.Sign(csrPEM, time.Hour)
>>>>>>> 32d34a53
	if err != nil {
		t.Error(err)
	}

	fields := &testutil.VerifyFields{
		ExtKeyUsage: []x509.ExtKeyUsage{x509.ExtKeyUsageClientAuth, x509.ExtKeyUsageServerAuth},
		KeyUsage:    x509.KeyUsageDigitalSignature | x509.KeyUsageKeyEncipherment,
	}
	if err = testutil.VerifyCertificate(keyPEM, certPEM, ca.GetRootCertificate(), host, fields); err != nil {
		t.Error(err)
	}

	cert, err := pki.ParsePemEncodedCertificate(certPEM)
	if err != nil {
		t.Error(err)
	}

	if ttl := cert.NotAfter.Sub(cert.NotBefore); ttl != requestedTTL {
		t.Errorf("Unexpected certificate TTL (expecting %v, actual %v)", requestedTTL, ttl)
	}
	san := pki.ExtractSANExtension(cert.Extensions)
	if san == nil {
		t.Errorf("No SAN extension is found in the certificate")
	}
	expected := buildSubjectAltNameExtension(host)
	if !reflect.DeepEqual(expected, san) {
		t.Errorf("Unexpected extensions: wanted %v but got %v", expected, san)
	}
}

func TestSignCSRTTLError(t *testing.T) {
	host := "spiffe://example.com/ns/foo/sa/bar"
	opts := CertOptions{
		Host:       host,
		Org:        "istio.io",
		RSAKeySize: 2048,
	}
	csrPEM, _, err := GenCSR(opts)
	if err != nil {
		t.Error(err)
	}

	ca, err := createCA()
	if err != nil {
		t.Error(err)
	}

	ttl := 3 * time.Hour

	_, err = ca.Sign(csrPEM, ttl)
	expectedErr := "requested TTL 3h0m0s is greater than the max allowed TTL 2h0m0s"
	if err.Error() != expectedErr {
		t.Errorf("Expected error: %s but got error: %s.", err.Error(), expectedErr)
	}
}

func createCA() (CertificateAuthority, error) {
	start := time.Now().Add(-5 * time.Minute)
	end := start.Add(24 * time.Hour)

	// Generate root CA key and cert.
	rootCAOpts := CertOptions{
		IsCA:         true,
		IsSelfSigned: true,
		NotAfter:     end,
		NotBefore:    start,
		Org:          "Root CA",
		RSAKeySize:   2048,
	}
	rootCertBytes, rootKeyBytes := GenCert(rootCAOpts)

	rootCert, err := pki.ParsePemEncodedCertificate(rootCertBytes)
	if err != nil {
		return nil, err
	}

	rootKey, err := pki.ParsePemEncodedKey(rootKeyBytes)
	if err != nil {
		return nil, err
	}

	intermediateCAOpts := CertOptions{
		IsCA:         true,
		IsSelfSigned: false,
		NotAfter:     end,
		NotBefore:    start,
		Org:          "Intermediate CA",
		RSAKeySize:   2048,
		SignerCert:   rootCert,
		SignerPriv:   rootKey,
	}
	intermediateCert, intermediateKey := GenCert(intermediateCAOpts)

	caOpts := &IstioCAOptions{
		CertChainBytes:   intermediateCert,
		CertTTL:          time.Hour,
		MaxCertTTL:       2 * time.Hour,
		SigningCertBytes: intermediateCert,
		SigningKeyBytes:  intermediateKey,
		RootCertBytes:    rootCertBytes,
	}

	return NewIstioCA(caOpts)
}

// TODO(wattli): move the two functions below as a util function to share with secret_test.go
func createSecret(namespace, signingCert, signingKey, rootCert string) *v1.Secret {
	return &v1.Secret{
		Data: map[string][]byte{
			cACertID:       []byte(signingCert),
			cAPrivateKeyID: []byte(signingKey),
		},
		ObjectMeta: metav1.ObjectMeta{
			Name:      cASecret,
			Namespace: namespace,
		},
		Type: istioCASecretType,
	}
}<|MERGE_RESOLUTION|>--- conflicted
+++ resolved
@@ -33,7 +33,6 @@
 
 func TestSelfSignedIstioCAWithoutSecret(t *testing.T) {
 	caCertTTL := time.Hour
-<<<<<<< HEAD
 	defaultCertTTL := 30 * time.Minute
 	maxCertTTL := time.Hour
 	requestedCertTTL := 45 * time.Minute
@@ -41,14 +40,6 @@
 	caNamespace := "default"
 	client := fake.NewSimpleClientset()
 	ca, err := NewSelfSignedIstioCA(caCertTTL, defaultCertTTL, maxCertTTL, org, caNamespace, client.CoreV1())
-=======
-	certTTL := 30 * time.Minute
-	maxCertTTL := time.Hour
-	org := "test.ca.org"
-	caNamespace := "default"
-	client := fake.NewSimpleClientset()
-	ca, err := NewSelfSignedIstioCA(caCertTTL, certTTL, maxCertTTL, org, caNamespace, client.CoreV1())
->>>>>>> 32d34a53
 	if err != nil {
 		t.Errorf("Failed to create a self-signed CA: %v", err)
 	}
@@ -346,13 +337,8 @@
 		t.Error(err)
 	}
 
-<<<<<<< HEAD
 	requestedTTL := 30 * time.Minute
-
 	certPEM, err := ca.Sign(csrPEM, requestedTTL)
-=======
-	certPEM, err := ca.Sign(csrPEM, time.Hour)
->>>>>>> 32d34a53
 	if err != nil {
 		t.Error(err)
 	}
