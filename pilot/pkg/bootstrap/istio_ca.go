--- conflicted
+++ resolved
@@ -135,11 +135,7 @@
 		// If that is missing - we'll generate an in-memory root for testing, and warn.
 		signingKeyFile := path.Join(LocalCertDir.Get(), "ca-key.pem")
 		if _, err := os.Stat(signingKeyFile); err != nil {
-<<<<<<< HEAD
-			log.Warnf("Will use in-memory root CA, no K8S access and no ca key file ", signingKeyFile)
-=======
 			log.Warnf("Will use in-memory root CA, no K8S access and no ca key file %s", signingKeyFile)
->>>>>>> be7004a7
 		}
 	}
 
