# Istio Load Testing User Guide
This guide provides step-by-step instructions for using the `setup_perf_cluster.sh` load testing script.
The script deploys a GKE cluster, an Istio service mesh, a GCE VM and runs [Fortio](https://github.com/istio/fortio/)
on the VM and within the mesh. Fortio is used to perform load testing, graph results and as a backend echo server.

### Download a Release or Clone Istio

From release (either [official](https://github.com/istio/istio/releases) or [dailies](https://github.com/istio/istio/wiki/Daily-builds)):
```
curl -L https://git.io/getLatestIstio | sh -  # or download the daily TGZ
```

From source:
```
$ git clone https://github.com/istio/istio.git && cd istio
```

### Prepare the Istio Deployment Manifest and Istio Client

__Option A:__ (From release) Make sure `istioctl` is in your path is the one matching the downloaded release.

For instance, in `~/tmp/istio-0.5.0/` run:
```
export PATH=`pwd`/bin:$PATH
# check 'which istioctl' and 'istioctl version' returns the correct version
```
For versions before 0.5.0 (the tools/ directory is now part of the release)
```
$ ln -s $GOPATH/src/istio.io/istio/tools
```
If you want to get newer version of the tools, you can `rm -rf tools/` and do the symlink above to use your updated/newer script.

__Option B:__ (From source) Build the deployment manifest and `istioctl` binary:
```
$ ./install/updateVersion.sh # This step is only needed when using Istio from source.
```
Follow the steps in the [Developer Guide](https://github.com/istio/istio/blob/master/DEV-GUIDE.md) to build the `istioctl` binary.
Make the kubectl binary executable.
```
$ chmod +x ./istioctl
```

Move the binary in to your PATH.
```
$ mv ./istioctl /usr/local/bin/istioctl
```


### Set Your Google Cloud Credentials.
```
$ export GOOGLE_APPLICATION_CREDENTIALS=/my/gce/creds.json
```
If you do not have a Google Cloud account, [set one up](https://cloud.google.com/).

### Optional: Customize the Deployment
The `setup_perf_cluster.sh` script can be customized. View the script and modify the default variables if needed.
For example, to update the default gcloud zone (us-east4-b):
```
$ ZONE=us-west1-a
```
If you change either the `PROJECT` or the `ZONE`, make sure to run `update_gcp_opts` before calling the other functions.

### Source the Script
```
$ source tools/setup_perf_cluster.sh
```
__Note:__ `setup_perf_cluster.sh` can be used as a script or sourced and functions called interactively.
Inside Google, you may need to rerun setup_vm_firewall multiple times.

### Run the Functions
The output of `source tools/setup_perf_cluster.sh` provides a list of available functions or
you can view the functions from within the `setup_perf_cluster.sh` script. The most common workflow is:
```
$ setup_all
Obtaining latest ubuntu xenial image name... (takes a few seconds)...
<SNIP>
### Running: istioctl create -n istio -f tools/cache_buster.yaml
Created config denier/istio/denyall at revision 881
Created config checknothing/istio/denyrequest at revision 882
Created config rule/istio/mixercachebuster at revision 883
```
The deployment is now complete. You can verify the deployment using standard `kubectl` commands:
```
$ kubectl get po --all-namespaces
NAMESPACE      NAME                                                   READY     STATUS    RESTARTS   AGE
fortio         fortio1-1966733334-xj5f6                               1/1       Running   0          8m
fortio         fortio2-3044850348-v5f74                               1/1       Running   0          8m
istio-system   istio-ca-1363003450-gvtmn                              1/1       Running   0          7m
istio-system   istio-ingress-1732553340-gv41r                         1/1       Running   0          7m
istio-system   istio-mixer-3192291716-psskv                           3/3       Running   0          8m
istio-system   istio-pilot-3663920167-4ns3g                           2/2       Running   0          7m
<SNIP>
```
You can now run the performance tests:
```
$ run_tests
```

The first test case uses the default loadbalancer and no Istio mesh or Istio Ingress Controller. The following command tells
Fortio on the VM to run a load test against the Fortio echo server running in the Kubernetes cluster:
```
### Running: curl http://$VM_IP/fortio/?json=on&qps=-1&t=30s&c=48&load=Start&url=http://$K8S_FORTIO_EXT_IP:8080/echo
```
The following arguments are passed to the Fortio server running on the GCE VM:

| Argument                                | Description                             |
| --------------------------------------- | --------------------------------------- |
| json=on                                 | Sets output in json format              |
| qps=-1                                  | Requested queries per second to "max"   |
| t=30s                                   | Requested duration to run load test     |
| c=48                                    | Number of connections/goroutine/threads |
| qps=-1                                  | Requested queries per second to "max"   |
| load=Start                              | Tells Fortio to be a load generator     |
| url=http://$K8S_FORTIO_EXT_IP:8080/echo | The target to load test                 |

The second test case uses the Fortio Ingress with no Istio mesh and the same arguments as the first test:
```
### Running: curl http://$VM_IP/fortio/?json=on&qps=-1&t=30s&c=48&load=Start&url=http://$NON_ISTIO_INGRESS/echo
```

The third test case uses the Istio Ingress with the same arguments as the first test. This is the test that performs load testing
of the Istio service mesh:
```
### Running: curl http://$VM_IP/fortio/?json=on&qps=-1&t=30s&c=48&load=Start&url=http://$ISTIO_INGRESS/fortio1/echo
```
Compare the test results to understand the load differential between the 3 test cases.

### Additional Testing
Fortio provides a [Web UI](https://user-images.githubusercontent.com/3664595/34192808-1983be12-e505-11e7-9c16-2ee9f101f2ce.png) that
can be used to perform load testing. You can call the `get_ips` function to obtain Fortio endpoint information for further load testing:
```
$ get_ips
+++ VM Ip is $VM_IP - visit http://$VM_IP/fortio/
+++ In k8s fortio external ip: http://$EXTERNAL_IP:8080/fortio/
+++ In k8s non istio ingress: http://$NON_ISTIO_INGRESS_IP/fortio/
+++ In k8s istio ingress: http://$ISTIO_INGRESS_IP/fortio1/fortio/ and fortio2
```

Then visit http://$ISTIO_INGRESS_IP/fortio1/fortio/ or http://$ISTIO_INGRESS_IP/fortio2/fortio/ to generate a load
to one of the Fortio echo servers:

`echosrv1.istio.svc.cluster.local:8080` or `echosrv2.istio.svc.cluster.local:8080`.

Fortio provides additional load testing capabilities not covered by this document. For more information, refer to the
[Fortio documentation](https://github.com/istio/fortio/blob/master/README.md)

<<<<<<< HEAD
### See also

[Perf setup FAQ wiki](https://github.com/istio/istio/wiki/Istio-Performance-oriented-setup-FAQ)
=======
### Uninstall
Use the `delete_all` function to remove everything done by the `setup_all` function. The following delete functions are used by
`delete_all` and may be called individually:
```
$ delete_istio
$ delete_cluster
$ delete_vm
$ delete_vm_firewall
```
>>>>>>> 46f6aa46
<|MERGE_RESOLUTION|>--- conflicted
+++ resolved
@@ -144,11 +144,6 @@
 Fortio provides additional load testing capabilities not covered by this document. For more information, refer to the
 [Fortio documentation](https://github.com/istio/fortio/blob/master/README.md)
 
-<<<<<<< HEAD
-### See also
-
-[Perf setup FAQ wiki](https://github.com/istio/istio/wiki/Istio-Performance-oriented-setup-FAQ)
-=======
 ### Uninstall
 Use the `delete_all` function to remove everything done by the `setup_all` function. The following delete functions are used by
 `delete_all` and may be called individually:
@@ -158,4 +153,7 @@
 $ delete_vm
 $ delete_vm_firewall
 ```
->>>>>>> 46f6aa46
+
+### See also
+
+[Perf setup FAQ wiki](https://github.com/istio/istio/wiki/Istio-Performance-oriented-setup-FAQ)