// Copyright 2019 Istio Authors
//
// Licensed under the Apache License, Version 2.0 (the "License");
// you may not use this file except in compliance with the License.
// You may obtain a copy of the License at
//
//     http://www.apache.org/licenses/LICENSE-2.0
//
// Unless required by applicable law or agreed to in writing, software
// distributed under the License is distributed on an "AS IS" BASIS,
// WITHOUT WARRANTIES OR CONDITIONS OF ANY KIND, either express or implied.
// See the License for the specific language governing permissions and
// limitations under the License.

package echo

import (
	"fmt"
	"strconv"
	"strings"

	"istio.io/api/annotation"
)

type AnnotationType string

const (
	ServiceAnnotation  AnnotationType = "service"
	WorkloadAnnotation AnnotationType = "workload"
)

type Annotation struct {
	Name    string
	Type    AnnotationType
	Default AnnotationValue
}

var (
<<<<<<< HEAD
	SidecarInject                         = workloadAnnotation(annotation.SidecarInject.Name, "true")
	SidecarStatus                         = workloadAnnotation(annotation.SidecarStatus.Name, "")
	SidecarRewriteAppHTTPProbers          = workloadAnnotation(annotation.SidecarRewriteAppHTTPProbers.Name, "")
	SidecarProxyImage                     = workloadAnnotation(annotation.SidecarProxyImage.Name, "")
	SidecarInterceptionMode               = workloadAnnotation(annotation.SidecarInterceptionMode.Name, "")
	SidecarEnableCoreDump                 = workloadAnnotation(annotation.SidecarEnableCoreDump.Name, "")
	SidecarStatusPort                     = workloadAnnotation(annotation.SidecarStatusPort.Name, "")
	SidecarReadinessInitialDelaySeconds   = workloadAnnotation(annotation.SidecarStatusReadinessInitialDelaySeconds.Name, "")
	SidecarReadinessPeriodSeconds         = workloadAnnotation(annotation.SidecarStatusReadinessPeriodSeconds.Name, "")
	SidecarReadinessFailoverThreshold     = workloadAnnotation(annotation.SidecarStatusReadinessFailureThreshold.Name, "")
	SidecarTrafficIncludeOutboundIPRanges = workloadAnnotation(annotation.SidecarTrafficIncludeOutboundIPRanges.Name, "")
	SidecarTrafficExcludeOutboundIPRanges = workloadAnnotation(annotation.SidecarTrafficExcludeOutboundIPRanges.Name, "")
	SidecarTrafficIncludeInboundPorts     = workloadAnnotation(annotation.SidecarTrafficIncludeInboundPorts.Name, "")
	SidecarTrafficExcludeInboundPorts     = workloadAnnotation(annotation.SidecarTrafficExcludeInboundPorts.Name, "")
	SidecarTrafficKubeVirtInterfaces      = workloadAnnotation(annotation.SidecarTrafficKubevirtInterfaces.Name, "")
	SidecarBootstrapOverride              = workloadAnnotation(annotation.SidecarBootstrapOverride.Name, "")

	KubeServiceAccountsOnVMA = serviceAnnotation(annotation.AlphaKubernetesServiceAccounts.Name, "")
	CanonicalServiceAccounts = serviceAnnotation(annotation.AlphaCanonicalServiceAccounts.Name, "")
	ServiceExport            = serviceAnnotation(annotation.NetworkingExportTo.Name, "")
	WorkloadIdentity         = workloadAnnotation(annotation.AlphaIdentity.Name, "")
=======
	SidecarInject                = workloadAnnotation(annotation.SidecarInject.Name, "true")
	SidecarRewriteAppHTTPProbers = workloadAnnotation(annotation.SidecarRewriteAppHTTPProbers.Name, "")
>>>>>>> 1b3a5377
)

type AnnotationValue struct {
	Value string
}

func (v *AnnotationValue) Get() string {
	return v.Value
}

func (v *AnnotationValue) AsBool() bool {
	return toBool(v.Get())
}

func (v *AnnotationValue) AsInt() int {
	return toInt(v.Get())
}

func (v *AnnotationValue) Set(arg string) *AnnotationValue {
	v.Value = arg
	return v
}

func (v *AnnotationValue) SetBool(arg bool) *AnnotationValue {
	v.Value = strconv.FormatBool(arg)
	return v
}

func (v *AnnotationValue) SetInt(arg int) *AnnotationValue {
	v.Value = strconv.Itoa(arg)
	return v
}

func NewAnnotationValue() *AnnotationValue {
	return &AnnotationValue{}
}

func workloadAnnotation(name string, value string) Annotation {
	return Annotation{
		Name: name,
		Type: WorkloadAnnotation,
		Default: AnnotationValue{
			Value: value,
		},
	}
}

type Annotations map[Annotation]*AnnotationValue

func NewAnnotations() Annotations {
	return make(Annotations)
}

func (a Annotations) Set(k Annotation, v string) Annotations {
	a[k] = &AnnotationValue{v}
	return a
}

func (a Annotations) SetBool(k Annotation, v bool) Annotations {
	a[k] = NewAnnotationValue().SetBool(v)
	return a
}

func (a Annotations) SetInt(k Annotation, v int) Annotations {
	a[k] = NewAnnotationValue().SetInt(v)
	return a
}

func (a Annotations) getOrDefault(k Annotation) *AnnotationValue {
	anno, ok := a[k]
	if !ok {
		anno = &k.Default
	}
	return anno
}

func (a Annotations) Get(k Annotation) string {
	return a.getOrDefault(k).Value
}

func (a Annotations) GetBool(k Annotation) bool {
	return a.getOrDefault(k).AsBool()
}

func (a Annotations) GetInt(k Annotation) int {
	return a.getOrDefault(k).AsInt()
}

func toBool(v string) bool {
	switch strings.ToLower(v) {
	// http://yaml.org/type/bool.html
	case "y", "yes", "true", "on":
		return true
	default:
		return false
	}
}

func toInt(v string) int {
	i, err := strconv.Atoi(v)
	if err != nil {
		panic(fmt.Sprintf("failed parsing int value: '%s'", v))
	}
	return i
}<|MERGE_RESOLUTION|>--- conflicted
+++ resolved
@@ -36,32 +36,9 @@
 }
 
 var (
-<<<<<<< HEAD
-	SidecarInject                         = workloadAnnotation(annotation.SidecarInject.Name, "true")
-	SidecarStatus                         = workloadAnnotation(annotation.SidecarStatus.Name, "")
-	SidecarRewriteAppHTTPProbers          = workloadAnnotation(annotation.SidecarRewriteAppHTTPProbers.Name, "")
-	SidecarProxyImage                     = workloadAnnotation(annotation.SidecarProxyImage.Name, "")
-	SidecarInterceptionMode               = workloadAnnotation(annotation.SidecarInterceptionMode.Name, "")
-	SidecarEnableCoreDump                 = workloadAnnotation(annotation.SidecarEnableCoreDump.Name, "")
-	SidecarStatusPort                     = workloadAnnotation(annotation.SidecarStatusPort.Name, "")
-	SidecarReadinessInitialDelaySeconds   = workloadAnnotation(annotation.SidecarStatusReadinessInitialDelaySeconds.Name, "")
-	SidecarReadinessPeriodSeconds         = workloadAnnotation(annotation.SidecarStatusReadinessPeriodSeconds.Name, "")
-	SidecarReadinessFailoverThreshold     = workloadAnnotation(annotation.SidecarStatusReadinessFailureThreshold.Name, "")
-	SidecarTrafficIncludeOutboundIPRanges = workloadAnnotation(annotation.SidecarTrafficIncludeOutboundIPRanges.Name, "")
-	SidecarTrafficExcludeOutboundIPRanges = workloadAnnotation(annotation.SidecarTrafficExcludeOutboundIPRanges.Name, "")
-	SidecarTrafficIncludeInboundPorts     = workloadAnnotation(annotation.SidecarTrafficIncludeInboundPorts.Name, "")
-	SidecarTrafficExcludeInboundPorts     = workloadAnnotation(annotation.SidecarTrafficExcludeInboundPorts.Name, "")
-	SidecarTrafficKubeVirtInterfaces      = workloadAnnotation(annotation.SidecarTrafficKubevirtInterfaces.Name, "")
-	SidecarBootstrapOverride              = workloadAnnotation(annotation.SidecarBootstrapOverride.Name, "")
-
-	KubeServiceAccountsOnVMA = serviceAnnotation(annotation.AlphaKubernetesServiceAccounts.Name, "")
-	CanonicalServiceAccounts = serviceAnnotation(annotation.AlphaCanonicalServiceAccounts.Name, "")
-	ServiceExport            = serviceAnnotation(annotation.NetworkingExportTo.Name, "")
-	WorkloadIdentity         = workloadAnnotation(annotation.AlphaIdentity.Name, "")
-=======
 	SidecarInject                = workloadAnnotation(annotation.SidecarInject.Name, "true")
 	SidecarRewriteAppHTTPProbers = workloadAnnotation(annotation.SidecarRewriteAppHTTPProbers.Name, "")
->>>>>>> 1b3a5377
+	SidecarBootstrapOverride     = workloadAnnotation(annotation.SidecarBootstrapOverride.Name, "")
 )
 
 type AnnotationValue struct {
