--- conflicted
+++ resolved
@@ -20,14 +20,10 @@
 	"encoding/binary"
 	"errors"
 	"io/ioutil"
-<<<<<<< HEAD
-	"os"
-=======
 	"log"
 	"net"
 	"os"
 	"sync"
->>>>>>> 52a19695
 	"testing"
 	"time"
 
@@ -242,12 +238,7 @@
 	return ads.Recv()
 }
 
-<<<<<<< HEAD
-// Make a direct EDS grpc request to pilot, verify the result is as expected.
-func TestAdsEds(t *testing.T) {
-=======
 func TestAdsUpdate(t *testing.T) {
->>>>>>> 52a19695
 	if os.Getenv("RACE_TEST") == "true" {
 		t.Skip("Test fails in race testing. Fixing in #5258")
 	}
