// Copyright 2018 Istio Authors
//
// Licensed under the Apache License, Version 2.0 (the "License");
// you may not use this file except in compliance with the License.
// You may obtain a copy of the License at
//
//     http://www.apache.org/licenses/LICENSE-2.0
//
// Unless required by applicable law or agreed to in writing, software
// distributed under the License is distributed on an "AS IS" BASIS,
// WITHOUT WARRANTIES OR CONDITIONS OF ANY KIND, either express or implied.
// See the License for the specific language governing permissions and
// limitations under the License.

package inject

import (
	"bytes"
	"crypto/tls"
	"encoding/json"
	"fmt"
	"io/ioutil"
	"net/http"
	"net/http/httptest"
	"os"
	"path/filepath"
	"regexp"
	"strings"
	"testing"

	jsonpatch "github.com/evanphx/json-patch"
	"github.com/ghodss/yaml"
	"github.com/gogo/protobuf/jsonpb"
	"github.com/onsi/gomega"
	"k8s.io/api/admission/v1beta1"
	corev1 "k8s.io/api/core/v1"
	extv1beta1 "k8s.io/api/extensions/v1beta1"
	metav1 "k8s.io/apimachinery/pkg/apis/meta/v1"
	"k8s.io/apimachinery/pkg/runtime"
	"k8s.io/helm/pkg/chartutil"
	"k8s.io/helm/pkg/engine"
	"k8s.io/helm/pkg/proto/hapi/chart"
	tversion "k8s.io/helm/pkg/proto/hapi/version"
	"k8s.io/helm/pkg/timeconv"
	"k8s.io/kubernetes/pkg/apis/core"

<<<<<<< HEAD
	"istio.io/istio/galley/pkg/crd/validation/testcerts"
=======
>>>>>>> 82797c0c
	"istio.io/istio/pilot/pkg/model"
	"istio.io/istio/pilot/test/util"
	"istio.io/istio/pkg/mcp/testing/testcerts"
)

const (
	helmChartDirectory     = "../../../../install/kubernetes/helm/istio"
	helmConfigMapKey       = "istio/templates/sidecar-injector-configmap.yaml"
	helmValuesFile         = "values.yaml"
	yamlSeparator          = "\n---"
	minimalSidecarTemplate = `
initContainers:
- name: istio-init
containers:
- name: istio-proxy
volumes:
- name: istio-envoy
imagePullSecrets:
- name: istio-image-pull-secrets
`
)

var (
	rotatedKey = []byte(`-----BEGIN RSA PRIVATE KEY-----
MIIEpAIBAAKCAQEA3Tr24CaBegyfkdDGWckqMHEWvpJBThjXlMz/FKcg1bgq57OD
oNHXN4dcyPCHWWEY3Eo3YG1es4pqTkvzK0+1JoY6/K88Lu1ePj5PeSFuWfPWi1BW
9oyWJW+AAzqqGkZmSo4z26N+E7N8ht5bTBMNVD3jqz9+MaqCTVmQ6dAgdFKH07wd
XWh6kKoh2g9bgBKB+qWrezmVRb31i93sM1pJos35cUmIbWgiSQYuSXEInitejcGZ
cBjqRy61SiZB7nbmMoew0G0aGXe20Wx+QiyJjbt9XNUm0IvjAJ1SSiPqfFQ4F+tx
K4q3xAwp1smyiMv57RNC2ny8YMntZYgQDDkhBQIDAQABAoIBAQDZHK396yw0WEEd
vFN8+CRUaBfXLPe0KkMgAFLxtNdPhy9sNsueP3HESC7x8MQUHmtkfd1837kJ4HRV
pMnfnpj8Vs17AIrCzycnVMVv7jQ7SUcrb8v4qJ4N3TA3exJHOQHYd1hDXF81/Hbg
cUYOEcCKBTby8BvrqBe6y4ShQiUnoaeeM5j9x32+QB652/9PMuZJ9xfwyoEBjoVA
cccp+u3oBX864ztaG9Gn0wbgRVeafsPfuAOUmShykohV1mVJddiA0wayxGi0TmoK
dwrltdToI7BmpmmTLc59O44JFGwO67aJQHsrHBjEnpWlxFDwbfZuf93FgdFUFFjr
tVx2dPF9AoGBAPkIaUYxMSW78MD9862eJlGS6F/SBfPLTve3l9M+UFnEsWapNz+V
anlupaBtlfRJxLDzjheMVZTv/TaFIrrMdN/xc/NoYj6lw5RV8PEfKPB0FjSAqSEl
iVOA5q4kuI1xEeV7xLE4uJUF3wdoHz9cSmjrXDVZXq/KsaInABlAl1xjAoGBAONr
bgFUlQ+fbsGNjeefrIXBSU93cDo5tkd4+lefrmUVTwCo5V/AvMMQi88gV/sz6qCJ
gR0hXOqdQyn++cuqfMTDj4lediDGFEPho+n4ToIvkA020NQ05cKxcmn/6Ei+P9pk
v+zoT9RiVnkBje2n/KU2d/PEL9Nl4gvvAgPLt8V3AoGAZ6JZdQ15n3Nj0FyecKz0
01Oogl+7fGYqGap8cztmYsUY8lkPFdXPNnOWV3njQoMEaIMiqagL4Wwx2uNyvXvi
U2N+1lelMt720h8loqJN/irBJt44BARD7s0gsm2zo6DfSrnD8+Bf6BxGYSWyg0Kb
8KepesYTQmK+o3VJdDjOBHMCgYAIxbwYkQqu75d2H9+5b49YGXyadCEAHfnKCACg
IKi5fXjurZUrfGPLonfCJZ0/M2F5j9RLK15KLobIt+0qzgjCDkkbI2mrGfjuJWYN
QGbG3s7Ps62age/a8r1XGWf8ZlpQMlK08MEjkCeFw2mWIUS9mrxFyuuNXAC8NRv+
yXztQQKBgQDWTFFQdeYfuiKHrNmgOmLVuk1WhAaDgsdK8RrnNZgJX9bd7n7bm7No
GheN946AYsFge4DX7o0UXXJ3h5hTFn/hSWASI54cO6WyWNEiaP5HRlZqK7Jfej7L
mz+dlU3j/BY19RLmYeg4jFV4W66CnkDqpneOJs5WdmFFoWnHn7gRBw==
-----END RSA PRIVATE KEY-----`)

	// ServerCert is a test cert for dynamic admission controller.
	rotatedCert = []byte(`-----BEGIN CERTIFICATE-----
MIIDATCCAemgAwIBAgIJAJwGb32Zn8sDMA0GCSqGSIb3DQEBCwUAMA4xDDAKBgNV
BAMMA19jYTAgFw0xODAzMTYxNzI0NDJaGA8yMjkxMTIzMDE3MjQ0MlowEjEQMA4G
A1UEAwwHX3NlcnZlcjCCASIwDQYJKoZIhvcNAQEBBQADggEPADCCAQoCggEBAN06
9uAmgXoMn5HQxlnJKjBxFr6SQU4Y15TM/xSnINW4Kuezg6DR1zeHXMjwh1lhGNxK
N2BtXrOKak5L8ytPtSaGOvyvPC7tXj4+T3khblnz1otQVvaMliVvgAM6qhpGZkqO
M9ujfhOzfIbeW0wTDVQ946s/fjGqgk1ZkOnQIHRSh9O8HV1oepCqIdoPW4ASgfql
q3s5lUW99Yvd7DNaSaLN+XFJiG1oIkkGLklxCJ4rXo3BmXAY6kcutUomQe525jKH
sNBtGhl3ttFsfkIsiY27fVzVJtCL4wCdUkoj6nxUOBfrcSuKt8QMKdbJsojL+e0T
Qtp8vGDJ7WWIEAw5IQUCAwEAAaNcMFowCQYDVR0TBAIwADALBgNVHQ8EBAMCBeAw
HQYDVR0lBBYwFAYIKwYBBQUHAwIGCCsGAQUFBwMBMCEGA1UdEQQaMBiHBH8AAAGH
EAAAAAAAAAAAAAAAAAAAAAEwDQYJKoZIhvcNAQELBQADggEBACbBlWo/pY/OIJaW
RwkfSRVzEIWpHt5OF6p93xfyy4/zVwwhH1AQB7Euji8vOaVNOpMfGYLNH3KIRReC
CIvGEH4yZDbpiH2cOshqMCuV1CMRUTdl4mq6M0PtGm6b8OG3uIFTLIR973LBWOl5
wCR1yrefT1NHuIScGaBXUGAV4JAx37pfg84hDD73T2j1TDD3Lrmsb9WCP+L26TG6
ICN61cIhgz8wChQpF8/fFAI5Fjbjrz5C1Xw/EUHLf/TTn/7Yfp2BHsGm126Et+k+
+MLBzBfrHKwPaGqDvNHUDrI6c3GI0Qp7jW93FbL5ul8JQ+AowoMF2dIEbN9qQEVP
ZOQ5UvU=
-----END CERTIFICATE-----`)
)

func parseToLabelSelector(t *testing.T, selector string) *metav1.LabelSelector {
	result, err := metav1.ParseToLabelSelector(selector)
	if err != nil {
		t.Errorf("Invalid selector %v: %v", selector, err)
	}

	return result
}

func TestInjectRequired(t *testing.T) {
	podSpec := &corev1.PodSpec{}
	podSpecHostNetwork := &corev1.PodSpec{
		HostNetwork: true,
	}
	cases := []struct {
		config  *Config
		podSpec *corev1.PodSpec
		meta    *metav1.ObjectMeta
		want    bool
	}{
		{
			config: &Config{
				Policy: InjectionPolicyEnabled,
			},
			podSpec: podSpec,
			meta: &metav1.ObjectMeta{
				Name:        "no-policy",
				Namespace:   "test-namespace",
				Annotations: map[string]string{},
			},
			want: true,
		},
		{
			config: &Config{
				Policy: InjectionPolicyEnabled,
			},
			podSpec: podSpec,
			meta: &metav1.ObjectMeta{
				Name:      "default-policy",
				Namespace: "test-namespace",
			},
			want: true,
		},
		{
			config: &Config{
				Policy: InjectionPolicyEnabled,
			},
			podSpec: podSpec,
			meta: &metav1.ObjectMeta{
				Name:        "force-on-policy",
				Namespace:   "test-namespace",
				Annotations: map[string]string{annotationPolicy.name: "true"},
			},
			want: true,
		},
		{
			config: &Config{
				Policy: InjectionPolicyEnabled,
			},
			podSpec: podSpec,
			meta: &metav1.ObjectMeta{
				Name:        "force-off-policy",
				Namespace:   "test-namespace",
				Annotations: map[string]string{annotationPolicy.name: "false"},
			},
			want: false,
		},
		{
			config: &Config{
				Policy: InjectionPolicyDisabled,
			},
			podSpec: podSpec,
			meta: &metav1.ObjectMeta{
				Name:        "no-policy",
				Namespace:   "test-namespace",
				Annotations: map[string]string{},
			},
			want: false,
		},
		{
			config: &Config{
				Policy: InjectionPolicyDisabled,
			},
			podSpec: podSpec,
			meta: &metav1.ObjectMeta{
				Name:      "default-policy",
				Namespace: "test-namespace",
			},
			want: false,
		},
		{
			config: &Config{
				Policy: InjectionPolicyDisabled,
			},
			podSpec: podSpec,
			meta: &metav1.ObjectMeta{
				Name:        "force-on-policy",
				Namespace:   "test-namespace",
				Annotations: map[string]string{annotationPolicy.name: "true"},
			},
			want: true,
		},
		{
			config: &Config{
				Policy: InjectionPolicyDisabled,
			},
			podSpec: podSpec,
			meta: &metav1.ObjectMeta{
				Name:        "force-off-policy",
				Namespace:   "test-namespace",
				Annotations: map[string]string{annotationPolicy.name: "false"},
			},
			want: false,
		},
		{
			config: &Config{
				Policy: InjectionPolicyEnabled,
			},
			podSpec: podSpecHostNetwork,
			meta: &metav1.ObjectMeta{
				Name:        "force-off-policy",
				Namespace:   "test-namespace",
				Annotations: map[string]string{},
			},
			want: false,
		},
		{
			config: &Config{
				Policy: "wrong_policy",
			},
			podSpec: podSpec,
			meta: &metav1.ObjectMeta{
				Name:        "wrong-policy",
				Namespace:   "test-namespace",
				Annotations: map[string]string{},
			},
			want: false,
		},
		{
			config: &Config{
				Policy:               InjectionPolicyEnabled,
				AlwaysInjectSelector: []metav1.LabelSelector{{MatchLabels: map[string]string{"foo": "bar"}}},
			},
			podSpec: podSpec,
			meta: &metav1.ObjectMeta{
				Name:      "policy-enabled-always-inject-no-labels",
				Namespace: "test-namespace",
			},
			want: true,
		},
		{
			config: &Config{
				Policy:               InjectionPolicyEnabled,
				AlwaysInjectSelector: []metav1.LabelSelector{{MatchLabels: map[string]string{"foo": "bar"}}},
			},
			podSpec: podSpec,
			meta: &metav1.ObjectMeta{
				Name:      "policy-enabled-always-inject-with-labels",
				Namespace: "test-namespace",
				Labels:    map[string]string{"foo": "bar1"},
			},
			want: true,
		},
		{
			config: &Config{
				Policy:               InjectionPolicyDisabled,
				AlwaysInjectSelector: []metav1.LabelSelector{{MatchLabels: map[string]string{"foo": "bar"}}},
			},
			podSpec: podSpec,
			meta: &metav1.ObjectMeta{
				Name:      "policy-disabled-always-inject-no-labels",
				Namespace: "test-namespace",
			},
			want: false,
		},
		{
			config: &Config{
				Policy:               InjectionPolicyDisabled,
				AlwaysInjectSelector: []metav1.LabelSelector{{MatchLabels: map[string]string{"foo": "bar"}}},
			},
			podSpec: podSpec,
			meta: &metav1.ObjectMeta{
				Name:      "policy-disabled-always-inject-with-labels",
				Namespace: "test-namespace",
				Labels:    map[string]string{"foo": "bar"},
			},
			want: true,
		},
		{
			config: &Config{
				Policy:              InjectionPolicyEnabled,
				NeverInjectSelector: []metav1.LabelSelector{{MatchLabels: map[string]string{"foo": "bar"}}},
			},
			podSpec: podSpec,
			meta: &metav1.ObjectMeta{
				Name:      "policy-enabled-never-inject-no-labels",
				Namespace: "test-namespace",
			},
			want: true,
		},
		{
			config: &Config{
				Policy:              InjectionPolicyEnabled,
				NeverInjectSelector: []metav1.LabelSelector{{MatchLabels: map[string]string{"foo": "bar"}}},
			},
			podSpec: podSpec,
			meta: &metav1.ObjectMeta{
				Name:      "policy-enabled-never-inject-with-labels",
				Namespace: "test-namespace",
				Labels:    map[string]string{"foo": "bar"},
			},
			want: false,
		},
		{
			config: &Config{
				Policy:              InjectionPolicyDisabled,
				NeverInjectSelector: []metav1.LabelSelector{{MatchLabels: map[string]string{"foo": "bar"}}},
			},
			podSpec: podSpec,
			meta: &metav1.ObjectMeta{
				Name:      "policy-disabled-never-inject-no-labels",
				Namespace: "test-namespace",
			},
			want: false,
		},
		{
			config: &Config{
				Policy:              InjectionPolicyDisabled,
				NeverInjectSelector: []metav1.LabelSelector{{MatchLabels: map[string]string{"foo": "bar"}}},
			},
			podSpec: podSpec,
			meta: &metav1.ObjectMeta{
				Name:      "policy-disabled-never-inject-with-labels",
				Namespace: "test-namespace",
				Labels:    map[string]string{"foo": "bar"},
			},
			want: false,
		},
		{
			config: &Config{
				Policy:              InjectionPolicyEnabled,
				NeverInjectSelector: []metav1.LabelSelector{*parseToLabelSelector(t, "foo")},
			},
			podSpec: podSpec,
			meta: &metav1.ObjectMeta{
				Name:      "policy-enabled-never-inject-with-empty-label",
				Namespace: "test-namespace",
				Labels:    map[string]string{"foo": "", "foo2": "bar2"},
			},
			want: false,
		},
		{
			config: &Config{
				Policy:               InjectionPolicyDisabled,
				AlwaysInjectSelector: []metav1.LabelSelector{*parseToLabelSelector(t, "foo")},
			},
			podSpec: podSpec,
			meta: &metav1.ObjectMeta{
				Name:      "policy-disabled-always-inject-with-empty-label",
				Namespace: "test-namespace",
				Labels:    map[string]string{"foo": "", "foo2": "bar2"},
			},
			want: true,
		},
		{
			config: &Config{
				Policy:               InjectionPolicyDisabled,
				AlwaysInjectSelector: []metav1.LabelSelector{*parseToLabelSelector(t, "always")},
				NeverInjectSelector:  []metav1.LabelSelector{*parseToLabelSelector(t, "never")},
			},
			podSpec: podSpec,
			meta: &metav1.ObjectMeta{
				Name:      "policy-disabled-always-never-inject-with-label-returns-true",
				Namespace: "test-namespace",
				Labels:    map[string]string{"always": "bar", "foo2": "bar2"},
			},
			want: true,
		},
		{
			config: &Config{
				Policy:               InjectionPolicyDisabled,
				AlwaysInjectSelector: []metav1.LabelSelector{*parseToLabelSelector(t, "always")},
				NeverInjectSelector:  []metav1.LabelSelector{*parseToLabelSelector(t, "never")},
			},
			podSpec: podSpec,
			meta: &metav1.ObjectMeta{
				Name:      "policy-disabled-always-never-inject-with-label-returns-false",
				Namespace: "test-namespace",
				Labels:    map[string]string{"never": "bar", "foo2": "bar2"},
			},
			want: false,
		},
		{
			config: &Config{
				Policy:               InjectionPolicyDisabled,
				AlwaysInjectSelector: []metav1.LabelSelector{*parseToLabelSelector(t, "always")},
				NeverInjectSelector:  []metav1.LabelSelector{*parseToLabelSelector(t, "never")},
			},
			podSpec: podSpec,
			meta: &metav1.ObjectMeta{
				Name:      "policy-disabled-always-never-inject-with-both-labels",
				Namespace: "test-namespace",
				Labels:    map[string]string{"always": "bar", "never": "bar2"},
			},
			want: false,
		},
		{
			config: &Config{
				Policy:              InjectionPolicyEnabled,
				NeverInjectSelector: []metav1.LabelSelector{*parseToLabelSelector(t, "foo")},
			},
			podSpec: podSpec,
			meta: &metav1.ObjectMeta{
				Name:        "policy-enabled-annotation-true-never-inject",
				Namespace:   "test-namespace",
				Annotations: map[string]string{annotationPolicy.name: "true"},
				Labels:      map[string]string{"foo": "", "foo2": "bar2"},
			},
			want: true,
		},
		{
			config: &Config{
				Policy:               InjectionPolicyEnabled,
				AlwaysInjectSelector: []metav1.LabelSelector{*parseToLabelSelector(t, "foo")},
			},
			podSpec: podSpec,
			meta: &metav1.ObjectMeta{
				Name:        "policy-enabled-annotation-false-always-inject",
				Namespace:   "test-namespace",
				Annotations: map[string]string{annotationPolicy.name: "false"},
				Labels:      map[string]string{"foo": "", "foo2": "bar2"},
			},
			want: false,
		},
		{
			config: &Config{
				Policy:               InjectionPolicyDisabled,
				AlwaysInjectSelector: []metav1.LabelSelector{*parseToLabelSelector(t, "foo")},
			},
			podSpec: podSpec,
			meta: &metav1.ObjectMeta{
				Name:        "policy-disabled-annotation-false-always-inject",
				Namespace:   "test-namespace",
				Annotations: map[string]string{annotationPolicy.name: "false"},
				Labels:      map[string]string{"foo": "", "foo2": "bar2"},
			},
			want: false,
		},
		{
			config: &Config{
				Policy:              InjectionPolicyEnabled,
				NeverInjectSelector: []metav1.LabelSelector{*parseToLabelSelector(t, "foo"), *parseToLabelSelector(t, "bar")},
			},
			podSpec: podSpec,
			meta: &metav1.ObjectMeta{
				Name:      "policy-enabled-never-inject-multiple-labels",
				Namespace: "test-namespace",
				Labels:    map[string]string{"label1": "", "bar": "anything"},
			},
			want: false,
		},
		{
			config: &Config{
				Policy:               InjectionPolicyDisabled,
				AlwaysInjectSelector: []metav1.LabelSelector{*parseToLabelSelector(t, "foo"), *parseToLabelSelector(t, "bar")},
			},
			podSpec: podSpec,
			meta: &metav1.ObjectMeta{
				Name:      "policy-enabled-always-inject-multiple-labels",
				Namespace: "test-namespace",
				Labels:    map[string]string{"label1": "", "bar": "anything"},
			},
			want: true,
		},
		{
			config: &Config{
				Policy:              InjectionPolicyDisabled,
				NeverInjectSelector: []metav1.LabelSelector{*parseToLabelSelector(t, "foo")},
			},
			podSpec: podSpec,
			meta: &metav1.ObjectMeta{
				Name:        "policy-disabled-annotation-true-never-inject",
				Namespace:   "test-namespace",
				Annotations: map[string]string{annotationPolicy.name: "true"},
				Labels:      map[string]string{"foo": "", "foo2": "bar2"},
			},
			want: true,
		},
	}

	for _, c := range cases {
		if got := injectRequired(ignoredNamespaces, c.config, c.podSpec, c.meta); got != c.want {
			t.Errorf("injectRequired(%v, %v) got %v want %v", c.config, c.meta, got, c.want)
		}
	}
}

func TestWebhookInject(t *testing.T) {
	cases := []struct {
		inputFile    string
		wantFile     string
		templateFile string
	}{
		{
			inputFile: "TestWebhookInject.yaml",
			wantFile:  "TestWebhookInject.patch",
		},
		{
			inputFile: "TestWebhookInject_no_initContainers.yaml",
			wantFile:  "TestWebhookInject_no_initContainers.patch",
		},
		{
			inputFile: "TestWebhookInject_no_containers.yaml",
			wantFile:  "TestWebhookInject_no_containers.patch",
		},
		{
			inputFile: "TestWebhookInject_no_volumes.yaml",
			wantFile:  "TestWebhookInject_no_volumes.patch",
		},
		{
			inputFile: "TestWebhookInject_no_imagePullSecrets.yaml",
			wantFile:  "TestWebhookInject_no_imagePullSecrets.patch",
		},
		{
			inputFile: "TestWebhookInject_no_volumes_imagePullSecrets.yaml",
			wantFile:  "TestWebhookInject_no_volumes_imagePullSecrets.patch",
		},
		{
			inputFile: "TestWebhookInject_no_containers_volumes_imagePullSecrets.yaml",
			wantFile:  "TestWebhookInject_no_containers_volumes_imagePullSecrets.patch",
		},
		{
			inputFile: "TestWebhookInject_no_containers_volumes.yaml",
			wantFile:  "TestWebhookInject_no_containers_volumes.patch",
		},
		{
			inputFile: "TestWebhookInject_no_containers_imagePullSecrets.yaml",
			wantFile:  "TestWebhookInject_no_containers_imagePullSecrets.patch",
		},
		{
			inputFile: "TestWebhookInject_no_initContainers_containers.yaml",
			wantFile:  "TestWebhookInject_no_initContainers_containers.patch",
		},
		{
			inputFile: "TestWebhookInject_no_initContainers_volumes.yaml",
			wantFile:  "TestWebhookInject_no_initContainers_volumes.patch",
		},
		{
			inputFile: "TestWebhookInject_no_initContainers_imagePullSecrets.yaml",
			wantFile:  "TestWebhookInject_no_initContainers_imagePullSecrets.patch",
		},
		{
			inputFile: "TestWebhookInject_no_containers_volumes_imagePullSecrets.yaml",
			wantFile:  "TestWebhookInject_no_containers_volumes_imagePullSecrets.patch",
		},
		{
			inputFile: "TestWebhookInject_no_initContainers_volumes_imagePullSecrets.yaml",
			wantFile:  "TestWebhookInject_no_initContainers_volumes_imagePullSecrets.patch",
		},
		{
			inputFile: "TestWebhookInject_no_initContainers_containers_volumes.yaml",
			wantFile:  "TestWebhookInject_no_initContainers_containers_volumes.patch",
		},
		{
			inputFile: "TestWebhookInject_no_initContainers_containers_imagePullSecrets.yaml",
			wantFile:  "TestWebhookInject_no_initContainers_containers_imagePullSecrets.patch",
		},
		{
			inputFile: "TestWebhookInject_no_initContainers_containers_volumes_imagePullSecrets.yaml",
			wantFile:  "TestWebhookInject_no_initcontainers_containers_volumes_imagePullSecrets.patch",
		},
		{
			inputFile: "TestWebhookInject_replace.yaml",
			wantFile:  "TestWebhookInject_replace.patch",
		},
		{
			inputFile: "TestWebhookInject_replace_backwards_compat.yaml",
			wantFile:  "TestWebhookInject_replace_backwards_compat.patch",
		},
		{
			inputFile:    "TestWebhookInject_http_probe_rewrite.yaml",
			wantFile:     "TestWebhookInject_http_probe_rewrite.patch",
			templateFile: "TestWebhookInject_http_probe_rewrite_template.yaml",
		},
		{
			inputFile:    "TestWebhookInject_http_probe_nosidecar_rewrite.yaml",
			wantFile:     "TestWebhookInject_http_probe_nosidecar_rewrite.patch",
			templateFile: "TestWebhookInject_http_probe_nosidecar_rewrite_template.yaml",
		},
	}

	for i, c := range cases {
		if c.inputFile != "TestWebhookInject_http_probe_nosidecar_rewrite.yaml" {
			continue
		}
		input := filepath.Join("testdata/webhook", c.inputFile)
		want := filepath.Join("testdata/webhook", c.wantFile)
		templateFile := "TestWebhookInject_template.yaml"
		if c.templateFile != "" {
			templateFile = c.templateFile
		}
		t.Run(fmt.Sprintf("[%d] %s", i, c.inputFile), func(t *testing.T) {
			wh := createTestWebhookFromFile(filepath.Join("testdata/webhook", templateFile), t)
			podYAML := util.ReadFile(input, t)
			podJSON, err := yaml.YAMLToJSON(podYAML)
			if err != nil {
				t.Fatalf(err.Error())
			}
			got := wh.inject(&v1beta1.AdmissionReview{
				Request: &v1beta1.AdmissionRequest{
					Object: runtime.RawExtension{
						Raw: podJSON,
					},
				},
			})
			var prettyPatch bytes.Buffer
			if err := json.Indent(&prettyPatch, got.Patch, "", "  "); err != nil {
				t.Fatalf(err.Error())
			}
			util.CompareContent(prettyPatch.Bytes(), want, t)
		})
	}
}

// TestHelmInject tests the webhook injector with the installation configmap.yaml. It runs through many of the
// same tests as TestIntoResourceFile in order to verify that the webhook performs the same way as the manual injector.
func TestHelmInject(t *testing.T) {
	// Create the webhook from the install configmap.
	webhook := createTestWebhookFromHelmConfigMap(t)

	// NOTE: this list is a subset of the list in TestIntoResourceFile. It contains all test cases that operate
	// on Deployments and do not require updates to the injection Params.
	cases := []struct {
		inputFile string
		wantFile  string
	}{
		{
			inputFile: "hello-probes.yaml",
			wantFile:  "hello-probes.yaml.injected",
		},
		{
			inputFile: "hello.yaml",
			wantFile:  "hello-config-map-name.yaml.injected",
		},
		{
			inputFile: "frontend.yaml",
			wantFile:  "frontend.yaml.injected",
		},
		{
			inputFile: "hello-multi.yaml",
			wantFile:  "hello-multi.yaml.injected",
		},
		{
			inputFile: "statefulset.yaml",
			wantFile:  "statefulset.yaml.injected",
		},
		{
			inputFile: "daemonset.yaml",
			wantFile:  "daemonset.yaml.injected",
		},
		{
			inputFile: "job.yaml",
			wantFile:  "job.yaml.injected",
		},
		{
			inputFile: "replicaset.yaml",
			wantFile:  "replicaset.yaml.injected",
		},
		{
			inputFile: "replicationcontroller.yaml",
			wantFile:  "replicationcontroller.yaml.injected",
		},
		{
			inputFile: "list.yaml",
			wantFile:  "list.yaml.injected",
		},
		{
			inputFile: "list-frontend.yaml",
			wantFile:  "list-frontend.yaml.injected",
		},
		{
			inputFile: "deploymentconfig.yaml",
			wantFile:  "deploymentconfig.yaml.injected",
		},
		{
			inputFile: "deploymentconfig-multi.yaml",
			wantFile:  "deploymentconfig-multi.yaml.injected",
		},
		{
			// Verifies that annotation values are applied properly. This also tests that annotation values
			// override params when specified.
			inputFile: "traffic-annotations.yaml",
			wantFile:  "traffic-annotations.yaml.injected",
		},
		{
			// Verifies that the wildcard character "*" behaves properly when used in annotations.
			inputFile: "traffic-annotations-wildcards.yaml",
			wantFile:  "traffic-annotations-wildcards.yaml.injected",
		},
		{
			// Verifies that the wildcard character "*" behaves properly when used in annotations.
			inputFile: "traffic-annotations-empty-includes.yaml",
			wantFile:  "traffic-annotations-empty-includes.yaml.injected",
		},
		{
			// Verifies that the status port annotation overrides the default.
			inputFile: "status_annotations.yaml",
			wantFile:  "status_annotations.yaml.injected",
		},
<<<<<<< HEAD
=======
		{
			// Verifies that the resource annotation overrides the default.
			inputFile: "resource_annotations.yaml",
			wantFile:  "resource_annotations.yaml.injected",
		},
		{
			inputFile: "user-volume.yaml",
			wantFile:  "user-volume.yaml.injected",
		},
>>>>>>> 82797c0c
	}

	for ci, c := range cases {
		inputFile := filepath.Join("testdata/webhook", c.inputFile)
		wantFile := filepath.Join("testdata/webhook", c.wantFile)
		testName := fmt.Sprintf("[%02d] %s", ci, c.wantFile)
		t.Run(testName, func(t *testing.T) {
			// Split multi-part yaml documents. Input and output will have the same number of parts.
			inputYAMLs := splitYamlFile(inputFile, t)
			wantYAMLs := splitYamlFile(wantFile, t)
<<<<<<< HEAD
=======
			goldenYAMLs := make([][]byte, len(inputYAMLs))
>>>>>>> 82797c0c

			for i := 0; i < len(inputYAMLs); i++ {
				t.Run(fmt.Sprintf("yamlPart[%d]", i), func(t *testing.T) {
					// Convert the input YAML to a deployment.
					inputYAML := inputYAMLs[i]
					inputJSON := yamlToJSON(inputYAML, t)
					inputDeployment := jsonToDeployment(inputJSON, t)

					// Convert the wanted YAML to a deployment.
					wantYAML := wantYAMLs[i]
					wantJSON := yamlToJSON(wantYAML, t)
					wantDeployment := jsonToDeployment(wantJSON, t)

					// Generate the patch.  At runtime, the webhook would actually generate the patch against the
					// pod configuration. But since our input files are deployments, rather than actual pod instances,
					// we have to apply the patch to the template portion of the deployment only.
					templateJSON := convertToJSON(inputDeployment.Spec.Template, t)
					got := webhook.inject(&v1beta1.AdmissionReview{
						Request: &v1beta1.AdmissionRequest{
							Object: runtime.RawExtension{
								Raw: templateJSON,
							},
						},
					})

					// Apply the generated patch to the template.
					patch := prettyJSON(got.Patch, t)
					patchedTemplateJSON := applyJSONPatch(templateJSON, patch, t)
					// Create the patched deployment. It's just a copy of the original, but with a patched template
					// applied.
					patchedDeployment := inputDeployment.DeepCopy()
					patchedDeployment.Spec.Template.Reset()
					if err := json.Unmarshal(patchedTemplateJSON, &patchedDeployment.Spec.Template); err != nil {
						t.Fatal(err)
					}

					// normalize and compare the patched deployment with the one we expected.
					err := normalizeAndCompareDeployments(patchedDeployment, wantDeployment, t)

					if !util.Refresh() {
						if err != nil {
							t.Fatalf("Failed validating golden file %s:\n%v", c.wantFile, err)
						}
					} else {
						if err != nil {
							t.Logf("Updating %s", c.wantFile)
						}
						goldenYAMLs[i] = deploymentToYaml(patchedDeployment, t)
					}
				})
			}
			if util.Refresh() {
				writeYamlsToGoldenFile(goldenYAMLs, wantFile, t)
			}
		})
	}
}

func createTestWebhook(sidecarTemplate string) *Webhook {
	mesh := model.DefaultMeshConfig()
	return &Webhook{
		sidecarConfig: &Config{
			Policy:   InjectionPolicyEnabled,
			Template: sidecarTemplate,
		},
		sidecarTemplateVersion: "unit-test-fake-version",
		meshConfig:             &mesh,
	}
}

func createTestWebhookFromFile(templateFile string, t *testing.T) *Webhook {
	t.Helper()
	sidecarTemplate := string(util.ReadFile(templateFile, t))
	return createTestWebhook(sidecarTemplate)
}

func createTestWebhookFromHelmConfigMap(t *testing.T) *Webhook {
	t.Helper()
	// Load the config map with Helm. This simulates what will be done at runtime, by replacing function calls and
	// variables and generating a new configmap for use by the injection logic.
	sidecarTemplate := loadConfigMapWithHelm(t)
	return createTestWebhook(sidecarTemplate)
}

type configMapBody struct {
	Policy   string `yaml:"policy"`
	Template string `yaml:"template"`
}

func loadConfigMapWithHelm(t *testing.T) string {
	t.Helper()
	c, err := chartutil.Load(helmChartDirectory)
	if err != nil {
		t.Fatal(err)
	}

	values := getHelmValues(t)
	config := &chart.Config{Raw: values, Values: map[string]*chart.Value{}}

	options := chartutil.ReleaseOptions{
		Name:      "istio",
		Time:      timeconv.Now(),
		Namespace: "",
	}

	vals, err := chartutil.ToRenderValuesCaps(c, config, options, &chartutil.Capabilities{TillerVersion: &tversion.Version{SemVer: "2.7.2"}})
	if err != nil {
		t.Fatal(err)
	}

	files, err := engine.New().Render(c, vals)
	if err != nil {
		t.Fatal(err)
	}

	f, ok := files[helmConfigMapKey]
	if !ok {
		t.Fatalf("Unable to located configmap file %s", helmConfigMapKey)
	}

	cfgMap := core.ConfigMap{}
	err = yaml.Unmarshal([]byte(f), &cfgMap)
	if err != nil {
		t.Fatal(err)
	}
	cfg, ok := cfgMap.Data["config"]
	if !ok {
		t.Fatal("ConfigMap yaml missing config field")
	}

	body := &configMapBody{}
	err = yaml.Unmarshal([]byte(cfg), body)
	if err != nil {
		t.Fatal(err)
	}

	return body.Template
}

type mapSI map[string]interface{}

func getHelmValues(t *testing.T) string {
	t.Helper()
	valuesFile := filepath.Join(helmChartDirectory, helmValuesFile)
	values, err := chartutil.ReadValuesFile(valuesFile)
	if err != nil {
		t.Fatal("Couldn't parse values file", err)
	}

	global, ok := values.AsMap()["global"].(map[string]interface{})
	if !ok {
		t.Fatal("Couldn't find and parse 'global' from values file")
	}
	global["aspenMeshCloud"] = map[string]bool{
		"enabled": false,
	}
	modified, err := values.YAML()
	if err != nil {
		t.Fatal("Couldn't write modified values", err)
	}

	return filterHelmValues(string(modified))
}

func filterHelmValues(values string) string {
	// TODO(nmittler): remove this once the statusPort is enabled by default.
	pattern := regexp.MustCompile("statusPort: ([0-9]+)")
	return pattern.ReplaceAllLiteralString(values, "statusPort: 15020")
}

func splitYamlFile(yamlFile string, t *testing.T) [][]byte {
	t.Helper()
	yamlBytes := util.ReadFile(yamlFile, t)
	return splitYamlBytes(yamlBytes, t)
}

<<<<<<< HEAD
=======
func splitYamlFile(yamlFile string, t *testing.T) [][]byte {
	t.Helper()
	yamlBytes := util.ReadFile(yamlFile, t)
	return splitYamlBytes(yamlBytes, t)
}

>>>>>>> 82797c0c
func splitYamlBytes(yaml []byte, t *testing.T) [][]byte {
	t.Helper()
	stringParts := strings.Split(string(yaml), yamlSeparator)
	byteParts := make([][]byte, 0)
	for _, stringPart := range stringParts {
		byteParts = append(byteParts, getInjectableYamlDocs(stringPart, t)...)
	}
	if len(byteParts) == 0 {
		t.Skip("Found no injectable parts")
	}
	return byteParts
}

func writeYamlsToGoldenFile(yamls [][]byte, goldenFile string, t *testing.T) {
	content := make([]byte, 0)
	for _, part := range yamls {
		content = append(content, part...)
		content = append(content, []byte(yamlSeparator)...)
		content = append(content, '\n')
	}

	util.RefreshGoldenFile(content, goldenFile, t)
}
func getInjectableYamlDocs(yamlDoc string, t *testing.T) [][]byte {
	t.Helper()
	m := make(map[string]interface{})
	if err := yaml.Unmarshal([]byte(yamlDoc), &m); err != nil {
		t.Fatal(err)
	}
	switch m["kind"] {
	case "Deployment":
		return [][]byte{[]byte(yamlDoc)}
	case "DeploymentConfig":
		return [][]byte{[]byte(yamlDoc)}
	case "DaemonSet":
		return [][]byte{[]byte(yamlDoc)}
	case "StatefulSet":
		return [][]byte{[]byte(yamlDoc)}
	case "Job":
		return [][]byte{[]byte(yamlDoc)}
	case "ReplicaSet":
		return [][]byte{[]byte(yamlDoc)}
	case "ReplicationController":
		return [][]byte{[]byte(yamlDoc)}
	case "CronJob":
		return [][]byte{[]byte(yamlDoc)}
	case "List":
		// Split apart the list into separate yaml documents.
		out := make([][]byte, 0)
		list := metav1.List{}
		if err := yaml.Unmarshal([]byte(yamlDoc), &list); err != nil {
			t.Fatal(err)
		}
		for _, i := range list.Items {
			iout, err := yaml.Marshal(i)
			if err != nil {
				t.Fatal(err)
			}
			injectables := getInjectableYamlDocs(string(iout), t)
			out = append(out, injectables...)
		}
		return out
	default:
		// No injectable parts.
		return [][]byte{}
	}
}

func convertToJSON(i interface{}, t *testing.T) []byte {
	t.Helper()
	outputJSON, err := json.Marshal(i)
	if err != nil {
		t.Fatal(err)
	}
	return prettyJSON(outputJSON, t)
}

func yamlToJSON(inputYAML []byte, t *testing.T) []byte {
	t.Helper()
	// Convert to JSON
	out, err := yaml.YAMLToJSON(inputYAML)
	if err != nil {
		t.Fatalf(err.Error())
	}
	return prettyJSON(out, t)
}

func prettyJSON(inputJSON []byte, t *testing.T) []byte {
	t.Helper()
	// Pretty-print the JSON
	var prettyBuffer bytes.Buffer
	if err := json.Indent(&prettyBuffer, inputJSON, "", "  "); err != nil {
		t.Fatalf(err.Error())
	}
	return prettyBuffer.Bytes()
}

func applyJSONPatch(input, patch []byte, t *testing.T) []byte {
	t.Helper()
	p, err := jsonpatch.DecodePatch(patch)
	if err != nil {
		t.Fatal(err)
	}

	patchedJSON, err := p.Apply(input)
	if err != nil {
		t.Fatal(err)
	}
	return prettyJSON(patchedJSON, t)
}

func jsonToDeployment(deploymentJSON []byte, t *testing.T) *extv1beta1.Deployment {
	t.Helper()
	var deployment extv1beta1.Deployment
	if err := json.Unmarshal(deploymentJSON, &deployment); err != nil {
		t.Fatal(err)
	}
	return &deployment
}

func deploymentToYaml(deployment *extv1beta1.Deployment, t *testing.T) []byte {
	t.Helper()
	yaml, err := yaml.Marshal(deployment)
	if err != nil {
		t.Fatal(err)
	}
	return yaml
}

func normalizeAndCompareDeployments(got, want *extv1beta1.Deployment, t *testing.T) error {
	t.Helper()
	// Scrub unimportant fields that tend to differ.
	annotations(got)[annotationStatus.name] = annotations(want)[annotationStatus.name]
	gotIstioCerts := istioCerts(got)
	wantIstioCerts := istioCerts(want)
	gotIstioCerts.Secret.DefaultMode = wantIstioCerts.Secret.DefaultMode
	gotIstioInit := istioInit(got, t)
	wantIstioInit := istioInit(want, t)
	gotIstioInit.Image = wantIstioInit.Image
	gotIstioInit.TerminationMessagePath = wantIstioInit.TerminationMessagePath
	gotIstioInit.TerminationMessagePolicy = wantIstioInit.TerminationMessagePolicy
	gotIstioInit.SecurityContext.Privileged = wantIstioInit.SecurityContext.Privileged
	gotIstioProxy := istioProxy(got, t)

<<<<<<< HEAD
	// Fill in missing defaults in the expected proxy container.
	wantIstioProxy := istioProxy(want, t)
	wantIstioProxy.ReadinessProbe.HTTPGet.Scheme = corev1.URISchemeHTTP
	wantIstioProxy.ReadinessProbe.TimeoutSeconds = 1
	wantIstioProxy.ReadinessProbe.SuccessThreshold = 1
=======
	wantIstioProxy := istioProxy(want, t)
>>>>>>> 82797c0c

	gotIstioProxy.Image = wantIstioProxy.Image
	gotIstioProxy.TerminationMessagePath = wantIstioProxy.TerminationMessagePath
	gotIstioProxy.TerminationMessagePolicy = wantIstioProxy.TerminationMessagePolicy

	envVars := make([]corev1.EnvVar, 0)
	for _, env := range gotIstioProxy.Env {
		if env.ValueFrom != nil {
			env.ValueFrom.FieldRef.APIVersion = ""
		}
		// check if metajson is encoded correctly
		if strings.HasPrefix(env.Name, "ISTIO_METAJSON_") {
			var mm map[string]string
			if err := json.Unmarshal([]byte(env.Value), &mm); err != nil {
				t.Fatalf("unable to unmarshal %s: %v", env.Value, err)
			}
			continue
		}
		envVars = append(envVars, env)
	}
	gotIstioProxy.Env = envVars

	marshaler := jsonpb.Marshaler{
		Indent: "  ",
	}
	gotString, err := marshaler.MarshalToString(got)
	if err != nil {
		t.Fatal(err)
	}
	wantString, err := marshaler.MarshalToString(want)
	if err != nil {
		t.Fatal(err)
	}

	return util.Compare([]byte(gotString), []byte(wantString))
}

func annotations(d *extv1beta1.Deployment) map[string]string {
	return d.Spec.Template.ObjectMeta.Annotations
}

func istioCerts(d *extv1beta1.Deployment) *corev1.Volume {
	for i := 0; i < len(d.Spec.Template.Spec.Volumes); i++ {
		v := &d.Spec.Template.Spec.Volumes[i]
		if v.Name == "istio-certs" {
			return v
		}
	}
	return nil
}

func istioInit(d *extv1beta1.Deployment, t *testing.T) *corev1.Container {
	t.Helper()
	for i := 0; i < len(d.Spec.Template.Spec.InitContainers); i++ {
		c := &d.Spec.Template.Spec.InitContainers[i]
		if c.Name == "istio-init" {
			return c
		}
	}
	t.Fatal("Failed to find istio-init container")
	return nil
}

func istioProxy(d *extv1beta1.Deployment, t *testing.T) *corev1.Container {
	t.Helper()
	for i := 0; i < len(d.Spec.Template.Spec.Containers); i++ {
		c := &d.Spec.Template.Spec.Containers[i]
		if c.Name == "istio-proxy" {
			return c
		}
	}
	t.Fatal("Failed to find istio-proxy container")
	return nil
}

func makeTestData(t testing.TB, skip bool) []byte {
	t.Helper()

	pod := corev1.Pod{
		ObjectMeta: metav1.ObjectMeta{
			Name:        "test",
			Annotations: map[string]string{},
		},
		Spec: corev1.PodSpec{
			Volumes:          []corev1.Volume{{Name: "v0"}},
			InitContainers:   []corev1.Container{{Name: "c0"}},
			Containers:       []corev1.Container{{Name: "c1"}},
			ImagePullSecrets: []corev1.LocalObjectReference{{Name: "p0"}},
		},
	}

	if skip {
		pod.ObjectMeta.Annotations[annotationPolicy.name] = "false"
	}

	raw, err := json.Marshal(&pod)
	if err != nil {
		t.Fatalf("Could not create test pod: %v", err)
	}

	review := v1beta1.AdmissionReview{
		Request: &v1beta1.AdmissionRequest{
			Kind: metav1.GroupVersionKind{},
			Object: runtime.RawExtension{
				Raw: raw,
			},
			Operation: v1beta1.Create,
		},
	}
	reviewJSON, err := json.Marshal(review)
	if err != nil {
		t.Fatalf("Failed to create AdmissionReview: %v", err)
	}
	return reviewJSON
}

func createWebhook(t testing.TB, sidecarTemplate string) (*Webhook, func()) {
	t.Helper()
	dir, err := ioutil.TempDir("", "webhook_test")
	if err != nil {
		t.Fatalf("TempDir() failed: %v", err)
	}
	cleanup := func() {
		os.RemoveAll(dir) // nolint: errcheck
	}

	config := &Config{
		Policy:   InjectionPolicyEnabled,
		Template: sidecarTemplate,
	}
	configBytes, err := yaml.Marshal(config)
	if err != nil {
		cleanup()
		t.Fatalf("Could not marshal test injection config: %v", err)
	}

	var (
		configFile = filepath.Join(dir, "config-file.yaml")
		meshFile   = filepath.Join(dir, "mesh-file.yaml")
		certFile   = filepath.Join(dir, "cert-file.yaml")
		keyFile    = filepath.Join(dir, "key-file.yaml")
		port       = 0
	)

	if err := ioutil.WriteFile(configFile, configBytes, 0644); err != nil { // nolint: vetshadow
		cleanup()
		t.Fatalf("WriteFile(%v) failed: %v", configFile, err)
	}

	// mesh
	mesh := model.DefaultMeshConfig()
	m := jsonpb.Marshaler{
		Indent: "  ",
	}
	var meshBytes bytes.Buffer
	if err := m.Marshal(&meshBytes, &mesh); err != nil { // nolint: vetshadow
		cleanup()
		t.Fatalf("yaml.Marshal(mesh) failed: %v", err)
	}
	if err := ioutil.WriteFile(meshFile, meshBytes.Bytes(), 0644); err != nil { // nolint: vetshadow
		cleanup()
		t.Fatalf("WriteFile(%v) failed: %v", meshFile, err)
	}

	// cert
	if err := ioutil.WriteFile(certFile, testcerts.ServerCert, 0644); err != nil { // nolint: vetshadow
		cleanup()
		t.Fatalf("WriteFile(%v) failed: %v", certFile, err)
	}
	// key
	if err := ioutil.WriteFile(keyFile, testcerts.ServerKey, 0644); err != nil { // nolint: vetshadow
		cleanup()
		t.Fatalf("WriteFile(%v) failed: %v", keyFile, err)
	}

	wh, err := NewWebhook(WebhookParameters{
		ConfigFile: configFile, MeshFile: meshFile, CertFile: certFile, KeyFile: keyFile, Port: port})
	if err != nil {
		cleanup()
		t.Fatalf("NewWebhook() failed: %v", err)
	}
	return wh, cleanup
}

func TestRunAndServe(t *testing.T) {
	wh, cleanup := createWebhook(t, minimalSidecarTemplate)
	defer cleanup()
	stop := make(chan struct{})
	defer func() { close(stop) }()
	go wh.Run(stop)

	validReview := makeTestData(t, false)
	skipReview := makeTestData(t, true)

	// nolint: lll
	validPatch := []byte(`[
   {
      "op":"add",
      "path":"/spec/initContainers/-",
      "value":{
         "name":"istio-init",
         "resources":{

         }
      }
   },
   {
      "op":"add",
      "path":"/spec/containers/-",
      "value":{
         "name":"istio-proxy",
         "resources":{

         }
      }
   },
   {
      "op":"add",
      "path":"/spec/volumes/-",
      "value":{
         "name":"istio-envoy"
      }
   },
   {
      "op":"add",
      "path":"/spec/imagePullSecrets/-",
      "value":{
         "name":"istio-image-pull-secrets"
      }
   },
   {
      "op":"add",
      "path":"/metadata/annotations",
      "value":{
		  "sidecar.istio.io/status":"{\"version\":\"461c380844de8df1d1e2a80a09b6d7b58b8313c4a7d6796530eb124740a1440f\",\"initContainers\":[\"istio-init\"],\"containers\":[\"istio-proxy\"],\"volumes\":[\"istio-envoy\"],\"imagePullSecrets\":[\"istio-image-pull-secrets\"]}"
      }
   }
]`)

	cases := []struct {
		name           string
		body           []byte
		contentType    string
		wantAllowed    bool
		wantStatusCode int
		wantPatch      []byte
	}{
		{
			name:           "valid",
			body:           validReview,
			contentType:    "application/json",
			wantAllowed:    true,
			wantStatusCode: http.StatusOK,
			wantPatch:      validPatch,
		},
		{
			name:           "skipped",
			body:           skipReview,
			contentType:    "application/json",
			wantAllowed:    true,
			wantStatusCode: http.StatusOK,
		},
		{
			name:           "wrong content-type",
			body:           validReview,
			contentType:    "application/yaml",
			wantAllowed:    false,
			wantStatusCode: http.StatusUnsupportedMediaType,
		},
		{
			name:           "bad content",
			body:           []byte{0, 1, 2, 3, 4, 5}, // random data
			contentType:    "application/json",
			wantAllowed:    false,
			wantStatusCode: http.StatusOK,
		},
		{
			name:           "missing body",
			contentType:    "application/json",
			wantAllowed:    false,
			wantStatusCode: http.StatusBadRequest,
		},
	}

	for i, c := range cases {
		t.Run(fmt.Sprintf("[%d] %s", i, c.name), func(t *testing.T) {
			req := httptest.NewRequest("POST", "http://sidecar-injector/inject", bytes.NewReader(c.body))
			req.Header.Add("Content-Type", c.contentType)

			w := httptest.NewRecorder()
			wh.serveInject(w, req)
			res := w.Result()

			if res.StatusCode != c.wantStatusCode {
				t.Fatalf("wrong status code: \ngot %v \nwant %v", res.StatusCode, c.wantStatusCode)
			}

			if res.StatusCode != http.StatusOK {
				return
			}

			gotBody, err := ioutil.ReadAll(res.Body)
			if err != nil {
				t.Fatalf("could not read body: %v", err)
			}
			var gotReview v1beta1.AdmissionReview
			if err := json.Unmarshal(gotBody, &gotReview); err != nil {
				t.Fatalf("could not decode response body: %v", err)
			}
			if gotReview.Response.Allowed != c.wantAllowed {
				t.Fatalf("AdmissionReview.Response.Allowed is wrong : got %v want %v",
					gotReview.Response.Allowed, c.wantAllowed)
			}

			var gotPatch bytes.Buffer
			if len(gotReview.Response.Patch) > 0 {
				if err := json.Compact(&gotPatch, gotReview.Response.Patch); err != nil {
					t.Fatalf(err.Error())
				}
			}
			var wantPatch bytes.Buffer
			if len(c.wantPatch) > 0 {
				if err := json.Compact(&wantPatch, c.wantPatch); err != nil {
					t.Fatalf(err.Error())
				}
			}

			if !bytes.Equal(gotPatch.Bytes(), wantPatch.Bytes()) {
				t.Fatalf("got bad patch: \n got %v \n want %v", gotPatch, wantPatch)
			}
		})
	}
}

func TestReloadCert(t *testing.T) {
	wh, cleanup := createWebhook(t, minimalSidecarTemplate)
	defer cleanup()
	stop := make(chan struct{})
	defer func() { close(stop) }()
	go wh.Run(stop)
	checkCert(t, wh, testcerts.ServerCert, testcerts.ServerKey)
	// Update cert/key files.
	if err := ioutil.WriteFile(wh.certFile, rotatedCert, 0644); err != nil { // nolint: vetshadow
		cleanup()
		t.Fatalf("WriteFile(%v) failed: %v", wh.certFile, err)
	}
	if err := ioutil.WriteFile(wh.keyFile, rotatedKey, 0644); err != nil { // nolint: vetshadow
		cleanup()
		t.Fatalf("WriteFile(%v) failed: %v", wh.keyFile, err)
	}
	g := gomega.NewGomegaWithT(t)
	g.Eventually(func() bool {
		return checkCert(t, wh, rotatedCert, rotatedKey)
	}, "10s", "100ms").Should(gomega.BeTrue())
}

func checkCert(t *testing.T, wh *Webhook, cert, key []byte) bool {
	t.Helper()
	actual, err := wh.getCert(nil)
	if err != nil {
		t.Fatalf("fail to get certificate from webhook: %s", err)
	}
	expected, err := tls.X509KeyPair(cert, key)
	if err != nil {
		t.Fatalf("fail to load test certs.")
	}
	return bytes.Equal(actual.Certificate[0], expected.Certificate[0])
}

func BenchmarkInjectServe(b *testing.B) {
	mesh := model.DefaultMeshConfig()
	params := &Params{
		InitImage:           InitImageName(unitTestHub, unitTestTag, false),
		ProxyImage:          ProxyImageName(unitTestHub, unitTestTag, false),
		ImagePullPolicy:     "IfNotPresent",
		Verbosity:           DefaultVerbosity,
		SidecarProxyUID:     DefaultSidecarProxyUID,
		Version:             "12345678",
		Mesh:                &mesh,
		IncludeIPRanges:     DefaultIncludeIPRanges,
		IncludeInboundPorts: DefaultIncludeInboundPorts,
	}
	sidecarTemplate, err := GenerateTemplateFromParams(params)
	if err != nil {
		b.Fatalf("GenerateTemplateFromParams(%v) failed: %v", params, err)
	}
	wh, cleanup := createWebhook(b, sidecarTemplate)
	defer cleanup()

	stop := make(chan struct{})
	defer func() { close(stop) }()
	go wh.Run(stop)

	body := makeTestData(b, false)
	req := httptest.NewRequest("POST", "http://sidecar-injector/inject", bytes.NewReader(body))
	req.Header.Add("Content-Type", "application/json")

	b.ResetTimer()
	for i := 0; i < b.N; i++ {
		wh.serveInject(httptest.NewRecorder(), req)
	}
}<|MERGE_RESOLUTION|>--- conflicted
+++ resolved
@@ -44,10 +44,6 @@
 	"k8s.io/helm/pkg/timeconv"
 	"k8s.io/kubernetes/pkg/apis/core"
 
-<<<<<<< HEAD
-	"istio.io/istio/galley/pkg/crd/validation/testcerts"
-=======
->>>>>>> 82797c0c
 	"istio.io/istio/pilot/pkg/model"
 	"istio.io/istio/pilot/test/util"
 	"istio.io/istio/pkg/mcp/testing/testcerts"
@@ -730,8 +726,6 @@
 			inputFile: "status_annotations.yaml",
 			wantFile:  "status_annotations.yaml.injected",
 		},
-<<<<<<< HEAD
-=======
 		{
 			// Verifies that the resource annotation overrides the default.
 			inputFile: "resource_annotations.yaml",
@@ -741,7 +735,6 @@
 			inputFile: "user-volume.yaml",
 			wantFile:  "user-volume.yaml.injected",
 		},
->>>>>>> 82797c0c
 	}
 
 	for ci, c := range cases {
@@ -752,10 +745,7 @@
 			// Split multi-part yaml documents. Input and output will have the same number of parts.
 			inputYAMLs := splitYamlFile(inputFile, t)
 			wantYAMLs := splitYamlFile(wantFile, t)
-<<<<<<< HEAD
-=======
 			goldenYAMLs := make([][]byte, len(inputYAMLs))
->>>>>>> 82797c0c
 
 			for i := 0; i < len(inputYAMLs); i++ {
 				t.Run(fmt.Sprintf("yamlPart[%d]", i), func(t *testing.T) {
@@ -932,15 +922,12 @@
 	return splitYamlBytes(yamlBytes, t)
 }
 
-<<<<<<< HEAD
-=======
 func splitYamlFile(yamlFile string, t *testing.T) [][]byte {
 	t.Helper()
 	yamlBytes := util.ReadFile(yamlFile, t)
 	return splitYamlBytes(yamlBytes, t)
 }
 
->>>>>>> 82797c0c
 func splitYamlBytes(yaml []byte, t *testing.T) [][]byte {
 	t.Helper()
 	stringParts := strings.Split(string(yaml), yamlSeparator)
@@ -1085,15 +1072,7 @@
 	gotIstioInit.SecurityContext.Privileged = wantIstioInit.SecurityContext.Privileged
 	gotIstioProxy := istioProxy(got, t)
 
-<<<<<<< HEAD
-	// Fill in missing defaults in the expected proxy container.
 	wantIstioProxy := istioProxy(want, t)
-	wantIstioProxy.ReadinessProbe.HTTPGet.Scheme = corev1.URISchemeHTTP
-	wantIstioProxy.ReadinessProbe.TimeoutSeconds = 1
-	wantIstioProxy.ReadinessProbe.SuccessThreshold = 1
-=======
-	wantIstioProxy := istioProxy(want, t)
->>>>>>> 82797c0c
 
 	gotIstioProxy.Image = wantIstioProxy.Image
 	gotIstioProxy.TerminationMessagePath = wantIstioProxy.TerminationMessagePath
