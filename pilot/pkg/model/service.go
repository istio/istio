--- conflicted
+++ resolved
@@ -132,7 +132,6 @@
 // PortList is a set of ports
 type PortList []*Port
 
-<<<<<<< HEAD
 // Protocol defines network protocols for ports
 type Protocol string
 
@@ -169,8 +168,6 @@
 	ProtocolUnsupported Protocol = "UnsupportedProtocol"
 )
 
-=======
->>>>>>> 14bf10a1
 // AddressFamily indicates the kind of transport used to reach a NetworkEndpoint
 type AddressFamily int
 
@@ -209,91 +206,6 @@
 	trafficDirectionInboundSrvPrefix = string(TrafficDirectionInbound) + "_"
 )
 
-<<<<<<< HEAD
-// ParseProtocol from string ignoring case
-func ParseProtocol(s string) Protocol {
-	switch strings.ToLower(s) {
-	case "tcp":
-		return ProtocolTCP
-	case "udp":
-		return ProtocolUDP
-	case "grpc":
-		return ProtocolGRPC
-	case "grpc-web":
-		return ProtocolGRPCWeb
-	case "http":
-		return ProtocolHTTP
-	case "http2":
-		return ProtocolHTTP2
-	case "https":
-		return ProtocolHTTPS
-	case "thrift":
-		return ProtocolThrift
-	case "tls":
-		return ProtocolTLS
-	case "mongo":
-		return ProtocolMongo
-	case "redis":
-		return ProtocolRedis
-	case "mysql":
-		return ProtocolMySQL
-	}
-
-	return ProtocolUnsupported
-}
-
-// IsHTTP2 is true for protocols that use HTTP/2 as transport protocol
-func (p Protocol) IsHTTP2() bool {
-	switch p {
-	case ProtocolHTTP2, ProtocolGRPC, ProtocolGRPCWeb:
-		return true
-	default:
-		return false
-	}
-}
-
-// IsHTTP is true for protocols that use HTTP as transport protocol
-func (p Protocol) IsHTTP() bool {
-	switch p {
-	case ProtocolHTTP, ProtocolHTTP2, ProtocolGRPC, ProtocolGRPCWeb:
-		return true
-	default:
-		return false
-	}
-}
-
-// IsTCP is true for protocols that use TCP as transport protocol
-func (p Protocol) IsTCP() bool {
-	switch p {
-	case ProtocolTCP, ProtocolHTTPS, ProtocolTLS, ProtocolMongo, ProtocolRedis, ProtocolMySQL:
-		return true
-	default:
-		return false
-	}
-}
-
-// IsThrift is true for protocols that use Thrift as transport protocol
-func (p Protocol) IsThrift() bool {
-	switch p {
-	case ProtocolThrift:
-		return true
-	default:
-		return false
-	}
-}
-
-// IsTLS is true for protocols on top of TLS (e.g. HTTPS)
-func (p Protocol) IsTLS() bool {
-	switch p {
-	case ProtocolHTTPS, ProtocolTLS:
-		return true
-	default:
-		return false
-	}
-}
-
-=======
->>>>>>> 14bf10a1
 // NetworkEndpoint defines a network address (IP:port) associated with an instance of the
 // service. A service has one or more instances each running in a
 // container/VM/pod. If a service has multiple ports, then the same
