// Copyright Istio Authors
//
// Licensed under the Apache License, Version 2.0 (the "License");
// you may not use this file except in compliance with the License.
// You may obtain a copy of the License at
//
//     http://www.apache.org/licenses/LICENSE-2.0
//
// Unless required by applicable law or agreed to in writing, software
// distributed under the License is distributed on an "AS IS" BASIS,
// WITHOUT WARRANTIES OR CONDITIONS OF ANY KIND, either express or implied.
// See the License for the specific language governing permissions and
// limitations under the License.

package controller

import (
	"fmt"
	"sort"
	"sync"
	"time"

	"github.com/hashicorp/go-multierror"
	"github.com/yl2chen/cidranger"
	v1 "k8s.io/api/core/v1"
	"k8s.io/apimachinery/pkg/api/meta"
	metav1 "k8s.io/apimachinery/pkg/apis/meta/v1"
	klabels "k8s.io/apimachinery/pkg/labels"
	"k8s.io/client-go/kubernetes"
	listerv1 "k8s.io/client-go/listers/core/v1"
	"k8s.io/client-go/tools/cache"

	"istio.io/istio/pilot/pkg/features"
	"istio.io/istio/pilot/pkg/model"
	"istio.io/istio/pilot/pkg/serviceregistry"
	"istio.io/istio/pilot/pkg/serviceregistry/kube"
	"istio.io/istio/pkg/config/host"
	"istio.io/istio/pkg/config/labels"
	"istio.io/istio/pkg/config/mesh"
	"istio.io/istio/pkg/config/protocol"
	kubelib "istio.io/istio/pkg/kube"
	"istio.io/istio/pkg/queue"
	"istio.io/pkg/log"
	"istio.io/pkg/monitoring"
)

const (
	// NodeRegionLabel is the well-known label for kubernetes node region in beta
	NodeRegionLabel = "failure-domain.beta.kubernetes.io/region"
	// NodeZoneLabel is the well-known label for kubernetes node zone in beta
	NodeZoneLabel = "failure-domain.beta.kubernetes.io/zone"
	// NodeRegionLabelGA is the well-known label for kubernetes node region in ga
	NodeRegionLabelGA = "topology.kubernetes.io/region"
	// NodeZoneLabelGA is the well-known label for kubernetes node zone in ga
	NodeZoneLabelGA = "topology.kubernetes.io/zone"
	// IstioSubzoneLabel is custom subzone label for locality-based routing in Kubernetes see: https://github.com/istio/istio/issues/19114
	IstioSubzoneLabel = "topology.istio.io/subzone"
	// IstioNamespace used by default for Istio cluster-wide installation
	IstioNamespace = "istio-system"
)

var (
	typeTag  = monitoring.MustCreateLabel("type")
	eventTag = monitoring.MustCreateLabel("event")

	k8sEvents = monitoring.NewSum(
		"pilot_k8s_reg_events",
		"Events from k8s registry.",
		monitoring.WithLabels(typeTag, eventTag),
	)

	// nolint: gocritic
	// This is deprecated in favor of `pilot_k8s_endpoints_pending_pod`, which is a gauge indicating the number of
	// currently missing pods. This helps distinguish transient errors from permanent ones
	endpointsWithNoPods = monitoring.NewSum(
		"pilot_k8s_endpoints_with_no_pods",
		"Endpoints that does not have any corresponding pods.")

	endpointsPendingPodUpdate = monitoring.NewGauge(
		"pilot_k8s_endpoints_pending_pod",
		"Number of endpoints that do not currently have any corresponding pods.",
	)
)

func init() {
	monitoring.MustRegister(k8sEvents)
	monitoring.MustRegister(endpointsWithNoPods)
	monitoring.MustRegister(endpointsPendingPodUpdate)
}

func incrementEvent(kind, event string) {
	k8sEvents.With(typeTag.Value(kind), eventTag.Value(event)).Increment()
}

// Options stores the configurable attributes of a Controller.
type Options struct {
	// Namespace the controller watches. If set to meta_v1.NamespaceAll (""), controller watches all namespaces
	WatchedNamespaces string
	ResyncPeriod      time.Duration
	DomainSuffix      string

	// ClusterID identifies the remote cluster in a multicluster env.
	ClusterID string

	// FetchCaRoot defines the function to get caRoot
	FetchCaRoot func() map[string]string

	// Metrics for capturing node-based metrics.
	Metrics model.Metrics

	// XDSUpdater will push changes to the xDS server.
	XDSUpdater model.XDSUpdater

	// TrustDomain used in SPIFFE identity
	// Deprecated - MeshConfig should be used.
	TrustDomain string

	// NetworksWatcher observes changes to the mesh networks config.
	NetworksWatcher mesh.NetworksWatcher

	// EndpointMode decides what source to use to get endpoint information
	EndpointMode EndpointMode

	// CABundlePath defines the caBundle path for istiod Server
	CABundlePath string

	// Maximum QPS when communicating with kubernetes API
	KubernetesAPIQPS float32

	// Maximum burst for throttle when communicating with the kubernetes API
	KubernetesAPIBurst int
}

// EndpointMode decides what source to use to get endpoint information
type EndpointMode int

const (
	// EndpointsOnly type will use only Kubernetes Endpoints
	EndpointsOnly EndpointMode = iota

	// EndpointSliceOnly type will use only Kubernetes EndpointSlices
	EndpointSliceOnly

	// TODO: add other modes. Likely want a mode with Endpoints+EndpointSlices that are not controlled by
	// Kubernetes Controller (e.g. made by user and not duplicated with Endpoints), or a mode with both that
	// does deduping. Simply doing both won't work for now, since not all Kubernetes components support EndpointSlice.
)

var EndpointModeNames = map[EndpointMode]string{
	EndpointsOnly:     "EndpointsOnly",
	EndpointSliceOnly: "EndpointSliceOnly",
}

func (m EndpointMode) String() string {
	return EndpointModeNames[m]
}

var _ serviceregistry.Instance = &Controller{}

// kubernetesNode represents a kubernetes node that is reachable externally
type kubernetesNode struct {
	address string
	labels  labels.Instance
}

// Controller is a collection of synchronized resource watchers
// Caches are thread-safe
type Controller struct {
	client kubernetes.Interface

	queue queue.Instance

	serviceInformer cache.SharedIndexInformer
	serviceLister   listerv1.ServiceLister

	endpoints kubeEndpointsController

	// Used to watch node accessible from remote cluster.
	// In multi-cluster(shared control plane multi-networks) scenario, ingress gateway service can be of nodePort type.
	// With this, we can populate mesh's gateway address with the node ips.
	nodeInformer cache.SharedIndexInformer
	nodeLister   listerv1.NodeLister

	pods *PodCache

	metrics         model.Metrics
	networksWatcher mesh.NetworksWatcher
	xdsUpdater      model.XDSUpdater
	domainSuffix    string
	clusterID       string

	serviceHandlers  []func(*model.Service, model.Event)
	workloadHandlers []func(*model.WorkloadInstance, model.Event)

	// This is only used for test
	stop chan struct{}

	sync.RWMutex
	// servicesMap stores hostname ==> service, it is used to reduce convertService calls.
	servicesMap map[host.Name]*model.Service
	// nodeSelectorsForServices stores hostname => label selectors that can be used to
	// refine the set of node port IPs for a service.
	nodeSelectorsForServices map[host.Name]labels.Instance
	// map of node name and its address+labels - this is the only thing we need from nodes
	// for vm to k8s or cross cluster. When node port services select specific nodes by labels,
	// we run through the label selectors here to pick only ones that we need.
	// Only nodes with ExternalIP addresses are included in this map !
	nodeInfoMap map[string]kubernetesNode
	// externalNameSvcInstanceMap stores hostname ==> instance, is used to store instances for ExternalName k8s services
	externalNameSvcInstanceMap map[host.Name][]*model.ServiceInstance
	// workload instances from workload entries  - map of ip -> workload instance
	workloadInstancesByIP map[string]*model.WorkloadInstance

	// CIDR ranger based on path-compressed prefix trie
	ranger cidranger.Ranger

	// Network name for the registry as specified by the MeshNetworks configmap
	networkForRegistry string

	once sync.Once
}

// NewController creates a new Kubernetes controller
// Created by bootstrap and multicluster (see secretcontroler).
func NewController(kubeClient kubelib.Client, options Options) *Controller {
	// The queue requires a time duration for a retry delay after a handler error
	c := &Controller{
		domainSuffix:               options.DomainSuffix,
		client:                     kubeClient.Kube(),
		queue:                      queue.NewQueue(1 * time.Second),
		clusterID:                  options.ClusterID,
		xdsUpdater:                 options.XDSUpdater,
		servicesMap:                make(map[host.Name]*model.Service),
		nodeSelectorsForServices:   make(map[host.Name]labels.Instance),
		nodeInfoMap:                make(map[string]kubernetesNode),
		externalNameSvcInstanceMap: make(map[host.Name][]*model.ServiceInstance),
		workloadInstancesByIP:      make(map[string]*model.WorkloadInstance),
		networksWatcher:            options.NetworksWatcher,
		metrics:                    options.Metrics,
	}

	c.serviceInformer = kubeClient.KubeInformer().Core().V1().Services().Informer()
	c.serviceLister = kubeClient.KubeInformer().Core().V1().Services().Lister()
	registerHandlers(c.serviceInformer, c.queue, "Services", c.onServiceEvent, nil)

	switch options.EndpointMode {
	case EndpointsOnly:
		c.endpoints = newEndpointsController(c, kubeClient.KubeInformer().Core().V1().Endpoints())
	case EndpointSliceOnly:
		c.endpoints = newEndpointSliceController(c, kubeClient.KubeInformer().Discovery().V1alpha1().EndpointSlices())
	}

	// This is for getting the node IPs of a selected set of nodes
	c.nodeInformer = kubeClient.KubeInformer().Core().V1().Nodes().Informer()
	c.nodeLister = kubeClient.KubeInformer().Core().V1().Nodes().Lister()
	registerHandlers(c.nodeInformer, c.queue, "Nodes", c.onNodeEvent, nil)

	c.pods = newPodCache(c, kubeClient.KubeInformer().Core().V1().Pods(), func(key string) {
		item, exists, err := c.endpoints.getInformer().GetStore().GetByKey(key)
		if err != nil {
			log.Debugf("Endpoint %v lookup failed with error %v, skipping stale endpoint", key, err)
			return
		}
		if !exists {
			log.Debugf("Endpoint %v not found, skipping stale endpoint", key)
			return
		}
		c.queue.Push(func() error {
			return c.endpoints.onEvent(item, model.EventUpdate)
		})
	})
	registerHandlers(c.pods.informer, c.queue, "Pods", c.pods.onEvent, nil)

	return c
}

func (c *Controller) Provider() serviceregistry.ProviderID {
	return serviceregistry.Kubernetes
}

func (c *Controller) Cluster() string {
	return c.clusterID
}

func (c *Controller) Cleanup() error {
	// TODO(landow) do we need to cleanup other things besides endpoint shards?
	svcs, err := c.serviceLister.List(klabels.NewSelector())
	if err != nil {
		return fmt.Errorf("error listing services for deletion: %v", err)
	}
	for _, s := range svcs {
		name := kube.ServiceHostname(s.Namespace, s.Namespace, c.domainSuffix)
		c.xdsUpdater.SvcUpdate(c.clusterID, string(name), s.Namespace, model.EventDelete)
		// TODO(landow) do we need to notify service handlers?
	}
	return nil
}

func (c *Controller) onServiceEvent(curr interface{}, event model.Event) error {
	svc, ok := curr.(*v1.Service)
	if !ok {
		tombstone, ok := curr.(cache.DeletedFinalStateUnknown)
		if !ok {
			log.Errorf("Couldn't get object from tombstone %#v", curr)
			return nil
		}
		svc, ok = tombstone.Obj.(*v1.Service)
		if !ok {
			log.Errorf("Tombstone contained object that is not a service %#v", curr)
			return nil
		}
	}

	log.Debugf("Handle event %s for service %s in namespace %s", event, svc.Name, svc.Namespace)

	svcConv := kube.ConvertService(*svc, c.domainSuffix, c.clusterID)
	switch event {
	case model.EventDelete:
		c.Lock()
		delete(c.servicesMap, svcConv.Hostname)
		delete(c.nodeSelectorsForServices, svcConv.Hostname)
		delete(c.externalNameSvcInstanceMap, svcConv.Hostname)
		c.Unlock()
	default:
		if isNodePortGatewayService(svc) {
			// We need to know which services are using node selectors because during node events,
			// we have to update all the node port services accordingly.
			nodeSelector := getNodeSelectorsForService(svc)
			c.Lock()
			// only add when it is nodePort gateway service
			c.nodeSelectorsForServices[svcConv.Hostname] = nodeSelector
			c.Unlock()
			c.updateServiceExternalAddr(svcConv)
		}
		// instance conversion is only required when service is added/updated.
		instances := kube.ExternalNameServiceInstances(svc, svcConv)
		c.Lock()
		c.servicesMap[svcConv.Hostname] = svcConv
		if len(instances) > 0 {
			c.externalNameSvcInstanceMap[svcConv.Hostname] = instances
		}
		c.Unlock()
	}

	// Update endpoint shards when service added, in case endpoint added earlier than service
	if event == model.EventAdd {
		// Build IstioEndpoints
		endpoints := c.endpoints.buildIstioEndpointsWithService(svc.Name, svc.Namespace, svcConv.Hostname)
		if features.EnableK8SServiceSelectWorkloadEntries {
			fep := c.collectWorkloadInstanceEndpoints(svcConv)
			endpoints = append(endpoints, fep...)
		}
		if len(endpoints) > 0 {
			c.xdsUpdater.EDSCacheUpdate(c.clusterID, string(svcConv.Hostname), svc.Namespace, endpoints)
		}
	}

	c.xdsUpdater.SvcUpdate(c.clusterID, string(svcConv.Hostname), svc.Namespace, event)
	// Notify service handlers.
	for _, f := range c.serviceHandlers {
		f(svcConv, event)
	}

	return nil
}

func (c *Controller) onNodeEvent(obj interface{}, event model.Event) error {
	node, ok := obj.(*v1.Node)
	if !ok {
		tombstone, ok := obj.(cache.DeletedFinalStateUnknown)
		if !ok {
			log.Errorf("couldn't get object from tombstone %+v", obj)
			return nil
		}
		node, ok = tombstone.Obj.(*v1.Node)
		if !ok {
			log.Errorf("tombstone contained object that is not a node %#v", obj)
			return nil
		}
	}
	var updatedNeeded bool
	if event == model.EventDelete {
		updatedNeeded = true
		c.Lock()
		delete(c.nodeInfoMap, node.Name)
		c.Unlock()
	} else {
		k8sNode := kubernetesNode{labels: node.Labels}
		for _, address := range node.Status.Addresses {
			if address.Type == v1.NodeExternalIP && address.Address != "" {
				k8sNode.address = address.Address
				break
			}
		}
		if k8sNode.address == "" {
			return nil
		}

		c.Lock()
		// check if the node exists as this add event could be due to controller resync
		// if the stored object changes, then fire an update event. Otherwise, ignore this event.
		currentNode, exists := c.nodeInfoMap[node.Name]
		if !exists || !nodeEquals(currentNode, k8sNode) {
			c.nodeInfoMap[node.Name] = k8sNode
			updatedNeeded = true
		}
		c.Unlock()
	}

	// update all related services
	if updatedNeeded && c.updateServiceExternalAddr() {
		c.xdsUpdater.ConfigUpdate(&model.PushRequest{
			Full: true,
		})
	}
	return nil
}

// Filter func for filtering out objects during update callback
type FilterOutFunc func(old, cur interface{}) bool

func registerHandlers(informer cache.SharedIndexInformer, q queue.Instance, otype string,
	handler func(interface{}, model.Event) error, filter FilterOutFunc) {
	if filter == nil {
		filter = func(old, cur interface{}) bool {
			oldObj := old.(metav1.Object)
			newObj := cur.(metav1.Object)
			// TODO: this is only for test, add resource version for test
			if oldObj.GetResourceVersion() == "" || newObj.GetResourceVersion() == "" {
				return false
			}
			return oldObj.GetResourceVersion() == newObj.GetResourceVersion()
		}
	}

	wrappedHandler := func(obj interface{}, event model.Event) error {
		obj = tryGetLatestObject(informer, obj)
		return handler(obj, event)
	}

	informer.AddEventHandler(
		cache.ResourceEventHandlerFuncs{
			// TODO: filtering functions to skip over un-referenced resources (perf)
			AddFunc: func(obj interface{}) {
				incrementEvent(otype, "add")
				q.Push(func() error {
					return wrappedHandler(obj, model.EventAdd)
				})
			},
			UpdateFunc: func(old, cur interface{}) {
				if !filter(old, cur) {
					incrementEvent(otype, "update")
					q.Push(func() error {
						return wrappedHandler(cur, model.EventUpdate)
					})
				} else {
					incrementEvent(otype, "updatesame")
				}
			},
			DeleteFunc: func(obj interface{}) {
				incrementEvent(otype, "delete")
				q.Push(func() error {
					return handler(obj, model.EventDelete)
				})
			},
		})
}

// tryGetLatestObject attempts to fetch the latest version of the object from the cache.
// Changes may have occurred between queuing and processing.
func tryGetLatestObject(informer cache.SharedIndexInformer, obj interface{}) interface{} {
	key, err := cache.MetaNamespaceKeyFunc(obj)
	if err != nil {
		log.Warnf("failed creating key for informer object: %v", err)
		return obj
	}

	latest, exists, err := informer.GetIndexer().GetByKey(key)
	if !exists || err != nil {
		log.Warnf("couldn't find %q in informer index", key)
		return obj
	}

	return latest
}

// HasSynced returns true after the initial state synchronization
func (c *Controller) HasSynced() bool {
	if !c.serviceInformer.HasSynced() ||
		!c.endpoints.HasSynced() ||
		!c.pods.informer.HasSynced() ||
		!c.nodeInformer.HasSynced() {
		return false
	}

	// after informer caches sync the first time, process resources in order
	c.once.Do(func() {
		if err := c.SyncAll(); err != nil {
			log.Errorf("one or more errors force-syncing resources: %v", err)
		}
	})

	return true
}

// SyncAll syncs all the objects node->service->pod->endpoint in order
// TODO: sync same kind of objects in parallel
// This can cause great performance cost in multi clusters scenario.
// Maybe just sync the cache and trigger one push at last.
func (c *Controller) SyncAll() error {
	var err *multierror.Error

	nodes := c.nodeInformer.GetStore().List()
	log.Debugf("initializing %d nodes", len(nodes))
	for _, s := range nodes {
		err = multierror.Append(err, c.onNodeEvent(s, model.EventAdd))
	}

	services := c.serviceInformer.GetStore().List()
	log.Debugf("initializing %d services", len(services))
	for _, s := range services {
		err = multierror.Append(err, c.onServiceEvent(s, model.EventAdd))
	}

	err = multierror.Append(err, c.syncPods())
	err = multierror.Append(err, c.syncEndpoints())

	return multierror.Flatten(err.ErrorOrNil())
}

func (c *Controller) syncPods() error {
	var err *multierror.Error
	pods := c.pods.informer.GetStore().List()
	log.Debugf("initializing %d pods", len(pods))
	for _, s := range pods {
		err = multierror.Append(err, c.pods.onEvent(s, model.EventAdd))
	}
	return err.ErrorOrNil()
}

func (c *Controller) syncEndpoints() error {
	var err *multierror.Error
	endpoints := c.endpoints.getInformer().GetStore().List()
	log.Debugf("initializing%d endpoints", len(endpoints))
	for _, s := range endpoints {
		err = multierror.Append(err, c.endpoints.onEvent(s, model.EventAdd))
	}
	return err.ErrorOrNil()
}

// Run all controllers until a signal is received
func (c *Controller) Run(stop <-chan struct{}) {
	if c.networksWatcher != nil {
		c.networksWatcher.AddNetworksHandler(c.reloadNetworkLookup)
		c.reloadNetworkLookup()
	}
	cache.WaitForCacheSync(stop, c.HasSynced)
	c.queue.Run(stop)
	log.Infof("Controller terminated")
}

// Stop the controller. Only for tests, to simplify the code (defer c.Stop())
func (c *Controller) Stop() {
	if c.stop != nil {
		close(c.stop)
	}
}

// Services implements a service catalog operation
func (c *Controller) Services() ([]*model.Service, error) {
	c.RLock()
	out := make([]*model.Service, 0, len(c.servicesMap))
	for _, svc := range c.servicesMap {
		out = append(out, svc)
	}
	c.RUnlock()
	sort.Slice(out, func(i, j int) bool { return out[i].Hostname < out[j].Hostname })

	return out, nil
}

// GetService implements a service catalog operation by hostname specified.
func (c *Controller) GetService(hostname host.Name) (*model.Service, error) {
	c.RLock()
	svc := c.servicesMap[hostname]
	c.RUnlock()
	return svc, nil
}

// getNodePortServices returns nodePort type gateway service
func (c *Controller) getNodePortGatewayServices() []*model.Service {
	c.RLock()
	defer c.RUnlock()
	out := make([]*model.Service, 0, len(c.nodeSelectorsForServices))
	for hostname := range c.nodeSelectorsForServices {
		svc := c.servicesMap[hostname]
		if svc != nil {
			out = append(out, svc)
		}
	}

	return out
}

// updateServiceExternalAddr updates ClusterExternalAddresses for ingress gateway service of nodePort type
func (c *Controller) updateServiceExternalAddr(svcs ...*model.Service) bool {
	// node event, update all nodePort gateway services
	if len(svcs) == 0 {
		svcs = c.getNodePortGatewayServices()
	}
	// no nodePort gateway service found, no update
	if len(svcs) == 0 {
		return false
	}
	for _, svc := range svcs {
		c.RLock()
		nodeSelector := c.nodeSelectorsForServices[svc.Hostname]
		c.RUnlock()
		// update external address
		svc.Mutex.Lock()
		if nodeSelector == nil {
			var extAddresses []string
			for _, n := range c.nodeInfoMap {
				extAddresses = append(extAddresses, n.address)
			}
			svc.Attributes.ClusterExternalAddresses = map[string][]string{c.clusterID: extAddresses}
		} else {
			var nodeAddresses []string
			for _, n := range c.nodeInfoMap {
				if nodeSelector.SubsetOf(n.labels) {
					nodeAddresses = append(nodeAddresses, n.address)
				}
			}
			svc.Attributes.ClusterExternalAddresses = map[string][]string{c.clusterID: nodeAddresses}
		}
		svc.Mutex.Unlock()
	}
	return true
}

// getPodLocality retrieves the locality for a pod.
func (c *Controller) getPodLocality(pod *v1.Pod) string {
	// if pod has `istio-locality` label, skip below ops
	if len(pod.Labels[model.LocalityLabel]) > 0 {
		return model.GetLocalityLabelOrDefault(pod.Labels[model.LocalityLabel], "")
	}

	// NodeName is set by the scheduler after the pod is created
	// https://github.com/kubernetes/community/blob/master/contributors/devel/api-conventions.md#late-initialization
	raw, err := c.nodeLister.Get(pod.Spec.NodeName)
	if err != nil {
		log.Warnf("unable to get node %q for pod %q: %v", pod.Spec.NodeName, pod.Name, err)
		return ""
	}

	nodeMeta, err := meta.Accessor(raw)
	if err != nil {
		log.Warnf("unable to get node meta: %v", nodeMeta)
		return ""
	}

	region := getLabelValue(nodeMeta, NodeRegionLabel, NodeRegionLabelGA)
	zone := getLabelValue(nodeMeta, NodeZoneLabel, NodeZoneLabelGA)
	subzone := getLabelValue(nodeMeta, IstioSubzoneLabel, "")

	if region == "" && zone == "" && subzone == "" {
		return ""
	}

	return region + "/" + zone + "/" + subzone // Format: "%s/%s/%s"
}

// InstancesByPort implements a service catalog operation
func (c *Controller) InstancesByPort(svc *model.Service, reqSvcPort int, labelsList labels.Collection) []*model.ServiceInstance {
	// First get k8s standard service instances and the workload entry instances
	outInstances := c.endpoints.InstancesByPort(c, svc, reqSvcPort, labelsList)
	outInstances = append(outInstances, c.serviceInstancesFromWorkloadInstances(svc, reqSvcPort)...)

	// return when instances found or an error occurs
	if len(outInstances) > 0 {
		return outInstances
	}

	// Fall back to external name service since we did not find any instances of normal services
	c.RLock()
	externalNameInstances := c.externalNameSvcInstanceMap[svc.Hostname]
	c.RUnlock()
	if externalNameInstances != nil {
		inScopeInstances := make([]*model.ServiceInstance, 0)
		for _, i := range externalNameInstances {
			if i.Service.Attributes.Namespace == svc.Attributes.Namespace && i.ServicePort.Port == reqSvcPort {
				inScopeInstances = append(inScopeInstances, i)
			}
		}
		return inScopeInstances
	}
	return nil
}

func (c *Controller) serviceInstancesFromWorkloadInstances(svc *model.Service, reqSvcPort int) []*model.ServiceInstance {
	// Run through all the workload instances, select ones that match the service labels
	// only if this is a kubernetes internal service and of ClientSideLB (eds) type
	// as InstancesByPort is called by the aggregate controller. We dont want to include
	// workload instances for any other registry
	var workloadInstancesExist bool
	c.RLock()
	workloadInstancesExist = len(c.workloadInstancesByIP) > 0
	c.RUnlock()

	if !workloadInstancesExist || svc.Attributes.ServiceRegistry != string(serviceregistry.Kubernetes) ||
		svc.MeshExternal || svc.Resolution != model.ClientSideLB {
		return nil
	}

	selector := labels.Instance(svc.Attributes.LabelSelectors)

	// Get the service port name and target port so that we can construct the service instance
	k8sService, err := c.serviceLister.Services(svc.Attributes.Namespace).Get(svc.Attributes.Name)
	// We did not find the k8s service. We cannot get the targetPort
	if err != nil {
		log.Infof("serviceInstancesFromWorkloadInstances(%s.%s) failed to get k8s service => error %v",
			svc.Attributes.Name, svc.Attributes.Namespace, err)
		return nil
	}

	var servicePort *model.Port
	for _, p := range svc.Ports {
		if p.Port == reqSvcPort {
			servicePort = p
			break
		}
	}
	if servicePort == nil {
		return nil
	}

	// Now get the target Port for this service port
	targetPort, targetPortName := findServiceTargetPort(servicePort, k8sService)
	if targetPort == 0 {
		targetPort = reqSvcPort
	}

	out := make([]*model.ServiceInstance, 0)

	c.RLock()
	for _, wi := range c.workloadInstancesByIP {
		if wi.Namespace != svc.Attributes.Namespace {
			continue
		}
		if selector.SubsetOf(wi.Endpoint.Labels) {
			// create an instance with endpoint whose service port name matches
			istioEndpoint := *wi.Endpoint
			if targetPortName != "" {
				// This is a named port, find the corresponding port in the port map
				matchedPort := wi.PortMap[targetPortName]
				if matchedPort == 0 {
					// No match found, skip this endpoint
					continue
				}
				istioEndpoint.EndpointPort = matchedPort
			} else {
				istioEndpoint.EndpointPort = uint32(targetPort)
			}
			istioEndpoint.ServicePortName = servicePort.Name
			out = append(out, &model.ServiceInstance{
				Service:     svc,
				ServicePort: servicePort,
				Endpoint:    &istioEndpoint,
			})
		}
	}
	c.RUnlock()
	return out
}

// convenience function to collect all workload entry endpoints in updateEDS calls.
func (c *Controller) collectWorkloadInstanceEndpoints(svc *model.Service) []*model.IstioEndpoint {
	var workloadInstancesExist bool
	c.RLock()
	workloadInstancesExist = len(c.workloadInstancesByIP) > 0
	c.RUnlock()

	if !workloadInstancesExist || svc.Resolution != model.ClientSideLB || len(svc.Ports) == 0 {
		return nil
	}

	instances := c.serviceInstancesFromWorkloadInstances(svc, svc.Ports[0].Port)
	endpoints := make([]*model.IstioEndpoint, 0)

	// all endpoints for ports[0]
	for _, instance := range instances {
		endpoints = append(endpoints, instance.Endpoint)
	}

	// build an endpoint for each remaining service port
	for i := 1; i < len(svc.Ports); i++ {
		for _, instance := range instances {
			ep := *instance.Endpoint
			ep.EndpointPort = uint32(svc.Ports[i].Port)
			ep.ServicePortName = svc.Ports[i].Name
			endpoints = append(endpoints, &ep)
		}
	}
	return endpoints
}

// GetProxyServiceInstances returns service instances co-located with a given proxy
// TODO: this code does not return k8s service instances when the proxy's IP is a workload entry
// To tackle this, we need a ip2instance map like what we have in service entry.
func (c *Controller) GetProxyServiceInstances(proxy *model.Proxy) ([]*model.ServiceInstance, error) {
	if len(proxy.IPAddresses) > 0 {
		// only need to fetch the corresponding pod through the first IP, although there are multiple IP scenarios,
		// because multiple ips belong to the same pod
		proxyIP := proxy.IPAddresses[0]

		pod := c.pods.getPodByIP(proxyIP)
		if workload, f := c.workloadInstancesByIP[proxyIP]; f {
			var err error
			out, err := c.hydrateWorkloadInstance(workload)
			if err != nil {
				log.Warnf("hydrateWorkloadInstance for %v failed: %v", proxy.ID, err)
			}
			return out, nil
		} else if pod != nil {
			if !c.isControllerForProxy(proxy) {
				return nil, fmt.Errorf("proxy is in cluster %v, but controller is for cluster %v", proxy.Metadata.ClusterID, c.clusterID)
			}

			// 1. find proxy service by label selector, if not any, there may exist headless service without selector
			// failover to 2
			if services, err := getPodServices(c.serviceLister, pod); err == nil && len(services) > 0 {
				out := make([]*model.ServiceInstance, 0)
				for _, svc := range services {
					out = append(out, c.getProxyServiceInstancesByPod(pod, svc, proxy)...)
				}
				return out, nil
			}
			// 2. Headless service without selector
			return c.endpoints.GetProxyServiceInstances(c, proxy), nil
		} else {
			var err error
			// 3. The pod is not present when this is called
			// due to eventual consistency issues. However, we have a lot of information about the pod from the proxy
			// metadata already. Because of this, we can still get most of the information we need.
			// If we cannot accurately construct ServiceInstances from just the metadata, this will return an error and we can
			// attempt to read the real pod.
			out, err := c.getProxyServiceInstancesFromMetadata(proxy)
			if err != nil {
				log.Warnf("getProxyServiceInstancesFromMetadata for %v failed: %v", proxy.ID, err)
			}
			return out, nil
		}
	}
	if c.metrics != nil {
		c.metrics.AddMetric(model.ProxyStatusNoService, proxy.ID, proxy, "")
	} else {
		log.Infof("Missing metrics env, empty list of services for pod %s", proxy.ID)
	}
	return nil, nil
}

func (c *Controller) hydrateWorkloadInstance(si *model.WorkloadInstance) ([]*model.ServiceInstance, error) {
	out := []*model.ServiceInstance{}
	// find the workload entry's service by label selector
	// rather than scanning through our internal map of model.services, get the services via the k8s apis
	dummyPod := &v1.Pod{
		ObjectMeta: metav1.ObjectMeta{Namespace: si.Namespace, Labels: si.Endpoint.Labels},
	}

	// find the services that map to this workload entry, fire off eds updates if the service is of type client-side lb
	if k8sServices, err := getPodServices(c.serviceLister, dummyPod); err == nil && len(k8sServices) > 0 {
		for _, k8sSvc := range k8sServices {
			var service *model.Service
			c.RLock()
			service = c.servicesMap[kube.ServiceHostname(k8sSvc.Name, k8sSvc.Namespace, c.domainSuffix)]
			c.RUnlock()
			// Note that this cannot be an external service because k8s external services do not have label selectors.
			if service == nil || service.Resolution != model.ClientSideLB {
				// may be a headless service
				continue
			}

			for _, port := range service.Ports {
				if port.Protocol == protocol.UDP {
					continue
				}
				// Similar code as UpdateServiceShards in eds.go
				instances := c.InstancesByPort(service, port.Port, labels.Collection{})
				if err != nil {
					return nil, err
				}
				out = append(out, instances...)
			}
		}
	}
	return out, nil
}

// WorkloadInstanceHandler defines the handler for service instances generated by other registries
func (c *Controller) WorkloadInstanceHandler(si *model.WorkloadInstance, event model.Event) {
	// ignore malformed workload entries. And ignore any workload entry that does not have a label
	// as there is no way for us to select them
	if si.Namespace == "" || len(si.Endpoint.Labels) == 0 {
		return
	}

	// this is from a workload entry. Store it in separate map so that
	// the InstancesByPort can use these as well as the k8s pods.
	c.Lock()
	switch event {
	case model.EventDelete:
		delete(c.workloadInstancesByIP, si.Endpoint.Address)
	default: // add or update
		c.workloadInstancesByIP[si.Endpoint.Address] = si
	}
	c.Unlock()

	// find the workload entry's service by label selector
	// rather than scanning through our internal map of model.services, get the services via the k8s apis
	dummyPod := &v1.Pod{
		ObjectMeta: metav1.ObjectMeta{Namespace: si.Namespace, Labels: si.Endpoint.Labels},
	}

	// find the services that map to this workload entry, fire off eds updates if the service is of type client-side lb
	if k8sServices, err := getPodServices(c.serviceLister, dummyPod); err == nil && len(k8sServices) > 0 {
		for _, k8sSvc := range k8sServices {
			var service *model.Service
			c.RLock()
			service = c.servicesMap[kube.ServiceHostname(k8sSvc.Name, k8sSvc.Namespace, c.domainSuffix)]
			c.RUnlock()
			// Note that this cannot be an external service because k8s external services do not have label selectors.
			if service == nil || service.Resolution != model.ClientSideLB {
				// may be a headless service
				continue
			}

			// Get the updated list of endpoints that includes k8s pods and the workload entries for this service
			// and then notify the EDS server that endpoints for this service have changed.
			// We need one endpoint object for each service port
			endpoints := make([]*model.IstioEndpoint, 0)
			for _, port := range service.Ports {
				if port.Protocol == protocol.UDP {
					continue
				}
				// Similar code as UpdateServiceShards in eds.go
				instances := c.InstancesByPort(service, port.Port, labels.Collection{})
				if err != nil {
					log.Debugf("Failed to get endpoints for service %s on port %d, in response to workload instance: %v",
						service.Hostname, port.Port, err)
					continue
				}

				for _, inst := range instances {
					endpoints = append(endpoints, inst.Endpoint)
				}
			}
			// fire off eds update
			c.xdsUpdater.EDSUpdate(c.clusterID, string(service.Hostname), service.Attributes.Namespace, endpoints)
		}
	}
}

// isControllerForProxy should be used for proxies assumed to be in the kube cluster for this controller. Workload Entries
// may not necessarily pass this check, but we still want to allow kube services to select workload instances.
func (c *Controller) isControllerForProxy(proxy *model.Proxy) bool {
	return proxy.Metadata.ClusterID == c.clusterID
}

// getProxyServiceInstancesFromMetadata retrieves ServiceInstances using proxy Metadata rather than
// from the Pod. This allows retrieving Instances immediately, regardless of delays in Kubernetes.
// If the proxy doesn't have enough metadata, an error is returned
func (c *Controller) getProxyServiceInstancesFromMetadata(proxy *model.Proxy) ([]*model.ServiceInstance, error) {
	if len(proxy.Metadata.Labels) == 0 {
		return nil, fmt.Errorf("no workload labels found")
	}

	if !c.isControllerForProxy(proxy) {
		return nil, fmt.Errorf("proxy is in cluster %v, but controller is for cluster %v", proxy.Metadata.ClusterID, c.clusterID)
	}

	// Create a pod with just the information needed to find the associated Services
	dummyPod := &v1.Pod{
		ObjectMeta: metav1.ObjectMeta{
			Namespace: proxy.ConfigNamespace,
			Labels:    proxy.Metadata.Labels,
		},
	}

	// Find the Service associated with the pod.
	services, err := getPodServices(c.serviceLister, dummyPod)
	if err != nil {
		return nil, fmt.Errorf("error getting instances for %s: %v", proxy.ID, err)

	}
	if len(services) == 0 {
		return nil, fmt.Errorf("no instances found for %s: %v", proxy.ID, err)
	}

	out := make([]*model.ServiceInstance, 0)
	for _, svc := range services {
		hostname := kube.ServiceHostname(svc.Name, svc.Namespace, c.domainSuffix)
		c.RLock()
		modelService, f := c.servicesMap[hostname]
		c.RUnlock()
		if !f {
			return nil, fmt.Errorf("failed to find model service for %v", hostname)
		}

		tps := make(map[model.Port]*model.Port)
		for _, port := range svc.Spec.Ports {
			svcPort, f := modelService.Ports.Get(port.Name)
			if !f {
				return nil, fmt.Errorf("failed to get svc port for %v", port.Name)
			}
			portNum, err := findPortFromMetadata(port, proxy.Metadata.PodPorts)
			if err != nil {
				return nil, fmt.Errorf("failed to find target port for %v: %v", proxy.ID, err)
			}
			// Dedupe the target ports here - Service might have configured multiple ports to the same target port,
			// we will have to create only one ingress listener per port and protocol so that we do not endup
			// complaining about listener conflicts.
			targetPort := model.Port{
				Port:     portNum,
				Protocol: svcPort.Protocol,
			}
			if _, exists := tps[targetPort]; !exists {
				tps[targetPort] = svcPort
			}
		}

		epBuilder := NewEndpointBuilderFromMetadata(c, proxy)
		for tp, svcPort := range tps {
			// consider multiple IP scenarios
			for _, ip := range proxy.IPAddresses {
				// Construct the ServiceInstance
				out = append(out, &model.ServiceInstance{
					Service:     modelService,
					ServicePort: svcPort,
					Endpoint:    epBuilder.buildIstioEndpoint(ip, int32(tp.Port), svcPort.Name),
				})
			}
		}
	}
	return out, nil
}

func (c *Controller) getProxyServiceInstancesByPod(pod *v1.Pod, service *v1.Service, proxy *model.Proxy) []*model.ServiceInstance {
	out := make([]*model.ServiceInstance, 0)

	hostname := kube.ServiceHostname(service.Name, service.Namespace, c.domainSuffix)
	c.RLock()
	svc := c.servicesMap[hostname]
	c.RUnlock()

	if svc == nil {
		return out
	}

	tps := make(map[model.Port]*model.Port)
	for _, port := range service.Spec.Ports {
		svcPort, exists := svc.Ports.Get(port.Name)
		if !exists {
			continue
		}
		// find target port
		portNum, err := FindPort(pod, &port)
		if err != nil {
			log.Warnf("Failed to find port for service %s/%s: %v", service.Namespace, service.Name, err)
			continue
		}
		// Dedupe the target ports here - Service might have configured multiple ports to the same target port,
		// we will have to create only one ingress listener per port and protocol so that we do not endup
		// complaining about listener conflicts.
		targetPort := model.Port{
			Port:     portNum,
			Protocol: svcPort.Protocol,
		}
		if _, exists = tps[targetPort]; !exists {
			tps[targetPort] = svcPort
		}
	}

	builder := NewEndpointBuilder(c, pod)
	for tp, svcPort := range tps {
		// consider multiple IP scenarios
		for _, ip := range proxy.IPAddresses {
			istioEndpoint := builder.buildIstioEndpoint(ip, int32(tp.Port), svcPort.Name)
			out = append(out, &model.ServiceInstance{
				Service:     svc,
				ServicePort: svcPort,
				Endpoint:    istioEndpoint,
			})
		}
	}
	return out
}

func (c *Controller) GetProxyWorkloadLabels(proxy *model.Proxy) (labels.Collection, error) {
	// There is only one IP for kube registry
	proxyIP := proxy.IPAddresses[0]

	pod := c.pods.getPodByIP(proxyIP)
	if pod != nil {
		return labels.Collection{pod.Labels}, nil
	}
	return nil, nil
}

// GetIstioServiceAccounts returns the Istio service accounts running a serivce
// hostname. Each service account is encoded according to the SPIFFE VSID spec.
// For example, a service account named "bar" in namespace "foo" is encoded as
// "spiffe://cluster.local/ns/foo/sa/bar".
func (c *Controller) GetIstioServiceAccounts(svc *model.Service, ports []int) []string {
	return model.GetServiceAccounts(svc, ports, c)
}

// AppendServiceHandler implements a service catalog operation
func (c *Controller) AppendServiceHandler(f func(*model.Service, model.Event)) error {
	c.serviceHandlers = append(c.serviceHandlers, f)
	return nil
}

// AppendWorkloadHandler implements a service catalog operation
func (c *Controller) AppendWorkloadHandler(f func(*model.WorkloadInstance, model.Event)) error {
	c.workloadHandlers = append(c.workloadHandlers, f)
	return nil
<<<<<<< HEAD
}

// AppendInstanceHandler implements a service catalog operation
func (c *Controller) AppendInstanceHandler(f func(*model.ServiceInstance, model.Event)) error {
	return nil
=======
>>>>>>> 3ea94de4
}<|MERGE_RESOLUTION|>--- conflicted
+++ resolved
@@ -1124,12 +1124,4 @@
 func (c *Controller) AppendWorkloadHandler(f func(*model.WorkloadInstance, model.Event)) error {
 	c.workloadHandlers = append(c.workloadHandlers, f)
 	return nil
-<<<<<<< HEAD
-}
-
-// AppendInstanceHandler implements a service catalog operation
-func (c *Controller) AppendInstanceHandler(f func(*model.ServiceInstance, model.Event)) error {
-	return nil
-=======
->>>>>>> 3ea94de4
 }