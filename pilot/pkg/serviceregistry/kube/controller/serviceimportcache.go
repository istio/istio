--- conflicted
+++ resolved
@@ -141,24 +141,10 @@
 	})
 }
 
-<<<<<<< HEAD
-func (ic *serviceImportCacheImpl) onServiceImportEvent(_, curr any, event model.Event) error {
-	si, ok := curr.(*unstructured.Unstructured)
-	if !ok {
-		tombstone, ok := curr.(cache.DeletedFinalStateUnknown)
-		if !ok {
-			return fmt.Errorf("couldn't get object from tombstone %#v", curr)
-		}
-		si, ok = tombstone.Obj.(*unstructured.Unstructured)
-		if !ok {
-			return fmt.Errorf("tombstone contained object that is not a ServiceImport %#v", curr)
-		}
-=======
-func (ic *serviceImportCacheImpl) onServiceImportEvent(obj any, event model.Event) error {
+func (ic *serviceImportCacheImpl) onServiceImportEvent(_, obj any, event model.Event) error {
 	si := controllers.Extract[*unstructured.Unstructured](obj)
 	if si == nil {
 		return nil
->>>>>>> 8a603cbd
 	}
 
 	// We need a full push if the cluster VIP changes.
