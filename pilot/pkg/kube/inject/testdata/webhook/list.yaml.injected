<<<<<<< HEAD
apiVersion: v1
items:
- apiVersion: extensions/v1beta1
  kind: Deployment
  metadata:
    creationTimestamp: null
    name: hello-v1
  spec:
    replicas: 3
    strategy: {}
    template:
      metadata:
        annotations:
          sidecar.istio.io/status: '{"version":"","initContainers":["istio-init"],"containers":["istio-proxy"],"volumes":["istio-envoy","istio-certs"],"imagePullSecrets":null}'
        creationTimestamp: null
        labels:
          app: hello
          tier: backend
          track: stable
          version: v1
      spec:
        containers:
        - image: fake.docker.io/google-samples/hello-go-gke:1.0
          name: hello
          ports:
          - containerPort: 80
            name: http
          resources: {}
        - args:
          - proxy
          - sidecar
          - --configPath
          - /etc/istio/proxy
          - --binaryPath
          - /usr/local/bin/envoy
          - --serviceCluster
          - hello
          - --drainDuration
          - 2s
          - --parentShutdownDuration
          - 3s
          - --discoveryAddress
          - istio-pilot:15007
          - --discoveryRefreshDelay
          - 1s
          - --zipkinAddress
          - ""
          - --connectTimeout
          - 1s
          - --proxyAdminPort
          - "15000"
          - --controlPlaneAuthPolicy
          - NONE
          - --statusPort
          - "15020"
          - --applicationPorts
          - "80"
          ports:
          - name: http-envoy-prom
            containerPort: 15090
            protocol: TCP
          env:
          - name: POD_NAME
            valueFrom:
              fieldRef:
                fieldPath: metadata.name
          - name: POD_NAMESPACE
            valueFrom:
              fieldRef:
                fieldPath: metadata.namespace
          - name: INSTANCE_IP
            valueFrom:
              fieldRef:
                fieldPath: status.podIP
          - name: ISTIO_META_POD_NAME
            valueFrom:
              fieldRef:
                fieldPath: metadata.name
          - name: ISTIO_META_INTERCEPTION_MODE
            value: REDIRECT
          image: docker.io/istio/proxyv2:unittest
          imagePullPolicy: IfNotPresent
          name: istio-proxy
          readinessProbe:
            failureThreshold: 30
            httpGet:
              path: /healthz/ready
              port: 15020
            initialDelaySeconds: 1
            periodSeconds: 2
          resources:
            requests:
              cpu: 10m
          securityContext:
            readOnlyRootFilesystem: true
            runAsUser: 1337
          volumeMounts:
          - mountPath: /etc/istio/proxy
            name: istio-envoy
          - mountPath: /etc/certs/
            name: istio-certs
            readOnly: true
        initContainers:
        - args:
          - -p
          - "15001"
          - -u
          - "1337"
          - -m
          - REDIRECT
          - -i
          - '*'
          - -x
          - ""
          - -b
          - "80"
          - -d
          - "15020"
          image: docker.io/istio/proxy_init:unittest
          imagePullPolicy: IfNotPresent
          name: istio-init
          resources: {}
          securityContext:
            capabilities:
              add:
              - NET_ADMIN
        volumes:
        - emptyDir:
            medium: Memory
          name: istio-envoy
        - name: istio-certs
          secret:
            optional: true
            secretName: istio.default
  status: {}
- apiVersion: extensions/v1beta1
  kind: Deployment
  metadata:
    creationTimestamp: null
    name: hello-v2
  spec:
    replicas: 3
    strategy: {}
    template:
      metadata:
        annotations:
          sidecar.istio.io/status: '{"version":"","initContainers":["istio-init"],"containers":["istio-proxy"],"volumes":["istio-envoy","istio-certs"],"imagePullSecrets":null}'
        creationTimestamp: null
        labels:
          app: hello
          tier: backend
          track: stable
          version: v2
      spec:
        containers:
        - image: fake.docker.io/google-samples/hello-go-gke:1.0
          name: hello
          ports:
          - containerPort: 81
            name: http
          resources: {}
        - args:
          - proxy
          - sidecar
          - --configPath
          - /etc/istio/proxy
          - --binaryPath
          - /usr/local/bin/envoy
          - --serviceCluster
          - hello
          - --drainDuration
          - 2s
          - --parentShutdownDuration
          - 3s
          - --discoveryAddress
          - istio-pilot:15007
          - --discoveryRefreshDelay
          - 1s
          - --zipkinAddress
          - ""
          - --connectTimeout
          - 1s
          - --proxyAdminPort
          - "15000"
          - --controlPlaneAuthPolicy
          - NONE
          - --statusPort
          - "15020"
          - --applicationPorts
          - "81"
          ports:
          - name: http-envoy-prom
            containerPort: 15090
            protocol: TCP
          env:
          - name: POD_NAME
            valueFrom:
              fieldRef:
                fieldPath: metadata.name
          - name: POD_NAMESPACE
            valueFrom:
              fieldRef:
                fieldPath: metadata.namespace
          - name: INSTANCE_IP
            valueFrom:
              fieldRef:
                fieldPath: status.podIP
          - name: ISTIO_META_POD_NAME
            valueFrom:
              fieldRef:
                fieldPath: metadata.name
          - name: ISTIO_META_INTERCEPTION_MODE
            value: REDIRECT
          image: docker.io/istio/proxyv2:unittest
          imagePullPolicy: IfNotPresent
          name: istio-proxy
          readinessProbe:
            failureThreshold: 30
            httpGet:
              path: /healthz/ready
              port: 15020
            initialDelaySeconds: 1
            periodSeconds: 2
          resources:
            requests:
              cpu: 10m
          securityContext:
            readOnlyRootFilesystem: true
            runAsUser: 1337
          volumeMounts:
          - mountPath: /etc/istio/proxy
            name: istio-envoy
          - mountPath: /etc/certs/
            name: istio-certs
            readOnly: true
        initContainers:
        - args:
          - -p
          - "15001"
          - -u
          - "1337"
          - -m
          - REDIRECT
          - -i
          - '*'
          - -x
          - ""
          - -b
          - "81"
          - -d
          - "15020"
          image: docker.io/istio/proxy_init:unittest
          imagePullPolicy: IfNotPresent
          name: istio-init
          resources: {}
          securityContext:
            capabilities:
              add:
              - NET_ADMIN
        volumes:
        - emptyDir:
            medium: Memory
=======
apiVersion: extensions/v1beta1
kind: Deployment
metadata:
  creationTimestamp: null
  name: hello-v1
spec:
  replicas: 3
  strategy: {}
  template:
    metadata:
      annotations:
        sidecar.istio.io/status: '{"version":"unit-test-fake-version","initContainers":["istio-init"],"containers":["istio-proxy"],"volumes":["istio-envoy","istio-certs"],"imagePullSecrets":null}'
      creationTimestamp: null
      labels:
        app: hello
        tier: backend
        track: stable
        version: v1
    spec:
      containers:
      - image: fake.docker.io/google-samples/hello-go-gke:1.0
        name: hello
        ports:
        - containerPort: 80
          name: http
        resources: {}
      - args:
        - proxy
        - sidecar
        - --domain
        - $(POD_NAMESPACE).svc.cluster.local
        - --configPath
        - /etc/istio/proxy
        - --binaryPath
        - /usr/local/bin/envoy
        - --serviceCluster
        - hello.$(POD_NAMESPACE)
        - --drainDuration
        - 45s
        - --parentShutdownDuration
        - 1m0s
        - --discoveryAddress
        - istio-pilot:15010
        - --zipkinAddress
        - ""
        - --connectTimeout
        - 1s
        - --proxyAdminPort
        - "15000"
        - --controlPlaneAuthPolicy
        - NONE
        - --statusPort
        - "15020"
        - --applicationPorts
        - "80"
        - --concurrency
        - "2"
        env:
        - name: POD_NAME
          valueFrom:
            fieldRef:
              fieldPath: metadata.name
        - name: POD_NAMESPACE
          valueFrom:
            fieldRef:
              fieldPath: metadata.namespace
        - name: INSTANCE_IP
          valueFrom:
            fieldRef:
              fieldPath: status.podIP
        - name: ISTIO_META_POD_NAME
          valueFrom:
            fieldRef:
              fieldPath: metadata.name
        - name: ISTIO_META_CONFIG_NAMESPACE
          valueFrom:
            fieldRef:
              fieldPath: metadata.namespace
        - name: ISTIO_META_INTERCEPTION_MODE
          value: REDIRECT
        image: gcr.io/istio-release/proxyv2:master-latest-daily
        imagePullPolicy: IfNotPresent
        name: istio-proxy
        ports:
        - containerPort: 15090
          name: http-envoy-prom
          protocol: TCP
        readinessProbe:
          failureThreshold: 30
          httpGet:
            path: /healthz/ready
            port: 15020
          initialDelaySeconds: 1
          periodSeconds: 2
        resources:
          limits:
            cpu: "2"
            memory: 128Mi
          requests:
            cpu: 100m
            memory: 128Mi
        securityContext:
          readOnlyRootFilesystem: true
          runAsUser: 1337
        volumeMounts:
        - mountPath: /etc/istio/proxy
          name: istio-envoy
        - mountPath: /etc/certs/
          name: istio-certs
          readOnly: true
      initContainers:
      - args:
        - -p
        - "15001"
        - -u
        - "1337"
        - -m
        - REDIRECT
        - -i
        - '*'
        - -x
        - ""
        - -b
        - "80"
        - -d
        - "15020"
        image: gcr.io/istio-release/proxy_init:master-latest-daily
        imagePullPolicy: IfNotPresent
        name: istio-init
        resources:
          limits:
            cpu: 100m
            memory: 50Mi
          requests:
            cpu: 10m
            memory: 10Mi
        securityContext:
          capabilities:
            add:
            - NET_ADMIN
      volumes:
      - emptyDir:
          medium: Memory
        name: istio-envoy
      - name: istio-certs
        secret:
          optional: true
          secretName: istio.default
status: {}

---
apiVersion: extensions/v1beta1
kind: Deployment
metadata:
  creationTimestamp: null
  name: hello-v2
spec:
  replicas: 3
  strategy: {}
  template:
    metadata:
      annotations:
        sidecar.istio.io/status: '{"version":"unit-test-fake-version","initContainers":["istio-init"],"containers":["istio-proxy"],"volumes":["istio-envoy","istio-certs"],"imagePullSecrets":null}'
      creationTimestamp: null
      labels:
        app: hello
        tier: backend
        track: stable
        version: v2
    spec:
      containers:
      - image: fake.docker.io/google-samples/hello-go-gke:1.0
        name: hello
        ports:
        - containerPort: 81
          name: http
        resources: {}
      - args:
        - proxy
        - sidecar
        - --domain
        - $(POD_NAMESPACE).svc.cluster.local
        - --configPath
        - /etc/istio/proxy
        - --binaryPath
        - /usr/local/bin/envoy
        - --serviceCluster
        - hello.$(POD_NAMESPACE)
        - --drainDuration
        - 45s
        - --parentShutdownDuration
        - 1m0s
        - --discoveryAddress
        - istio-pilot:15010
        - --zipkinAddress
        - ""
        - --connectTimeout
        - 1s
        - --proxyAdminPort
        - "15000"
        - --controlPlaneAuthPolicy
        - NONE
        - --statusPort
        - "15020"
        - --applicationPorts
        - "81"
        - --concurrency
        - "2"
        env:
        - name: POD_NAME
          valueFrom:
            fieldRef:
              fieldPath: metadata.name
        - name: POD_NAMESPACE
          valueFrom:
            fieldRef:
              fieldPath: metadata.namespace
        - name: INSTANCE_IP
          valueFrom:
            fieldRef:
              fieldPath: status.podIP
        - name: ISTIO_META_POD_NAME
          valueFrom:
            fieldRef:
              fieldPath: metadata.name
        - name: ISTIO_META_CONFIG_NAMESPACE
          valueFrom:
            fieldRef:
              fieldPath: metadata.namespace
        - name: ISTIO_META_INTERCEPTION_MODE
          value: REDIRECT
        image: gcr.io/istio-release/proxyv2:master-latest-daily
        imagePullPolicy: IfNotPresent
        name: istio-proxy
        ports:
        - containerPort: 15090
          name: http-envoy-prom
          protocol: TCP
        readinessProbe:
          failureThreshold: 30
          httpGet:
            path: /healthz/ready
            port: 15020
          initialDelaySeconds: 1
          periodSeconds: 2
        resources:
          limits:
            cpu: "2"
            memory: 128Mi
          requests:
            cpu: 100m
            memory: 128Mi
        securityContext:
          readOnlyRootFilesystem: true
          runAsUser: 1337
        volumeMounts:
        - mountPath: /etc/istio/proxy
>>>>>>> 82797c0c
          name: istio-envoy
        - mountPath: /etc/certs/
          name: istio-certs
          readOnly: true
      initContainers:
      - args:
        - -p
        - "15001"
        - -u
        - "1337"
        - -m
        - REDIRECT
        - -i
        - '*'
        - -x
        - ""
        - -b
        - "81"
        - -d
        - "15020"
        image: gcr.io/istio-release/proxy_init:master-latest-daily
        imagePullPolicy: IfNotPresent
        name: istio-init
        resources:
          limits:
            cpu: 100m
            memory: 50Mi
          requests:
            cpu: 10m
            memory: 10Mi
        securityContext:
          capabilities:
            add:
            - NET_ADMIN
      volumes:
      - emptyDir:
          medium: Memory
        name: istio-envoy
      - name: istio-certs
        secret:
          optional: true
          secretName: istio.default
status: {}

---<|MERGE_RESOLUTION|>--- conflicted
+++ resolved
@@ -1,267 +1,3 @@
-<<<<<<< HEAD
-apiVersion: v1
-items:
-- apiVersion: extensions/v1beta1
-  kind: Deployment
-  metadata:
-    creationTimestamp: null
-    name: hello-v1
-  spec:
-    replicas: 3
-    strategy: {}
-    template:
-      metadata:
-        annotations:
-          sidecar.istio.io/status: '{"version":"","initContainers":["istio-init"],"containers":["istio-proxy"],"volumes":["istio-envoy","istio-certs"],"imagePullSecrets":null}'
-        creationTimestamp: null
-        labels:
-          app: hello
-          tier: backend
-          track: stable
-          version: v1
-      spec:
-        containers:
-        - image: fake.docker.io/google-samples/hello-go-gke:1.0
-          name: hello
-          ports:
-          - containerPort: 80
-            name: http
-          resources: {}
-        - args:
-          - proxy
-          - sidecar
-          - --configPath
-          - /etc/istio/proxy
-          - --binaryPath
-          - /usr/local/bin/envoy
-          - --serviceCluster
-          - hello
-          - --drainDuration
-          - 2s
-          - --parentShutdownDuration
-          - 3s
-          - --discoveryAddress
-          - istio-pilot:15007
-          - --discoveryRefreshDelay
-          - 1s
-          - --zipkinAddress
-          - ""
-          - --connectTimeout
-          - 1s
-          - --proxyAdminPort
-          - "15000"
-          - --controlPlaneAuthPolicy
-          - NONE
-          - --statusPort
-          - "15020"
-          - --applicationPorts
-          - "80"
-          ports:
-          - name: http-envoy-prom
-            containerPort: 15090
-            protocol: TCP
-          env:
-          - name: POD_NAME
-            valueFrom:
-              fieldRef:
-                fieldPath: metadata.name
-          - name: POD_NAMESPACE
-            valueFrom:
-              fieldRef:
-                fieldPath: metadata.namespace
-          - name: INSTANCE_IP
-            valueFrom:
-              fieldRef:
-                fieldPath: status.podIP
-          - name: ISTIO_META_POD_NAME
-            valueFrom:
-              fieldRef:
-                fieldPath: metadata.name
-          - name: ISTIO_META_INTERCEPTION_MODE
-            value: REDIRECT
-          image: docker.io/istio/proxyv2:unittest
-          imagePullPolicy: IfNotPresent
-          name: istio-proxy
-          readinessProbe:
-            failureThreshold: 30
-            httpGet:
-              path: /healthz/ready
-              port: 15020
-            initialDelaySeconds: 1
-            periodSeconds: 2
-          resources:
-            requests:
-              cpu: 10m
-          securityContext:
-            readOnlyRootFilesystem: true
-            runAsUser: 1337
-          volumeMounts:
-          - mountPath: /etc/istio/proxy
-            name: istio-envoy
-          - mountPath: /etc/certs/
-            name: istio-certs
-            readOnly: true
-        initContainers:
-        - args:
-          - -p
-          - "15001"
-          - -u
-          - "1337"
-          - -m
-          - REDIRECT
-          - -i
-          - '*'
-          - -x
-          - ""
-          - -b
-          - "80"
-          - -d
-          - "15020"
-          image: docker.io/istio/proxy_init:unittest
-          imagePullPolicy: IfNotPresent
-          name: istio-init
-          resources: {}
-          securityContext:
-            capabilities:
-              add:
-              - NET_ADMIN
-        volumes:
-        - emptyDir:
-            medium: Memory
-          name: istio-envoy
-        - name: istio-certs
-          secret:
-            optional: true
-            secretName: istio.default
-  status: {}
-- apiVersion: extensions/v1beta1
-  kind: Deployment
-  metadata:
-    creationTimestamp: null
-    name: hello-v2
-  spec:
-    replicas: 3
-    strategy: {}
-    template:
-      metadata:
-        annotations:
-          sidecar.istio.io/status: '{"version":"","initContainers":["istio-init"],"containers":["istio-proxy"],"volumes":["istio-envoy","istio-certs"],"imagePullSecrets":null}'
-        creationTimestamp: null
-        labels:
-          app: hello
-          tier: backend
-          track: stable
-          version: v2
-      spec:
-        containers:
-        - image: fake.docker.io/google-samples/hello-go-gke:1.0
-          name: hello
-          ports:
-          - containerPort: 81
-            name: http
-          resources: {}
-        - args:
-          - proxy
-          - sidecar
-          - --configPath
-          - /etc/istio/proxy
-          - --binaryPath
-          - /usr/local/bin/envoy
-          - --serviceCluster
-          - hello
-          - --drainDuration
-          - 2s
-          - --parentShutdownDuration
-          - 3s
-          - --discoveryAddress
-          - istio-pilot:15007
-          - --discoveryRefreshDelay
-          - 1s
-          - --zipkinAddress
-          - ""
-          - --connectTimeout
-          - 1s
-          - --proxyAdminPort
-          - "15000"
-          - --controlPlaneAuthPolicy
-          - NONE
-          - --statusPort
-          - "15020"
-          - --applicationPorts
-          - "81"
-          ports:
-          - name: http-envoy-prom
-            containerPort: 15090
-            protocol: TCP
-          env:
-          - name: POD_NAME
-            valueFrom:
-              fieldRef:
-                fieldPath: metadata.name
-          - name: POD_NAMESPACE
-            valueFrom:
-              fieldRef:
-                fieldPath: metadata.namespace
-          - name: INSTANCE_IP
-            valueFrom:
-              fieldRef:
-                fieldPath: status.podIP
-          - name: ISTIO_META_POD_NAME
-            valueFrom:
-              fieldRef:
-                fieldPath: metadata.name
-          - name: ISTIO_META_INTERCEPTION_MODE
-            value: REDIRECT
-          image: docker.io/istio/proxyv2:unittest
-          imagePullPolicy: IfNotPresent
-          name: istio-proxy
-          readinessProbe:
-            failureThreshold: 30
-            httpGet:
-              path: /healthz/ready
-              port: 15020
-            initialDelaySeconds: 1
-            periodSeconds: 2
-          resources:
-            requests:
-              cpu: 10m
-          securityContext:
-            readOnlyRootFilesystem: true
-            runAsUser: 1337
-          volumeMounts:
-          - mountPath: /etc/istio/proxy
-            name: istio-envoy
-          - mountPath: /etc/certs/
-            name: istio-certs
-            readOnly: true
-        initContainers:
-        - args:
-          - -p
-          - "15001"
-          - -u
-          - "1337"
-          - -m
-          - REDIRECT
-          - -i
-          - '*'
-          - -x
-          - ""
-          - -b
-          - "81"
-          - -d
-          - "15020"
-          image: docker.io/istio/proxy_init:unittest
-          imagePullPolicy: IfNotPresent
-          name: istio-init
-          resources: {}
-          securityContext:
-            capabilities:
-              add:
-              - NET_ADMIN
-        volumes:
-        - emptyDir:
-            medium: Memory
-=======
 apiVersion: extensions/v1beta1
 kind: Deployment
 metadata:
@@ -519,7 +255,6 @@
           runAsUser: 1337
         volumeMounts:
         - mountPath: /etc/istio/proxy
->>>>>>> 82797c0c
           name: istio-envoy
         - mountPath: /etc/certs/
           name: istio-certs
