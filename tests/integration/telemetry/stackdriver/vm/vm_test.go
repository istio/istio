--- conflicted
+++ resolved
@@ -57,13 +57,6 @@
 				// Verify log entry
 				gotLogs := gotLogEntry(wantLogEntry)
 
-<<<<<<< HEAD
-				// Verify edges
-				// Only verify edge if the test is using fake sd.
-				gotEdges := !stackdriver.UseRealStackdriver() || gotTrafficAssertion(wantTrafficAssertion)
-
-=======
->>>>>>> 76a61103
 				// verify traces
 				gotTraces := gotTrace(wantTrace)
 
