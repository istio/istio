--- conflicted
+++ resolved
@@ -16,7 +16,10 @@
 
 import (
 	"context"
+	"fmt"
 
+	v1 "k8s.io/api/core/v1"
+	"k8s.io/apimachinery/pkg/api/errors"
 	v12 "k8s.io/apimachinery/pkg/apis/meta/v1"
 	"k8s.io/client-go/kubernetes"
 	_ "k8s.io/client-go/plugin/pkg/client/auth" // Import all Kubernetes client auth plugins (e.g. Azure, GCP, OIDC, etc.)
@@ -91,8 +94,6 @@
 	return vals, manifest, err
 }
 
-<<<<<<< HEAD
-=======
 func CreateNamespace(cs kubernetes.Interface, namespace string) error {
 	if namespace == "" {
 		// Setup default namespace
@@ -116,7 +117,6 @@
 	return cs.CoreV1().Namespaces().Delete(context.TODO(), namespace, v12.DeleteOptions{})
 }
 
->>>>>>> 218323bd
 func DeploymentExists(cs kubernetes.Interface, namespace, name string) (bool, error) {
 	d, err := cs.AppsV1().Deployments(namespace).Get(context.TODO(), name, v12.GetOptions{})
 	if err != nil {
