# Base component is disabled.

# Citadel component is disabled.

# Cni component is disabled.

# Galley component is disabled.

apiVersion: autoscaling/v2beta1
kind: HorizontalPodAutoscaler
metadata:
  labels:
    app: pilot
    release: istio
  name: istio-pilot
  namespace: istio-system
spec:
  maxReplicas: 5
  metrics:
  - resource:
      name: cpu
      targetAverageUtilization: 80
    type: Resource
  minReplicas: 1
  scaleTargetRef:
    apiVersion: apps/v1
    kind: Deployment
    name: istio-pilot
---


apiVersion: rbac.authorization.k8s.io/v1
kind: ClusterRole
metadata:
  name: istio-galley-istio-system
  labels:
    release: istio
rules:
  # For reading Istio resources
  - apiGroups: [
    "authentication.istio.io",
    "config.istio.io",
    "networking.istio.io",
    "rbac.istio.io",
    "security.istio.io"]
    resources: ["*"]
    verbs: ["get", "list", "watch"]
    # For updating Istio resource statuses
  - apiGroups: [
    "authentication.istio.io",
    "config.istio.io",
    "networking.istio.io",
    "rbac.istio.io",
    "security.istio.io"]
    resources: ["*/status"]
    verbs: ["update"]

    # Remove galley's permissions to reconcile the validation config when istiod is present.
    # Notably missing here is the permission to modify webhooks.

  - apiGroups: ["extensions","apps"]
    resources: ["deployments"]
    resourceNames: ["istio-galley"]
    verbs: ["get"]
  - apiGroups: [""]
    resources: ["pods", "nodes", "services", "endpoints", "namespaces"]
    verbs: ["get", "list", "watch"]
  - apiGroups: ["extensions"]
    resources: ["ingresses"]
    verbs: ["get", "list", "watch"]
  - apiGroups: ["extensions"]
    resources: ["deployments/finalizers"]
    resourceNames: ["istio-galley"]
    verbs: ["update"]
  - apiGroups: ["apiextensions.k8s.io"]
    resources: ["customresourcedefinitions"]
    verbs: ["get", "list", "watch"]
  - apiGroups: ["rbac.authorization.k8s.io"]
    resources: ["clusterroles"]
    verbs: ["get", "list", "watch"]
---


apiVersion: rbac.authorization.k8s.io/v1
kind: ClusterRole
metadata:
  name: istio-pilot-istio-system
  labels:
    app: pilot
    release: istio
rules:
- apiGroups: ["config.istio.io", "rbac.istio.io", "security.istio.io", "networking.istio.io", "authentication.istio.io"]
  verbs: ["get", "watch", "list"]
  resources: ["*"]
- apiGroups: ["apiextensions.k8s.io"]
  resources: ["customresourcedefinitions"]
  verbs: ["get", "watch", "list"]
- apiGroups: ["extensions"]
  resources: ["ingresses"]
  verbs: ["get", "list", "watch"]
- apiGroups: ["extensions"]
  resources: ["ingresses/status"]
  verbs: ["*"]
  # TODO: remove, too broad permission, should be namespace only
- apiGroups: [""]
  resources: ["configmaps"]
  # Create and update needed for ingress election
  verbs: ["get", "list", "watch", "create", "update"]
- apiGroups: [""]
  resources: ["endpoints", "pods", "services", "namespaces", "nodes", "secrets"]
  verbs: ["get", "list", "watch"]
- apiGroups: [""]
  resources: ["secrets"]
  verbs: ["create", "get", "watch", "list", "update", "delete"]
- apiGroups: ["certificates.k8s.io"]
  resources:
    - "certificatesigningrequests"
    - "certificatesigningrequests/approval"
    - "certificatesigningrequests/status"
  verbs: ["update", "create", "get", "delete", "watch"]
- apiGroups: ["discovery.k8s.io"]
  resources: ["endpointslices"]
  verbs: ["get", "list", "watch"]
---


apiVersion: rbac.authorization.k8s.io/v1
kind: ClusterRole
metadata:
  name: istiod-istio-system
  labels:
    app: pilot
    release: istio
rules:
  # Remove permissions to reconcile webhook configuration. This address the downgrade case
  # where istiod will be uninstalled. Removing the permissions reduces
  # the likelihood that istiod will reconcile something it shouldn't.

  # sidecar injection controller
  - apiGroups: ["admissionregistration.k8s.io"]
    resources: ["mutatingwebhookconfigurations"]
    verbs: ["get", "list", "watch", "patch"]

  # configuration validation webhook controller
  - apiGroups: ["admissionregistration.k8s.io"]
    resources: ["validatingwebhookconfigurations"]
    verbs: ["*"]
    # required to set ownerRef on istiod clusterrole.
  - apiGroups: ["rbac.authorization.k8s.io"]
    resources: ["clusterroles/finalizers"]
    resourceNames:
    - istiod-istio-system
    verbs: ["update"]
  - apiGroups: ["rbac.authorization.k8s.io"]
    resources: ["clusterroles"]
    resourceNames:
    - istiod-istio-system
    verbs: ["get"]

  # istio configuration
  - apiGroups: ["config.istio.io", "rbac.istio.io", "security.istio.io", "networking.istio.io", "authentication.istio.io"]
    verbs: ["get", "watch", "list"]
    resources: ["*"]

  # auto-detect installed CRD definitions
  - apiGroups: ["apiextensions.k8s.io"]
    resources: ["customresourcedefinitions"]
    verbs: ["get", "list", "watch"]

  # discovery and routing
  - apiGroups: ["extensions","apps"]
    resources: ["deployments"]
    verbs: ["get", "list", "watch"]
  - apiGroups: [""]
    resources: ["pods", "nodes", "services", "namespaces", "endpoints"]
    verbs: ["get", "list", "watch"]
  - apiGroups: ["discovery.k8s.io"]
    resources: ["endpointslices"]
    verbs: ["get", "list", "watch"]

  # ingress controller
  - apiGroups: ["extensions"]
    resources: ["ingresses"]
    verbs: ["get", "list", "watch"]
  - apiGroups: ["extensions"]
    resources: ["ingresses/status"]
    verbs: ["*"]

  # Pilot, injector - not clear why cluster wide.
  # TODO: remove, too broad permission, should be namespace only
  - apiGroups: [""]
    resources: ["configmaps"]
    verbs: ["create", "get", "list", "watch", "update"]

  # Istiod and bootstrap.
  - apiGroups: ["certificates.k8s.io"]
    resources:
      - "certificatesigningrequests"
      - "certificatesigningrequests/approval"
      - "certificatesigningrequests/status"
    verbs: ["update", "create", "get", "delete", "watch"]
  # Used by Istiod to verify the JWT tokens
  - apiGroups: ["authentication.k8s.io"]
    resources: ["tokenreviews"]
    verbs: ["create"]

  # Citadel subset
  # TODO: remove, namespace only
  - apiGroups: [""]
    resources: ["configmaps"]
    verbs: ["create", "get", "update"]

  # TODO: remove, no longer needed at cluster
  - apiGroups: [""]
    resources: ["secrets"]
    verbs: ["create", "get", "watch", "list", "update", "delete"]
  - apiGroups: [""]
    resources: ["serviceaccounts"]
    verbs: ["get", "watch", "list"]
---


apiVersion: rbac.authorization.k8s.io/v1
kind: ClusterRoleBinding
metadata:
  name: istio-pilot-istio-system
  labels:
    app: pilot
    release: istio
roleRef:
  apiGroup: rbac.authorization.k8s.io
  kind: ClusterRole
  name: istio-pilot-istio-system
subjects:
  - kind: ServiceAccount
    name: istio-pilot-service-account
    namespace: istio-system
---


apiVersion: rbac.authorization.k8s.io/v1
kind: ClusterRoleBinding
metadata:
  name: istiod-pilot-istio-system
  labels:
    app: pilot
    release: istio
roleRef:
  apiGroup: rbac.authorization.k8s.io
  kind: ClusterRole
  name: istiod-istio-system
subjects:
  - kind: ServiceAccount
    name: istio-pilot-service-account
    namespace: istio-system
---


apiVersion: v1
kind: ConfigMap
metadata:
  namespace: istio-system
  name: pilot-envoy-config
  labels:
    release: istio
data:
  envoy.yaml.tmpl: |-
    admin:
      access_log_path: /dev/null
      address:
        socket_address:
          address: 127.0.0.1
          port_value: 15000

    static_resources:
      clusters:
      - name: in.15010
        http2_protocol_options: {}
        connect_timeout: 1.000s

        hosts:
        - socket_address:
            address: 127.0.0.1
            port_value: 15010

        circuit_breakers:
          thresholds:
          - max_connections: 100000
            max_pending_requests: 100000
            max_requests: 100000
            max_retries: 3

    # TODO: telemetry using EDS
    # TODO: other pilots using EDS, load balancing
    # TODO: galley using EDS

      - name: out.galley.15019
        http2_protocol_options: {}
        connect_timeout: 1.000s
        type: STRICT_DNS

        circuit_breakers:
          thresholds:
            - max_connections: 100000
              max_pending_requests: 100000
              max_requests: 100000
              max_retries: 3

        tls_context:
          common_tls_context:
            tls_certificates:
            - certificate_chain:
                filename: /etc/certs/cert-chain.pem
              private_key:
                filename: /etc/certs/key.pem
            validation_context:
              trusted_ca:
                filename: /etc/certs/root-cert.pem
              verify_subject_alt_name:
              - spiffe://cluster.local/ns/istio-system/sa/istio-galley-service-account

        hosts:
          - socket_address:
              address: istio-galley.istio-system
              port_value: 15019


      listeners:
      - name: "in.15011"
        address:
          socket_address:
            address: 0.0.0.0
            port_value: 15011
        filter_chains:
        - filters:
          - name: envoy.http_connection_manager
            #typed_config
            #"@type": "type.googleapis.com/",
            config:
              codec_type: HTTP2
              stat_prefix: "15011"
              stream_idle_timeout: 0s
              http2_protocol_options:
                max_concurrent_streams: 1073741824

              access_log:
              - name: envoy.file_access_log
                config:
                  path: /dev/stdout

              http_filters:
              - name: envoy.router

              route_config:
                name: "15011"

                virtual_hosts:
                - name: istio-pilot

                  domains:
                  - '*'

                  routes:
                  - match:
                      prefix: /
                    route:
                      cluster: in.15010
                      timeout: 0.000s
                    decorator:
                      operation: xDS

          tls_context:
            require_client_certificate: true
            common_tls_context:
              validation_context:
                trusted_ca:
                  filename: /etc/certs/root-cert.pem

              alpn_protocols:
              - h2

              tls_certificates:
              - certificate_chain:
                  filename: /etc/certs/cert-chain.pem
                private_key:
                  filename: /etc/certs/key.pem


      # Manual 'whitebox' mode
      - name: "local.15019"
        address:
          socket_address:
            address: 127.0.0.1
            port_value: 15019
        filter_chains:
          - filters:
              - name: envoy.http_connection_manager
                config:
                  codec_type: HTTP2
                  stat_prefix: "15019"
                  stream_idle_timeout: 0s
                  http2_protocol_options:
                    max_concurrent_streams: 1073741824

                  access_log:
                    - name: envoy.file_access_log
                      config:
                        path: /dev/stdout

                  http_filters:
                    - name: envoy.router

                  route_config:
                    name: "15019"

                    virtual_hosts:
                      - name: istio-galley

                        domains:
                          - '*'

                        routes:
                          - match:
                              prefix: /
                            route:
                              cluster: out.galley.15019
                              timeout: 0.000s
---


apiVersion: v1
kind: ConfigMap
metadata:
  name: istio-validation
  namespace: istio-system
  labels:
    release: istio
data:
  config: |-    
    apiVersion: admissionregistration.k8s.io/v1beta1
    kind: ValidatingWebhookConfiguration
    metadata:
      name: istiod-istio-system
      namespace: istio-system
      labels:
        app: istiod
        release: istio
        istio: istiod
    webhooks:
      - name: validation.istio.io
        clientConfig:
          service:
            name: istiod
            namespace: istio-system
            path: "/validate"
            port: 443
          caBundle: ""
        rules:
          - operations:
            - CREATE
            - UPDATE
            apiGroups:
            - config.istio.io
            - rbac.istio.io
            - security.istio.io
            - authentication.istio.io
            - networking.istio.io
            apiVersions:
            - "*"
            resources:
            - "*"
        failurePolicy: Fail
        sideEffects: None
---


apiVersion: v1
data:
  mesh: |-
    accessLogEncoding: TEXT
    accessLogFile: ""
    accessLogFormat: ""
    certificates: []
    defaultConfig:
      concurrency: 2
      configPath: /etc/istio/proxy
      connectTimeout: 10s
      controlPlaneAuthPolicy: NONE
      discoveryAddress: istio-pilot.istio-system.svc:15012
      drainDuration: 45s
      parentShutdownDuration: 1m0s
      proxyAdminPort: 15000
      serviceCluster: istio-proxy
      tracing:
        zipkin:
          address: zipkin.istio-system:9411
    disableMixerHttpReports: true
    disablePolicyChecks: true
    enableAutoMtls: false
    enableEnvoyAccessLogService: false
    enableTracing: true
    ingressClass: istio
    ingressControllerMode: STRICT
    ingressService: istio-ingressgateway
    localityLbSetting:
      enabled: true
    outboundTrafficPolicy:
      mode: ALLOW_ANY
    protocolDetectionTimeout: 100ms
    reportBatchMaxEntries: 100
    reportBatchMaxTime: 1s
    rootNamespace: istio-control
    sdsUdsPath: unix:/etc/istio/proxy/SDS
    trustDomain: cluster.local
    trustDomainAliases: null
  meshNetworks: 'networks: {}'
  values.yaml: |-
    appNamespaces: []
    autoscaleEnabled: true
    autoscaleMax: 5
    autoscaleMin: 1
    configMap: true
    configNamespace: istio-config
    configSource:
      subscribedResources: []
    cpu:
      targetAverageUtilization: 80
    deploymentLabels: {}
    enableProtocolSniffingForInbound: false
    enableProtocolSniffingForOutbound: true
    enabled: true
    env: {}
    hub: ""
    image: pilot
    ingress:
      ingressClass: istio
      ingressControllerMode: STRICT
      ingressService: istio-ingressgateway
    jwksResolverExtraRootCA: ""
    keepaliveMaxServerConnectionAge: 30m
    meshNetworks:
      networks: {}
    namespace: istio-system
    nodeSelector: {}
    plugins: []
    podAnnotations: {}
    podAntiAffinityLabelSelector: []
    podAntiAffinityTermLabelSelector: []
    policy:
      enabled: false
    replicaCount: 1
    resources:
      requests:
        cpu: 500m
        memory: 2048Mi
    rollingMaxSurge: 100%
    rollingMaxUnavailable: 25%
    sidecar: false
    tag: ""
    tolerations: []
    traceSampling: 1
    useMCP: false
kind: ConfigMap
metadata:
  labels:
    release: istio
  name: istio
  namespace: istio-system

---


apiVersion: apps/v1
kind: Deployment
metadata:
  name: istiod
  namespace: istio-control
  labels:
    app: pilot
    release: istio
<<<<<<< HEAD
  name: istio-pilot
  namespace: istio-system
=======
    istio: pilot
>>>>>>> 67b8fe19
spec:
  strategy:
    rollingUpdate:
      maxSurge: 100%
      maxUnavailable: 25%
  selector:
    matchLabels:
      istio: pilot
  template:
    metadata:
      labels:
        app: pilot
<<<<<<< HEAD
        chart: pilot
        heritage: Tiller
        istio: pilot
        release: istio
    spec:
      affinity:
        nodeAffinity:
          preferredDuringSchedulingIgnoredDuringExecution:
          - preference:
              matchExpressions:
              - key: beta.kubernetes.io/arch
                operator: In
                values:
                - amd64
            weight: 2
          - preference:
              matchExpressions:
              - key: beta.kubernetes.io/arch
                operator: In
                values:
                - ppc64le
            weight: 2
          - preference:
              matchExpressions:
              - key: beta.kubernetes.io/arch
                operator: In
                values:
                - s390x
            weight: 2
          requiredDuringSchedulingIgnoredDuringExecution:
            nodeSelectorTerms:
            - matchExpressions:
              - key: beta.kubernetes.io/arch
                operator: In
                values:
                - amd64
                - ppc64le
                - s390x
      containers:
      - args:
        - discovery
        - --monitoringAddr=:15014
        - --log_output_level=default:info
        - --domain
        - cluster.local
        - --secureGrpcAddr=
        - --trust-domain=cluster.local
        - --keepaliveMaxServerConnectionAge
        - 30m
        - --disable-install-crds=true
        env:
        - name: JWT_POLICY
          value: third-party-jwt
        - name: PILOT_CERT_PROVIDER
          value: citadel
        - name: POD_NAME
          valueFrom:
            fieldRef:
              apiVersion: v1
              fieldPath: metadata.name
        - name: POD_NAMESPACE
          valueFrom:
            fieldRef:
              apiVersion: v1
              fieldPath: metadata.namespace
        - name: SERVICE_ACCOUNT
          valueFrom:
            fieldRef:
              apiVersion: v1
              fieldPath: spec.serviceAccountName
        - name: PILOT_TRACE_SAMPLING
          value: "1"
        - name: CONFIG_NAMESPACE
          value: istio-config
        - name: PILOT_ENABLE_PROTOCOL_SNIFFING_FOR_OUTBOUND
          value: "true"
        - name: PILOT_ENABLE_PROTOCOL_SNIFFING_FOR_INBOUND
          value: "false"
        - name: ISTIOD_ADDR
          value: istio-pilot.istio-system.svc:15012
        - name: PILOT_EXTERNAL_GALLEY
          value: "false"
        envFrom:
        - configMapRef:
            name: istiod
            optional: true
        image: docker.io/istio/pilot:1.1.4
        imagePullPolicy: IfNotPresent
        name: discovery
        ports:
        - containerPort: 8080
        - containerPort: 15010
        - containerPort: 15017
        readinessProbe:
          httpGet:
            path: /ready
            port: 8080
          initialDelaySeconds: 5
          periodSeconds: 5
          timeoutSeconds: 5
        resources:
          requests:
            cpu: 500m
            memory: 2048Mi
        securityContext:
          runAsGroup: 1337
          runAsNonRoot: true
          runAsUser: 1337
        volumeMounts:
        - mountPath: /etc/istio/config
          name: config-volume
        - mountPath: /var/run/secrets/tokens
          name: istio-token
          readOnly: true
        - mountPath: /var/run/secrets/istio-dns
          name: local-certs
        - mountPath: /etc/cacerts
          name: cacerts
          readOnly: true
        - mountPath: /var/lib/istio/inject
          name: inject
          readOnly: true
        - mountPath: /var/lib/istio/local
          name: istiod
          readOnly: true
        - mountPath: /var/lib/istio/validation
          name: validation
          readOnly: true
=======
        # Label used by the 'default' service. For versioned deployments we match with app and version.
        # This avoids default deployment picking the canary
        istio: pilot
      annotations:
        sidecar.istio.io/inject: "false"
    spec:
      serviceAccountName: istio-pilot-service-account
>>>>>>> 67b8fe19
      securityContext:
        fsGroup: 1337
      containers:
        - name: discovery
          image: "docker.io/istio/pilot:1.1.4"
          args:
          - "discovery"
          - --monitoringAddr=:15014
          - --log_output_level=default:info
          - --domain
          - cluster.local
          - --secureGrpcAddr=
          - --trust-domain=cluster.local
          - --keepaliveMaxServerConnectionAge
          - "30m"
          # TODO: make default
          - --disable-install-crds=true
          ports:
          - containerPort: 8080
          - containerPort: 15010
          - containerPort: 15017
          readinessProbe:
            httpGet:
              path: /ready
              port: 8080
            initialDelaySeconds: 5
            periodSeconds: 5
            timeoutSeconds: 5
          envFrom:
          # Allow an istiod configmap injecting user-specified env.
          - configMapRef:
              name: istiod
              optional: true
          env:
          - name: JWT_POLICY
            value: third-party-jwt
          - name: PILOT_CERT_PROVIDER
            value: citadel
          - name: POD_NAME
            valueFrom:
              fieldRef:
                apiVersion: v1
                fieldPath: metadata.name
          - name: POD_NAMESPACE
            valueFrom:
              fieldRef:
                apiVersion: v1
                fieldPath: metadata.namespace
          - name: SERVICE_ACCOUNT
            valueFrom:
              fieldRef:
                apiVersion: v1
                fieldPath: spec.serviceAccountName
          - name: PILOT_TRACE_SAMPLING
            value: "1"
          - name: CONFIG_NAMESPACE
            value: istio-config
          - name: PILOT_ENABLE_PROTOCOL_SNIFFING_FOR_OUTBOUND
            value: "true"
          - name: PILOT_ENABLE_PROTOCOL_SNIFFING_FOR_INBOUND
            value: "false"
          - name: ISTIOD_ADDR
            value: istio-pilot.istio-control.svc:15012
          - name: PILOT_EXTERNAL_GALLEY
            value: "false"
          resources:
            requests:
              cpu: 500m
              memory: 2048Mi
          securityContext:
            runAsUser: 1337
            runAsGroup: 1337
            runAsNonRoot: true
          volumeMounts:
          - name: config-volume
            mountPath: /etc/istio/config
          - name: istio-token
            mountPath: /var/run/secrets/tokens
            readOnly: true
          - name: local-certs
            mountPath: /var/run/secrets/istio-dns
          - name: cacerts
            mountPath: /etc/cacerts
            readOnly: true
          - name: inject
            mountPath: /var/lib/istio/inject
            readOnly: true
          - name: istiod
            mountPath: /var/lib/istio/local
            readOnly: true
          - name: validation
            mountPath: /var/lib/istio/validation
            readOnly: true
      volumes:
      # Technically not needed on this pod - but it helps debugging/testing SDS
      # Should be removed after everything works.
      - emptyDir:
          medium: Memory
        name: local-certs
      - name: istio-token
        projected:
          sources:
            - serviceAccountToken:
                audience: istio-ca
                expirationSeconds: 43200
                path: istio-token
      - name: istiod
        configMap:
          name: istiod
          optional: true
      # Optional: user-generated root
      - name: cacerts
        secret:
          secretName: cacerts
          optional: true
      # Optional - image should have
      - name: inject
        configMap:
          name: istio-sidecar-injector
          optional: true
      - name: validation
        configMap:
          name: istio-validation
          optional: true

      - name: config-volume
        configMap:
          name: istio
      - name: pilot-envoy-config
        configMap:
          name: pilot-envoy-config
      affinity:      
        nodeAffinity:
          requiredDuringSchedulingIgnoredDuringExecution:
            nodeSelectorTerms:
            - matchExpressions:
              - key: beta.kubernetes.io/arch
                operator: In
                values:
                - "amd64"
                - "ppc64le"
                - "s390x"
          preferredDuringSchedulingIgnoredDuringExecution:
          - weight: 2
            preference:
              matchExpressions:
              - key: beta.kubernetes.io/arch
                operator: In
                values:
                - "amd64"
          - weight: 2
            preference:
              matchExpressions:
              - key: beta.kubernetes.io/arch
                operator: In
                values:
                - "ppc64le"
          - weight: 2
            preference:
              matchExpressions:
              - key: beta.kubernetes.io/arch
                operator: In
                values:
                - "s390x"
---


apiVersion: "authentication.istio.io/v1alpha1"
kind: "MeshPolicy"
metadata:
  name: "default"
  labels:
    release: istio
spec:
  peers:
  - mtls:
      mode: PERMISSIVE
---


apiVersion: v1
kind: ConfigMap
metadata:
  name: istio-sidecar-injector
  namespace: istio-system
  labels:
    release: istio
data:

  values: |-
    {
      "global": {
        "arch": {
          "amd64": 2,
          "ppc64le": 2,
          "s390x": 2
        },
        "certificates": [],
        "configNamespace": "istio-system",
        "configValidation": true,
        "controlPlaneSecurityEnabled": false,
        "defaultNodeSelector": {},
        "defaultPodDisruptionBudget": {
          "enabled": true
        },
        "defaultResources": {
          "requests": {
            "cpu": "10m"
          }
        },
        "disablePolicyChecks": true,
        "enableHelmTest": false,
        "enableTracing": true,
        "enabled": false,
        "hub": "docker.io/istio",
        "imagePullPolicy": "",
        "imagePullSecrets": [],
        "istioNamespace": "istio-system",
        "istiod": {
          "enabled": true
        },
        "jwtPolicy": "third-party-jwt",
        "k8sIngress": {
          "enableHttps": false,
          "enabled": false,
          "gatewayName": "ingressgateway"
        },
        "localityLbSetting": {
          "enabled": true
        },
        "logAsJson": false,
        "logging": {
          "level": "default:info"
        },
        "meshExpansion": {
          "enabled": false,
          "useILB": false
        },
        "meshNetworks": {},
        "mtls": {
          "auto": false,
          "enabled": false
        },
        "multiCluster": {
          "clusterName": "",
          "enabled": false
        },
        "namespace": "istio-system",
        "network": "",
        "omitSidecarInjectorConfigMap": false,
        "oneNamespace": false,
        "operatorManageWebhooks": false,
        "outboundTrafficPolicy": {
          "mode": "ALLOW_ANY"
        },
        "pilotCertProvider": "citadel",
        "policyCheckFailOpen": false,
        "policyNamespace": "istio-system",
        "priorityClassName": "",
        "prometheusNamespace": "istio-system",
        "proxy": {
          "accessLogEncoding": "TEXT",
          "accessLogFile": "",
          "accessLogFormat": "",
          "autoInject": "enabled",
          "clusterDomain": "cluster.local",
          "componentLogLevel": "misc:error",
          "concurrency": 2,
          "dnsRefreshRate": "300s",
          "enableCoreDump": false,
          "envoyAccessLogService": {
            "enabled": false
          },
          "envoyMetricsService": {
            "enabled": false,
            "tcpKeepalive": {
              "interval": "10s",
              "probes": 3,
              "time": "10s"
            },
            "tlsSettings": {
              "mode": "DISABLE",
              "subjectAltNames": []
            }
          },
          "envoyStatsd": {
            "enabled": false
          },
          "excludeIPRanges": "",
          "excludeInboundPorts": "",
          "excludeOutboundPorts": "",
          "image": "proxyv2",
          "includeIPRanges": "*",
          "includeInboundPorts": "*",
          "kubevirtInterfaces": "",
          "logLevel": "warning",
          "privileged": false,
          "protocolDetectionTimeout": "100ms",
          "readinessFailureThreshold": 30,
          "readinessInitialDelaySeconds": 1,
          "readinessPeriodSeconds": 2,
          "resources": {
            "limits": {
              "cpu": "2000m",
              "memory": "1024Mi"
            },
            "requests": {
              "cpu": "100m",
              "memory": "128Mi"
            }
          },
          "statusPort": 15020,
          "tracer": "zipkin"
        },
        "proxy_init": {
          "image": "proxyv2",
          "resources": {
            "limits": {
              "cpu": "100m",
              "memory": "50Mi"
            },
            "requests": {
              "cpu": "10m",
              "memory": "10Mi"
            }
          }
        },
        "sds": {
          "enabled": false,
          "token": {
            "aud": "istio-ca"
          },
          "udsPath": ""
        },
        "securityNamespace": "istio-system",
        "tag": "1.1.4",
        "telemetryNamespace": "istio-system",
        "tracer": {
          "datadog": {
            "address": "$(HOST_IP):8126"
          },
          "lightstep": {
            "accessToken": "",
            "address": "",
            "cacertPath": "",
            "secure": true
          },
          "stackdriver": {
            "debug": false,
            "maxNumberOfAnnotations": 200,
            "maxNumberOfAttributes": 200,
            "maxNumberOfMessageEvents": 200
          },
          "zipkin": {
            "address": ""
          }
        },
        "trustDomain": "cluster.local",
        "useMCP": false
      },
      "istio_cni": {
        "enabled": false
      },
      "sidecarInjectorWebhook": {
        "alwaysInjectSelector": [],
        "enableNamespacesByDefault": false,
        "enabled": false,
        "injectLabel": "istio-injection",
        "injectedAnnotations": {},
        "namespace": "istio-system",
        "neverInjectSelector": [],
        "objectSelector": {
          "autoInject": true,
          "enabled": false
        },
        "rewriteAppHTTPProbe": false
      }
    }

  # To disable injection: use omitSidecarInjectorConfigMap, which disables the webhook patching
  # and istiod webhook functionality.
  #
  # New fields should not use Values - it is a 'primary' config object, users should be able
  # to fine tune it or use it with kube-inject.
  config: |-
    policy: enabled
    alwaysInjectSelector:
            []
    neverInjectSelector:
            []
    injectedAnnotations:

    # Configmap optimized for Istiod. Please DO NOT MERGE all changes from istio - in particular those dependent on
    # Values.yaml, which should not be used by istiod.
    
    # Istiod only uses SDS based config ( files will mapped/handled by SDS).
    
    template: |
      rewriteAppHTTPProbe: {{ valueOrDefault .Values.sidecarInjectorWebhook.rewriteAppHTTPProbe false }}
      initContainers:
      {{ if ne (annotation .ObjectMeta `sidecar.istio.io/interceptionMode` .ProxyConfig.InterceptionMode) `NONE` }}
      {{ if .Values.istio_cni.enabled -}}
      - name: istio-validation
      {{ else -}}
      - name: istio-init
      {{ end -}}
      {{- if contains "/" .Values.global.proxy_init.image }}
        image: "{{ .Values.global.proxy_init.image }}"
      {{- else }}
        image: "{{ .Values.global.hub }}/{{ .Values.global.proxy_init.image }}:{{ .Values.global.tag }}"
      {{- end }}
        command:
        - istio-iptables
        - "-p"
        - 15001
        - "-z"
        - "15006"
        - "-u"
        - 1337
        - "-m"
        - "{{ annotation .ObjectMeta `sidecar.istio.io/interceptionMode` .ProxyConfig.InterceptionMode }}"
        - "-i"
        - "{{ annotation .ObjectMeta `traffic.sidecar.istio.io/includeOutboundIPRanges` .Values.global.proxy.includeIPRanges }}"
        - "-x"
        - "{{ annotation .ObjectMeta `traffic.sidecar.istio.io/excludeOutboundIPRanges` .Values.global.proxy.excludeIPRanges }}"
        - "-b"
        - "{{ annotation .ObjectMeta `traffic.sidecar.istio.io/includeInboundPorts` `*` }}"
        - "-d"
        - "{{ excludeInboundPort (annotation .ObjectMeta `status.sidecar.istio.io/port` .Values.global.proxy.statusPort) (annotation .ObjectMeta `traffic.sidecar.istio.io/excludeInboundPorts` .Values.global.proxy.excludeInboundPorts) }}"
        {{ if or (isset .ObjectMeta.Annotations `traffic.sidecar.istio.io/excludeOutboundPorts`) (ne (valueOrDefault .Values.global.proxy.excludeOutboundPorts "") "") -}}
        - "-o"
        - "{{ annotation .ObjectMeta `traffic.sidecar.istio.io/excludeOutboundPorts` .Values.global.proxy.excludeOutboundPorts }}"
        {{ end -}}
        {{ if (isset .ObjectMeta.Annotations `traffic.sidecar.istio.io/kubevirtInterfaces`) -}}
        - "-k"
        - "{{ index .ObjectMeta.Annotations `traffic.sidecar.istio.io/kubevirtInterfaces` }}"
        {{ end -}}
        {{ if .Values.istio_cni.enabled -}}
        - "--run-validation"
        - "--skip-rule-apply"
        {{ end -}}
        imagePullPolicy: "{{ valueOrDefault .Values.global.imagePullPolicy `Always` }}"
      {{- if .Values.global.proxy_init.resources }}
        resources:
          {{ toYaml .Values.global.proxy_init.resources | indent 4 }}
      {{- else }}
        resources: {}
      {{- end }}
        securityContext:
          allowPrivilegeEscalation: {{ .Values.global.proxy.privileged }}
          capabilities:
        {{- if not .Values.istio_cni.enabled }}
            add:
            - NET_ADMIN
            - NET_RAW
        {{- end }}
            drop:
            - ALL
          privileged: {{ .Values.global.proxy.privileged }}
          readOnlyRootFilesystem: false
          runAsGroup: 1337
          runAsNonRoot: true
          runAsUser: 1337
        restartPolicy: Always
      {{ end -}}
      {{- if eq .Values.global.proxy.enableCoreDump true }}
      - name: enable-core-dump
        args:
        - -c
        - sysctl -w kernel.core_pattern=/var/lib/istio/core.proxy && ulimit -c unlimited
        command:
          - /bin/sh
      {{- if contains "/" .Values.global.proxy_init.image }}
        image: "{{ .Values.global.proxy_init.image }}"
      {{- else }}
        image: "{{ .Values.global.hub }}/{{ .Values.global.proxy_init.image }}:{{ .Values.global.tag }}"
      {{- end }}
        imagePullPolicy: "{{ valueOrDefault .Values.global.imagePullPolicy `Always` }}"
        resources: {}
        securityContext:
          allowPrivilegeEscalation: true
          capabilities:
            add:
            - SYS_ADMIN
            drop:
            - ALL
          privileged: true
          readOnlyRootFilesystem: false
          runAsGroup: 0
          runAsNonRoot: false
          runAsUser: 0
      {{ end }}
      containers:
      - name: istio-proxy
      {{- if contains "/" (annotation .ObjectMeta `sidecar.istio.io/proxyImage` .Values.global.proxy.image) }}
        image: "{{ annotation .ObjectMeta `sidecar.istio.io/proxyImage` .Values.global.proxy.image }}"
      {{- else }}
        image: "{{ .Values.global.hub }}/{{ .Values.global.proxy.image }}:{{ .Values.global.tag }}"
      {{- end }}
        ports:
        - containerPort: 15090
          protocol: TCP
          name: http-envoy-prom
        args:
        - proxy
        - sidecar
        - --domain
        - $(POD_NAMESPACE).svc.{{ .Values.global.proxy.clusterDomain }}
        - --configPath
        - "/etc/istio/proxy"
        - --binaryPath
        - "/usr/local/bin/envoy"
        - --serviceCluster
        {{ if ne "" (index .ObjectMeta.Labels "app") -}}
        - "{{ index .ObjectMeta.Labels `app` }}.$(POD_NAMESPACE)"
        {{ else -}}
        - "{{ valueOrDefault .DeploymentMeta.Name `istio-proxy` }}.{{ valueOrDefault .DeploymentMeta.Namespace `default` }}"
        {{ end -}}
        - --drainDuration
        - "{{ formatDuration .ProxyConfig.DrainDuration }}"
        - --parentShutdownDuration
        - "{{ formatDuration .ProxyConfig.ParentShutdownDuration }}"
        - --discoveryAddress
        - "{{ annotation .ObjectMeta `sidecar.istio.io/discoveryAddress` .ProxyConfig.DiscoveryAddress }}"
      {{- if eq .Values.global.proxy.tracer "lightstep" }}
        - --lightstepAddress
        - "{{ .ProxyConfig.GetTracing.GetLightstep.GetAddress }}"
        - --lightstepAccessToken
        - "{{ .ProxyConfig.GetTracing.GetLightstep.GetAccessToken }}"
        - --lightstepSecure={{ .ProxyConfig.GetTracing.GetLightstep.GetSecure }}
        - --lightstepCacertPath
        - "{{ .ProxyConfig.GetTracing.GetLightstep.GetCacertPath }}"
      {{- else if eq .Values.global.proxy.tracer "zipkin" }}
        - --zipkinAddress
        - "{{ .ProxyConfig.GetTracing.GetZipkin.GetAddress }}"
      {{- else if eq .Values.global.proxy.tracer "datadog" }}
        - --datadogAgentAddress
        - "{{ .ProxyConfig.GetTracing.GetDatadog.GetAddress }}"
      {{- end }}
        - --proxyLogLevel={{ annotation .ObjectMeta `sidecar.istio.io/logLevel` .Values.global.proxy.logLevel}}
        - --proxyComponentLogLevel={{ annotation .ObjectMeta `sidecar.istio.io/componentLogLevel` .Values.global.proxy.componentLogLevel}}
        - --connectTimeout
        - "{{ formatDuration .ProxyConfig.ConnectTimeout }}"
      {{- if .Values.global.proxy.envoyStatsd.enabled }}
        - --statsdUdpAddress
        - "{{ .ProxyConfig.StatsdUdpAddress }}"
      {{- end }}
      {{- if .Values.global.proxy.envoyMetricsService.enabled }}
        - --envoyMetricsService
        - '{{ protoToJSON .ProxyConfig.EnvoyMetricsService }}'
      {{- end }}
      {{- if .Values.global.proxy.envoyAccessLogService.enabled }}
        - --envoyAccessLogService
        - '{{ protoToJSON .ProxyConfig.EnvoyAccessLogService }}'
      {{- end }}
        - --proxyAdminPort
        - "{{ .ProxyConfig.ProxyAdminPort }}"
        {{ if gt .ProxyConfig.Concurrency 0 -}}
        - --concurrency
        - "{{ .ProxyConfig.Concurrency }}"
        {{ end -}}
        {{- if .Values.global.istiod.enabled }}
        - --controlPlaneAuthPolicy
        - NONE
        {{- else if .Values.global.controlPlaneSecurityEnabled }}
        - --controlPlaneAuthPolicy
        - MUTUAL_TLS
        {{- else }}
        - --controlPlaneAuthPolicy
        - NONE
        {{- end }}
        - --dnsRefreshRate
        - {{ valueOrDefault .Values.global.proxy.dnsRefreshRate "300s" }}
      {{- if (ne (annotation .ObjectMeta "status.sidecar.istio.io/port" .Values.global.proxy.statusPort) "0") }}
        - --statusPort
        - "{{ annotation .ObjectMeta `status.sidecar.istio.io/port` .Values.global.proxy.statusPort }}"
      {{- end }}
      {{- if .Values.global.trustDomain }}
        - --trust-domain={{ .Values.global.trustDomain }}
      {{- end }}
      {{- if .Values.global.logAsJson }}
        - --log_as_json
      {{- end }}
        - --controlPlaneBootstrap=false
      {{- if .Values.global.proxy.lifecycle }}
        lifecycle:
          {{ toYaml .Values.global.proxy.lifecycle | indent 4 }}
        {{- end }}
        env:
        - name: JWT_POLICY
          value: {{ .Values.global.jwtPolicy }}
        - name: PILOT_CERT_PROVIDER
          value: {{ .Values.global.pilotCertProvider }}
        # Temp, pending PR to make it default or based on the istiodAddr env
        - name: CA_ADDR
        {{- if .Values.global.configNamespace }}
          value: istio-pilot.{{ .Values.global.configNamespace }}.svc:15012
        {{- else }}
          value: istio-pilot.istio-system.svc:15012
        {{- end }}
        - name: POD_NAME
          valueFrom:
            fieldRef:
              fieldPath: metadata.name
        - name: POD_NAMESPACE
          valueFrom:
            fieldRef:
              fieldPath: metadata.namespace
        - name: INSTANCE_IP
          valueFrom:
            fieldRef:
              fieldPath: status.podIP
        - name: SERVICE_ACCOUNT
          valueFrom:
            fieldRef:
              fieldPath: spec.serviceAccountName
        - name: HOST_IP
          valueFrom:
            fieldRef:
              fieldPath: status.hostIP
      {{- if eq .Values.global.proxy.tracer "datadog" }}
      {{- if isset .ObjectMeta.Annotations `apm.datadoghq.com/env` }}
      {{- range $key, $value := fromJSON (index .ObjectMeta.Annotations `apm.datadoghq.com/env`) }}
        - name: {{ $key }}
          value: "{{ $value }}"
      {{- end }}
      {{- end }}
      {{- end }}
        - name: ISTIO_META_POD_PORTS
          value: |-
            [
            {{- $first := true }}
            {{- range $index1, $c := .Spec.Containers }}
              {{- range $index2, $p := $c.Ports }}
                {{- if (structToJSON $p) }}
                {{if not $first}},{{end}}{{ structToJSON $p }}
                {{- $first = false }}
                {{- end }}
              {{- end}}
            {{- end}}
            ]
        - name: ISTIO_META_CLUSTER_ID
          value: "{{ valueOrDefault .Values.global.multiCluster.clusterName `Kubernetes` }}"
        - name: ISTIO_META_POD_NAME
          valueFrom:
            fieldRef:
              fieldPath: metadata.name
        - name: ISTIO_META_CONFIG_NAMESPACE
          valueFrom:
            fieldRef:
              fieldPath: metadata.namespace
        - name: ISTIO_META_INTERCEPTION_MODE
          value: "{{ or (index .ObjectMeta.Annotations `sidecar.istio.io/interceptionMode`) .ProxyConfig.InterceptionMode.String }}"
        {{- if .Values.global.network }}
        - name: ISTIO_META_NETWORK
          value: "{{ .Values.global.network }}"
        {{- end }}
        {{ if .ObjectMeta.Annotations }}
        - name: ISTIO_METAJSON_ANNOTATIONS
          value: |
                 {{ toJSON .ObjectMeta.Annotations }}
        {{ end }}
        {{ if .ObjectMeta.Labels }}
        - name: ISTIO_METAJSON_LABELS
          value: |
                 {{ toJSON .ObjectMeta.Labels }}
        {{ end }}
        {{- if .DeploymentMeta.Name }}
        - name: ISTIO_META_WORKLOAD_NAME
          value: {{ .DeploymentMeta.Name }}
        {{ end }}
        {{- if and .TypeMeta.APIVersion .DeploymentMeta.Name }}
        - name: ISTIO_META_OWNER
          value: kubernetes://apis/{{ .TypeMeta.APIVersion }}/namespaces/{{ valueOrDefault .DeploymentMeta.Namespace `default` }}/{{ toLower .TypeMeta.Kind}}s/{{ .DeploymentMeta.Name }}
        {{- end}}
        {{- if (isset .ObjectMeta.Annotations `sidecar.istio.io/bootstrapOverride`) }}
        - name: ISTIO_BOOTSTRAP_OVERRIDE
          value: "/etc/istio/custom-bootstrap/custom_bootstrap.json"
        {{- end }}
        {{- if .Values.global.meshID }}
        - name: ISTIO_META_MESH_ID
          value: "{{ .Values.global.meshID }}"
        {{- else if .Values.global.trustDomain }}
        - name: ISTIO_META_MESH_ID
          value: "{{ .Values.global.trustDomain }}"
        {{- end }}
        {{- if eq .Values.global.proxy.tracer "stackdriver" }}
        - name: STACKDRIVER_TRACING_ENABLED
          value: "true"
        - name: STACKDRIVER_TRACING_DEBUG
          value: "{{ .ProxyConfig.GetTracing.GetStackdriver.GetDebug }}"
        - name: STACKDRIVER_TRACING_MAX_NUMBER_OF_ANNOTATIONS
          value: "{{ .ProxyConfig.GetTracing.GetStackdriver.GetMaxNumberOfAnnotations }}"
        - name: STACKDRIVER_TRACING_MAX_NUMBER_OF_ATTRIBUTES
          value: "{{ .ProxyConfig.GetTracing.GetStackdriver.GetMaxNumberOfAttributes }}"
        - name: STACKDRIVER_TRACING_MAX_NUMBER_OF_MESSAGE_EVENTS
          value: "{{ .ProxyConfig.GetTracing.GetStackdriver.GetMaxNumberOfMessageEvents }}"
        {{- end }}
        {{- if and (eq .Values.global.proxy.tracer "datadog") (isset .ObjectMeta.Annotations `apm.datadoghq.com/env`) }}
        {{- range $key, $value := fromJSON (index .ObjectMeta.Annotations `apm.datadoghq.com/env`) }}
          - name: {{ $key }}
            value: "{{ $value }}"
        {{- end }}
        {{- end }}
        {{- range $key, $value := .ProxyConfig.ProxyMetadata }}
        - name: {{ $key }}
          value: "{{ $value }}"
        {{- end }}
        imagePullPolicy: "{{ valueOrDefault .Values.global.imagePullPolicy `Always` }}"
        {{ if ne (annotation .ObjectMeta `status.sidecar.istio.io/port` .Values.global.proxy.statusPort) `0` }}
        readinessProbe:
          httpGet:
            path: /healthz/ready
            port: {{ annotation .ObjectMeta `status.sidecar.istio.io/port` .Values.global.proxy.statusPort }}
          initialDelaySeconds: {{ annotation .ObjectMeta `readiness.status.sidecar.istio.io/initialDelaySeconds` .Values.global.proxy.readinessInitialDelaySeconds }}
          periodSeconds: {{ annotation .ObjectMeta `readiness.status.sidecar.istio.io/periodSeconds` .Values.global.proxy.readinessPeriodSeconds }}
          failureThreshold: {{ annotation .ObjectMeta `readiness.status.sidecar.istio.io/failureThreshold` .Values.global.proxy.readinessFailureThreshold }}
        {{ end -}}
        securityContext:
          allowPrivilegeEscalation: {{ .Values.global.proxy.privileged }}
          capabilities:
            {{ if or (eq (annotation .ObjectMeta `sidecar.istio.io/interceptionMode` .ProxyConfig.InterceptionMode) `TPROXY`) (eq (annotation .ObjectMeta `sidecar.istio.io/capNetBindService` .Values.global.proxy.capNetBindService) `true`) -}}
            add:
            {{ if eq (annotation .ObjectMeta `sidecar.istio.io/interceptionMode` .ProxyConfig.InterceptionMode) `TPROXY` -}}
            - NET_ADMIN
            {{- end }}
            {{ if eq (annotation .ObjectMeta `sidecar.istio.io/capNetBindService` .Values.global.proxy.capNetBindService) `true` -}}
            - NET_BIND_SERVICE
            {{- end }}
            {{- end }}
            drop:
            - ALL
          privileged: {{ .Values.global.proxy.privileged }}
          readOnlyRootFilesystem: {{ not .Values.global.proxy.enableCoreDump }}
          runAsGroup: 1337
          fsGroup: 1337
          {{ if or (eq (annotation .ObjectMeta `sidecar.istio.io/interceptionMode` .ProxyConfig.InterceptionMode) `TPROXY`) (eq (annotation .ObjectMeta `sidecar.istio.io/capNetBindService` .Values.global.proxy.capNetBindService) `true`) -}}
          runAsNonRoot: false
          runAsUser: 0
          {{- else -}}
          runAsNonRoot: true
          runAsUser: 1337
          {{- end }}
        resources:
          {{ if or (isset .ObjectMeta.Annotations `sidecar.istio.io/proxyCPU`) (isset .ObjectMeta.Annotations `sidecar.istio.io/proxyMemory`) -}}
          requests:
            {{ if (isset .ObjectMeta.Annotations `sidecar.istio.io/proxyCPU`) -}}
            cpu: "{{ index .ObjectMeta.Annotations `sidecar.istio.io/proxyCPU` }}"
            {{ end}}
            {{ if (isset .ObjectMeta.Annotations `sidecar.istio.io/proxyMemory`) -}}
            memory: "{{ index .ObjectMeta.Annotations `sidecar.istio.io/proxyMemory` }}"
            {{ end }}
        {{ else -}}
      {{- if .Values.global.proxy.resources }}
          {{ toYaml .Values.global.proxy.resources | indent 4 }}
      {{- end }}
        {{  end -}}
        volumeMounts:
        {{- if eq .Values.global.pilotCertProvider "citadel" }}
        - mountPath: /etc/istio/citadel-ca-cert
          name: citadel-ca-cert
        {{- end }}
        {{ if (isset .ObjectMeta.Annotations `sidecar.istio.io/bootstrapOverride`) }}
        - mountPath: /etc/istio/custom-bootstrap
          name: custom-bootstrap-volume
        {{- end }}
        - mountPath: /etc/istio/proxy
          name: istio-envoy
        {{- if eq .Values.global.jwtPolicy "third-party-jwt" }}
        - mountPath: /var/run/secrets/tokens
          name: istio-token
        {{- end }}
        - mountPath: /etc/certs/
          name: istio-certs
          readOnly: true
        {{- if and (eq .Values.global.proxy.tracer "lightstep") .Values.global.tracer.lightstep.cacertPath }}
        - mountPath: {{ directory .ProxyConfig.GetTracing.GetLightstep.GetCacertPath }}
          name: lightstep-certs
          readOnly: true
        {{- end }}
          {{- if isset .ObjectMeta.Annotations `sidecar.istio.io/userVolumeMount` }}
          {{ range $index, $value := fromJSON (index .ObjectMeta.Annotations `sidecar.istio.io/userVolumeMount`) }}
        - name: "{{  $index }}"
          {{ toYaml $value | indent 4 }}
          {{ end }}
          {{- end }}
      volumes:
      {{- if (isset .ObjectMeta.Annotations `sidecar.istio.io/bootstrapOverride`) }}
      - name: custom-bootstrap-volume
        configMap:
          name: {{ annotation .ObjectMeta `sidecar.istio.io/bootstrapOverride` "" }}
      {{- end }}
      - emptyDir:
          medium: Memory
        name: istio-envoy
      {{- if eq .Values.global.jwtPolicy "third-party-jwt" }}
      - name: istio-token
        projected:
          sources:
          - serviceAccountToken:
              path: istio-token
              expirationSeconds: 43200
              audience: {{ .Values.global.sds.token.aud }}
      {{- end }}
      {{- if eq .Values.global.pilotCertProvider "citadel" }}
      - name: citadel-ca-cert
        configMap:
          name: istio-ca-root-cert
      {{- end }}
      - name: istio-certs
        secret:
          optional: true
          {{ if eq .Spec.ServiceAccountName "" }}
          secretName: istio.default
          {{ else -}}
          secretName: {{  printf "istio.%s" .Spec.ServiceAccountName }}
          {{  end -}}
        {{- if isset .ObjectMeta.Annotations `sidecar.istio.io/userVolume` }}
        {{range $index, $value := fromJSON (index .ObjectMeta.Annotations `sidecar.istio.io/userVolume`) }}
      - name: "{{ $index }}"
        {{ toYaml $value | indent 2 }}
        {{ end }}
        {{ end }}
      {{- if and (eq .Values.global.proxy.tracer "lightstep") .Values.global.tracer.lightstep.cacertPath }}
      - name: lightstep-certs
        secret:
          optional: true
          secretName: lightstep.cacert
      {{- end }}
      {{- if .Values.global.podDNSSearchNamespaces }}
      dnsConfig:
        searches:
          {{- range .Values.global.podDNSSearchNamespaces }}
          - {{ render . }}
          {{- end }}
      {{- end }}
      podRedirectAnnot:
        sidecar.istio.io/interceptionMode: "{{ annotation .ObjectMeta `sidecar.istio.io/interceptionMode` .ProxyConfig.InterceptionMode }}"
        traffic.sidecar.istio.io/includeOutboundIPRanges: "{{ annotation .ObjectMeta `traffic.sidecar.istio.io/includeOutboundIPRanges` .Values.global.proxy.includeIPRanges }}"
        traffic.sidecar.istio.io/excludeOutboundIPRanges: "{{ annotation .ObjectMeta `traffic.sidecar.istio.io/excludeOutboundIPRanges` .Values.global.proxy.excludeIPRanges }}"
        traffic.sidecar.istio.io/includeInboundPorts: "{{ annotation .ObjectMeta `traffic.sidecar.istio.io/includeInboundPorts` (includeInboundPorts .Spec.Containers) }}"
        traffic.sidecar.istio.io/excludeInboundPorts: "{{ excludeInboundPort (annotation .ObjectMeta `status.sidecar.istio.io/port` .Values.global.proxy.statusPort) (annotation .ObjectMeta `traffic.sidecar.istio.io/excludeInboundPorts` .Values.global.proxy.excludeInboundPorts) }}"
      {{ if or (isset .ObjectMeta.Annotations `traffic.sidecar.istio.io/excludeOutboundPorts`) (ne .Values.global.proxy.excludeOutboundPorts "") }}
        traffic.sidecar.istio.io/excludeOutboundPorts: "{{ annotation .ObjectMeta `traffic.sidecar.istio.io/excludeOutboundPorts` .Values.global.proxy.excludeOutboundPorts }}"
      {{- end }}
        traffic.sidecar.istio.io/kubevirtInterfaces: "{{ index .ObjectMeta.Annotations `traffic.sidecar.istio.io/kubevirtInterfaces` }}"
---


apiVersion: admissionregistration.k8s.io/v1beta1
kind: MutatingWebhookConfiguration
metadata:
  name: istio-sidecar-injector

  labels:
    app: sidecar-injector
    release: istio
webhooks:
  - name: sidecar-injector.istio.io
    clientConfig:
      service:
        name: istio-pilot
        namespace: istio-system
        path: "/inject"
      caBundle: ""
    rules:
      - operations: [ "CREATE" ]
        apiGroups: [""]
        apiVersions: ["v1"]
        resources: ["pods"]
    failurePolicy: Fail
    namespaceSelector:
      matchLabels:
        istio-injection: enabled
---


apiVersion: policy/v1beta1
kind: PodDisruptionBudget
metadata:
  name: istio-pilot
  namespace: istio-system
  labels:
    app: pilot
    release: istio
    istio: pilot
spec:
  minAvailable: 1
  selector:
    matchLabels:
      app: pilot
      release: istio
      istio: pilot
---


apiVersion: v1
kind: Service
metadata:
  name: istio-pilot
  namespace: istio-system
  labels:
    app: pilot
    release: istio
    istio: pilot
spec:
  ports:
  - port: 15010
    name: grpc-xds # direct
  - port: 15011
    name: https-xds # mTLS
  - port: 15012
    name: https-dns # mTLS with k8s-signed cert
  - port: 8080
    name: http-legacy-discovery # direct
  - port: 15014
    name: http-monitoring
  - port: 443
    name: https-webhook # validation and injection
    targetPort: 15017
  selector:
    istio: pilot
---


apiVersion: v1
kind: Service
metadata:
  name: istiod
  namespace: istio-system
  labels:
    app: istiod
    release: istio
spec:
  ports:
    - port: 15012
      name: https-dns # mTLS with k8s-signed cert
    - port: 443
      name: https-webhook # validation and injection
      targetPort: 15017
  selector:
    app: pilot
    istio: pilot
---


apiVersion: v1
kind: ServiceAccount
metadata:
  name: istio-pilot-service-account
  namespace: istio-system
  labels:
    app: pilot
    release: istio
---


apiVersion: networking.istio.io/v1alpha3
kind: EnvoyFilter
metadata:
  name: metadata-exchange-1.4
  namespace: istio-system
spec:
  configPatches:
    - applyTo: HTTP_FILTER
      match:
        context: ANY # inbound, outbound, and gateway
        proxy:
          proxyVersion: '1\.4.*'
        listener:
          filterChain:
            filter:
              name: "envoy.http_connection_manager"
      patch:
        operation: INSERT_BEFORE
        value:
          name: envoy.filters.http.wasm
          config:
            config:
              configuration: envoy.wasm.metadata_exchange
              vm_config:
                runtime: envoy.wasm.runtime.null
                code:
                  inline_string: envoy.wasm.metadata_exchange
---


apiVersion: networking.istio.io/v1alpha3
kind: EnvoyFilter
metadata:
  name: stats-filter-1.4
  namespace: istio-system
spec:
  configPatches:
    - applyTo: HTTP_FILTER
      match:
        context: SIDECAR_OUTBOUND
        proxy:
          proxyVersion: '1\.4.*'
        listener:
          filterChain:
            filter:
              name: "envoy.http_connection_manager"
              subFilter:
                name: "envoy.router"
      patch:
        operation: INSERT_BEFORE
        value:
          name: envoy.filters.http.wasm
          config:
            config:
              root_id: stats_outbound
              configuration: |
                {
                  "debug": "false",
                  "stat_prefix": "istio",
                }
              vm_config:
                vm_id: stats_outbound
                runtime: envoy.wasm.runtime.null
                code:
                  inline_string: envoy.wasm.stats
    - applyTo: HTTP_FILTER
      match:
        context: SIDECAR_INBOUND
        proxy:
          proxyVersion: '1\.4.*'
        listener:
          filterChain:
            filter:
              name: "envoy.http_connection_manager"
              subFilter:
                name: "envoy.router"
      patch:
        operation: INSERT_BEFORE
        value:
          name: envoy.filters.http.wasm
          config:
            config:
              root_id: stats_inbound
              configuration: |
                {
                  "debug": "false",
                  "stat_prefix": "istio",
                }
              vm_config:
                vm_id: stats_inbound
                runtime: envoy.wasm.runtime.null
                code:
                  inline_string: envoy.wasm.stats
    - applyTo: HTTP_FILTER
      match:
        context: GATEWAY
        proxy:
          proxyVersion: '1\.4.*'
        listener:
          filterChain:
            filter:
              name: "envoy.http_connection_manager"
              subFilter:
                name: "envoy.router"
      patch:
        operation: INSERT_BEFORE
        value:
          name: envoy.filters.http.wasm
          config:
            config:
              root_id: stats_outbound
              configuration: |
                {
                  "debug": "false",
                  "stat_prefix": "istio",
                }
              vm_config:
                vm_id: stats_outbound
                runtime: envoy.wasm.runtime.null
                code:
                  inline_string: envoy.wasm.stats
---


apiVersion: networking.istio.io/v1alpha3
kind: EnvoyFilter
metadata:
  name: metadata-exchange-1.5
  namespace: istio-system
spec:
  configPatches:
    - applyTo: HTTP_FILTER
      match:
        context: ANY # inbound, outbound, and gateway
        proxy:
          proxyVersion: '1\.5.*'
        listener:
          filterChain:
            filter:
              name: "envoy.http_connection_manager"
      patch:
        operation: INSERT_BEFORE
        value:
          name: envoy.filters.http.wasm
          typed_config:
            "@type": type.googleapis.com/udpa.type.v1.TypedStruct
            type_url: type.googleapis.com/envoy.config.filter.http.wasm.v2.Wasm
            value:
              config:
                configuration: envoy.wasm.metadata_exchange
                vm_config:
                  runtime: envoy.wasm.runtime.null
                  code:
                    local:
                      inline_string: envoy.wasm.metadata_exchange
---


apiVersion: networking.istio.io/v1alpha3
kind: EnvoyFilter
metadata:
  name: tcp-metadata-exchange-1.5
  namespace: istio-system
spec:
  configPatches:
    - applyTo: NETWORK_FILTER
      match:
        context: SIDECAR_INBOUND
        proxy:
          proxyVersion: '1\.5.*'
        listener: {}
      patch:
        operation: INSERT_BEFORE
        value:
          name: envoy.filters.network.metadata_exchange
          config:
            protocol: istio-peer-exchange
    - applyTo: CLUSTER
      match:
        context: SIDECAR_OUTBOUND
        proxy:
          proxyVersion: '1\.5.*'
        cluster: {}
      patch:
        operation: MERGE
        value:
          filters:
          - name: envoy.filters.network.upstream.metadata_exchange
            typed_config:
              "@type": type.googleapis.com/udpa.type.v1.TypedStruct
              type_url: type.googleapis.com/envoy.tcp.metadataexchange.config.MetadataExchange
              value:
                protocol: istio-peer-exchange
    - applyTo: CLUSTER
      match:
        context: GATEWAY
        proxy:
          proxyVersion: '1\.5.*'
        cluster: {}
      patch:
        operation: MERGE
        value:
          filters:
          - name: envoy.filters.network.upstream.metadata_exchange
            typed_config:
              "@type": type.googleapis.com/udpa.type.v1.TypedStruct
              type_url: type.googleapis.com/envoy.tcp.metadataexchange.config.MetadataExchange
              value:
                protocol: istio-peer-exchange
---


apiVersion: networking.istio.io/v1alpha3
kind: EnvoyFilter
metadata:
  name: stats-filter-1.5
  namespace: istio-system
spec:
  configPatches:
    - applyTo: HTTP_FILTER
      match:
        context: SIDECAR_OUTBOUND
        proxy:
          proxyVersion: '1\.5.*'
        listener:
          filterChain:
            filter:
              name: "envoy.http_connection_manager"
              subFilter:
                name: "envoy.router"
      patch:
        operation: INSERT_BEFORE
        value:
          name: envoy.filters.http.wasm
          typed_config:
            "@type": type.googleapis.com/udpa.type.v1.TypedStruct
            type_url: type.googleapis.com/envoy.config.filter.http.wasm.v2.Wasm
            value:
              config:
                root_id: stats_outbound
                configuration: |
                  {
                    "debug": "false",
                    "stat_prefix": "istio",
                  }
                vm_config:
                  vm_id: stats_outbound
                  runtime: envoy.wasm.runtime.null
                  code:
                    local:
                      inline_string: envoy.wasm.stats
    - applyTo: HTTP_FILTER
      match:
        context: SIDECAR_INBOUND
        proxy:
          proxyVersion: '1\.5.*'
        listener:
          filterChain:
            filter:
              name: "envoy.http_connection_manager"
              subFilter:
                name: "envoy.router"
      patch:
        operation: INSERT_BEFORE
        value:
          name: envoy.filters.http.wasm
          typed_config:
            "@type": type.googleapis.com/udpa.type.v1.TypedStruct
            type_url: type.googleapis.com/envoy.config.filter.http.wasm.v2.Wasm
            value:
              config:
                root_id: stats_inbound
                configuration: |
                  {
                    "debug": "false",
                    "stat_prefix": "istio",
                  }
                vm_config:
                  vm_id: stats_inbound
                  runtime: envoy.wasm.runtime.null
                  code:
                    local:
                      inline_string: envoy.wasm.stats
    - applyTo: HTTP_FILTER
      match:
        context: GATEWAY
        proxy:
          proxyVersion: '1\.5.*'
        listener:
          filterChain:
            filter:
              name: "envoy.http_connection_manager"
              subFilter:
                name: "envoy.router"
      patch:
        operation: INSERT_BEFORE
        value:
          name: envoy.filters.http.wasm
          typed_config:
            "@type": type.googleapis.com/udpa.type.v1.TypedStruct
            type_url: type.googleapis.com/envoy.config.filter.http.wasm.v2.Wasm
            value:
              config:
                root_id: stats_outbound
                configuration: |
                  {
                    "debug": "false",
                    "stat_prefix": "istio",
                  }
                vm_config:
                  vm_id: stats_outbound
                  runtime: envoy.wasm.runtime.null
                  code:
                    local:
                      inline_string: envoy.wasm.stats
---


apiVersion: networking.istio.io/v1alpha3
kind: EnvoyFilter
metadata:
  name: tcp-stats-filter-1.5
  namespace: istio-system
spec:
  configPatches:
    - applyTo: NETWORK_FILTER
      match:
        context: SIDECAR_INBOUND
        proxy:
          proxyVersion: '1\.5.*'
        listener:
          filterChain:
            filter:
              name: "envoy.tcp_proxy"
      patch:
        operation: INSERT_BEFORE
        value:
          name: envoy.filters.network.wasm
          typed_config:
            "@type": type.googleapis.com/udpa.type.v1.TypedStruct
            type_url: type.googleapis.com/envoy.config.filter.network.wasm.v2.Wasm
            value:
              config:
                root_id: stats_inbound
                configuration: |
                  {
                    "debug": "false",
                    "stat_prefix": "istio",
                  }
                vm_config:
                  vm_id: stats_inbound
                  runtime: envoy.wasm.runtime.null
                  code:
                    local:
                      inline_string: "envoy.wasm.stats"
    - applyTo: NETWORK_FILTER
      match:
        context: SIDECAR_OUTBOUND
        proxy:
          proxyVersion: '1\.5.*'
        listener:
          filterChain:
            filter:
              name: "envoy.tcp_proxy"
      patch:
        operation: INSERT_BEFORE
        value:
          name: envoy.filters.network.wasm
          typed_config:
            "@type": type.googleapis.com/udpa.type.v1.TypedStruct
            type_url: type.googleapis.com/envoy.config.filter.network.wasm.v2.Wasm
            value:
              config:
                root_id: stats_outbound
                configuration: |
                  {
                    "debug": "false",
                    "stat_prefix": "istio",
                  }
                vm_config:
                  vm_id: stats_outbound
                  runtime: envoy.wasm.runtime.null
                  code:
                    local:
                      inline_string: "envoy.wasm.stats"
    - applyTo: NETWORK_FILTER
      match:
        context: GATEWAY
        proxy:
          proxyVersion: '1\.5.*'
        listener:
          filterChain:
            filter:
              name: "envoy.tcp_proxy"
      patch:
        operation: INSERT_BEFORE
        value:
          name: envoy.filters.network.wasm
          typed_config:
            "@type": type.googleapis.com/udpa.type.v1.TypedStruct
            type_url: type.googleapis.com/envoy.config.filter.network.wasm.v2.Wasm
            value:
              config:
                root_id: stats_outbound
                configuration: |
                  {
                    "debug": "false",
                    "stat_prefix": "istio",
                  }
                vm_config:
                  vm_id: stats_outbound
                  runtime: envoy.wasm.runtime.null
                  code:
                    local:
                      inline_string: "envoy.wasm.stats"
---


apiVersion: networking.istio.io/v1alpha3
kind: EnvoyFilter
metadata:
  name: metadata-exchange-1.6
  namespace: istio-system
spec:
  configPatches:
    - applyTo: HTTP_FILTER
      match:
        context: ANY # inbound, outbound, and gateway
        proxy:
          proxyVersion: '1\.6.*'
        listener:
          filterChain:
            filter:
              name: "envoy.http_connection_manager"
      patch:
        operation: INSERT_BEFORE
        value:
          name: envoy.filters.http.wasm
          typed_config:
            "@type": type.googleapis.com/udpa.type.v1.TypedStruct
            type_url: type.googleapis.com/envoy.config.filter.http.wasm.v2.Wasm
            value:
              config:
                configuration: envoy.wasm.metadata_exchange
                vm_config:
                  runtime: envoy.wasm.runtime.null
                  code:
                    local:
                      inline_string: envoy.wasm.metadata_exchange
---


apiVersion: networking.istio.io/v1alpha3
kind: EnvoyFilter
metadata:
  name: tcp-metadata-exchange-1.6
  namespace: istio-system
spec:
  configPatches:
    - applyTo: NETWORK_FILTER
      match:
        context: SIDECAR_INBOUND
        proxy:
          proxyVersion: '1\.6.*'
        listener: {}
      patch:
        operation: INSERT_BEFORE
        value:
          name: envoy.filters.network.metadata_exchange
          config:
            protocol: istio-peer-exchange
    - applyTo: CLUSTER
      match:
        context: SIDECAR_OUTBOUND
        proxy:
          proxyVersion: '1\.6.*'
        cluster: {}
      patch:
        operation: MERGE
        value:
          filters:
          - name: envoy.filters.network.upstream.metadata_exchange
            typed_config:
              "@type": type.googleapis.com/udpa.type.v1.TypedStruct
              type_url: type.googleapis.com/envoy.tcp.metadataexchange.config.MetadataExchange
              value:
                protocol: istio-peer-exchange
    - applyTo: CLUSTER
      match:
        context: GATEWAY
        proxy:
          proxyVersion: '1\.6.*'
        cluster: {}
      patch:
        operation: MERGE
        value:
          filters:
          - name: envoy.filters.network.upstream.metadata_exchange
            typed_config:
              "@type": type.googleapis.com/udpa.type.v1.TypedStruct
              type_url: type.googleapis.com/envoy.tcp.metadataexchange.config.MetadataExchange
              value:
                protocol: istio-peer-exchange
---


apiVersion: networking.istio.io/v1alpha3
kind: EnvoyFilter
metadata:
  name: stats-filter-1.6
  namespace: istio-system
spec:
  configPatches:
    - applyTo: HTTP_FILTER
      match:
        context: SIDECAR_OUTBOUND
        proxy:
          proxyVersion: '1\.6.*'
        listener:
          filterChain:
            filter:
              name: "envoy.http_connection_manager"
              subFilter:
                name: "envoy.router"
      patch:
        operation: INSERT_BEFORE
        value:
          name: envoy.filters.http.wasm
          typed_config:
            "@type": type.googleapis.com/udpa.type.v1.TypedStruct
            type_url: type.googleapis.com/envoy.config.filter.http.wasm.v2.Wasm
            value:
              config:
                root_id: stats_outbound
                configuration: |
                  {
                    "debug": "false",
                    "stat_prefix": "istio",
                  }
                vm_config:
                  vm_id: stats_outbound
                  runtime: envoy.wasm.runtime.null
                  code:
                    local:
                      inline_string: envoy.wasm.stats
    - applyTo: HTTP_FILTER
      match:
        context: SIDECAR_INBOUND
        proxy:
          proxyVersion: '1\.6.*'
        listener:
          filterChain:
            filter:
              name: "envoy.http_connection_manager"
              subFilter:
                name: "envoy.router"
      patch:
        operation: INSERT_BEFORE
        value:
          name: envoy.filters.http.wasm
          typed_config:
            "@type": type.googleapis.com/udpa.type.v1.TypedStruct
            type_url: type.googleapis.com/envoy.config.filter.http.wasm.v2.Wasm
            value:
              config:
                root_id: stats_inbound
                configuration: |
                  {
                    "debug": "false",
                    "stat_prefix": "istio",
                  }
                vm_config:
                  vm_id: stats_inbound
                  runtime: envoy.wasm.runtime.null
                  code:
                    local:
                      inline_string: envoy.wasm.stats
    - applyTo: HTTP_FILTER
      match:
        context: GATEWAY
        proxy:
          proxyVersion: '1\.6.*'
        listener:
          filterChain:
            filter:
              name: "envoy.http_connection_manager"
              subFilter:
                name: "envoy.router"
      patch:
        operation: INSERT_BEFORE
        value:
          name: envoy.filters.http.wasm
          typed_config:
            "@type": type.googleapis.com/udpa.type.v1.TypedStruct
            type_url: type.googleapis.com/envoy.config.filter.http.wasm.v2.Wasm
            value:
              config:
                root_id: stats_outbound
                configuration: |
                  {
                    "debug": "false",
                    "stat_prefix": "istio",
                  }
                vm_config:
                  vm_id: stats_outbound
                  runtime: envoy.wasm.runtime.null
                  code:
                    local:
                      inline_string: envoy.wasm.stats
---


apiVersion: networking.istio.io/v1alpha3
kind: EnvoyFilter
metadata:
  name: tcp-stats-filter-1.6
  namespace: istio-system
spec:
  configPatches:
    - applyTo: NETWORK_FILTER
      match:
        context: SIDECAR_INBOUND
        proxy:
          proxyVersion: '1\.6.*'
        listener:
          filterChain:
            filter:
              name: "envoy.tcp_proxy"
      patch:
        operation: INSERT_BEFORE
        value:
          name: envoy.filters.network.wasm
          typed_config:
            "@type": type.googleapis.com/udpa.type.v1.TypedStruct
            type_url: type.googleapis.com/envoy.config.filter.network.wasm.v2.Wasm
            value:
              config:
                root_id: stats_inbound
                configuration: |
                  {
                    "debug": "false",
                    "stat_prefix": "istio",
                  }
                vm_config:
                  vm_id: stats_inbound
                  runtime: envoy.wasm.runtime.null
                  code:
                    local:
                      inline_string: "envoy.wasm.stats"
    - applyTo: NETWORK_FILTER
      match:
        context: SIDECAR_OUTBOUND
        proxy:
          proxyVersion: '1\.6.*'
        listener:
          filterChain:
            filter:
              name: "envoy.tcp_proxy"
      patch:
        operation: INSERT_BEFORE
        value:
          name: envoy.filters.network.wasm
          typed_config:
            "@type": type.googleapis.com/udpa.type.v1.TypedStruct
            type_url: type.googleapis.com/envoy.config.filter.network.wasm.v2.Wasm
            value:
              config:
                root_id: stats_outbound
                configuration: |
                  {
                    "debug": "false",
                    "stat_prefix": "istio",
                  }
                vm_config:
                  vm_id: stats_outbound
                  runtime: envoy.wasm.runtime.null
                  code:
                    local:
                      inline_string: "envoy.wasm.stats"
    - applyTo: NETWORK_FILTER
      match:
        context: GATEWAY
        proxy:
          proxyVersion: '1\.6.*'
        listener:
          filterChain:
            filter:
              name: "envoy.tcp_proxy"
      patch:
        operation: INSERT_BEFORE
        value:
          name: envoy.filters.network.wasm
          typed_config:
            "@type": type.googleapis.com/udpa.type.v1.TypedStruct
            type_url: type.googleapis.com/envoy.config.filter.network.wasm.v2.Wasm
            value:
              config:
                root_id: stats_outbound
                configuration: |
                  {
                    "debug": "false",
                    "stat_prefix": "istio",
                  }
                vm_config:
                  vm_id: stats_outbound
                  runtime: envoy.wasm.runtime.null
                  code:
                    local:
                      inline_string: "envoy.wasm.stats"
---


apiVersion: admissionregistration.k8s.io/v1beta1
kind: ValidatingWebhookConfiguration
metadata:
  name: istio-galley
  namespace: istio-system
  labels:
    app: galley
    release: istio
    istio: galley
webhooks:
---

# Policy component is disabled.

# Telemetry component is disabled.
<|MERGE_RESOLUTION|>--- conflicted
+++ resolved
@@ -574,16 +574,11 @@
 kind: Deployment
 metadata:
   name: istiod
-  namespace: istio-control
+  namespace: istio-system
   labels:
     app: pilot
     release: istio
-<<<<<<< HEAD
-  name: istio-pilot
-  namespace: istio-system
-=======
     istio: pilot
->>>>>>> 67b8fe19
 spec:
   strategy:
     rollingUpdate:
@@ -596,136 +591,6 @@
     metadata:
       labels:
         app: pilot
-<<<<<<< HEAD
-        chart: pilot
-        heritage: Tiller
-        istio: pilot
-        release: istio
-    spec:
-      affinity:
-        nodeAffinity:
-          preferredDuringSchedulingIgnoredDuringExecution:
-          - preference:
-              matchExpressions:
-              - key: beta.kubernetes.io/arch
-                operator: In
-                values:
-                - amd64
-            weight: 2
-          - preference:
-              matchExpressions:
-              - key: beta.kubernetes.io/arch
-                operator: In
-                values:
-                - ppc64le
-            weight: 2
-          - preference:
-              matchExpressions:
-              - key: beta.kubernetes.io/arch
-                operator: In
-                values:
-                - s390x
-            weight: 2
-          requiredDuringSchedulingIgnoredDuringExecution:
-            nodeSelectorTerms:
-            - matchExpressions:
-              - key: beta.kubernetes.io/arch
-                operator: In
-                values:
-                - amd64
-                - ppc64le
-                - s390x
-      containers:
-      - args:
-        - discovery
-        - --monitoringAddr=:15014
-        - --log_output_level=default:info
-        - --domain
-        - cluster.local
-        - --secureGrpcAddr=
-        - --trust-domain=cluster.local
-        - --keepaliveMaxServerConnectionAge
-        - 30m
-        - --disable-install-crds=true
-        env:
-        - name: JWT_POLICY
-          value: third-party-jwt
-        - name: PILOT_CERT_PROVIDER
-          value: citadel
-        - name: POD_NAME
-          valueFrom:
-            fieldRef:
-              apiVersion: v1
-              fieldPath: metadata.name
-        - name: POD_NAMESPACE
-          valueFrom:
-            fieldRef:
-              apiVersion: v1
-              fieldPath: metadata.namespace
-        - name: SERVICE_ACCOUNT
-          valueFrom:
-            fieldRef:
-              apiVersion: v1
-              fieldPath: spec.serviceAccountName
-        - name: PILOT_TRACE_SAMPLING
-          value: "1"
-        - name: CONFIG_NAMESPACE
-          value: istio-config
-        - name: PILOT_ENABLE_PROTOCOL_SNIFFING_FOR_OUTBOUND
-          value: "true"
-        - name: PILOT_ENABLE_PROTOCOL_SNIFFING_FOR_INBOUND
-          value: "false"
-        - name: ISTIOD_ADDR
-          value: istio-pilot.istio-system.svc:15012
-        - name: PILOT_EXTERNAL_GALLEY
-          value: "false"
-        envFrom:
-        - configMapRef:
-            name: istiod
-            optional: true
-        image: docker.io/istio/pilot:1.1.4
-        imagePullPolicy: IfNotPresent
-        name: discovery
-        ports:
-        - containerPort: 8080
-        - containerPort: 15010
-        - containerPort: 15017
-        readinessProbe:
-          httpGet:
-            path: /ready
-            port: 8080
-          initialDelaySeconds: 5
-          periodSeconds: 5
-          timeoutSeconds: 5
-        resources:
-          requests:
-            cpu: 500m
-            memory: 2048Mi
-        securityContext:
-          runAsGroup: 1337
-          runAsNonRoot: true
-          runAsUser: 1337
-        volumeMounts:
-        - mountPath: /etc/istio/config
-          name: config-volume
-        - mountPath: /var/run/secrets/tokens
-          name: istio-token
-          readOnly: true
-        - mountPath: /var/run/secrets/istio-dns
-          name: local-certs
-        - mountPath: /etc/cacerts
-          name: cacerts
-          readOnly: true
-        - mountPath: /var/lib/istio/inject
-          name: inject
-          readOnly: true
-        - mountPath: /var/lib/istio/local
-          name: istiod
-          readOnly: true
-        - mountPath: /var/lib/istio/validation
-          name: validation
-          readOnly: true
-=======
         # Label used by the 'default' service. For versioned deployments we match with app and version.
         # This avoids default deployment picking the canary
         istio: pilot
@@ -733,7 +598,6 @@
         sidecar.istio.io/inject: "false"
     spec:
       serviceAccountName: istio-pilot-service-account
->>>>>>> 67b8fe19
       securityContext:
         fsGroup: 1337
       containers:
@@ -796,7 +660,7 @@
           - name: PILOT_ENABLE_PROTOCOL_SNIFFING_FOR_INBOUND
             value: "false"
           - name: ISTIOD_ADDR
-            value: istio-pilot.istio-control.svc:15012
+            value: istio-pilot.istio-system.svc:15012
           - name: PILOT_EXTERNAL_GALLEY
             value: "false"
           resources:
