// Copyright Istio Authors
//
// Licensed under the Apache License, Version 2.0 (the "License");
// you may not use this file except in compliance with the License.
// You may obtain a copy of the License at
//
//     http://www.apache.org/licenses/LICENSE-2.0
//
// Unless required by applicable law or agreed to in writing, software
// distributed under the License is distributed on an "AS IS" BASIS,
// WITHOUT WARRANTIES OR CONDITIONS OF ANY KIND, either express or implied.
// See the License for the specific language governing permissions and
// limitations under the License.

package bugreport

import (
	"context"
	"fmt"
	"io/ioutil"
	"os"
	"path"
	"path/filepath"
	"strings"
	"sync"
	"time"

	"github.com/spf13/cobra"

	"istio.io/istio/operator/pkg/util"
	"istio.io/istio/pkg/kube"
	"istio.io/istio/tools/bug-report/pkg/archive"
	cluster2 "istio.io/istio/tools/bug-report/pkg/cluster"
	"istio.io/istio/tools/bug-report/pkg/common"
	"istio.io/istio/tools/bug-report/pkg/config"
	"istio.io/istio/tools/bug-report/pkg/content"
	"istio.io/istio/tools/bug-report/pkg/filter"
	"istio.io/istio/tools/bug-report/pkg/kubeclient"
	"istio.io/istio/tools/bug-report/pkg/kubectlcmd"
	"istio.io/istio/tools/bug-report/pkg/processlog"
	"istio.io/pkg/log"
	"istio.io/pkg/version"
)

const (
	bugReportDefaultMaxSizeMb = 500
	bugReportDefaultTimeout   = 30 * time.Minute
)

var (
	bugReportDefaultIstioNamespace = "istio-system"
	bugReportDefaultInclude        = []string{""}
	bugReportDefaultExclude        = []string{"kube-system,kube-public"}
)

// Cmd returns a cobra command for bug-report.
func Cmd(logOpts *log.Options) *cobra.Command {
	rootCmd := &cobra.Command{
		Use:          "bug-report",
		Short:        "Cluster information and log capture support tool.",
		SilenceUsage: true,
		Long: "This command selectively captures cluster information and logs into an archive to help " +
			"diagnose problems. It optionally uploads the archive to a GCS bucket.",
		RunE: func(cmd *cobra.Command, args []string) error {
			return runBugReportCommand(cmd, logOpts)
		},
	}
	rootCmd.AddCommand(version.CobraCommand())
	addFlags(rootCmd, gConfig)

	return rootCmd
}

var (
	// Logs, along with stats and importance metrics. Key is path (namespace/deployment/pod/cluster) which can be
	// parsed with ParsePath.
	logs       = make(map[string]string)
	stats      = make(map[string]*processlog.Stats)
	importance = make(map[string]int)
	// Aggregated errors for all fetch operations.
	gErrors util.Errors
	lock    = sync.RWMutex{}
)

func runBugReportCommand(_ *cobra.Command, logOpts *log.Options) error {
	if err := configLogs(logOpts); err != nil {
		return err
	}
	config, err := parseConfig()
	if err != nil {
		return err
	}

	clientConfig, clientset, err := kubeclient.New(config.KubeConfigPath, config.Context)
	if err != nil {
		return fmt.Errorf("could not initialize k8s client: %s ", err)
	}
	client, err := kube.NewExtendedClient(clientConfig, "")
	if err != nil {
		return err
	}
	resources, err := cluster2.GetClusterResources(context.Background(), clientset)
	if err != nil {
		return err
	}

	log.Infof("Cluster resource tree:\n\n%s\n\n", resources)
	paths, err := filter.GetMatchingPaths(config, resources)
	if err != nil {
		return err
	}

	logAndPrintf("Fetching proxy logs for the following containers:\n\n%s\n", strings.Join(paths, "\n"))

	gatherInfo(client, config, resources, paths)
	if len(gErrors) != 0 {
		log.Errora(gErrors.ToError())
	}

	// TODO: sort by importance and discard any over the size limit.
	for path, text := range logs {
		namespace, _, pod, _, err := cluster2.ParsePath(path)
		if err != nil {
			log.Errorf(err.Error())
			continue
		}
		writeFile(filepath.Join(archive.ProxyOutputPath(tempDir, namespace, pod), common.ProxyContainerName+".log"), text)
	}

	outDir, err := os.Getwd()
	if err != nil {
		log.Errorf("using ./ to write archive: %s", err.Error())
		outDir = "."
	}
	outPath := filepath.Join(outDir, "bug-report.tgz")
	logAndPrintf("Creating archive at %s.\n", outPath)

	tempRoot := archive.OutputRootDir(tempDir)
	if err := archive.Create(tempRoot, outPath); err != nil {
		return err
	}
	logAndPrintf("Cleaning up temporary files in %s.\n", tempRoot)
	if err := os.RemoveAll(tempRoot); err != nil {
		return err
	}
	logAndPrintf("Done.\n")
	return nil
}

// gatherInfo fetches all logs, resources, debug etc. using goroutines.
// proxy logs and info are saved in logs/stats/importance global maps.
// Errors are reported through gErrors.
func gatherInfo(client kube.ExtendedClient, config *config.BugReportConfig, resources *cluster2.Resources, paths []string) {
	// no timeout on mandatoryWg.
	var mandatoryWg sync.WaitGroup
	cmdTimer := time.NewTimer(time.Duration(config.CommandTimeout))

	clusterDir := archive.ClusterInfoPath(tempDir)

	params := &content.Params{
		Client: client,
		DryRun: config.DryRun,
	}
	logAndPrintf("\nFetching Istio control plane information from cluster.\n\n")
	getFromCluster(content.GetK8sResources, params, clusterDir, &mandatoryWg)
	getFromCluster(content.GetCRs, params, clusterDir, &mandatoryWg)
	getFromCluster(content.GetEvents, params, clusterDir, &mandatoryWg)
	getFromCluster(content.GetClusterInfo, params, clusterDir, &mandatoryWg)
	getFromCluster(content.GetSecrets, params.SetVerbose(config.FullSecrets), clusterDir, &mandatoryWg)
	getFromCluster(content.GetDescribePods, params.SetNamespace(config.IstioNamespace), clusterDir, &mandatoryWg)

	// optionalWg is subject to timer.
	var optionalWg sync.WaitGroup
	for _, p := range paths {
		namespace, _, pod, container, err := cluster2.ParsePath(p)
		if err != nil {
			log.Error(err.Error())
			continue
		}

		cp := params.SetNamespace(namespace).SetPod(pod).SetContainer(container)
		proxyDir := archive.ProxyOutputPath(tempDir, namespace, pod)
		switch {
		case common.IsProxyContainer(params.ClusterVersion, container):
			getFromCluster(content.GetCoredumps, cp, filepath.Join(proxyDir, "cores"), &mandatoryWg)
			getFromCluster(content.GetNetstat, cp, proxyDir, &mandatoryWg)
			getProxyLogs(client, config, resources, p, namespace, pod, container, &optionalWg)

		case resources.IsDiscoveryContainer(params.ClusterVersion, namespace, pod, container):
			getFromCluster(content.GetIstiodInfo, cp, archive.IstiodPath(tempDir, namespace, pod), &mandatoryWg)
			getIstiodLogs(client, config, resources, namespace, pod, &mandatoryWg)

		}
	}

	// Not all items are subject to timeout. Proceed only if the non-cancellable items have completed.
	mandatoryWg.Wait()

	// If log fetches have completed, cancel the timeout.
	go func() {
		optionalWg.Wait()
		cmdTimer.Stop()
	}()

	// Wait for log fetches, up to the timeout.
	<-cmdTimer.C
}

// getFromCluster runs a cluster info fetching function f against the cluster and writes the results to fileName.
// Runs if a goroutine, with errors reported through gErrors.
func getFromCluster(f func(params *content.Params) (map[string]string, error), params *content.Params, dir string, wg *sync.WaitGroup) {
	wg.Add(1)
	go func() {
		defer wg.Done()
		out, err := f(params)
		appendGlobalErr(err)
		if err == nil {
			writeFiles(dir, out)
		}
	}()
}

// getProxyLogs fetches proxy logs for the given namespace/pod/container and stores the output in global structs.
// Runs if a goroutine, with errors reported through gErrors.
// TODO(stewartbutler): output the logs to a more robust/complete structure.
func getProxyLogs(client kube.ExtendedClient, config *config.BugReportConfig, resources *cluster2.Resources,
	path, namespace, pod, container string, wg *sync.WaitGroup) {
	wg.Add(1)
	go func() {
		defer wg.Done()
		clog, cstat, imp, err := getLog(client, resources, config, namespace, pod, container)
		appendGlobalErr(err)
		lock.Lock()
		if err == nil {
			logs[path], stats[path], importance[path] = clog, cstat, imp
		}
		lock.Unlock()
	}()
}

// getIstiodLogs fetches Istiod logs for the given namespace/pod and writes the output.
// Runs if a goroutine, with errors reported through gErrors.
func getIstiodLogs(client kube.ExtendedClient, config *config.BugReportConfig, resources *cluster2.Resources,
	namespace, pod string, wg *sync.WaitGroup) {
	wg.Add(1)
	go func() {
		defer wg.Done()
		clog, _, _, err := getLog(client, resources, config, namespace, pod, common.DiscoveryContainerName)
		appendGlobalErr(err)
		writeFile(filepath.Join(archive.IstiodPath(tempDir, namespace, pod), "discovery.log"), clog)
	}()
}

// getLog fetches the logs for the given namespace/pod/container and returns the log text and stats for it.
func getLog(client kube.ExtendedClient, resources *cluster2.Resources, config *config.BugReportConfig,
	namespace, pod, container string) (string, *processlog.Stats, int, error) {
	log.Infof("Getting logs for %s/%s/%s...", namespace, pod, container)
	clog, err := kubectlcmd.Logs(client, namespace, pod, container, false, config.DryRun)
	if err != nil {
		return "", nil, 0, err
	}
	if resources.ContainerRestarts(namespace, pod, container) > 0 {
		pclog, err := kubectlcmd.Logs(client, namespace, pod, container, true, config.DryRun)
		if err != nil {
			return "", nil, 0, err
		}
		clog = "========= Previous log present (appended at the end) =========\n\n" + clog +
			"\n\n========= Previous log =========\n\n" + pclog
	}
	var cstat *processlog.Stats
	clog, cstat = processlog.Process(config, clog)
	return clog, cstat, cstat.Importance(), nil
}

func writeFiles(dir string, files map[string]string) {
	for fname, text := range files {
		writeFile(filepath.Join(dir, fname), text)
	}
}

func writeFile(path, text string) {
	if strings.TrimSpace(text) == "" {
		return
	}
	mkdirOrExit(path)
	if err := ioutil.WriteFile(path, []byte(text), 0644); err != nil {
		log.Errorf(err.Error())
	}
}

func mkdirOrExit(fpath string) {
	if err := os.MkdirAll(path.Dir(fpath), 0755); err != nil {
		fmt.Printf("Could not create output directories: %s", err)
		os.Exit(-1)
	}
}

func appendGlobalErr(err error) {
	if err == nil {
		return
	}
	lock.Lock()
	gErrors = util.AppendErr(gErrors, err)
	lock.Unlock()
<<<<<<< HEAD
=======
}

func BuildClientsFromConfig(kubeConfig []byte) (kube.Client, error) {
	if len(kubeConfig) == 0 {
		return nil, errors.New("kubeconfig is empty")
	}

	rawConfig, err := clientcmd.Load(kubeConfig)
	if err != nil {
		return nil, fmt.Errorf("kubeconfig cannot be loaded: %v", err)
	}

	if err := clientcmd.Validate(*rawConfig); err != nil {
		return nil, fmt.Errorf("kubeconfig is not valid: %v", err)
	}

	clientConfig := clientcmd.NewDefaultClientConfig(*rawConfig, &clientcmd.ConfigOverrides{})

	clients, err := kube.NewClient(clientConfig)
	if err != nil {
		return nil, fmt.Errorf("failed to create kube clients: %v", err)
	}
	return clients, nil
}

func logAndPrintf(format string, a ...interface{}) {
	fmt.Printf(format, a...)
	log.Infof(format, a...)
}

func configLogs(opt *log.Options) error {
	logDir := filepath.Join(archive.OutputRootDir(tempDir), "bug-report.log")
	mkdirOrExit(logDir)
	f, err := os.Create(logDir)
	if err != nil {
		return err
	}
	f.Close()
	op := []string{logDir}
	opt2 := *opt
	opt2.OutputPaths = op
	opt2.ErrorOutputPaths = op
	opt2.SetOutputLevel("default", log.InfoLevel)

	return log.Configure(&opt2)
>>>>>>> 8b9d144b
}<|MERGE_RESOLUTION|>--- conflicted
+++ resolved
@@ -16,6 +16,7 @@
 
 import (
 	"context"
+	"errors"
 	"fmt"
 	"io/ioutil"
 	"os"
@@ -26,6 +27,7 @@
 	"time"
 
 	"github.com/spf13/cobra"
+	"k8s.io/client-go/tools/clientcmd"
 
 	"istio.io/istio/operator/pkg/util"
 	"istio.io/istio/pkg/kube"
@@ -302,8 +304,6 @@
 	lock.Lock()
 	gErrors = util.AppendErr(gErrors, err)
 	lock.Unlock()
-<<<<<<< HEAD
-=======
 }
 
 func BuildClientsFromConfig(kubeConfig []byte) (kube.Client, error) {
@@ -349,5 +349,4 @@
 	opt2.SetOutputLevel("default", log.InfoLevel)
 
 	return log.Configure(&opt2)
->>>>>>> 8b9d144b
 }