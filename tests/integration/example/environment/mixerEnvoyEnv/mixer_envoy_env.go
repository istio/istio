--- conflicted
+++ resolved
@@ -84,12 +84,7 @@
 // Remove the local temp dir. Can be manually overrided if necessary.
 func (mixerEnvoyEnv *MixerEnvoyEnv) Cleanup() (err error) {
 	log.Printf("Cleaning up %s", mixerEnvoyEnv.EnvID)
-<<<<<<< HEAD
-	//os.RemoveAll(mixerEnvoyEnv.TmpDir)
-	os.RemoveAll(mixerEnvoyEnv.configDir)
-=======
 	_ = os.RemoveAll(mixerEnvoyEnv.TmpDir)
 	_ = os.RemoveAll(mixerEnvoyEnv.configDir)
->>>>>>> 859c31fa
 	return
 }