--- conflicted
+++ resolved
@@ -21,16 +21,8 @@
   resources: ["configmaps", "endpoints", "pods", "services"]
   verbs: ["*"]
 - apiGroups: [""]
-<<<<<<< HEAD
-  resources: ["namespaces"]
-  verbs: ["get", "list"]
-- apiGroups: [""]
-  resources: ["secrets"]
-  verbs: ["get"]
-=======
   resources: ["namespaces", "nodes", "secrets"]
   verbs: ["get", "list", "watch"]
->>>>>>> 98fafa62
 ---
 kind: ClusterRole
 apiVersion: rbac.authorization.k8s.io/v1alpha1
