// Copyright Istio Authors
//
// Licensed under the Apache License, Version 2.0 (the "License");
// you may not use this file except in compliance with the License.
// You may obtain a copy of the License at
//
//     http://www.apache.org/licenses/LICENSE-2.0
//
// Unless required by applicable law or agreed to in writing, software
// distributed under the License is distributed on an "AS IS" BASIS,
// WITHOUT WARRANTIES OR CONDITIONS OF ANY KIND, either express or implied.
// See the License for the specific language governing permissions and
// limitations under the License.

package inject

import (
	"bufio"
	"bytes"
	"encoding/json"
	"fmt"
	"io"
	"math"
	"reflect"
	"sort"
	"strconv"
	"strings"
	"text/template"

	"github.com/Masterminds/sprig/v3"
	jsonpatch "github.com/evanphx/json-patch/v5"
	"github.com/hashicorp/go-multierror"
	appsv1 "k8s.io/api/apps/v1"
	batch "k8s.io/api/batch/v1"
	corev1 "k8s.io/api/core/v1"
	"k8s.io/apimachinery/pkg/api/resource"
	metav1 "k8s.io/apimachinery/pkg/apis/meta/v1"
	"k8s.io/apimachinery/pkg/labels"
	"k8s.io/apimachinery/pkg/runtime"
	"k8s.io/apimachinery/pkg/runtime/schema"
	yamlDecoder "k8s.io/apimachinery/pkg/util/yaml"
	"sigs.k8s.io/yaml"

	"istio.io/api/annotation"
	"istio.io/api/label"
	meshconfig "istio.io/api/mesh/v1alpha1"
	proxyConfig "istio.io/api/networking/v1beta1"
	opconfig "istio.io/istio/operator/pkg/apis/istio/v1alpha1"
	"istio.io/istio/pkg/config/mesh"
	"istio.io/istio/pkg/util/gogoprotomarshal"
	"istio.io/pkg/log"
)

// InjectionPolicy determines the policy for injecting the
// sidecar proxy into the watched namespace(s).
type InjectionPolicy string

const (
	// InjectionPolicyDisabled specifies that the sidecar injector
	// will not inject the sidecar into resources by default for the
	// namespace(s) being watched. Resources can enable injection
	// using the "sidecar.istio.io/inject" annotation with value of
	// true.
	InjectionPolicyDisabled InjectionPolicy = "disabled"

	// InjectionPolicyEnabled specifies that the sidecar injector will
	// inject the sidecar into resources by default for the
	// namespace(s) being watched. Resources can disable injection
	// using the "sidecar.istio.io/inject" annotation with value of
	// false.
	InjectionPolicyEnabled InjectionPolicy = "enabled"
)

const (
	// ProxyContainerName is used by e2e integration tests for fetching logs
	ProxyContainerName = "istio-proxy"

	// ValidationContainerName is the name of the init container that validates
	// if CNI has made the necessary changes to iptables
	ValidationContainerName = "istio-validation"

	// InitContainerName is the name of the init container that deploys iptables
	InitContainerName = "istio-init"

	// EnableCoreDumpName is the name of the init container that allows core dumps
	EnableCoreDumpName = "enable-core-dump"
)

const (
	// ImageTypeDebug is the suffix of the debug image.
	ImageTypeDebug = "debug"
	// ImageTypeDistroless is the suffix of the distroless image.
	ImageTypeDistroless = "distroless"
	// ImageTypeDefault is the type name of the default image, sufix is elided.
	ImageTypeDefault = "default"
)

// SidecarTemplateData is the data object to which the templated
// version of `SidecarInjectionSpec` is applied.
type SidecarTemplateData struct {
	TypeMeta             metav1.TypeMeta
	DeploymentMeta       metav1.ObjectMeta
	ObjectMeta           metav1.ObjectMeta
	Spec                 corev1.PodSpec
	ProxyConfig          *meshconfig.ProxyConfig
	MeshConfig           *meshconfig.MeshConfig
	Values               map[string]interface{}
	Revision             string
	EstimatedConcurrency int
	ProxyImage           string
}

type (
	Template  *corev1.Pod
	Templates map[string]string
)

type Injector interface {
	Inject(pod *corev1.Pod) ([]byte, error)
}

// Config specifies the sidecar injection configuration This includes
// the sidecar template and cluster-side injection policy. It is used
// by kube-inject, sidecar injector, and http endpoint.
type Config struct {
	Policy InjectionPolicy `json:"policy"`

	// DefaultTemplates defines the default template to use for pods that do not explicitly specify a template
	DefaultTemplates []string `json:"defaultTemplates"`

	// Templates defines a set of templates to be used. The specified template will be run, provided with
	// SidecarTemplateData, and merged with the original pod spec using a strategic merge patch.
	Templates Templates `json:"templates"`

	// Aliases defines a translation of a name to inject template. For example, `sidecar: [proxy,init]` could allow
	// referencing two templates, "proxy" and "init" by a single name, "sidecar".
	// Expansion is not recursive.
	Aliases map[string][]string `json:"aliases"`

	// NeverInjectSelector: Refuses the injection on pods whose labels match this selector.
	// It's an array of label selectors, that will be OR'ed, meaning we will iterate
	// over it and stop at the first match
	// Takes precedence over AlwaysInjectSelector.
	NeverInjectSelector []metav1.LabelSelector `json:"neverInjectSelector"`

	// AlwaysInjectSelector: Forces the injection on pods whose labels match this selector.
	// It's an array of label selectors, that will be OR'ed, meaning we will iterate
	// over it and stop at the first match
	AlwaysInjectSelector []metav1.LabelSelector `json:"alwaysInjectSelector"`

	// InjectedAnnotations are additional annotations that will be added to the pod spec after injection
	// This is primarily to support PSP annotations.
	InjectedAnnotations map[string]string `json:"injectedAnnotations"`
}

const (
	SidecarTemplateName = "sidecar"
)

// UnmarshalConfig unmarshals the provided YAML configuration, while normalizing the resulting configuration
func UnmarshalConfig(yml []byte) (Config, error) {
	var injectConfig Config
	if err := yaml.Unmarshal(yml, &injectConfig); err != nil {
		return injectConfig, fmt.Errorf("failed to unmarshal injection template: %v", err)
	}
	if injectConfig.Templates == nil {
		injectConfig.Templates = make(map[string]string)
	}
	if len(injectConfig.DefaultTemplates) == 0 {
		injectConfig.DefaultTemplates = []string{SidecarTemplateName}
	}
	if len(injectConfig.Templates) == 0 {
		log.Warnf("injection templates are empty." +
			" This may be caused by using an injection template from an older version of Istio." +
			" Please ensure the template is correct; mismatch template versions can lead to unexpected results, including pods not being injected.")
	}
	return injectConfig, nil
}

func injectRequired(ignored []string, config *Config, podSpec *corev1.PodSpec, metadata metav1.ObjectMeta) bool { // nolint: lll
	// Skip injection when host networking is enabled. The problem is
	// that the iptables changes are assumed to be within the pod when,
	// in fact, they are changing the routing at the host level. This
	// often results in routing failures within a node which can
	// affect the network provider within the cluster causing
	// additional pod failures.
	if podSpec.HostNetwork {
		return false
	}

	// skip special kubernetes system namespaces
	for _, namespace := range ignored {
		if metadata.Namespace == namespace {
			return false
		}
	}

	annos := metadata.GetAnnotations()

	var useDefault bool
	var inject bool

	objectSelector := annos[annotation.SidecarInject.Name]
	if lbl, labelPresent := metadata.GetLabels()[annotation.SidecarInject.Name]; labelPresent {
		// The label is the new API; if both are present we prefer the label
		objectSelector = lbl
	}
	switch strings.ToLower(objectSelector) {
	// http://yaml.org/type/bool.html
	case "y", "yes", "true", "on":
		inject = true
	case "":
		useDefault = true
	}

	// If an annotation is not explicitly given, check the LabelSelectors, starting with NeverInject
	if useDefault {
		for _, neverSelector := range config.NeverInjectSelector {
			selector, err := metav1.LabelSelectorAsSelector(&neverSelector)
			if err != nil {
				log.Warnf("Invalid selector for NeverInjectSelector: %v (%v)", neverSelector, err)
			} else if !selector.Empty() && selector.Matches(labels.Set(metadata.Labels)) {
				log.Debugf("Explicitly disabling injection for pod %s/%s due to pod labels matching NeverInjectSelector config map entry.",
					metadata.Namespace, potentialPodName(metadata))
				inject = false
				useDefault = false
				break
			}
		}
	}

	// If there's no annotation nor a NeverInjectSelector, check the AlwaysInject one
	if useDefault {
		for _, alwaysSelector := range config.AlwaysInjectSelector {
			selector, err := metav1.LabelSelectorAsSelector(&alwaysSelector)
			if err != nil {
				log.Warnf("Invalid selector for AlwaysInjectSelector: %v (%v)", alwaysSelector, err)
			} else if !selector.Empty() && selector.Matches(labels.Set(metadata.Labels)) {
				log.Debugf("Explicitly enabling injection for pod %s/%s due to pod labels matching AlwaysInjectSelector config map entry.",
					metadata.Namespace, potentialPodName(metadata))
				inject = true
				useDefault = false
				break
			}
		}
	}

	var required bool
	switch config.Policy {
	default: // InjectionPolicyOff
		log.Errorf("Illegal value for autoInject:%s, must be one of [%s,%s]. Auto injection disabled!",
			config.Policy, InjectionPolicyDisabled, InjectionPolicyEnabled)
		required = false
	case InjectionPolicyDisabled:
		if useDefault {
			required = false
		} else {
			required = inject
		}
	case InjectionPolicyEnabled:
		if useDefault {
			required = true
		} else {
			required = inject
		}
	}

	if log.DebugEnabled() {
		// Build a log message for the annotations.
		annotationStr := ""
		for name := range AnnotationValidation {
			value, ok := annos[name]
			if !ok {
				value = "(unset)"
			}
			annotationStr += fmt.Sprintf("%s:%s ", name, value)
		}

		log.Debugf("Sidecar injection policy for %v/%v: namespacePolicy:%v useDefault:%v inject:%v required:%v %s",
			metadata.Namespace,
			potentialPodName(metadata),
			config.Policy,
			useDefault,
			inject,
			required,
			annotationStr)
	}

	return required
}

// ProxyImage constructs image url in a backwards compatible way.
// values based name => {{ .Values.global.hub }}/{{ .Values.global.proxy.image }}:{{ .Values.global.tag }}
func ProxyImage(values *opconfig.Values, image *proxyConfig.ProxyImage, annotations map[string]string) string {
	imageName := "proxyv2"
	global := values.GetGlobal()

	tag := ""
	if global.GetTag() != nil { // Tag is an interface but we need the string form.
		tag = fmt.Sprintf("%v", global.GetTag())
	}

	imageType := ""
	if image != nil {
		imageType = image.ImageType
	}

	if global.GetProxy() != nil && global.GetProxy().GetImage() != "" {
		imageName = global.GetProxy().GetImage()
	}

	if it, ok := annotations[annotation.SidecarProxyImageType.Name]; ok {
		imageType = it
	}

	return imageURL(global.GetHub(), imageName, tag, imageType)
}

// imageURL creates url from parts.
// imageType is appended if not empty
// if imageType is already present in the tag, then it is replaced.
// docker.io/istio/proxyv2:1.12-distroless
// gcr.io/gke-release/asm/proxyv2:1.11.2-asm.17-distroless
// docker.io/istio/proxyv2:1.12
func imageURL(hub, imageName, tag, imageType string) string {
	return hub + "/" + imageName + ":" + updateImageTypeIfPresent(tag, imageType)
}

// KnownImageTypes are image types that istio pubishes.
var KnownImageTypes []string = []string{ImageTypeDistroless, ImageTypeDebug}

func updateImageTypeIfPresent(tag string, imageType string) string {
	if imageType == "" {
		return tag
	}

	for _, i := range KnownImageTypes {
		if strings.HasSuffix(tag, "-"+i) {
			tag = tag[:len(tag)-(len(i)+1)]
			break
		}
	}

	if imageType == ImageTypeDefault {
		return tag
	}

	return tag + "-" + imageType
}

// RunTemplate renders the sidecar template
// Returns the raw string template, as well as the parse pod form
func RunTemplate(params InjectionParameters) (mergedPod *corev1.Pod, templatePod *corev1.Pod, err error) {
	metadata := &params.pod.ObjectMeta
	meshConfig := params.meshConfig

	if err := validateAnnotations(metadata.GetAnnotations()); err != nil {
		log.Errorf("Injection failed due to invalid annotations: %v", err)
		return nil, nil, err
	}

	valuesStruct := &opconfig.Values{}
	if err := gogoprotomarshal.ApplyYAML(params.valuesConfig, valuesStruct); err != nil {
		log.Infof("Failed to parse values config: %v [%v]\n", err, params.valuesConfig)
		return nil, nil, multierror.Prefix(err, "could not parse configuration values:")
	}

	cluster := valuesStruct.GetGlobal().GetMultiCluster().GetClusterName()
	// TODO allow overriding the values.global network in injection with the system namespace label
	network := valuesStruct.GetGlobal().GetNetwork()
	// params may be set from webhook URL, take priority over values yaml
	if params.proxyEnvs["ISTIO_META_CLUSTER_ID"] != "" {
		cluster = params.proxyEnvs["ISTIO_META_CLUSTER_ID"]
	}
	if params.proxyEnvs["ISTIO_META_NETWORK"] != "" {
		network = params.proxyEnvs["ISTIO_META_NETWORK"]
	}
	// explicit label takes highest precedence
	if n, ok := metadata.Labels[label.TopologyNetwork.Name]; ok {
		network = n
	}

	// use network in values for template, and proxy env variables
	if cluster != "" {
		params.proxyEnvs["ISTIO_META_CLUSTER_ID"] = cluster
	}
	if network != "" {
		params.proxyEnvs["ISTIO_META_NETWORK"] = network
	}

	values := map[string]interface{}{}
	if err := yaml.Unmarshal([]byte(params.valuesConfig), &values); err != nil {
		log.Infof("Failed to parse values config: %v [%v]\n", err, params.valuesConfig)
		return nil, nil, multierror.Prefix(err, "could not parse configuration values:")
	}

	strippedPod, err := reinsertOverrides(stripPod(params))
	if err != nil {
		return nil, nil, err
	}

	data := SidecarTemplateData{
		TypeMeta:             params.typeMeta,
		DeploymentMeta:       params.deployMeta,
		ObjectMeta:           strippedPod.ObjectMeta,
		Spec:                 strippedPod.Spec,
		ProxyConfig:          params.proxyConfig,
		MeshConfig:           meshConfig,
		Values:               values,
		Revision:             params.revision,
		EstimatedConcurrency: estimateConcurrency(params.proxyConfig, metadata.Annotations, valuesStruct),
		ProxyImage:           ProxyImage(valuesStruct, params.proxyConfig.Image, strippedPod.Annotations),
	}
	funcMap := CreateInjectionFuncmap()

	// Need to use FuncMap and SidecarTemplateData context
	funcMap["render"] = func(template string) string {
		bbuf, err := parseTemplate(template, funcMap, data)
		if err != nil {
			return ""
		}

		return bbuf.String()
	}

	mergedPod = params.pod
	templatePod = &corev1.Pod{}
	for _, templateName := range selectTemplates(params) {
		templateYAML, f := params.templates[templateName]
		if !f {
			return nil, nil, fmt.Errorf("requested template %q not found; have %v",
				templateName, strings.Join(knownTemplates(params.templates), ", "))
		}
		bbuf, err := parseTemplate(templateYAML, funcMap, data)
		if err != nil {
			return nil, nil, err
		}

		templateJSON, err := yaml.YAMLToJSON(bbuf.Bytes())
		if err != nil {
			return nil, nil, fmt.Errorf("yaml to json: %v", err)
		}

		mergedPod, err = applyOverlay(mergedPod, templateJSON)
		if err != nil {
			return nil, nil, fmt.Errorf("failed parsing generated injected YAML (check Istio sidecar injector configuration): %v", err)
		}
		templatePod, err = applyOverlay(templatePod, templateJSON)
		if err != nil {
			return nil, nil, fmt.Errorf("failed applying injection overlay: %v", err)
		}
	}

	return mergedPod, templatePod, nil
}

func knownTemplates(t Templates) []string {
	keys := make([]string, 0, len(t))
	for k := range t {
		keys = append(keys, k)
	}
	return keys
}

func selectTemplates(params InjectionParameters) []string {
	if a, f := params.pod.Annotations[annotation.InjectTemplates.Name]; f {
		names := []string{}
		for _, tmplName := range strings.Split(a, ",") {
			name := strings.TrimSpace(tmplName)
			names = append(names, name)
		}
		return resolveAliases(params, names)
	}
	return resolveAliases(params, params.defaultTemplate)
}

func resolveAliases(params InjectionParameters, names []string) []string {
	ret := []string{}
	for _, name := range names {
		if al, f := params.aliases[name]; f {
			ret = append(ret, al...)
		} else {
			ret = append(ret, name)
		}
	}
	return ret
}

func stripPod(req InjectionParameters) *corev1.Pod {
	pod := req.pod.DeepCopy()
	prevStatus := injectionStatus(pod)
	if prevStatus == nil {
		return req.pod
	}
	// We found a previous status annotation. Possibly we are re-injecting the pod
	// To ensure idempotency, remove our injected containers first
	for _, c := range prevStatus.Containers {
		pod.Spec.Containers = modifyContainers(pod.Spec.Containers, c, Remove)
	}
	for _, c := range prevStatus.InitContainers {
		pod.Spec.InitContainers = modifyContainers(pod.Spec.InitContainers, c, Remove)
	}

	targetPort := strconv.Itoa(int(req.meshConfig.GetDefaultConfig().GetStatusPort()))
	if cur, f := pod.Annotations["prometheus.io/port"]; f {
		// We have already set the port, assume user is controlling this or, more likely, re-injected
		// the pod.
		if cur == targetPort {
			delete(pod.Annotations, "prometheus.io/scrape")
			delete(pod.Annotations, "prometheus.io/path")
			delete(pod.Annotations, "prometheus.io/port")
		}
	}
	delete(pod.Annotations, annotation.SidecarStatus.Name)

	return pod
}

func injectionStatus(pod *corev1.Pod) *SidecarInjectionStatus {
	var statusBytes []byte
	if pod.ObjectMeta.Annotations != nil {
		if value, ok := pod.ObjectMeta.Annotations[annotation.SidecarStatus.Name]; ok {
			statusBytes = []byte(value)
		}
	}
	if statusBytes == nil {
		return nil
	}

	// default case when injected pod has explicit status
	var iStatus SidecarInjectionStatus
	if err := json.Unmarshal(statusBytes, &iStatus); err != nil {
		return nil
	}
	return &iStatus
}

func parseTemplate(tmplStr string, funcMap map[string]interface{}, data SidecarTemplateData) (bytes.Buffer, error) {
	var tmpl bytes.Buffer
	temp := template.New("inject")
	t, err := temp.Funcs(sprig.TxtFuncMap()).Funcs(funcMap).Parse(tmplStr)
	if err != nil {
		log.Infof("Failed to parse template: %v %v\n", err, tmplStr)
		return bytes.Buffer{}, err
	}
	if err := t.Execute(&tmpl, &data); err != nil {
		log.Infof("Invalid template: %v %v\n", err, tmplStr)
		return bytes.Buffer{}, err
	}

	return tmpl, nil
}

// IntoResourceFile injects the istio proxy into the specified
// kubernetes YAML file.
// nolint: lll
func IntoResourceFile(injector Injector, sidecarTemplate Templates,
	valuesConfig string, revision string, defaultNamespace string,
	meshconfig *meshconfig.MeshConfig, in io.Reader, out io.Writer, warningHandler func(string)) error {
	reader := yamlDecoder.NewYAMLReader(bufio.NewReaderSize(in, 4096))
	for {
		raw, err := reader.Read()
		if err == io.EOF {
			break
		}
		if err != nil {
			return err
		}

		obj, err := FromRawToObject(raw)
		if err != nil && !runtime.IsNotRegisteredError(err) {
			return err
		}

		var updated []byte
		if err == nil {
			outObject, err := IntoObject(injector, sidecarTemplate, valuesConfig, revision, defaultNamespace,
				meshconfig, obj, warningHandler) // nolint: vetshadow
			if err != nil {
				return err
			}
			if updated, err = yaml.Marshal(outObject); err != nil {
				return err
			}
		} else {
			updated = raw // unchanged
		}

		if _, err = out.Write(updated); err != nil {
			return err
		}
		if _, err = fmt.Fprint(out, "---\n"); err != nil {
			return err
		}
	}
	return nil
}

// FromRawToObject is used to convert from raw to the runtime object
func FromRawToObject(raw []byte) (runtime.Object, error) {
	var typeMeta metav1.TypeMeta
	if err := yaml.Unmarshal(raw, &typeMeta); err != nil {
		return nil, err
	}

	gvk := schema.FromAPIVersionAndKind(typeMeta.APIVersion, typeMeta.Kind)
	obj, err := injectScheme.New(gvk)
	if err != nil {
		return nil, err
	}
	if err = yaml.Unmarshal(raw, obj); err != nil {
		return nil, err
	}

	return obj, nil
}

// IntoObject convert the incoming resources into Injected resources
// nolint: lll
func IntoObject(injector Injector, sidecarTemplate Templates, valuesConfig string,
	revision string, defaultNamespace string, meshconfig *meshconfig.MeshConfig,
	in runtime.Object, warningHandler func(string)) (interface{}, error) {
	out := in.DeepCopyObject()

	var deploymentMetadata metav1.ObjectMeta
	var metadata *metav1.ObjectMeta
	var podSpec *corev1.PodSpec
	var typeMeta metav1.TypeMeta

	// Handle Lists
	if list, ok := out.(*corev1.List); ok {
		result := list

		for i, item := range list.Items {
			obj, err := FromRawToObject(item.Raw)
			if runtime.IsNotRegisteredError(err) {
				continue
			}
			if err != nil {
				return nil, err
			}

			r, err := IntoObject(injector, sidecarTemplate, valuesConfig, revision, defaultNamespace,
				meshconfig, obj, warningHandler) // nolint: vetshadow
			if err != nil {
				return nil, err
			}

			re := runtime.RawExtension{}
			re.Object = r.(runtime.Object)
			result.Items[i] = re
		}
		return result, nil
	}

	// CronJobs have JobTemplates in them, instead of Templates, so we
	// special case them.
	switch v := out.(type) {
	case *batch.CronJob:
		job := v
		typeMeta = job.TypeMeta
		metadata = &job.Spec.JobTemplate.ObjectMeta
		deploymentMetadata = job.ObjectMeta
		podSpec = &job.Spec.JobTemplate.Spec.Template.Spec
	case *corev1.Pod:
		pod := v
		typeMeta = pod.TypeMeta
		metadata = &pod.ObjectMeta
		deploymentMetadata = pod.ObjectMeta
		podSpec = &pod.Spec
	case *appsv1.Deployment: // Added to be explicit about the most expected case
		deploy := v
		typeMeta = deploy.TypeMeta
		deploymentMetadata = deploy.ObjectMeta
		metadata = &deploy.Spec.Template.ObjectMeta
		podSpec = &deploy.Spec.Template.Spec
	default:
		// `in` is a pointer to an Object. Dereference it.
		outValue := reflect.ValueOf(out).Elem()

		typeMeta = outValue.FieldByName("TypeMeta").Interface().(metav1.TypeMeta)

		deploymentMetadata = outValue.FieldByName("ObjectMeta").Interface().(metav1.ObjectMeta)

		templateValue := outValue.FieldByName("Spec").FieldByName("Template")
		// `Template` is defined as a pointer in some older API
		// definitions, e.g. ReplicationController
		if templateValue.Kind() == reflect.Ptr {
			if templateValue.IsNil() {
				return out, fmt.Errorf("spec.template is required value")
			}
			templateValue = templateValue.Elem()
		}
		metadata = templateValue.FieldByName("ObjectMeta").Addr().Interface().(*metav1.ObjectMeta)
		podSpec = templateValue.FieldByName("Spec").Addr().Interface().(*corev1.PodSpec)
	}

	name := metadata.Name
	if name == "" {
		name = deploymentMetadata.Name
	}
	namespace := metadata.Namespace
	if namespace == "" {
		namespace = defaultNamespace
	}
	fullName := fmt.Sprintf("%s/%s", namespace, name)

	kind := typeMeta.Kind

	// Skip injection when host networking is enabled. The problem is
	// that the iptable changes are assumed to be within the pod when,
	// in fact, they are changing the routing at the host level. This
	// often results in routing failures within a node which can
	// affect the network provider within the cluster causing
	// additional pod failures.
	if podSpec.HostNetwork {
		warningStr := fmt.Sprintf("===> Skipping injection because %q has host networking enabled\n",
			fullName)
		if kind != "" {
			warningStr = fmt.Sprintf("===> Skipping injection because %s %q has host networking enabled\n",
				kind, fullName)
		}
		warningHandler(warningStr)
		return out, nil
	}

	// skip injection for injected pods
	if len(podSpec.Containers) > 1 {
		_, hasStatus := metadata.Annotations[annotation.SidecarStatus.Name]
		for _, c := range podSpec.Containers {
			if c.Name == ProxyContainerName && hasStatus {
				warningStr := fmt.Sprintf("===> Skipping injection because %q has injected %q sidecar already\n",
					fullName, ProxyContainerName)
				if kind != "" {
					warningStr = fmt.Sprintf("===> Skipping injection because %s %s %q has host networking enabled\n",
						kind, fullName, ProxyContainerName)
				}
				warningHandler(warningStr)
				return out, nil
			}
		}
	}

	pod := &corev1.Pod{
		ObjectMeta: *metadata,
		Spec:       *podSpec,
	}

	var patchBytes []byte
	var err error
	if injector != nil {
		patchBytes, err = injector.Inject(pod)
	}
	if err != nil {
		return nil, err
	}
	// TODO(Monkeyanator) istioctl injection still applies just the pod annotation since we don't have
	// the ProxyConfig CRs here.
	if pca, f := metadata.GetAnnotations()[annotation.ProxyConfig.Name]; f {
		var merr error
		meshconfig, merr = mesh.ApplyProxyConfig(pca, *meshconfig)
		if merr != nil {
			return nil, merr
		}
	}
	if patchBytes == nil {
<<<<<<< HEAD
		if !injectRequired(IgnoredNamespaces, &Config{Policy: InjectionPolicyEnabled}, &pod.Spec, pod.ObjectMeta) {
			warningStr := fmt.Sprintf("===> Skipping injection because %q has sidecar injection disabled\n", fullName)
			if kind != "" {
				warningStr = fmt.Sprintf("===> Skipping injection because %s %q has sidecar injection disabled\n",
					kind, fullName)
			}
			warningHandler(warningStr)
=======
		if !injectRequired(IgnoredNamespaces.UnsortedList(), &Config{Policy: InjectionPolicyEnabled}, &pod.Spec, pod.ObjectMeta) {
			warningHandler(fmt.Sprintf("===> Skipping injection because %q has sidecar injection disabled\n", name))
>>>>>>> cc07c57e
			return out, nil
		}
		params := InjectionParameters{
			pod:        pod,
			deployMeta: deploymentMetadata,
			typeMeta:   typeMeta,
			// Todo replace with some template resolver abstraction
			templates:           sidecarTemplate,
			defaultTemplate:     []string{SidecarTemplateName},
			meshConfig:          meshconfig,
			proxyConfig:         meshconfig.GetDefaultConfig(),
			valuesConfig:        valuesConfig,
			revision:            revision,
			proxyEnvs:           map[string]string{},
			injectedAnnotations: nil,
		}
		patchBytes, err = injectPod(params)
	}
	if err != nil {
		return nil, err
	}
	patched, err := applyJSONPatchToPod(pod, patchBytes)
	if err != nil {
		return nil, err
	}
	patchedObject, _, err := jsonSerializer.Decode(patched, nil, &corev1.Pod{})
	if err != nil {
		return nil, err
	}
	patchedPod := patchedObject.(*corev1.Pod)
	*metadata = patchedPod.ObjectMeta
	*podSpec = patchedPod.Spec
	return out, nil
}

func applyJSONPatchToPod(input *corev1.Pod, patch []byte) ([]byte, error) {
	objJS, err := runtime.Encode(jsonSerializer, input)
	if err != nil {
		return nil, err
	}

	p, err := jsonpatch.DecodePatch(patch)
	if err != nil {
		return nil, err
	}

	patchedJSON, err := p.Apply(objJS)
	if err != nil {
		return nil, err
	}
	return patchedJSON, nil
}

// SidecarInjectionStatus contains basic information about the
// injected sidecar. This includes the names of added containers and
// volumes.
type SidecarInjectionStatus struct {
	InitContainers   []string `json:"initContainers"`
	Containers       []string `json:"containers"`
	Volumes          []string `json:"volumes"`
	ImagePullSecrets []string `json:"imagePullSecrets"`
	Revision         string   `json:"revision"`
}

func potentialPodName(metadata metav1.ObjectMeta) string {
	if metadata.Name != "" {
		return metadata.Name
	}
	if metadata.GenerateName != "" {
		return metadata.GenerateName + "***** (actual name not yet known)"
	}
	return ""
}

// overwriteClusterInfo updates cluster name and network from url path
// This is needed when webconfig config runs on a different cluster than webhook
func overwriteClusterInfo(containers []corev1.Container, params InjectionParameters) {
	if len(params.proxyEnvs) > 0 {
		log.Debugf("Updating cluster envs based on inject url: %s\n", params.proxyEnvs)
		for i, c := range containers {
			if c.Name == ProxyContainerName {
				updateClusterEnvs(&containers[i], params.proxyEnvs)
				break
			}
		}
	}
}

func updateClusterEnvs(container *corev1.Container, newKVs map[string]string) {
	envVars := make([]corev1.EnvVar, 0)

	for _, env := range container.Env {
		if _, found := newKVs[env.Name]; !found {
			envVars = append(envVars, env)
		}
	}

	keys := make([]string, 0, len(newKVs))
	for key := range newKVs {
		keys = append(keys, key)
	}
	sort.Strings(keys)
	for _, key := range keys {
		val := newKVs[key]
		envVars = append(envVars, corev1.EnvVar{Name: key, Value: val, ValueFrom: nil})
	}
	container.Env = envVars
}

// Uses the default concurrency 2, unless either overridden by proxy config to a positive number,
// or special value 0, in which case the value is computed from CPU limits/requests.
func estimateConcurrency(cfg *meshconfig.ProxyConfig, annotations map[string]string, valuesStruct *opconfig.Values) int {
	if cfg != nil && cfg.Concurrency != nil {
		concurrency := int(cfg.Concurrency.Value)
		if concurrency > 0 {
			return concurrency
		}
		if limit, ok := annotations[annotation.SidecarProxyCPULimit.Name]; ok {
			out, err := quantityToConcurrency(limit)
			if err == nil {
				return out
			}
		} else if request, ok := annotations[annotation.SidecarProxyCPU.Name]; ok {
			out, err := quantityToConcurrency(request)
			if err == nil {
				return out
			}
		} else if resources := valuesStruct.GetGlobal().GetProxy().GetResources(); resources != nil { // nolint: staticcheck
			if resources.Limits != nil {
				if limit, ok := resources.Limits["cpu"]; ok {
					out, err := quantityToConcurrency(limit)
					if err == nil {
						return out
					}
				}
			}
			if resources.Requests != nil {
				if request, ok := resources.Requests["cpu"]; ok {
					out, err := quantityToConcurrency(request)
					if err == nil {
						return out
					}
				}
			}
		}
	}
	return 2
}

// Convert k8s quantity to its milli value (e.g. ceil(quantity * 1000)) and then to concurrency.
// With the resource setting, we round up to single integer number; for example, if we have a 500m limit
// the pod will get concurrency=1. With 6500m, it will get concurrency=7.
func quantityToConcurrency(quantity string) (int, error) {
	q, err := resource.ParseQuantity(quantity)
	if err != nil {
		return 0, err
	}
	return int(math.Ceil(float64(q.MilliValue()) / 1000)), nil
}<|MERGE_RESOLUTION|>--- conflicted
+++ resolved
@@ -764,18 +764,13 @@
 		}
 	}
 	if patchBytes == nil {
-<<<<<<< HEAD
-		if !injectRequired(IgnoredNamespaces, &Config{Policy: InjectionPolicyEnabled}, &pod.Spec, pod.ObjectMeta) {
+		if !injectRequired(IgnoredNamespaces.UnsortedList(), &Config{Policy: InjectionPolicyEnabled}, &pod.Spec, pod.ObjectMeta) {
 			warningStr := fmt.Sprintf("===> Skipping injection because %q has sidecar injection disabled\n", fullName)
 			if kind != "" {
 				warningStr = fmt.Sprintf("===> Skipping injection because %s %q has sidecar injection disabled\n",
 					kind, fullName)
 			}
 			warningHandler(warningStr)
-=======
-		if !injectRequired(IgnoredNamespaces.UnsortedList(), &Config{Policy: InjectionPolicyEnabled}, &pod.Spec, pod.ObjectMeta) {
-			warningHandler(fmt.Sprintf("===> Skipping injection because %q has sidecar injection disabled\n", name))
->>>>>>> cc07c57e
 			return out, nil
 		}
 		params := InjectionParameters{
