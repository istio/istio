// Copyright Istio Authors
//
// Licensed under the Apache License, Version 2.0 (the "License");
// you may not use this file except in compliance with the License.
// You may obtain a copy of the License at
//
//     http://www.apache.org/licenses/LICENSE-2.0
//
// Unless required by applicable law or agreed to in writing, software
// distributed under the License is distributed on an "AS IS" BASIS,
// WITHOUT WARRANTIES OR CONDITIONS OF ANY KIND, either express or implied.
// See the License for the specific language governing permissions and
// limitations under the License.

package istioagent

import (
	"bytes"
	"context"
	"crypto/tls"
	"crypto/x509"
	"encoding/json"
	"fmt"
	"io"
	"io/ioutil"
	"math"
	"net"
	"net/http"
	"net/url"
	"os"
	"path"
	"strings"
	"sync"
	"time"

	discovery "github.com/envoyproxy/go-control-plane/envoy/service/discovery/v3"
	gogotypes "github.com/gogo/protobuf/types"
	"github.com/golang/protobuf/jsonpb"
	"github.com/golang/protobuf/ptypes"
	"github.com/golang/protobuf/ptypes/any"
	"go.uber.org/atomic"
	google_rpc "google.golang.org/genproto/googleapis/rpc/status"
	"google.golang.org/grpc"
	"google.golang.org/grpc/codes"
	"google.golang.org/grpc/credentials"
	"google.golang.org/grpc/keepalive"
	"google.golang.org/grpc/metadata"
	"google.golang.org/grpc/reflection"

	meshconfig "istio.io/api/mesh/v1alpha1"
	"istio.io/istio/pilot/cmd/pilot-agent/status/ready"
	"istio.io/istio/pilot/pkg/features"
	nds "istio.io/istio/pilot/pkg/proto"
	"istio.io/istio/pilot/pkg/xds"
	v3 "istio.io/istio/pilot/pkg/xds/v3"
	"istio.io/istio/pkg/config/constants"
	"istio.io/istio/pkg/istio-agent/health"
	"istio.io/istio/pkg/istio-agent/metrics"
	istiokeepalive "istio.io/istio/pkg/keepalive"
	"istio.io/istio/pkg/mcp/status"
	"istio.io/istio/pkg/uds"
	"istio.io/istio/pkg/util/gogo"
	"istio.io/istio/pkg/wasm"
	"istio.io/istio/security/pkg/nodeagent/caclient"
	"istio.io/istio/security/pkg/pki/util"
	"istio.io/pkg/log"
)

const (
	defaultClientMaxReceiveMessageSize = math.MaxInt32
	defaultInitialConnWindowSize       = 1024 * 1024 // default gRPC InitialWindowSize
	defaultInitialWindowSize           = 1024 * 1024 // default gRPC ConnWindowSize
)

// ResponseHandler handles a XDS response in the agent. These will not be forwarded to Envoy.
// Currently, all handlers function on a single resource per type, so the API only exposes one
// resource.
type ResponseHandler func(resp *any.Any) error

// XDS Proxy proxies all XDS requests from envoy to istiod, in addition to allowing
// subsystems inside the agent to also communicate with either istiod/envoy (eg dns, sds, etc).
// The goal here is to consolidate all xds related connections to istiod/envoy into a
// single tcp connection with multiple gRPC streams.
// TODO: Right now, the workloadSDS server and gatewaySDS servers are still separate
// connections. These need to be consolidated.
// TODO: consolidate/use ADSC struct - a lot of duplication.
type XdsProxy struct {
	stopChan             chan struct{}
	clusterID            string
	downstreamListener   net.Listener
	downstreamGrpcServer *grpc.Server
	istiodAddress        string
	istiodDialOptions    []grpc.DialOption
	handlers             map[string]ResponseHandler
	healthChecker        *health.WorkloadHealthChecker
	xdsHeaders           map[string]string
	xdsUdsPath           string
	proxyAddresses       []string

	httpTapServer      *http.Server
	tapMutex           sync.RWMutex
	tapResponseChannel chan *discovery.DiscoveryResponse

	// connected stores the active gRPC stream. The proxy will only have 1 connection at a time
	connected           *ProxyConnection
	initialRequest      *discovery.DiscoveryRequest
	initialDeltaRequest *discovery.DeltaDiscoveryRequest
	connectedMutex      sync.RWMutex

	// Wasm cache and ecds channel are used to replace wasm remote load with local file.
	wasmCache wasm.Cache

	// ecds version and nonce uses atomic only to prevent race in testing.
	// In reality there should not be race as istiod will only have one
	// in flight update for each type of resource.
	// TODO(bianpengyuan): this relies on the fact that istiod versions all ECDS resources
	// the same in a update response. This needs update to support per resource versioning,
	// in case istiod changes its behavior, or a different ECDS server is used.
	ecdsLastAckVersion atomic.String
	ecdsLastNonce      atomic.String
}

var proxyLog = log.RegisterScope("xdsproxy", "XDS Proxy in Istio Agent", 0)

const (
	localHostIPv4 = "127.0.0.1"
	localHostIPv6 = "[::1]"
)

func initXdsProxy(ia *Agent) (*XdsProxy, error) {
	var err error
	localHostAddr := localHostIPv4
	if ia.cfg.IsIPv6 {
		localHostAddr = localHostIPv6
	}
	envoyProbe := &ready.Probe{
		AdminPort:     uint16(ia.proxyConfig.ProxyAdminPort),
		LocalHostAddr: localHostAddr,
	}
	proxy := &XdsProxy{
		istiodAddress:  ia.proxyConfig.DiscoveryAddress,
		clusterID:      ia.secOpts.ClusterID,
		handlers:       map[string]ResponseHandler{},
		stopChan:       make(chan struct{}),
		healthChecker:  health.NewWorkloadHealthChecker(ia.proxyConfig.ReadinessProbe, envoyProbe, ia.cfg.ProxyIPAddresses, ia.cfg.IsIPv6),
		xdsHeaders:     ia.cfg.XDSHeaders,
		xdsUdsPath:     ia.cfg.XdsUdsPath,
		wasmCache:      wasm.NewLocalFileCache(constants.IstioDataDir, wasm.DefaultWasmModulePurgeInteval, wasm.DefaultWasmModuleExpiry),
		proxyAddresses: ia.cfg.ProxyIPAddresses,
	}

	if ia.localDNSServer != nil {
		proxy.handlers[v3.NameTableType] = func(resp *any.Any) error {
			var nt nds.NameTable
			// nolint: staticcheck
			if err := ptypes.UnmarshalAny(resp, &nt); err != nil {
				log.Errorf("failed to unmarshall name table: %v", err)
				return err
			}
			ia.localDNSServer.UpdateLookupTable(&nt)
			return nil
		}
	}
	if ia.cfg.EnableDynamicProxyConfig && ia.secretCache != nil {
		proxy.handlers[v3.ProxyConfigType] = func(resp *any.Any) error {
			var pc meshconfig.ProxyConfig
			if err := gogotypes.UnmarshalAny(gogo.ConvertAny(resp), &pc); err != nil {
				log.Errorf("failed to unmarshall proxy config: %v", err)
				return err
			}
			caCerts := pc.GetCaCertificatesPem()
			log.Debugf("received new certificates to add to mesh trust domain: %v", caCerts)
			trustBundle := []byte{}
			for _, cert := range caCerts {
				trustBundle = util.AppendCertByte(trustBundle, []byte(cert))
			}
			return ia.secretCache.UpdateConfigTrustBundle(trustBundle)
		}
	}

	proxyLog.Infof("Initializing with upstream address %q and cluster %q", proxy.istiodAddress, proxy.clusterID)

	if err = proxy.initDownstreamServer(); err != nil {
		return nil, err
	}

	if proxy.istiodDialOptions, err = proxy.buildUpstreamClientDialOpts(ia); err != nil {
		return nil, err
	}

	go func() {
		if err := proxy.downstreamGrpcServer.Serve(proxy.downstreamListener); err != nil {
			log.Errorf("failed to accept downstream gRPC connection %v", err)
		}
	}()

	go proxy.healthChecker.PerformApplicationHealthCheck(func(healthEvent *health.ProbeEvent) {
		// Store the same response as Delta and SotW. Depending on how Envoy connects we will use one or the other.
		var req *discovery.DiscoveryRequest
		if healthEvent.Healthy {
			req = &discovery.DiscoveryRequest{TypeUrl: v3.HealthInfoType}
		} else {
			req = &discovery.DiscoveryRequest{
				TypeUrl: v3.HealthInfoType,
				ErrorDetail: &google_rpc.Status{
					Code:    int32(codes.Internal),
					Message: healthEvent.UnhealthyMessage,
				},
			}
		}
		proxy.PersistRequest(req)
		var deltaReq *discovery.DeltaDiscoveryRequest
		if healthEvent.Healthy {
			deltaReq = &discovery.DeltaDiscoveryRequest{TypeUrl: v3.HealthInfoType}
		} else {
			deltaReq = &discovery.DeltaDiscoveryRequest{
				TypeUrl: v3.HealthInfoType,
				ErrorDetail: &google_rpc.Status{
					Code:    int32(codes.Internal),
					Message: healthEvent.UnhealthyMessage,
				},
			}
		}
		proxy.PersistDeltaRequest(deltaReq)
	}, proxy.stopChan)

	return proxy, nil
}

// PersistRequest sends a request to the currently connected proxy. Additionally, on any reconnection
// to the upstream XDS request we will resend this request.
func (p *XdsProxy) PersistRequest(req *discovery.DiscoveryRequest) {
	var ch chan *discovery.DiscoveryRequest

	p.connectedMutex.Lock()
	if p.connected != nil {
		ch = p.connected.requestsChan
	}
	p.initialRequest = req
	p.connectedMutex.Unlock()

	// Immediately send if we are currently connect
	if ch != nil {
		ch <- req
	}
}

func (p *XdsProxy) UnregisterStream(c *ProxyConnection) {
	p.connectedMutex.Lock()
	defer p.connectedMutex.Unlock()
	if p.connected != nil && p.connected == c {
		close(p.connected.stopChan)
		p.connected = nil
	}
}

func (p *XdsProxy) RegisterStream(c *ProxyConnection) {
	p.connectedMutex.Lock()
	defer p.connectedMutex.Unlock()
	if p.connected != nil {
		proxyLog.Warnf("registered overlapping stream; closing previous")
		close(p.connected.stopChan)
	}
	p.connected = c
}

type ProxyConnection struct {
	upstreamError      chan error
	downstreamError    chan error
	requestsChan       chan *discovery.DiscoveryRequest
	responsesChan      chan *discovery.DiscoveryResponse
	deltaRequestsChan  chan *discovery.DeltaDiscoveryRequest
	deltaResponsesChan chan *discovery.DeltaDiscoveryResponse
	stopChan           chan struct{}
	downstream         discovery.AggregatedDiscoveryService_StreamAggregatedResourcesServer
	upstream           discovery.AggregatedDiscoveryService_StreamAggregatedResourcesClient
	downstreamDeltas   discovery.AggregatedDiscoveryService_DeltaAggregatedResourcesServer
	upstreamDeltas     discovery.AggregatedDiscoveryService_DeltaAggregatedResourcesClient
}

// Every time envoy makes a fresh connection to the agent, we reestablish a new connection to the upstream xds
// This ensures that a new connection between istiod and agent doesn't end up consuming pending messages from envoy
// as the new connection may not go to the same istiod. Vice versa case also applies.
func (p *XdsProxy) StreamAggregatedResources(downstream discovery.AggregatedDiscoveryService_StreamAggregatedResourcesServer) error {
	proxyLog.Debugf("accepted XDS connection from Envoy, forwarding to upstream XDS server")

	con := &ProxyConnection{
		upstreamError:   make(chan error, 2), // can be produced by recv and send
		downstreamError: make(chan error, 2), // can be produced by recv and send
		requestsChan:    make(chan *discovery.DiscoveryRequest, 10),
		responsesChan:   make(chan *discovery.DiscoveryResponse, 10),
		stopChan:        make(chan struct{}),
		downstream:      downstream,
	}

	p.RegisterStream(con)
	defer p.UnregisterStream(con)

	// Handle downstream xds
	initialRequestsSent := false
	go func() {
		// Send initial request
		p.connectedMutex.RLock()
		initialRequest := p.initialRequest
		p.connectedMutex.RUnlock()

		for {
			// From Envoy
			req, err := downstream.Recv()
			if err != nil {
				con.downstreamError <- err
				return
			}
			// forward to istiod
			con.requestsChan <- req
			if !initialRequestsSent && req.TypeUrl == v3.ListenerType {
				// fire off an initial NDS request
				if _, f := p.handlers[v3.NameTableType]; f {
					con.requestsChan <- &discovery.DiscoveryRequest{
						TypeUrl: v3.NameTableType,
					}
				}
				// fire off an initial PCDS request
				if _, f := p.handlers[v3.ProxyConfigType]; f {
					con.requestsChan <- &discovery.DiscoveryRequest{
						TypeUrl: v3.ProxyConfigType,
					}
				}
				// Fire of a configured initial request, if there is one
				if initialRequest != nil {
					con.requestsChan <- initialRequest
				}
				initialRequestsSent = true
			}
		}
	}()

	ctx, cancel := context.WithTimeout(context.Background(), time.Second*5)
	defer cancel()
	upstreamConn, err := grpc.DialContext(ctx, p.istiodAddress, p.istiodDialOptions...)
	if err != nil {
		proxyLog.Errorf("failed to connect to upstream %s: %v", p.istiodAddress, err)
		metrics.IstiodConnectionFailures.Increment()
		return err
	}
	defer upstreamConn.Close()

	xds := discovery.NewAggregatedDiscoveryServiceClient(upstreamConn)
	ctx = metadata.AppendToOutgoingContext(context.Background(), "ClusterID", p.clusterID)
	for k, v := range p.xdsHeaders {
		ctx = metadata.AppendToOutgoingContext(ctx, k, v)
	}
	// We must propagate upstream termination to Envoy. This ensures that we resume the full XDS sequence on new connection
	return p.HandleUpstream(ctx, con, xds)
}

func (p *XdsProxy) HandleUpstream(ctx context.Context, con *ProxyConnection, xds discovery.AggregatedDiscoveryServiceClient) error {
	upstream, err := xds.StreamAggregatedResources(ctx,
		grpc.MaxCallRecvMsgSize(defaultClientMaxReceiveMessageSize))
	if err != nil {
		// Envoy logs errors again, so no need to log beyond debug level
		proxyLog.Debugf("failed to create upstream grpc client: %v", err)
		return err
	}
	proxyLog.Infof("connected to upstream XDS server: %s", p.istiodAddress)
	defer proxyLog.Debugf("disconnected from XDS server: %s", p.istiodAddress)

	con.upstream = upstream

	// Handle upstream xds recv
	go func() {
		for {
			// from istiod
			resp, err := upstream.Recv()
			if err != nil {
				con.upstreamError <- err
				return
			}
			con.responsesChan <- resp
		}
	}()

	go p.handleUpstreamRequest(con)
	go p.handleUpstreamResponse(con)

	for {
		select {
		case err := <-con.upstreamError:
			// error from upstream Istiod.
			if isExpectedGRPCError(err) {
				proxyLog.Debugf("upstream terminated with status %v", err)
				metrics.IstiodConnectionCancellations.Increment()
			} else {
				proxyLog.Warnf("upstream terminated with unexpected error %v", err)
				metrics.IstiodConnectionErrors.Increment()
			}
			return err
		case err := <-con.downstreamError:
			// error from downstream Envoy.
			if isExpectedGRPCError(err) {
				proxyLog.Debugf("downstream terminated with status %v", err)
				metrics.EnvoyConnectionCancellations.Increment()
			} else {
				proxyLog.Warnf("downstream terminated with unexpected error %v", err)
				metrics.EnvoyConnectionErrors.Increment()
			}
			// On downstream error, we will return. This propagates the error to downstream envoy which will trigger reconnect
			return err
		case <-con.stopChan:
			proxyLog.Debugf("stream stopped")
			return nil
		}
	}
}

func (p *XdsProxy) handleUpstreamRequest(con *ProxyConnection) {
	defer con.upstream.CloseSend() // nolint
	for {
		select {
		case req := <-con.requestsChan:
			proxyLog.Debugf("request for type url %s", req.TypeUrl)
			metrics.XdsProxyRequests.Increment()
			if req.TypeUrl == v3.ExtensionConfigurationType {
				if req.VersionInfo != "" {
					p.ecdsLastAckVersion.Store(req.VersionInfo)
				}
				p.ecdsLastNonce.Store(req.ResponseNonce)
			}
			if err := sendUpstream(con.upstream, req); err != nil {
				proxyLog.Errorf("upstream send error for type url %s: %v", req.TypeUrl, err)
				con.upstreamError <- err
				return
			}
		case <-con.stopChan:
			return
		}
	}
}

func (p *XdsProxy) handleUpstreamResponse(con *ProxyConnection) {
	for {
		select {
		case resp := <-con.responsesChan:
			// TODO: separate upstream response handling from requests sending, which are both time costly
			proxyLog.Debugf("response for type url %s", resp.TypeUrl)
			metrics.XdsProxyResponses.Increment()
			if h, f := p.handlers[resp.TypeUrl]; f {
				if len(resp.Resources) == 0 {
					// Empty response, nothing to do
					// This assumes internal types are always singleton
					return
				}
				err := h(resp.Resources[0])
				var errorResp *google_rpc.Status
				if err != nil {
					errorResp = &google_rpc.Status{
						Code:    int32(codes.Internal),
						Message: err.Error(),
					}
				}
				// Send ACK/NACK
				con.requestsChan <- &discovery.DiscoveryRequest{
					VersionInfo:   resp.VersionInfo,
					TypeUrl:       resp.TypeUrl,
					ResponseNonce: resp.Nonce,
					ErrorDetail:   errorResp,
				}
				continue
			}
			switch resp.TypeUrl {
			case v3.ExtensionConfigurationType:
				if features.WasmRemoteLoadConversion {
					// If Wasm remote load conversion feature is enabled, rewrite and send.
					go p.rewriteAndForward(con, resp)
				} else {
					// Otherwise, forward ECDS resource update directly to Envoy.
					forwardToEnvoy(con, resp)
				}
			default:
				if strings.HasPrefix(resp.TypeUrl, "istio.io/debug") {
					p.forwardToTap(resp)
				} else {
					forwardToEnvoy(con, resp)
				}
			}
		case <-con.stopChan:
			return
		}
	}
}

func (p *XdsProxy) rewriteAndForward(con *ProxyConnection, resp *discovery.DiscoveryResponse) {
	sendNack := wasm.MaybeConvertWasmExtensionConfig(resp.Resources, p.wasmCache)
	if sendNack {
		proxyLog.Debugf("sending NACK for ECDS resources %+v", resp.Resources)
		con.requestsChan <- &discovery.DiscoveryRequest{
			VersionInfo:   p.ecdsLastAckVersion.Load(),
			TypeUrl:       v3.ExtensionConfigurationType,
			ResponseNonce: resp.Nonce,
			ErrorDetail: &google_rpc.Status{
				// TODO(bianpengyuan): make error message more informative.
				Message: "failed to fetch wasm module",
			},
		}
		return
	}
	proxyLog.Debugf("forward ECDS resources %+v", resp.Resources)
	forwardToEnvoy(con, resp)
}

func (p *XdsProxy) forwardToTap(resp *discovery.DiscoveryResponse) {
	select {
	case p.tapResponseChannel <- resp:
	default:
		log.Infof("tap response %q arrived too late; discarding", resp.TypeUrl)
	}
}

func forwardToEnvoy(con *ProxyConnection, resp *discovery.DiscoveryResponse) {
	if !v3.IsEnvoyType(resp.TypeUrl) {
		proxyLog.Errorf("Skipping forwarding type url %s to Envoy as is not a valid Envoy type", resp.TypeUrl)
		return
	}
	if err := sendDownstream(con.downstream, resp); err != nil {
		select {
		case con.downstreamError <- err:
			// we cannot return partial error and hope to restart just the downstream
			// as we are blindly proxying req/responses. For now, the best course of action
			// is to terminate upstream connection as well and restart afresh.
			proxyLog.Errorf("downstream send error: %v", err)
		default:
			// Do not block on downstream error channel push, this could happen when forward
			// is triggered from a separated goroutine (e.g. ECDS processing go routine) while
			// downstream connection has already been teared down and no receiver is available
			// for downstream error channel.
			proxyLog.Debugf("downstream error channel full, but get downstream send error: %v", err)
		}

		return
	}
}

func (p *XdsProxy) close() {
	close(p.stopChan)
	p.wasmCache.Cleanup()
	if p.httpTapServer != nil {
		_ = p.httpTapServer.Close()
	}
	if p.downstreamGrpcServer != nil {
		p.downstreamGrpcServer.Stop()
	}
	if p.downstreamListener != nil {
		_ = p.downstreamListener.Close()
	}
}

// isExpectedGRPCError checks a gRPC error code and determines whether it is an expected error when
// things are operating normally. This is basically capturing when the client disconnects.
func isExpectedGRPCError(err error) bool {
	if err == io.EOF {
		return true
	}

	if s, ok := status.FromError(err); ok {
		if s.Code() == codes.Canceled || s.Code() == codes.DeadlineExceeded {
			return true
		}
		if s.Code() == codes.Unavailable && (s.Message() == "client disconnected" || s.Message() == "transport is closing") {
			return true
		}
	}
	// If this is not a gRPCStatus we should just error message.
	if strings.Contains(err.Error(), "stream terminated by RST_STREAM with error code: NO_ERROR") {
		return true
	}

	return false
}

func (p *XdsProxy) initDownstreamServer() error {
	l, err := uds.NewListener(p.xdsUdsPath)
	if err != nil {
		return err
	}
	// TODO: Expose keepalive options to agent cmd line flags.
	grpcs := grpc.NewServer(xds.GrpcServerOptions(istiokeepalive.DefaultOption())...)
	discovery.RegisterAggregatedDiscoveryServiceServer(grpcs, p)
	reflection.Register(grpcs)
	p.downstreamGrpcServer = grpcs
	p.downstreamListener = l
	return nil
}

// getCertKeyPaths returns the paths for key and cert.
func (p *XdsProxy) getCertKeyPaths(agent *Agent) (string, string) {
	var key, cert string
	if agent.secOpts.ProvCert != "" {
		key = path.Join(agent.secOpts.ProvCert, constants.KeyFilename)
		cert = path.Join(path.Join(agent.secOpts.ProvCert, constants.CertChainFilename))

		// CSR may not have completed – use JWT to auth.
		if _, err := os.Stat(key); os.IsNotExist(err) {
			return "", ""
		}
		if _, err := os.Stat(cert); os.IsNotExist(err) {
			return "", ""
		}
	} else if agent.secOpts.FileMountedCerts {
		key = agent.proxyConfig.ProxyMetadata[MetadataClientCertKey]
		cert = agent.proxyConfig.ProxyMetadata[MetadataClientCertChain]
	}
	return key, cert
}

func (p *XdsProxy) buildUpstreamClientDialOpts(sa *Agent) ([]grpc.DialOption, error) {
	tlsOpts, err := p.getTLSDialOption(sa)
	if err != nil {
		return nil, fmt.Errorf("failed to build TLS dial option to talk to upstream: %v", err)
	}

	keepaliveOption := grpc.WithKeepaliveParams(keepalive.ClientParameters{
		Time:    30 * time.Second,
		Timeout: 10 * time.Second,
	})

	initialWindowSizeOption := grpc.WithInitialWindowSize(int32(defaultInitialWindowSize))
	initialConnWindowSizeOption := grpc.WithInitialConnWindowSize(int32(defaultInitialConnWindowSize))
	msgSizeOption := grpc.WithDefaultCallOptions(grpc.MaxCallRecvMsgSize(defaultClientMaxReceiveMessageSize))
	// Make sure the dial is blocking as we dont want any other operation to resume until the
	// connection to upstream has been made.
	dialOptions := []grpc.DialOption{
		tlsOpts,
		keepaliveOption, initialWindowSizeOption, initialConnWindowSizeOption, msgSizeOption,
	}

	if !sa.secOpts.FileMountedCerts {
		dialOptions = append(dialOptions, grpc.WithPerRPCCredentials(caclient.NewXDSTokenProvider(sa.secOpts)))
	}
	return dialOptions, nil
}

// Returns the TLS option to use when talking to Istiod
// If provisioned cert is set, it will return a mTLS related config
// Else it will return a one-way TLS related config with the assumption
// that the consumer code will use tokens to authenticate the upstream.
func (p *XdsProxy) getTLSDialOption(agent *Agent) (grpc.DialOption, error) {
	if agent.proxyConfig.ControlPlaneAuthPolicy == meshconfig.AuthenticationPolicy_NONE {
		return grpc.WithInsecure(), nil
	}
	rootCert, err := p.getRootCertificate(agent)
	if err != nil {
		return nil, err
	}

	config := tls.Config{
		GetClientCertificate: func(*tls.CertificateRequestInfo) (*tls.Certificate, error) {
			var certificate tls.Certificate
			key, cert := p.getCertKeyPaths(agent)
			if key != "" && cert != "" {
				// Load the certificate from disk
				certificate, err = tls.LoadX509KeyPair(cert, key)
				if err != nil {
					return nil, err
				}
			}
			return &certificate, nil
		},
		RootCAs: rootCert,
	}

	// strip the port from the address
	parts := strings.Split(agent.proxyConfig.DiscoveryAddress, ":")
	config.ServerName = parts[0]
	// For debugging on localhost (with port forward)
	// This matches the logic for the CA; this code should eventually be shared
	if strings.Contains(config.ServerName, "localhost") {
		config.ServerName = "istiod.istio-system.svc"
	}
	config.MinVersion = tls.VersionTLS12
	transportCreds := credentials.NewTLS(&config)
	return grpc.WithTransportCredentials(transportCreds), nil
}

func (p *XdsProxy) getRootCertificate(agent *Agent) (*x509.CertPool, error) {
	var certPool *x509.CertPool
	var err error
	var rootCert []byte
	xdsCACertPath := agent.FindRootCAForXDS()
	if xdsCACertPath != "" {
		rootCert, err = ioutil.ReadFile(xdsCACertPath)
		if err != nil {
			return nil, err
		}

		certPool = x509.NewCertPool()
		ok := certPool.AppendCertsFromPEM(rootCert)
		if !ok {
			return nil, fmt.Errorf("failed to create TLS dial option with root certificates")
		}
	} else {
		certPool, err = x509.SystemCertPool()
		if err != nil {
			return nil, err
		}
	}
	return certPool, nil
}

// sendUpstream sends discovery reques.
func sendUpstream(upstream discovery.AggregatedDiscoveryService_StreamAggregatedResourcesClient,
	request *discovery.DiscoveryRequest) error {
	return xds.Send(upstream.Context(), func(errChan chan error) { errChan <- upstream.Send(request) }, nil)
}

// sendDownstream sends discovery response.
func sendDownstream(downstream discovery.AggregatedDiscoveryService_StreamAggregatedResourcesServer,
	response *discovery.DiscoveryResponse) error {
<<<<<<< HEAD
	return xds.Send(downstream.Context(), func(errChan chan error) { errChan <- downstream.Send(response) }, nil)
=======
	return sendWithTimeout(context.Background(), func(errChan chan error) {
		errChan <- downstream.Send(response)
		close(errChan)
	})
}

func sendWithTimeout(ctx context.Context, sendFunc func(errorChan chan error)) error {
	timeoutCtx, cancel := context.WithTimeout(ctx, sendTimeout)
	defer cancel()
	errChan := make(chan error, 1)
	go sendFunc(errChan)

	select {
	case <-timeoutCtx.Done():
		return timeoutCtx.Err()
	case err := <-errChan:
		return err
	}
}

// tapRequest() sends "req" to Istiod, and returns a matching response, or `nil` on timeout.
// Requests are serialized -- only one may be in-flight at a time.
func (p *XdsProxy) tapRequest(req *discovery.DiscoveryRequest, timeout time.Duration) (*discovery.DiscoveryResponse, error) {
	if p.connected == nil {
		return nil, fmt.Errorf("proxy not connected to Istiod")
	}

	// Only allow one tap request at a time
	p.tapMutex.Lock()
	defer p.tapMutex.Unlock()

	// Send to Istiod
	p.connected.requestsChan <- req

	// Wait for expected response or timeout
	for {
		select {
		case res := <-p.tapResponseChannel:
			if res.TypeUrl == req.TypeUrl {
				return res, nil
			}
		case <-time.After(timeout):
			return nil, nil
		}
	}
}

func (p *XdsProxy) makeTapHandler() func(w http.ResponseWriter, req *http.Request) {
	return func(w http.ResponseWriter, req *http.Request) {
		qp, err := url.ParseQuery(req.URL.RawQuery)
		if err != nil {
			w.WriteHeader(400)
			fmt.Fprintf(w, "%v\n", err)
			return
		}
		typeURL := fmt.Sprintf("istio.io%s", req.URL.Path)
		dr := discovery.DiscoveryRequest{
			TypeUrl: typeURL,
		}
		resourceName := qp.Get("resourceName")
		if resourceName != "" {
			dr.ResourceNames = []string{resourceName}
		}
		response, err := p.tapRequest(&dr, 5*time.Second)
		if err != nil {
			w.WriteHeader(503)
			fmt.Fprintf(w, "%v\n", err)
			return
		}

		if response == nil {
			log.Infof("timed out waiting for Istiod to respond to %q", typeURL)
			w.WriteHeader(504)
			return
		}

		// Try to unmarshal Istiod's response using jsonpb (needed for Envoy protobufs)
		w.Header().Add("Content-Type", "application/json")
		jsonm := &jsonpb.Marshaler{Indent: "  "}
		var buf bytes.Buffer
		err = jsonm.Marshal(&buf, response)
		if err == nil {
			_, _ = w.Write(buf.Bytes())
			if err != nil {
				log.Infof("fail to write debug response: %v", err)
			}
			return
		}

		// Failed as protobuf.  Try as regular JSON
		proxyLog.Warnf("could not marshal istiod response as pb: %v", err)
		j, err := json.Marshal(response)
		if err != nil {
			// Couldn't unmarshal at all
			w.WriteHeader(500)
			fmt.Fprintf(w, "%v\n", err)
			return
		}
		_, err = w.Write(j)
		if err != nil {
			log.Infof("fail to write debug response: %v", err)
			return
		}
	}
}

// initDebugInterface() listens on localhost:15009 for path /debug/...
// forwards the paths to Istiod as xDS requests
// waits for response from Istiod, sends it as JSON
func (p *XdsProxy) initDebugInterface() error {
	p.tapResponseChannel = make(chan *discovery.DiscoveryResponse)

	httpMux := http.NewServeMux()
	handler := p.makeTapHandler()
	httpMux.HandleFunc("/debug/", handler)
	httpMux.HandleFunc("/debug", handler) // For 1.10 Istiod which uses istio.io/debug

	p.httpTapServer = &http.Server{
		Addr:    "localhost:15009",
		Handler: httpMux,
	}

	// create HTTP listener
	listener, err := net.Listen("tcp", p.httpTapServer.Addr)
	if err != nil {
		return err
	}

	go func() {
		log.Infof("starting Http service at %s", listener.Addr())
		if err := p.httpTapServer.Serve(listener); err != nil {
			log.Errorf("error serving tap http server: %v", err)
		}
	}()

	return nil
>>>>>>> 5e18d94a
}<|MERGE_RESOLUTION|>--- conflicted
+++ resolved
@@ -715,27 +715,7 @@
 // sendDownstream sends discovery response.
 func sendDownstream(downstream discovery.AggregatedDiscoveryService_StreamAggregatedResourcesServer,
 	response *discovery.DiscoveryResponse) error {
-<<<<<<< HEAD
 	return xds.Send(downstream.Context(), func(errChan chan error) { errChan <- downstream.Send(response) }, nil)
-=======
-	return sendWithTimeout(context.Background(), func(errChan chan error) {
-		errChan <- downstream.Send(response)
-		close(errChan)
-	})
-}
-
-func sendWithTimeout(ctx context.Context, sendFunc func(errorChan chan error)) error {
-	timeoutCtx, cancel := context.WithTimeout(ctx, sendTimeout)
-	defer cancel()
-	errChan := make(chan error, 1)
-	go sendFunc(errChan)
-
-	select {
-	case <-timeoutCtx.Done():
-		return timeoutCtx.Err()
-	case err := <-errChan:
-		return err
-	}
 }
 
 // tapRequest() sends "req" to Istiod, and returns a matching response, or `nil` on timeout.
@@ -854,5 +834,4 @@
 	}()
 
 	return nil
->>>>>>> 5e18d94a
 }