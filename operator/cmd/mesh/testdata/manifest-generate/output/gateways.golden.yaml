--- conflicted
+++ resolved
@@ -596,13 +596,6 @@
             readOnly: true
           - name: ingressgatewaysdsudspath
             mountPath: /var/run/ingress_gateway
-<<<<<<< HEAD
-
-=======
-          - name: istio-certs
-            mountPath: /etc/certs
-            readOnly: true
->>>>>>> 2554c146
           - name: ingressgateway-certs
             mountPath: "/etc/istio/ingressgateway-certs"
             readOnly: true
