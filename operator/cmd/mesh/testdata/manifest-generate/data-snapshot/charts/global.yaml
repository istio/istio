--- conflicted
+++ resolved
@@ -20,18 +20,6 @@
   # used (citadel generating the secrets).
   istioNamespace: istio-system
 
-<<<<<<< HEAD
-  # Telemetry namespace, including tracing.
-  telemetryNamespace: istio-system
-
-  prometheusNamespace: istio-system
-
-  policyNamespace: istio-system
-
-  configRootNamespace: istio-system
-
-=======
->>>>>>> 78fa9a98
   ## End new settings
   ## After this line we have the old Istio settings.
 
@@ -126,8 +114,8 @@
     image: proxyv2
     resources:
       limits:
-        cpu: 100m
-        memory: 50Mi
+        cpu: 2000m
+        memory: 1024Mi
       requests:
         cpu: 10m
         memory: 10Mi
@@ -386,11 +374,11 @@
   defaultConfig:
     proxyMetadata: {}
     tracing:
-      tlsSettings:
-        mode: DISABLE # DISABLE, SIMPLE, MUTUAL, ISTIO_MUTUAL
-        clientCertificate: # example: /etc/istio/tracer/cert-chain.pem
-        privateKey:        # example: /etc/istio/tracer/key.pem
-        caCertificates:    # example: /etc/istio/tracer/root-cert.pem
-        sni:               # example: tracer.somedomain
-        subjectAltNames: []
+#      tlsSettings:
+#        mode: DISABLE # DISABLE, SIMPLE, MUTUAL, ISTIO_MUTUAL
+#        clientCertificate: # example: /etc/istio/tracer/cert-chain.pem
+#        privateKey:        # example: /etc/istio/tracer/key.pem
+#        caCertificates:    # example: /etc/istio/tracer/root-cert.pem
+#        sni:               # example: tracer.somedomain
+#        subjectAltNames: []
         # - tracer.somedomain