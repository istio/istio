// Copyright Istio Authors
//
// Licensed under the Apache License, Version 2.0 (the "License");
// you may not use this file except in compliance with the License.
// You may obtain a copy of the License at
//
//     http://www.apache.org/licenses/LICENSE-2.0
//
// Unless required by applicable law or agreed to in writing, software
// distributed under the License is distributed on an "AS IS" BASIS,
// WITHOUT WARRANTIES OR CONDITIONS OF ANY KIND, either express or implied.
// See the License for the specific language governing permissions and
// limitations under the License.

package xds

import (
	discovery "github.com/envoyproxy/go-control-plane/envoy/service/discovery/v3"
	"k8s.io/apimachinery/pkg/types"

	"istio.io/istio/pilot/pkg/model"
	"istio.io/istio/pilot/pkg/util/protoconv"
	"istio.io/istio/pkg/config/schema/kind"
	"istio.io/istio/pkg/util/sets"
)

type WorkloadGenerator struct {
	s *DiscoveryServer
}

var (
	_ model.XdsResourceGenerator      = &WorkloadGenerator{}
	_ model.XdsDeltaResourceGenerator = &WorkloadGenerator{}
)

// GenerateDeltas computes Workload resources. This is design to be highly optimized to delta updates,
// and supports *on-demand* client usage. A client can subscribe with a wildcard subscription and get all
// resources (with delta updates), or on-demand and only get responses for specifically subscribed resources.
//
// Incoming requests may be for VIP or Pod IP addresses. However, all responses are Workload resources, which are pod based.
// This means subscribing to a VIP may end up pushing many resources of different name than the request.
// On-demand clients are expected to handle this (for wildcard, this is not applicable, as they don't specify any resources at all).
func (e WorkloadGenerator) GenerateDeltas(
	proxy *model.Proxy,
	req *model.PushRequest,
	w *model.WatchedResource,
) (model.Resources, model.DeletedResources, model.XdsLogDetails, bool, error) {
	updatedAddresses := model.ConfigNamespacedNameOfKind(req.ConfigsUpdated, kind.Address)
	isReq := req.IsRequest()
	if len(updatedAddresses) == 0 && len(req.ConfigsUpdated) > 0 {
		// Nothing changed..
		return nil, nil, model.XdsLogDetails{}, false, nil
	}
	subs := sets.New(w.ResourceNames...)
	typedSubs := sets.NewWithLength[types.NamespacedName](subs.Len())
	for s := range subs {
		typedSubs.Insert(types.NamespacedName{Name: s})
	}

	addresses := sets.New[types.NamespacedName]()
	for ip := range updatedAddresses {
		// IP was updated. We need to include it for this client if we are subscribed or a wildcard
		if w.Wildcard || subs.Contains(ip.Name) {
			addresses.Insert(ip)
		}
	}
	// Specific requested resource: always include
	for ip := range req.Delta.Subscribed {
		addresses.Insert(types.NamespacedName{Name: ip})
	}
	if !w.Wildcard {
		// We only need this for on-demand. This allows us to subscribe the client to resources they
		// didn't explicitly request.
		// For wildcard, they subscribe to everything already.
		additional := e.s.Env.ServiceDiscovery.AdditionalPodSubscriptions(proxy, updatedAddresses, typedSubs)
		addresses.Merge(additional)
	}

	// TODO: it is needlessly wasteful to do a full sync just because the rest of Istio thought it was "full"
	// The only things that can really trigger a "full" push here is trust domain or network changing, which is extremely rare
	// We do a full push for wildcard requests (initial proxy sync) or for full pushes with no ConfigsUpdates (since we don't know what changed)
	full := (isReq && w.Wildcard) || (!isReq && req.Full && len(req.ConfigsUpdated) == 0)

	// Nothing to do
	if len(addresses) == 0 && !full {
		if isReq {
			// We need to respond for requests, even if we have nothing to respond with
			return make(model.Resources, 0), nil, model.XdsLogDetails{}, false, nil
		}
		// For NOP pushes, no need
		return nil, nil, model.XdsLogDetails{}, false, nil
	}

	resources := make(model.Resources, 0)
	wls, removed := e.s.Env.ServiceDiscovery.PodInformation(addresses)
	// Note: while "removed" is a weird name for a resource that never existed, this is how the spec works:
	// https://www.envoyproxy.io/docs/envoy/latest/api-docs/xds_protocol#id2

	have := sets.New[string]()
	for _, wl := range wls {
		n := wl.ResourceName()
		have.Insert(n)
		resources = append(resources, &discovery.Resource{
			Name:     n,
			Resource: protoconv.MessageToAny(wl), // TODO: pre-marshal
		})
	}

	if !w.Wildcard {
		// For on-demand, we may have requested a VIP but gotten Pod IPs back. We need to update
		// the internal book-keeping to subscribe to the Pods, so that we push updates to those Pods.
		w.ResourceNames = sets.SortedList(sets.New(w.ResourceNames...).Merge(have))
	}
	if full {
		// If it's a full push, PodInformation won't have info to compute the full set of removals.
		// Instead, we need can see what resources are missing that we were subscribe to; those were removed.
		removes := subs.Difference(have).InsertAll(removed...)
		removed = sets.SortedList(removes)
	}
	return resources, removed, model.XdsLogDetails{}, true, nil
}

func (e WorkloadGenerator) Generate(proxy *model.Proxy, w *model.WatchedResource, req *model.PushRequest) (model.Resources, model.XdsLogDetails, error) {
<<<<<<< HEAD
	resources, _, details, _, err := e.GenerateDeltas(proxy, req, w)
	return resources, details, err
}
=======
	return nil, model.XdsLogDetails{}, fmt.Errorf("WDS is only available over Delta XDS")
}

type WorkloadRBACGenerator struct {
	s *DiscoveryServer
}

func (e WorkloadRBACGenerator) GenerateDeltas(
	proxy *model.Proxy,
	req *model.PushRequest,
	w *model.WatchedResource,
) (model.Resources, model.DeletedResources, model.XdsLogDetails, bool, error) {
	var updatedPolicies sets.Set[model.ConfigKey]
	if len(req.ConfigsUpdated) != 0 {
		updatedPolicies = model.ConfigsOfKind(req.ConfigsUpdated, kind.AuthorizationPolicy)
	}
	if len(req.ConfigsUpdated) != 0 && len(updatedPolicies) == 0 {
		// This was a incremental push for a resource we don't watch... skip
		return nil, nil, model.DefaultXdsLogDetails, false, nil
	}
	policies := e.s.Env.ServiceDiscovery.Policies(updatedPolicies)

	resources := make(model.Resources, 0)
	expected := sets.New[string]()
	if len(updatedPolicies) > 0 {
		// Partial update. Removes are ones we request but didn't get
		for k := range updatedPolicies {
			expected.Insert(k.Namespace + "/" + k.Name)
		}
	} else {
		// Full update, expect everything
		expected.InsertAll(w.ResourceNames...)
	}

	removed := expected
	for _, p := range policies {
		n := p.Namespace + "/" + p.Name
		removed.Delete(n) // We found it, so it isn't a removal
		resources = append(resources, &discovery.Resource{
			Name:     n,
			Resource: protoconv.MessageToAny(p),
		})
	}

	return resources, sets.SortedList(removed), model.XdsLogDetails{}, true, nil
}

func (e WorkloadRBACGenerator) Generate(proxy *model.Proxy, w *model.WatchedResource, req *model.PushRequest) (model.Resources, model.XdsLogDetails, error) {
	return nil, model.XdsLogDetails{}, fmt.Errorf("WRDS is only available over Delta XDS")
}

var (
	_ model.XdsResourceGenerator      = &WorkloadRBACGenerator{}
	_ model.XdsDeltaResourceGenerator = &WorkloadRBACGenerator{}
)
>>>>>>> 0df94cce
<|MERGE_RESOLUTION|>--- conflicted
+++ resolved
@@ -121,12 +121,8 @@
 }
 
 func (e WorkloadGenerator) Generate(proxy *model.Proxy, w *model.WatchedResource, req *model.PushRequest) (model.Resources, model.XdsLogDetails, error) {
-<<<<<<< HEAD
 	resources, _, details, _, err := e.GenerateDeltas(proxy, req, w)
 	return resources, details, err
-}
-=======
-	return nil, model.XdsLogDetails{}, fmt.Errorf("WDS is only available over Delta XDS")
 }
 
 type WorkloadRBACGenerator struct {
@@ -174,11 +170,11 @@
 }
 
 func (e WorkloadRBACGenerator) Generate(proxy *model.Proxy, w *model.WatchedResource, req *model.PushRequest) (model.Resources, model.XdsLogDetails, error) {
-	return nil, model.XdsLogDetails{}, fmt.Errorf("WRDS is only available over Delta XDS")
+	resources, _, details, _, err := e.GenerateDeltas(proxy, req, w)
+	return resources, details, err
 }
 
 var (
 	_ model.XdsResourceGenerator      = &WorkloadRBACGenerator{}
 	_ model.XdsDeltaResourceGenerator = &WorkloadRBACGenerator{}
-)
->>>>>>> 0df94cce
+)