--- conflicted
+++ resolved
@@ -1,9 +1,3 @@
-<<<<<<< HEAD
-NAME       CLUSTER      CDS       LDS        EDS        RDS          ISTIOD      VERSION
-proxy1     cluster1     STALE     SYNCED     SYNCED     NOT_SENT     istiod1     1.1
-proxy2     cluster2     STALE     SYNCED     STALE      SYNCED       istiod1     1.1
-=======
-NAME       CDS       LDS        EDS        RDS          ECDS         ISTIOD      VERSION
-proxy1     STALE     SYNCED     SYNCED     NOT_SENT     NOT_SENT     istiod1     1.1
-proxy2     STALE     SYNCED     STALE      SYNCED       NOT_SENT     istiod1     1.1
->>>>>>> 137d80e2
+NAME       CLUSTER      CDS       LDS        EDS        RDS          ECDS         ISTIOD      VERSION
+proxy1     cluster1     STALE     SYNCED     SYNCED     NOT_SENT     NOT_SENT     istiod1     1.1
+proxy2     cluster2     STALE     SYNCED     STALE      SYNCED       NOT_SENT     istiod1     1.1