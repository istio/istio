#!/bin/bash

# Copyright 2017 Istio Authors
#
#   Licensed under the Apache License, Version 2.0 (the "License");
#   you may not use this file except in compliance with the License.
#   You may obtain a copy of the License at

#       http://www.apache.org/licenses/LICENSE-2.0

#   Unless required by applicable law or agreed to in writing, software
#   distributed under the License is distributed on an "AS IS" BASIS,
#   WITHOUT WARRANTIES OR CONDITIONS OF ANY KIND, either express or implied.
#   See the License for the specific language governing permissions and
#   limitations under the License

# This file is temporary compatibility between old update version
# and helm template based generation
set -e

ROOT="$(cd "$(dirname "${BASH_SOURCE[0]}")" && pwd)/.."

cd ${ROOT}

# just run the old version
${ROOT}/install/updateVersion_orig.sh "$@"

echo "$@"

DEST_DIR=${ROOT}
while getopts :d:a: arg; do
  case ${arg} in
    d) DEST_DIR="${OPTARG}";;
    a) ALL_HUB_TAG="${OPTARG}";;       # Format: "<hub>,<tag>"
  esac
done

if [[ ! -z ${ALL_HUB_TAG} ]]; then
    export HUB="$(echo ${ALL_HUB_TAG}|cut -f1 -d,)"
    export TAG="$(echo ${ALL_HUB_TAG}|cut -f2 -d,)"
fi

function gen_file() {
    fl=$1
<<<<<<< HEAD
    cp -f install/kubernetes/$fl ${ISTIO_OUT:-.}/orig_$fl
    make $1
=======
    dest=$2
    if [[ -f ${dest}/install/kubernetes/$fl ]];then
      mv -f ${dest}/install/kubernetes/$fl ${dest}/install/kubernetes/orig_$fl
    fi
    make $1   # make always places the files in install/...
    if [[ ! -f ${dest}/install/kubernetes/$fl ]]; then
      cp -f install/kubernetes/$fl ${dest}/install/kubernetes/$fl
    fi
>>>>>>> 57d4d60d
}


for target in istio.yaml istio-auth.yaml istio-one-namespace.yaml istio-one-namespace-auth.yaml;do
    gen_file $target ${DEST_DIR}
done


# run something like
# helm template install/kubernetes/helm/istio -x templates/namespace.yaml<|MERGE_RESOLUTION|>--- conflicted
+++ resolved
@@ -42,10 +42,6 @@
 
 function gen_file() {
     fl=$1
-<<<<<<< HEAD
-    cp -f install/kubernetes/$fl ${ISTIO_OUT:-.}/orig_$fl
-    make $1
-=======
     dest=$2
     if [[ -f ${dest}/install/kubernetes/$fl ]];then
       mv -f ${dest}/install/kubernetes/$fl ${dest}/install/kubernetes/orig_$fl
@@ -54,7 +50,6 @@
     if [[ ! -f ${dest}/install/kubernetes/$fl ]]; then
       cp -f install/kubernetes/$fl ${dest}/install/kubernetes/$fl
     fi
->>>>>>> 57d4d60d
 }
 
 
