--- conflicted
+++ resolved
@@ -79,7 +79,7 @@
 	eccSigAlgEnv                = env.RegisterStringVar(eccSigAlg, "", "The type of ECC signature algorithm to use when generating private keys").Get()
 
 	// Location of K8S CA root.
-	k8sCAPath = "/var/run/secrets/kubernetes.io/serviceaccount/ca.crt"
+	k8sCAPath = "./var/run/secrets/kubernetes.io/serviceaccount/ca.crt"
 
 	// CitadelCACertPath is the directory for Citadel CA certificate.
 	// This is mounted from config map 'istio-ca-root-cert'. Part of startup,
@@ -257,43 +257,6 @@
 		log.Fatalf("Invalid discovery address %v %v", discAddr, err)
 	}
 
-<<<<<<< HEAD
-	if _, err := os.Stat(jwtPath); err == nil && citadel.ProvCert == "" {
-		// If the JWT file exists, and explicit 'prov cert' is not - use the JWT
-		a.JWTPath = jwtPath
-	} else {
-		if citadel.ProvCert != "" {
-			// User explicitly set a directory - he expects certs provisioned by
-			// mounting secrets or other systems populating them. Note that the
-			// certs may not be available at startup - eventual consistency.
-			a.CertsPath = citadel.ProvCert
-			CitadelCACertPath = citadel.ProvCert
-			log.Warna("Using existing certificate ", a.CertsPath)
-		} else {
-			// If original /etc/certs or a separate 'provisioning certs' (VM) are present, use them instead of tokens
-			certDir := "./etc/certs"
-			if _, err := os.Stat(certDir + "/key.pem"); err == nil {
-				a.CertsPath = certDir
-			}
-			// If the root-cert is in the old location, use it.
-			if _, err := os.Stat(certDir + "/root-cert.pem"); err == nil {
-				CitadelCACertPath = certDir
-			}
-
-			if a.CertsPath != "" {
-				log.Warna("Using existing certificate ", a.CertsPath)
-			} else {
-				// Can't use in-process SDS.
-				log.Warna("Missing JWT token, can't use in process SDS ", jwtPath, err)
-
-				// TODO do not special case port 15012
-				if discPort == "15012" {
-					log.Fatala("Missing JWT, can't authenticate with control plane. Try using plain text (15010)")
-				}
-				// continue to initialize the agent.
-			}
-		}
-=======
 	// Auth logic for istio-agent to Cert provider:
 	// - if PROV_CERT is set, it'll be included in the TLS context sent to the server
 	//   This is a 'provisioning certificate' - long lived, managed by a tool, exchanged for
@@ -320,7 +283,6 @@
 	// If the root-cert is in the old location, use it.
 	if _, err := os.Stat(certDir + "/root-cert.pem"); err == nil {
 		CitadelCACertPath = certDir
->>>>>>> ed5cec5e
 	}
 
 	a.CAEndpoint = caEndpointEnv
