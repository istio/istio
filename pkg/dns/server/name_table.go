// Copyright Istio Authors
//
// Licensed under the Apache License, Version 2.0 (the "License");
// you may not use this file except in compliance with the License.
// You may obtain a copy of the License at
//
//     http://www.apache.org/licenses/LICENSE-2.0
//
// Unless required by applicable law or agreed to in writing, software
// distributed under the License is distributed on an "AS IS" BASIS,
// WITHOUT WARRANTIES OR CONDITIONS OF ANY KIND, either express or implied.
// See the License for the specific language governing permissions and
// limitations under the License.

package server

import (
	"strings"

	"istio.io/istio/pilot/pkg/model"
	"istio.io/istio/pilot/pkg/serviceregistry/provider"
	"istio.io/istio/pkg/config/constants"
	dnsProto "istio.io/istio/pkg/dns/proto"
	netutil "istio.io/istio/pkg/util/net"
)

// Config for building the name table.
type Config struct {
	Node *model.Proxy
	Push *model.PushContext

	// MulticlusterHeadlessEnabled if true, the DNS name table for a headless service will resolve to
	// same-network endpoints in any cluster.
	MulticlusterHeadlessEnabled bool

	// AllServices if true, include all services in the name table, even if they are not in the sidecar scope.
	AllServices bool
}

// BuildNameTable produces a table of hostnames and their associated IPs that can then
// be used by the agent to resolve DNS. This logic is always active. However, local DNS resolution
// will only be effective if DNS capture is enabled in the proxy
func BuildNameTable(cfg Config) *dnsProto.NameTable {
	out := &dnsProto.NameTable{
		Table: make(map[string]*dnsProto.NameTable_NameInfo),
	}
<<<<<<< HEAD
	var services []*model.Service
	if cfg.AllServices {
		services = cfg.Push.GetAllServices()
	} else {
		services = cfg.Node.SidecarScope.Services()
	}
	for _, svc := range services {
		var addressList []string
		hostName := svc.Hostname
		headless := false
		for _, svcAddress := range svc.GetAllAddressesForProxy(cfg.Node) {
			if svcAddress == constants.UnspecifiedIP {
				headless = true
				break
			}
			// Filter out things we cannot parse as IP. Generally this means CIDRs, as anything else
			// should be caught in validation.
			if !netutil.IsValidIPAddress(svcAddress) {
				continue
=======
	for _, el := range cfg.Node.SidecarScope.EgressListeners {
		for _, svc := range el.Services() {
			var addressList []string
			hostName := svc.Hostname
			headless := false
			for _, svcAddress := range svc.GetAllAddressesForProxy(cfg.Node) {
				if svcAddress == constants.UnspecifiedIP {
					headless = true
					break
				}
				// Filter out things we cannot parse as IP. Generally this means CIDRs, as anything else
				// should be caught in validation.
				if !netutil.IsValidIPAddress(svcAddress) {
					continue
				}
				addressList = append(addressList, svcAddress)
>>>>>>> c2ac935c
			}
			if headless {
				// The IP will be unspecified here if its headless service or if the auto
				// IP allocation logic for service entry was unable to allocate an IP.
				if svc.Resolution == model.Passthrough && len(svc.Ports) > 0 {
					for _, instance := range cfg.Push.ServiceEndpointsByPort(svc, svc.Ports[0].Port, nil) {
						// addresses may be empty or invalid here
						isValidInstance := true
						for _, addr := range instance.Addresses {
							if !netutil.IsValidIPAddress(addr) {
								isValidInstance = false
								break
							}
						}
						if len(instance.Addresses) == 0 || !isValidInstance ||
							(!svc.Attributes.PublishNotReadyAddresses && instance.HealthStatus != model.Healthy) {
							continue
						}
						// TODO(stevenctl): headless across-networks https://github.com/istio/istio/issues/38327
						sameNetwork := cfg.Node.InNetwork(instance.Network)
						sameCluster := cfg.Node.InCluster(instance.Locality.ClusterID)
						// For all k8s headless services, populate the dns table with the endpoint IPs as k8s does.
						// And for each individual pod, populate the dns table with the endpoint IP with a manufactured host name.
						if instance.SubDomain != "" && sameNetwork {
							// Follow k8s pods dns naming convention of "<hostname>.<subdomain>.<pod namespace>.svc.<cluster domain>"
							// i.e. "mysql-0.mysql.default.svc.cluster.local".
							parts := strings.SplitN(hostName.String(), ".", 2)
							if len(parts) != 2 {
								continue
							}
							address := instance.Addresses
							shortName := instance.HostName + "." + instance.SubDomain
							host := shortName + "." + parts[1] // Add cluster domain.
							nameInfo := &dnsProto.NameTable_NameInfo{
								Ips:       address,
								Registry:  string(svc.Attributes.ServiceRegistry),
								Namespace: svc.Attributes.Namespace,
								Shortname: shortName,
							}

							if _, f := out.Table[host]; !f || sameCluster {
								// We may have the same pod in two clusters (ie mysql-0 deployed in both places).
								// We can only return a single IP for these queries. We should prefer the local cluster,
								// so if the entry already exists only overwrite it if the instance is in our own cluster.
								out.Table[host] = nameInfo
							}
						}
						skipForMulticluster := !cfg.MulticlusterHeadlessEnabled && !sameCluster
						if skipForMulticluster || !sameNetwork {
							// We take only cluster-local endpoints. While this seems contradictory to
							// our logic other parts of the code, where cross-cluster is the default.
							// However, this only impacts the DNS response. If we were to send all
							// endpoints, cross network routing would break, as we do passthrough LB and
							// don't go through the network gateway. While we could, hypothetically, send
							// "network-local" endpoints, this would still make enabling DNS give vastly
							// different load balancing than without, so its probably best to filter.
							// This ends up matching the behavior of Kubernetes DNS.
							continue
						}
						// TODO: should we skip the node's own IP like we do in listener?
						addressList = append(addressList, instance.Addresses...)
					}
				}
			}
			if len(addressList) == 0 {
				// could not reliably determine the addresses of endpoints of headless service
				// or this is not a k8s service
				continue
			}

			if ni, f := out.Table[hostName.String()]; !f {
				nameInfo := &dnsProto.NameTable_NameInfo{
					Ips:      addressList,
					Registry: string(svc.Attributes.ServiceRegistry),
				}
				if svc.Attributes.ServiceRegistry == provider.Kubernetes &&
					!strings.HasSuffix(hostName.String(), "."+constants.DefaultClusterSetLocalDomain) {
					// The agent will take care of resolving a, a.ns, a.ns.svc, etc.
					// No need to provide a DNS entry for each variant.
					//
					// NOTE: This is not done for Kubernetes Multi-Cluster Services (MCS) hosts, in order
					// to avoid conflicting with the entries for the regular (cluster.local) service.
					nameInfo.Namespace = svc.Attributes.Namespace
					nameInfo.Shortname = svc.Attributes.Name
				}
				out.Table[hostName.String()] = nameInfo
			} else if provider.ID(ni.Registry) != provider.Kubernetes {
				// 2 possible cases:
				// 1. If the SE has multiple addresses(vips) specified, merge the ips
				// 2. If the previous SE is a decorator of the k8s service, give precedence to the k8s service
				if svc.Attributes.ServiceRegistry == provider.Kubernetes {
					ni.Ips = addressList
					ni.Registry = string(provider.Kubernetes)
					if !strings.HasSuffix(hostName.String(), "."+constants.DefaultClusterSetLocalDomain) {
						ni.Namespace = svc.Attributes.Namespace
						ni.Shortname = svc.Attributes.Name
					}
				} else {
					ni.Ips = append(ni.Ips, addressList...)
				}
			}
		}
	}
	return out
}<|MERGE_RESOLUTION|>--- conflicted
+++ resolved
@@ -44,12 +44,13 @@
 	out := &dnsProto.NameTable{
 		Table: make(map[string]*dnsProto.NameTable_NameInfo),
 	}
-<<<<<<< HEAD
 	var services []*model.Service
 	if cfg.AllServices {
 		services = cfg.Push.GetAllServices()
 	} else {
-		services = cfg.Node.SidecarScope.Services()
+		for _, el := range cfg.Node.SidecarScope.EgressListeners {
+			services = append(services, el.Services()...)
+		}
 	}
 	for _, svc := range services {
 		var addressList []string
@@ -64,124 +65,116 @@
 			// should be caught in validation.
 			if !netutil.IsValidIPAddress(svcAddress) {
 				continue
-=======
-	for _, el := range cfg.Node.SidecarScope.EgressListeners {
-		for _, svc := range el.Services() {
-			var addressList []string
-			hostName := svc.Hostname
-			headless := false
-			for _, svcAddress := range svc.GetAllAddressesForProxy(cfg.Node) {
-				if svcAddress == constants.UnspecifiedIP {
-					headless = true
-					break
-				}
-				// Filter out things we cannot parse as IP. Generally this means CIDRs, as anything else
-				// should be caught in validation.
-				if !netutil.IsValidIPAddress(svcAddress) {
-					continue
-				}
-				addressList = append(addressList, svcAddress)
->>>>>>> c2ac935c
 			}
-			if headless {
-				// The IP will be unspecified here if its headless service or if the auto
-				// IP allocation logic for service entry was unable to allocate an IP.
-				if svc.Resolution == model.Passthrough && len(svc.Ports) > 0 {
-					for _, instance := range cfg.Push.ServiceEndpointsByPort(svc, svc.Ports[0].Port, nil) {
-						// addresses may be empty or invalid here
-						isValidInstance := true
-						for _, addr := range instance.Addresses {
-							if !netutil.IsValidIPAddress(addr) {
-								isValidInstance = false
-								break
-							}
-						}
-						if len(instance.Addresses) == 0 || !isValidInstance ||
-							(!svc.Attributes.PublishNotReadyAddresses && instance.HealthStatus != model.Healthy) {
-							continue
-						}
-						// TODO(stevenctl): headless across-networks https://github.com/istio/istio/issues/38327
-						sameNetwork := cfg.Node.InNetwork(instance.Network)
-						sameCluster := cfg.Node.InCluster(instance.Locality.ClusterID)
-						// For all k8s headless services, populate the dns table with the endpoint IPs as k8s does.
-						// And for each individual pod, populate the dns table with the endpoint IP with a manufactured host name.
-						if instance.SubDomain != "" && sameNetwork {
-							// Follow k8s pods dns naming convention of "<hostname>.<subdomain>.<pod namespace>.svc.<cluster domain>"
-							// i.e. "mysql-0.mysql.default.svc.cluster.local".
-							parts := strings.SplitN(hostName.String(), ".", 2)
-							if len(parts) != 2 {
-								continue
-							}
-							address := instance.Addresses
-							shortName := instance.HostName + "." + instance.SubDomain
-							host := shortName + "." + parts[1] // Add cluster domain.
-							nameInfo := &dnsProto.NameTable_NameInfo{
-								Ips:       address,
-								Registry:  string(svc.Attributes.ServiceRegistry),
-								Namespace: svc.Attributes.Namespace,
-								Shortname: shortName,
-							}
-
-							if _, f := out.Table[host]; !f || sameCluster {
-								// We may have the same pod in two clusters (ie mysql-0 deployed in both places).
-								// We can only return a single IP for these queries. We should prefer the local cluster,
-								// so if the entry already exists only overwrite it if the instance is in our own cluster.
-								out.Table[host] = nameInfo
-							}
-						}
-						skipForMulticluster := !cfg.MulticlusterHeadlessEnabled && !sameCluster
-						if skipForMulticluster || !sameNetwork {
-							// We take only cluster-local endpoints. While this seems contradictory to
-							// our logic other parts of the code, where cross-cluster is the default.
-							// However, this only impacts the DNS response. If we were to send all
-							// endpoints, cross network routing would break, as we do passthrough LB and
-							// don't go through the network gateway. While we could, hypothetically, send
-							// "network-local" endpoints, this would still make enabling DNS give vastly
-							// different load balancing than without, so its probably best to filter.
-							// This ends up matching the behavior of Kubernetes DNS.
-							continue
-						}
-						// TODO: should we skip the node's own IP like we do in listener?
+			if cfg.AllServices {
+				serviceEndpoints := cfg.Push.ServiceEndpoints(svc.Key())
+				for _, endpoints := range serviceEndpoints {
+					for _, instance := range endpoints {
 						addressList = append(addressList, instance.Addresses...)
 					}
 				}
+			} else {
+				addressList = append(addressList, svcAddress)
 			}
-			if len(addressList) == 0 {
-				// could not reliably determine the addresses of endpoints of headless service
-				// or this is not a k8s service
-				continue
+		}
+		if headless {
+			// The IP will be unspecified here if its headless service or if the auto
+			// IP allocation logic for service entry was unable to allocate an IP.
+			if svc.Resolution == model.Passthrough && len(svc.Ports) > 0 {
+				for _, instance := range cfg.Push.ServiceEndpointsByPort(svc, svc.Ports[0].Port, nil) {
+					// addresses may be empty or invalid here
+					isValidInstance := true
+					for _, addr := range instance.Addresses {
+						if !netutil.IsValidIPAddress(addr) {
+							isValidInstance = false
+							break
+						}
+					}
+					if len(instance.Addresses) == 0 || !isValidInstance ||
+						(!svc.Attributes.PublishNotReadyAddresses && instance.HealthStatus != model.Healthy) {
+						continue
+					}
+					// TODO(stevenctl): headless across-networks https://github.com/istio/istio/issues/38327
+					sameNetwork := cfg.Node.InNetwork(instance.Network)
+					sameCluster := cfg.Node.InCluster(instance.Locality.ClusterID)
+					// For all k8s headless services, populate the dns table with the endpoint IPs as k8s does.
+					// And for each individual pod, populate the dns table with the endpoint IP with a manufactured host name.
+					if instance.SubDomain != "" && sameNetwork {
+						// Follow k8s pods dns naming convention of "<hostname>.<subdomain>.<pod namespace>.svc.<cluster domain>"
+						// i.e. "mysql-0.mysql.default.svc.cluster.local".
+						parts := strings.SplitN(hostName.String(), ".", 2)
+						if len(parts) != 2 {
+							continue
+						}
+						address := instance.Addresses
+						shortName := instance.HostName + "." + instance.SubDomain
+						host := shortName + "." + parts[1] // Add cluster domain.
+						nameInfo := &dnsProto.NameTable_NameInfo{
+							Ips:       address,
+							Registry:  string(svc.Attributes.ServiceRegistry),
+							Namespace: svc.Attributes.Namespace,
+							Shortname: shortName,
+						}
+
+						if _, f := out.Table[host]; !f || sameCluster {
+							// We may have the same pod in two clusters (ie mysql-0 deployed in both places).
+							// We can only return a single IP for these queries. We should prefer the local cluster,
+							// so if the entry already exists only overwrite it if the instance is in our own cluster.
+							out.Table[host] = nameInfo
+						}
+					}
+					skipForMulticluster := !cfg.MulticlusterHeadlessEnabled && !sameCluster
+					if skipForMulticluster || !sameNetwork {
+						// We take only cluster-local endpoints. While this seems contradictory to
+						// our logic other parts of the code, where cross-cluster is the default.
+						// However, this only impacts the DNS response. If we were to send all
+						// endpoints, cross network routing would break, as we do passthrough LB and
+						// don't go through the network gateway. While we could, hypothetically, send
+						// "network-local" endpoints, this would still make enabling DNS give vastly
+						// different load balancing than without, so its probably best to filter.
+						// This ends up matching the behavior of Kubernetes DNS.
+						continue
+					}
+					// TODO: should we skip the node's own IP like we do in listener?
+					addressList = append(addressList, instance.Addresses...)
+				}
 			}
+		}
+		if len(addressList) == 0 {
+			// could not reliably determine the addresses of endpoints of headless service
+			// or this is not a k8s service
+			continue
+		}
 
-			if ni, f := out.Table[hostName.String()]; !f {
-				nameInfo := &dnsProto.NameTable_NameInfo{
-					Ips:      addressList,
-					Registry: string(svc.Attributes.ServiceRegistry),
+		if ni, f := out.Table[hostName.String()]; !f {
+			nameInfo := &dnsProto.NameTable_NameInfo{
+				Ips:      addressList,
+				Registry: string(svc.Attributes.ServiceRegistry),
+			}
+			if svc.Attributes.ServiceRegistry == provider.Kubernetes &&
+				!strings.HasSuffix(hostName.String(), "."+constants.DefaultClusterSetLocalDomain) {
+				// The agent will take care of resolving a, a.ns, a.ns.svc, etc.
+				// No need to provide a DNS entry for each variant.
+				//
+				// NOTE: This is not done for Kubernetes Multi-Cluster Services (MCS) hosts, in order
+				// to avoid conflicting with the entries for the regular (cluster.local) service.
+				nameInfo.Namespace = svc.Attributes.Namespace
+				nameInfo.Shortname = svc.Attributes.Name
+			}
+			out.Table[hostName.String()] = nameInfo
+		} else if provider.ID(ni.Registry) != provider.Kubernetes {
+			// 2 possible cases:
+			// 1. If the SE has multiple addresses(vips) specified, merge the ips
+			// 2. If the previous SE is a decorator of the k8s service, give precedence to the k8s service
+			if svc.Attributes.ServiceRegistry == provider.Kubernetes {
+				ni.Ips = addressList
+				ni.Registry = string(provider.Kubernetes)
+				if !strings.HasSuffix(hostName.String(), "."+constants.DefaultClusterSetLocalDomain) {
+					ni.Namespace = svc.Attributes.Namespace
+					ni.Shortname = svc.Attributes.Name
 				}
-				if svc.Attributes.ServiceRegistry == provider.Kubernetes &&
-					!strings.HasSuffix(hostName.String(), "."+constants.DefaultClusterSetLocalDomain) {
-					// The agent will take care of resolving a, a.ns, a.ns.svc, etc.
-					// No need to provide a DNS entry for each variant.
-					//
-					// NOTE: This is not done for Kubernetes Multi-Cluster Services (MCS) hosts, in order
-					// to avoid conflicting with the entries for the regular (cluster.local) service.
-					nameInfo.Namespace = svc.Attributes.Namespace
-					nameInfo.Shortname = svc.Attributes.Name
-				}
-				out.Table[hostName.String()] = nameInfo
-			} else if provider.ID(ni.Registry) != provider.Kubernetes {
-				// 2 possible cases:
-				// 1. If the SE has multiple addresses(vips) specified, merge the ips
-				// 2. If the previous SE is a decorator of the k8s service, give precedence to the k8s service
-				if svc.Attributes.ServiceRegistry == provider.Kubernetes {
-					ni.Ips = addressList
-					ni.Registry = string(provider.Kubernetes)
-					if !strings.HasSuffix(hostName.String(), "."+constants.DefaultClusterSetLocalDomain) {
-						ni.Namespace = svc.Attributes.Namespace
-						ni.Shortname = svc.Attributes.Name
-					}
-				} else {
-					ni.Ips = append(ni.Ips, addressList...)
-				}
+			} else {
+				ni.Ips = append(ni.Ips, addressList...)
 			}
 		}
 	}
