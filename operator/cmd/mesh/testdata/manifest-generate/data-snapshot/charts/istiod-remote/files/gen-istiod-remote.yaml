--- conflicted
+++ resolved
@@ -1,6 +1,4 @@
 ---
-<<<<<<< HEAD
-=======
 # Source: istiod-remote/templates/configmap.yaml
 apiVersion: v1
 kind: ConfigMap
@@ -28,7 +26,6 @@
     rootNamespace: istio-system
     trustDomain: cluster.local
 ---
->>>>>>> 78fa9a98
 # Source: istiod-remote/templates/istiod-injector-configmap.yaml
 apiVersion: v1
 kind: ConfigMap
@@ -50,7 +47,6 @@
         },
         "caAddress": "",
         "centralIstiod": false,
-        "configRootNamespace": "istio-system",
         "configValidation": true,
         "defaultConfigVisibilitySettings": [],
         "defaultNodeSelector": {},
@@ -124,8 +120,8 @@
           "image": "proxyv2",
           "resources": {
             "limits": {
-              "cpu": "100m",
-              "memory": "50Mi"
+              "cpu": "2000m",
+              "memory": "1024Mi"
             },
             "requests": {
               "cpu": "10m",
@@ -223,7 +219,11 @@
         - "-b"
         - "{{ annotation .ObjectMeta `traffic.sidecar.istio.io/includeInboundPorts` `*` }}"
         - "-d"
+      {{- if excludeInboundPort (annotation .ObjectMeta `status.sidecar.istio.io/port` .Values.global.proxy.statusPort) (annotation .ObjectMeta `traffic.sidecar.istio.io/excludeInboundPorts` .Values.global.proxy.excludeInboundPorts) }}
         - "15090,15021,{{ excludeInboundPort (annotation .ObjectMeta `status.sidecar.istio.io/port` .Values.global.proxy.statusPort) (annotation .ObjectMeta `traffic.sidecar.istio.io/excludeInboundPorts` .Values.global.proxy.excludeInboundPorts) }}"
+      {{- else }}
+        - "15090,15021"
+      {{- end }}
         {{ if or (isset .ObjectMeta.Annotations `traffic.sidecar.istio.io/includeOutboundPorts`) (ne (valueOrDefault .Values.global.proxy.includeOutboundPorts "") "") -}}
         - "-q"
         - "{{ annotation .ObjectMeta `traffic.sidecar.istio.io/includeOutboundPorts` .Values.global.proxy.includeOutboundPorts }}"
@@ -241,12 +241,14 @@
         - "--skip-rule-apply"
         {{ end -}}
         imagePullPolicy: "{{ valueOrDefault .Values.global.imagePullPolicy `Always` }}"
-      {{- if .Values.global.proxy_init.resources }}
+      {{- if .ProxyConfig.ProxyMetadata }}
         env:
         {{- range $key, $value := .ProxyConfig.ProxyMetadata }}
         - name: {{ $key }}
           value: "{{ $value }}"
         {{- end }}
+      {{- end }}
+      {{- if .Values.global.proxy_init.resources }}
         resources:
           {{ toYaml .Values.global.proxy_init.resources | indent 4 }}
       {{- else }}
@@ -405,13 +407,7 @@
             {{- end}}
             ]
         - name: ISTIO_META_APP_CONTAINERS
-          value: |-
-            [
-              {{- range $index, $container := .Spec.Containers }}
-                {{- if ne $index 0}},{{- end}}
-                {{ $container.Name }}
-              {{- end}}
-            ]
+          value: "{{- range $index, $container := .Spec.Containers }}{{- if ne $index 0}},{{- end}}{{ $container.Name }}{{- end}}"
         - name: ISTIO_META_CLUSTER_ID
           value: "{{ valueOrDefault .Values.global.multiCluster.clusterName `Kubernetes` }}"
         - name: ISTIO_META_INTERCEPTION_MODE
@@ -659,8 +655,8 @@
       service:
         name: istiod
         namespace: istio-system
-        path: "/inject"      
-      caBundle: ""
+        path: "/inject"
+      caBundle: 
     sideEffects: None
     admissionReviewVersions: ["v1", "v1beta1"]
     rules:
