--- conflicted
+++ resolved
@@ -803,13 +803,7 @@
 	// For now we create the gRPC server sourcing data from Pilot's older data model.
 	s.initGrpcServer()
 
-<<<<<<< HEAD
-	s.EnvoyXdsServer = envoyv2.NewDiscoveryServer(environment, istio_networking.NewConfigGenerator(args.Plugins))
-=======
 	s.EnvoyXdsServer = envoyv2.NewDiscoveryServer(&environment, istio_networking.NewConfigGenerator(args.Plugins))
-	// TODO: decouple v2 from the cache invalidation, use direct listeners.
-	envoy.V2ClearCache = s.EnvoyXdsServer.ClearCacheFunc()
->>>>>>> 6a7623f3
 	s.EnvoyXdsServer.Register(s.grpcServer)
 
 	if s.kubeRegistry != nil {
