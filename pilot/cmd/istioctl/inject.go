// Copyright 2017 Istio Authors
//
// Licensed under the Apache License, Version 2.0 (the "License");
// you may not use this file except in compliance with the License.
// You may obtain a copy of the License at
//
//     http://www.apache.org/licenses/LICENSE-2.0
//
// Unless required by applicable law or agreed to in writing, software
// distributed under the License is distributed on an "AS IS" BASIS,
// WITHOUT WARRANTIES OR CONDITIONS OF ANY KIND, either express or implied.
// See the License for the specific language governing permissions and
// limitations under the License.

package main

import (
	"errors"
	"fmt"
	"io"
	"io/ioutil"
	"os"

	"github.com/ghodss/yaml"
	"github.com/spf13/cobra"
	metav1 "k8s.io/apimachinery/pkg/apis/meta/v1"

	meshconfig "istio.io/api/mesh/v1alpha1"
	"istio.io/istio/pilot/cmd"
	"istio.io/istio/pilot/pkg/kube/inject"
	"istio.io/istio/pilot/pkg/model"
	"istio.io/istio/pilot/pkg/serviceregistry/kube"
	"istio.io/istio/pkg/log"
	"istio.io/istio/pkg/version"
)

const (
	configMapKey       = "mesh"
	injectConfigMapKey = "config"
)

func getMeshConfigFromConfigMap(kubeconfig string) (*meshconfig.MeshConfig, error) {
	_, client, err := kube.CreateInterface(kubeconfig)
	if err != nil {
		return nil, err
	}
	config, err := client.CoreV1().ConfigMaps(istioNamespace).Get(meshConfigMapName, metav1.GetOptions{})
	if err != nil {
		return nil, fmt.Errorf("could not read valid configmap %q from namespace  %q: %v - "+
			"Use --meshConfigFile or re-run kube-inject with `-i <istioSystemNamespace> and ensure valid MeshConfig exists",
			meshConfigMapName, istioNamespace, err)
	}
	// values in the data are strings, while proto might use a
	// different data type.  therefore, we have to get a value by a
	// key
	yaml, exists := config.Data[configMapKey]
	if !exists {
		return nil, fmt.Errorf("missing configuration map key %q", configMapKey)
	}
	return model.ApplyMeshConfigDefaults(yaml)
}

func getInjectConfigFromConfigMap(kubeconfig string) (string, error) {
	_, client, err := kube.CreateInterface(kubeconfig)
	if err != nil {
		return "", err
	}
<<<<<<< HEAD
	config, err := client.CoreV1().ConfigMaps(istioNamespace).Get(injectConfigMapName, metav1.GetOptions{})
	if err != nil {
		return "", fmt.Errorf("could not find valid configmap %q from namespace  %q: %v - "+
			"Use --injectConfigFile or re-run kube-inject with `-i <istioSystemNamespace> and ensure istio-inject configmap exists",
			injectConfigMapName, istioNamespace, err)
	}
	// values in the data are strings, while proto might use a
	// different data type.  therefore, we have to get a value by a
	// key
	injectData, exists := config.Data[injectConfigMapKey]
	if !exists {
		return "", fmt.Errorf("missing configuration map key %q in %q",
			injectConfigMapKey, injectConfigMapName)
	}
	var injectConfig inject.Config
	if err := yaml.Unmarshal([]byte(injectData), &injectConfig); err != nil {
		return "", fmt.Errorf("unable to convert data from configmap %q: %v",
			injectConfigMapName, err)
	}
	log.Debugf("using inject template from configmap %q", injectConfigMapName)
	return injectConfig.Template, nil
=======
	injectConfigMap := "istio-inject"
	config, err := client.CoreV1().ConfigMaps(istioNamespace).Get(injectConfigMap, metav1.GetOptions{})
	if err != nil {
		return "", fmt.Errorf("could not read valid configmap %q from namespace  %q: %v - "+
				"Use --meshConfigFile or re-run kube-inject with `-i <istioSystemNamespace> and ensure valid MeshConfig exists",
			meshConfigMapName, istioNamespace, err)
	}
	yaml, exists := config.Data["config"]
	if !exists {
		return "", fmt.Errorf("missing configuration map key %q", configMapKey)
	}
	return string(yaml), nil
>>>>>>> ae962edd
}

var (
	hub             string
	tag             string
	sidecarProxyUID uint64
	verbosity       int
	versionStr      string // override build version
	enableCoreDump  bool
	imagePullPolicy string
	includeIPRanges string
	debugMode       bool
	emitTemplate    bool

	inFilename          string
	outFilename         string
	meshConfigFile      string
	meshConfigMapName   string
	injectConfigFile    string
	injectConfigMapName string
)

var (
	injectCmd = &cobra.Command{
		Use:   "kube-inject",
		Short: "Inject Envoy sidecar into Kubernetes pod resources",
		Long: `

kube-inject manually injects envoy sidecar into kubernetes
workloads. Unsupported resources are left unmodified so it is safe to
run kube-inject over a single file that contains multiple Service,
ConfigMap, Deployment, etc. definitions for a complex application. Its
best to do this when the resource is initially created.

k8s.io/docs/concepts/workloads/pods/pod-overview/#pod-templates is
updated for Job, DaemonSet, ReplicaSet, and Deployment YAML resource
documents. Support for additional pod-based resource types can be
added as necessary.

The Istio project is continually evolving so the Istio sidecar
configuration may change unannounced. When in doubt re-run istioctl
kube-inject on deployments to get the most up-to-date changes.

To override the sidecar injection template built into istioctl, the
parameters --injectConfigFile or --injectConfigMapName can be used.
Both options override any other template configuration parameters, eg.
--hub and --tag.  These options would typically be used with the
file/configmap created with a new Istio release.
`,
		Example: `
# Update resources on the fly before applying.
kubectl apply -f <(istioctl kube-inject -f <resource.yaml>)

# Create a persistent version of the deployment with Envoy sidecar
# injected.
istioctl kube-inject -f deployment.yaml -o deployment-injected.yaml

# Update an existing deployment.
kubectl get deployment -o yaml | istioctl kube-inject -f - | kubectl apply -f -

# Create a persistent version of the deployment with Envoy sidecar
# injected configuration from kubernetes configmap 'istio-inject'
istioctl kube-inject -f deployment.yaml -o deployment-injected.yaml --injectConfigMapName istio-inject
`,
		PersistentPreRun: getRealKubeConfig,
		RunE: func(_ *cobra.Command, _ []string) (err error) {
			switch {
			case inFilename != "" && emitTemplate:
				return errors.New("--filename and --emitTemplate are mutually exclusive")
			case inFilename == "" && !emitTemplate:
				return errors.New("filename not specified (see --filename or -f)")
			case meshConfigFile == "" && meshConfigMapName == "":
				return errors.New("--meshConfigFile or --meshConfigMapName must be set")
			case injectConfigFile != "" && injectConfigMapName != "":
				return errors.New("--injectConfigFile and --injectConfigMapName are mutually exclusive")
			}

			var reader io.Reader
			if !emitTemplate {
				if inFilename == "-" {
					reader = os.Stdin
				} else {
					var in *os.File
					if in, err = os.Open(inFilename); err != nil {
						return err
					}
					reader = in
					defer func() {
						if errClose := in.Close(); errClose != nil {
							log.Errorf("Error: close file from %s, %s", inFilename, errClose)

							// don't overwrite the previous error
							if err == nil {
								err = errClose
							}
						}
					}()
				}
			}

			var writer io.Writer
			if outFilename == "" {
				writer = os.Stdout
			} else {
				var out *os.File
				if out, err = os.Create(outFilename); err != nil {
					return err
				}
				writer = out
				defer func() {
					if errClose := out.Close(); errClose != nil {
						log.Errorf("Error: close file from %s, %s", outFilename, errClose)

						// don't overwrite the previous error
						if err == nil {
							err = errClose
						}
					}
				}()
			}

			if versionStr == "" {
				versionStr = version.Info.String()
			}

			var meshConfig *meshconfig.MeshConfig
			if meshConfigFile != "" {
				if meshConfig, err = cmd.ReadMeshConfig(meshConfigFile); err != nil {
					return err
				}
			} else {
				if meshConfig, err = getMeshConfigFromConfigMap(kubeconfig); err != nil {
					return err
				}
			}

			var sidecarTemplate string
			if injectConfigFile != "" {
				injectionConfig, err := ioutil.ReadFile(injectConfigFile) // nolint: vetshadow
				if err != nil {
					return err
				}
				var config inject.Config
				if err := yaml.Unmarshal(injectionConfig, &config); err != nil {
					return err
				}
				sidecarTemplate = config.Template
			} else if injectConfigMapName != "" {
				if sidecarTemplate, err = getInjectConfigFromConfigMap(kubeconfig); err != nil {
					return err
				}
			} else {
				sidecarTemplate, err = getInjectConfigFromConfigMap(kubeconfig)
				var config inject.Config
				if err := yaml.Unmarshal([]byte(sidecarTemplate), &config); err != nil {
					return err
				}
				sidecarTemplate = config.Template
<<<<<<< HEAD
=======
				fmt.Println(string(sidecarTemplate))
>>>>>>> ae962edd
			}

			if emitTemplate {
				config := inject.Config{
					Policy:   inject.InjectionPolicyEnabled,
					Template: sidecarTemplate,
				}
				out, err := yaml.Marshal(&config)
				if err != nil {
					return err
				}
				fmt.Println(string(out))
				return nil
			}

			return inject.IntoResourceFile(sidecarTemplate, meshConfig, reader, writer)
		},
	}
)

func init() {
	rootCmd.AddCommand(injectCmd)

	injectCmd.PersistentFlags().StringVar(&hub, "hub", version.Info.DockerHub, "Docker hub")
	injectCmd.PersistentFlags().StringVar(&tag, "tag", version.Info.Version, "Docker tag")

	injectCmd.PersistentFlags().StringVar(&meshConfigFile, "meshConfigFile", "",
		"mesh configuration filename. Takes precedence over --meshConfigMapName if set")
	injectCmd.PersistentFlags().StringVar(&injectConfigFile, "injectConfigFile", "",
		"injection configuration filename. Cannot be used with --injectConfigMapName")

	injectCmd.PersistentFlags().BoolVar(&emitTemplate, "emitTemplate", false, "Emit sidecar template based on parameterized flags")

	injectCmd.PersistentFlags().StringVarP(&inFilename, "filename", "f",
		"", "Input Kubernetes resource filename")
	injectCmd.PersistentFlags().StringVarP(&outFilename, "output", "o",
		"", "Modified output Kubernetes resource filename")
	injectCmd.PersistentFlags().IntVar(&verbosity, "verbosity",
		inject.DefaultVerbosity, "Runtime verbosity")
	injectCmd.PersistentFlags().Uint64Var(&sidecarProxyUID, "sidecarProxyUID",
		inject.DefaultSidecarProxyUID, "Envoy sidecar UID")
	injectCmd.PersistentFlags().StringVar(&versionStr, "setVersionString",
		"", "Override version info injected into resource")
	// Default --coreDump=true for pre-alpha development. Core dump
	// settings (i.e. sysctl kernel.*) affect all pods in a node and
	// require privileges. This option should only be used by the cluster
	// admin (see https://kubernetes.io/docs/concepts/cluster-administration/sysctl-cluster/)
	injectCmd.PersistentFlags().BoolVar(&enableCoreDump, "coreDump",
		true, "Enable/Disable core dumps in injected Envoy sidecar (--coreDump=true affects "+
			"all pods in a node and should only be used the cluster admin)")
	injectCmd.PersistentFlags().StringVar(&imagePullPolicy, "imagePullPolicy", inject.DefaultImagePullPolicy,
		"Sets the container image pull policy. Valid options are Always,IfNotPresent,Never."+
			"The default policy is IfNotPresent.")
	injectCmd.PersistentFlags().StringVar(&includeIPRanges, "includeIPRanges", "",
		"Comma separated list of IP ranges in CIDR form. If set, only redirect outbound "+
			"traffic to Envoy for IP ranges. Otherwise all outbound traffic is redirected")
	injectCmd.PersistentFlags().BoolVar(&debugMode, "debug", false, "Use debug images and settings for the sidecar")

	injectCmd.PersistentFlags().StringVar(&meshConfigMapName, "meshConfigMapName", "istio",
		fmt.Sprintf("ConfigMap name for Istio mesh configuration, key should be %q", configMapKey))
	injectCmd.PersistentFlags().StringVar(&injectConfigMapName, "injectConfigMapName", "",
		fmt.Sprintf("ConfigMap name for Istio sidecar injection, key should be %q."+
			"This option overrides any other sidecar injection config options, eg. --hub",
			injectConfigMapKey))
}<|MERGE_RESOLUTION|>--- conflicted
+++ resolved
@@ -65,7 +65,6 @@
 	if err != nil {
 		return "", err
 	}
-<<<<<<< HEAD
 	config, err := client.CoreV1().ConfigMaps(istioNamespace).Get(injectConfigMapName, metav1.GetOptions{})
 	if err != nil {
 		return "", fmt.Errorf("could not find valid configmap %q from namespace  %q: %v - "+
@@ -87,20 +86,6 @@
 	}
 	log.Debugf("using inject template from configmap %q", injectConfigMapName)
 	return injectConfig.Template, nil
-=======
-	injectConfigMap := "istio-inject"
-	config, err := client.CoreV1().ConfigMaps(istioNamespace).Get(injectConfigMap, metav1.GetOptions{})
-	if err != nil {
-		return "", fmt.Errorf("could not read valid configmap %q from namespace  %q: %v - "+
-				"Use --meshConfigFile or re-run kube-inject with `-i <istioSystemNamespace> and ensure valid MeshConfig exists",
-			meshConfigMapName, istioNamespace, err)
-	}
-	yaml, exists := config.Data["config"]
-	if !exists {
-		return "", fmt.Errorf("missing configuration map key %q", configMapKey)
-	}
-	return string(yaml), nil
->>>>>>> ae962edd
 }
 
 var (
@@ -259,10 +244,7 @@
 					return err
 				}
 				sidecarTemplate = config.Template
-<<<<<<< HEAD
-=======
 				fmt.Println(string(sidecarTemplate))
->>>>>>> ae962edd
 			}
 
 			if emitTemplate {
