apiVersion: extensions/v1beta1
kind: Deployment
metadata:
  name: grafana
  namespace: {{ .Release.Namespace }}
  labels:
    app: istio-grafana
    chart: {{ .Chart.Name }}-{{ .Chart.Version | replace "+" "_" }}
    release: {{ .Release.Name }}
    heritage: {{ .Release.Service }}
spec:
  replicas: {{ .Values.replicaCount }}
  template:
    metadata:
      labels:
        app: grafana
      annotations:
        sidecar.istio.io/inject: "false"
        scheduler.alpha.kubernetes.io/critical-pod: ""
    spec:
{{- if .Values.global.priorityClassName }}
      priorityClassName: "{{ .Values.global.priorityClassName }}"
{{- end }}
      containers:
        - name: {{ .Chart.Name }}
<<<<<<< HEAD
{{- if contains "/" .Values.image }}
          image: "{{ .Values.image }}"
{{- else }}
          image: "{{ .Values.global.hub }}{{ .Values.global.hub_img_delim }}{{ .Values.image }}{{ .Values.global.img_tag_delim }}{{ .Values.global.tag }}"
{{- end }}
=======
          image: "{{ .Values.image.repository }}:{{ .Values.image.tag }}"
>>>>>>> d5cb99f4
          imagePullPolicy: {{ .Values.global.imagePullPolicy }}
          ports:
            - containerPort: {{ .Values.service.internalPort }}
          readinessProbe:
            httpGet:
              path: /login
              port: {{ .Values.service.internalPort }}
          env:
          - name: GRAFANA_PORT
            value: {{ .Values.service.internalPort | quote }}
{{- if .Values.security.enabled }}
          - name: GF_SECURITY_ADMIN_USER
            valueFrom:
              secretKeyRef:
                name: grafana
                key: username
          - name: GF_SECURITY_ADMIN_PASSWORD
            valueFrom:
              secretKeyRef:
                name: grafana
                key: password
          - name: GF_AUTH_BASIC_ENABLED
            value: "true"
          - name: GF_AUTH_ANONYMOUS_ENABLED
            value: "false"
          - name: GF_AUTH_DISABLE_LOGIN_FORM
            value: "false"
{{- else }}
          - name: GF_AUTH_BASIC_ENABLED
            value: "false"
          - name: GF_AUTH_ANONYMOUS_ENABLED
            value: "true"
          - name: GF_AUTH_ANONYMOUS_ORG_ROLE
            value: Admin
{{- end }}
          - name: GF_PATHS_DATA
            value: /data/grafana
          resources:
{{- if .Values.resources }}
{{ toYaml .Values.resources | indent 12 }}
{{- else }}
{{ toYaml .Values.global.defaultResources | indent 12 }}
{{- end }}
          volumeMounts:
          - name: data
            mountPath: /data/grafana
          - name: dashboards-istio
            mountPath: "/var/lib/grafana/dashboards/istio"
          - name: config
            mountPath: "/etc/grafana/provisioning/datasources/datasources.yaml"
            subPath: datasources.yaml
          - name: config
            mountPath: "/etc/grafana/provisioning/dashboards/dashboardproviders.yaml"
            subPath: dashboardproviders.yaml
      affinity:
      {{- include "nodeaffinity" . | indent 6 }}
      volumes:
      - name: config
        configMap:
          name: istio-grafana
      - name: data
{{- if .Values.persist }}
        persistentVolumeClaim:
          claimName: istio-grafana-pvc
{{- else }}
        emptyDir: {}
      - name: dashboards-istio
        configMap:
          name:  istio-grafana-configuration-dashboards
{{- end }}<|MERGE_RESOLUTION|>--- conflicted
+++ resolved
@@ -23,15 +23,7 @@
 {{- end }}
       containers:
         - name: {{ .Chart.Name }}
-<<<<<<< HEAD
-{{- if contains "/" .Values.image }}
-          image: "{{ .Values.image }}"
-{{- else }}
-          image: "{{ .Values.global.hub }}{{ .Values.global.hub_img_delim }}{{ .Values.image }}{{ .Values.global.img_tag_delim }}{{ .Values.global.tag }}"
-{{- end }}
-=======
-          image: "{{ .Values.image.repository }}:{{ .Values.image.tag }}"
->>>>>>> d5cb99f4
+          image: "{{ .Values.image.repository }}{{ .Values.global.img_tag_delim }}{{ .Values.image.tag }}"
           imagePullPolicy: {{ .Values.global.imagePullPolicy }}
           ports:
             - containerPort: {{ .Values.service.internalPort }}
