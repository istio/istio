--- conflicted
+++ resolved
@@ -75,8 +75,6 @@
     serviceAccount:
       # Annotations to add to the service account
       annotations: {}
-<<<<<<< HEAD
-=======
 
     ### Advanced options ############
     env:
@@ -84,7 +82,6 @@
       # set of clusters for internal services but without Istio mTLS, to
       # enable cross cluster routing.
       ISTIO_META_ROUTER_MODE: "standard"
->>>>>>> 84b5aea5
 
     ### Advanced options ############
     env: {}
