// Copyright Istio Authors
//
// Licensed under the Apache License, Version 2.0 (the "License");
// you may not use this file except in compliance with the License.
// You may obtain a copy of the License at
//
//     http://www.apache.org/licenses/LICENSE-2.0
//
// Unless required by applicable law or agreed to in writing, software
// distributed under the License is distributed on an "AS IS" BASIS,
// WITHOUT WARRANTIES OR CONDITIONS OF ANY KIND, either express or implied.
// See the License for the specific language governing permissions and
// limitations under the License.

package features

import (
	"time"

	"github.com/golang/protobuf/ptypes"
	"github.com/golang/protobuf/ptypes/duration"

	"istio.io/istio/pkg/jwt"
	"istio.io/pkg/env"
)

var (
	MaxConcurrentStreams = env.RegisterIntVar(
		"ISTIO_GPRC_MAXSTREAMS",
		100000,
		"Sets the maximum number of concurrent grpc streams.",
	).Get()

	TraceSampling = env.RegisterFloatVar(
		"PILOT_TRACE_SAMPLING",
		1.0,
		"Sets the mesh-wide trace sampling percentage. Should be 0.0 - 100.0. Precision to 0.01. "+
			"Default is 1.0.",
	).Get()

	// EnableIstioTags controls whether or not to configure Envoy with support for Istio-specific tags
	// in trace spans. This is a temporary flag for controlling the feature that will be replaced by
	// Telemetry API (or accepted as an always-on feature).
	EnableIstioTags = env.RegisterBoolVar(
		"PILOT_ENABLE_ISTIO_TAGS",
		true,
		"Determines whether or not trace spans generated by Envoy will include Istio-specific tags.",
	).Get()

	PushThrottle = env.RegisterIntVar(
		"PILOT_PUSH_THROTTLE",
		100,
		"Limits the number of concurrent pushes allowed. On larger machines this can be increased for faster pushes",
	).Get()

	// MaxRecvMsgSize The max receive buffer size of gRPC received channel of Pilot in bytes.
	MaxRecvMsgSize = env.RegisterIntVar(
		"ISTIO_GPRC_MAXRECVMSGSIZE",
		4*1024*1024,
		"Sets the max receive buffer size of gRPC stream in bytes.",
	).Get()

	// FilterGatewayClusterConfig controls if a subset of clusters(only those required) should be pushed to gateways
	// TODO enable by default once https://github.com/istio/istio/issues/28315 is resolved
	// Currently this may cause a bug when we go from N clusters -> 0 clusters -> N clusters
	FilterGatewayClusterConfig = env.RegisterBoolVar("PILOT_FILTER_GATEWAY_CLUSTER_CONFIG", false, "").Get()

	DebounceAfter = env.RegisterDurationVar(
		"PILOT_DEBOUNCE_AFTER",
		100*time.Millisecond,
		"The delay added to config/registry events for debouncing. This will delay the push by "+
			"at least this internal. If no change is detected within this period, the push will happen, "+
			" otherwise we'll keep delaying until things settle, up to a max of PILOT_DEBOUNCE_MAX.",
	).Get()

	DebounceMax = env.RegisterDurationVar(
		"PILOT_DEBOUNCE_MAX",
		10*time.Second,
		"The maximum amount of time to wait for events while debouncing. If events keep showing up with no breaks "+
			"for this time, we'll trigger a push.",
	).Get()

	EnableEDSDebounce = env.RegisterBoolVar(
		"PILOT_ENABLE_EDS_DEBOUNCE",
		true,
		"If enabled, Pilot will include EDS pushes in the push debouncing, configured by PILOT_DEBOUNCE_AFTER and PILOT_DEBOUNCE_MAX."+
			" EDS pushes may be delayed, but there will be fewer pushes. By default this is enabled",
	)

	// HTTP10 will add "accept_http_10" to http outbound listeners. Can also be set only for specific sidecars via meta.
	//
	// Alpha in 1.1, may become the default or be turned into a Sidecar API or mesh setting. Only applies to namespaces
	// where Sidecar is enabled.
	HTTP10 = env.RegisterBoolVar(
		"PILOT_HTTP10",
		false,
		"Enables the use of HTTP 1.0 in the outbound HTTP listeners, to support legacy applications.",
	).Get()

	initialFetchTimeoutVar = env.RegisterDurationVar(
		"PILOT_INITIAL_FETCH_TIMEOUT",
		0,
		"Specifies the initial_fetch_timeout for config. If this time is reached without "+
			"a response to the config requested by Envoy, the Envoy will move on with the init phase. "+
			"This prevents envoy from getting stuck waiting on config during startup.",
	)
	InitialFetchTimeout = func() *duration.Duration {
		timeout, f := initialFetchTimeoutVar.Lookup()
		if !f {
			return nil
		}
		return ptypes.DurationProto(timeout)
	}()

	TerminationDrainDuration = env.RegisterIntVar(
		"TERMINATION_DRAIN_DURATION_SECONDS",
		5,
		"The amount of time allowed for connections to complete on pilot-agent shutdown. "+
			"On receiving SIGTERM or SIGINT, pilot-agent tells the active Envoy to start draining, "+
			"preventing any new connections and allowing existing connections to complete. It then "+
			"sleeps for the TerminationDrainDuration and then kills any remaining active Envoy processes.",
	)

	// EnableMysqlFilter enables injection of `envoy.filters.network.mysql_proxy` in the filter chain.
	// Pilot injects this outbound filter if the service port name is `mysql`.
	EnableMysqlFilter = env.RegisterBoolVar(
		"PILOT_ENABLE_MYSQL_FILTER",
		false,
		"EnableMysqlFilter enables injection of `envoy.filters.network.mysql_proxy` in the filter chain.",
	).Get()

	// EnableRedisFilter enables injection of `envoy.filters.network.redis_proxy` in the filter chain.
	// Pilot injects this outbound filter if the service port name is `redis`.
	EnableRedisFilter = env.RegisterBoolVar(
		"PILOT_ENABLE_REDIS_FILTER",
		false,
		"EnableRedisFilter enables injection of `envoy.filters.network.redis_proxy` in the filter chain.",
	).Get()

	// UseRemoteAddress sets useRemoteAddress to true for side car outbound listeners so that it picks up the localhost
	// address of the sender, which is an internal address, so that trusted headers are not sanitized.
	UseRemoteAddress = env.RegisterBoolVar(
		"PILOT_SIDECAR_USE_REMOTE_ADDRESS",
		false,
		"UseRemoteAddress sets useRemoteAddress to true for side car outbound listeners.",
	).Get()

	// EnableThriftFilter enables injection of `envoy.filters.network.thrift_proxy` in the filter chain.
	// Pilot injects this outbound filter if the service port name is `thrift`.
	EnableThriftFilter = env.RegisterBoolVar(
		"PILOT_ENABLE_THRIFT_FILTER",
		false,
		"EnableThriftFilter enables injection of `envoy.filters.network.thrift_proxy` in the filter chain.",
	).Get()

	// SkipValidateTrustDomain tells the server proxy to not to check the peer's trust domain when
	// mTLS is enabled in authentication policy.
	SkipValidateTrustDomain = env.RegisterBoolVar(
		"PILOT_SKIP_VALIDATE_TRUST_DOMAIN",
		false,
		"Skip validating the peer is from the same trust domain when mTLS is enabled in authentication policy")

	EnableProtocolSniffingForOutbound = env.RegisterBoolVar(
		"PILOT_ENABLE_PROTOCOL_SNIFFING_FOR_OUTBOUND",
		true,
		"If enabled, protocol sniffing will be used for outbound listeners whose port protocol is not specified or unsupported",
	).Get()

	EnableProtocolSniffingForInbound = env.RegisterBoolVar(
		"PILOT_ENABLE_PROTOCOL_SNIFFING_FOR_INBOUND",
		true,
		"If enabled, protocol sniffing will be used for inbound listeners whose port protocol is not specified or unsupported",
	).Get()

	EnableWasmTelemetry = env.RegisterBoolVar(
		"ENABLE_WASM_TELEMETRY",
		false,
		"If enabled, Wasm-based telemetry will be enabled.",
	).Get()

	ScopeGatewayToNamespace = env.RegisterBoolVar(
		"PILOT_SCOPE_GATEWAY_TO_NAMESPACE",
		false,
		"If enabled, a gateway workload can only select gateway resources in the same namespace. "+
			"Gateways with same selectors in different namespaces will not be applicable.",
	).Get()

	// nolint
	InboundProtocolDetectionTimeout, InboundProtocolDetectionTimeoutSet = env.RegisterDurationVar(
		"PILOT_INBOUND_PROTOCOL_DETECTION_TIMEOUT",
		1*time.Second,
		"Protocol detection timeout for inbound listener",
	).Lookup()

	EnableHeadlessService = env.RegisterBoolVar(
		"PILOT_ENABLE_HEADLESS_SERVICE_POD_LISTENERS",
		true,
		"If enabled, for a headless service/stateful set in Kubernetes, pilot will generate an "+
			"outbound listener for each pod in a headless service. This feature should be disabled "+
			"if headless services have a large number of pods.",
	).Get()

	EnableEDSForHeadless = env.RegisterBoolVar(
		"PILOT_ENABLE_EDS_FOR_HEADLESS_SERVICES",
		false,
		"If enabled, for headless service in Kubernetes, pilot will send endpoints over EDS, "+
			"allowing the sidecar to load balance among pods in the headless service. This feature "+
			"should be enabled if applications access all services explicitly via a HTTP proxy port in the sidecar.",
	).Get()

	EnableDistributionTracking = env.RegisterBoolVar(
		"PILOT_ENABLE_CONFIG_DISTRIBUTION_TRACKING",
		true,
		"If enabled, Pilot will assign meaningful nonces to each Envoy configuration message, and allow "+
			"users to interrogate which envoy has which config from the debug interface.",
	).Get()

	DistributionHistoryRetention = env.RegisterDurationVar(
		"PILOT_DISTRIBUTION_HISTORY_RETENTION",
		time.Minute*1,
		"If enabled, Pilot will keep track of old versions of distributed config for this duration.",
	).Get()

	EnableEndpointSliceController = env.RegisterBoolVar(
		"PILOT_USE_ENDPOINT_SLICE",
		false,
		"If enabled, Pilot will use EndpointSlices as the source of endpoints for Kubernetes services. "+
			"By default, this is false, and Endpoints will be used. This requires the Kubernetes EndpointSlice controller to be enabled. "+
			"Currently this is mutual exclusive - either Endpoints or EndpointSlices will be used",
	).Get()

	EnableSDSServer = env.RegisterBoolVar(
		"ISTIOD_ENABLE_SDS_SERVER",
		true,
		"If enabled, Istiod will serve SDS for credentialName secrets (rather than in-proxy). "+
			"To ensure proper security, PILOT_ENABLE_XDS_IDENTITY_CHECK=true is required as well.",
	).Get()

	EnableCRDValidation = env.RegisterBoolVar(
		"PILOT_ENABLE_CRD_VALIDATION",
		false,
		"If enabled, pilot will validate CRDs while retrieving CRDs from kubernetes cache."+
			"Use this flag to enable validation of CRDs in Pilot, especially in deployments "+
			"that do not have galley installed.",
	).Get()

	EnableAnalysis = env.RegisterBoolVar(
		"PILOT_ENABLE_ANALYSIS",
		false,
		"If enabled, pilot will run istio analyzers and write analysis errors to the Status field of any "+
			"Istio Resources",
	).Get()

	EnableStatus = env.RegisterBoolVar(
		"PILOT_ENABLE_STATUS",
		false,
		"If enabled, pilot will update the CRD Status field of all istio resources with reconciliation status.",
	).Get()

	StatusQPS = env.RegisterFloatVar(
		"PILOT_STATUS_QPS",
		100,
		"If status is enabled, controls the QPS with which status will be updated.  "+
			"See https://godoc.org/k8s.io/client-go/rest#Config QPS",
	).Get()

	StatusBurst = env.RegisterIntVar(
		"PILOT_STATUS_BURST",
		500,
		"If status is enabled, controls the Burst rate with which status will be updated.  "+
			"See https://godoc.org/k8s.io/client-go/rest#Config Burst",
	).Get()

	// IstiodServiceCustomHost allow user to bring a custom address for istiod server
	// for examples: istiod.mycompany.com
	IstiodServiceCustomHost = env.RegisterStringVar("ISTIOD_CUSTOM_HOST", "",
		"Custom host name of istiod that istiod signs the server cert.")

	PilotCertProvider = env.RegisterStringVar("PILOT_CERT_PROVIDER", "istiod",
		"The provider of Pilot DNS certificate.")

	JwtPolicy = env.RegisterStringVar("JWT_POLICY", jwt.PolicyThirdParty,
		"The JWT validation policy.")

	// Default request timeout for virtual services if a timeout is not configured in virtual service. It defaults to zero
	// which disables timeout when it is not configured, to preserve the current behavior.
	defaultRequestTimeoutVar = env.RegisterDurationVar(
		"ISTIO_DEFAULT_REQUEST_TIMEOUT",
		0*time.Millisecond,
		"Default Http and gRPC Request timeout",
	)

	DefaultRequestTimeout = func() *duration.Duration {
		return ptypes.DurationProto(defaultRequestTimeoutVar.Get())
	}()

	EnableServiceApis = env.RegisterBoolVar("PILOT_ENABLED_SERVICE_APIS", true,
		"If this is set to true, support for Kubernetes service-apis (github.com/kubernetes-sigs/service-apis) will "+
			" be enabled. In addition to this being enabled, the service-apis CRDs need to be installed.").Get()

	EnableVirtualServiceDelegate = env.RegisterBoolVar(
		"PILOT_ENABLE_VIRTUAL_SERVICE_DELEGATE",
		true,
		"If set to false, virtualService delegate will not be supported.").Get()

	ClusterName = env.RegisterStringVar("CLUSTER_ID", "Kubernetes",
		"Defines the cluster and service registry that this Istiod instance is belongs to").Get()

	ExternalIstiod = env.RegisterBoolVar("EXTERNAL_ISTIOD", false,
		"If this is set to true, one Istiod will control remote clusters including CA.").Get()

	EnableCAServer = env.RegisterBoolVar("ENABLE_CA_SERVER", true,
		"If this is set to false, will not create CA server in istiod.").Get()

	EnableDebugOnHTTP = env.RegisterBoolVar("ENABLE_DEBUG_ON_HTTP", true,
		"If this is set to false, the debug interface will not be ebabled on Http, recommended for production").Get()

	EnableAdminEndpoints = env.RegisterBoolVar("ENABLE_ADMIN_ENDPOINTS", false,
		"If this is set to true, dangerous admin endpoins will be exposed on the debug interface. Not recommended for production.").Get()

	XDSAuth = env.RegisterBoolVar("XDS_AUTH", true,
		"If true, will authenticate XDS clients.").Get()

	EnableXDSIdentityCheck = env.RegisterBoolVar(
		"PILOT_ENABLE_XDS_IDENTITY_CHECK",
		true,
		"If enabled, pilot will authorize XDS clients, to ensure they are acting only as namespaces they have permissions for.",
	).Get()

	EnableServiceEntrySelectPods = env.RegisterBoolVar("PILOT_ENABLE_SERVICEENTRY_SELECT_PODS", true,
		"If enabled, service entries with selectors will select pods from the cluster. "+
			"It is safe to disable it if you are quite sure you don't need this feature").Get()
	EnableK8SServiceSelectWorkloadEntries = env.RegisterBoolVar("PILOT_ENABLE_K8S_SELECT_WORKLOAD_ENTRIES", true,
		"If enabled, Kubernetes services with selectors will select workload entries with matching labels. "+
			"It is safe to disable it if you are quite sure you don't need this feature").Get()
	InjectionWebhookConfigName = env.RegisterStringVar("INJECTION_WEBHOOK_CONFIG_NAME", "istio-sidecar-injector",
		"Name of the mutatingwebhookconfiguration to patch, if istioctl is not used.")

	SpiffeBundleEndpoints = env.RegisterStringVar("SPIFFE_BUNDLE_ENDPOINTS", "",
		"The SPIFFE bundle trust domain to endpoint mappings. Istiod retrieves the root certificate from each SPIFFE "+
			"bundle endpoint and uses it to verify client certifiates from that trust domain. The endpoint must be "+
			"compliant to the SPIFFE Bundle Endpoint standard. For details, please refer to "+
			"https://github.com/spiffe/spiffe/blob/master/standards/SPIFFE_Trust_Domain_and_Bundle.md . "+
			"No need to configure this for root certificates issued via Istiod or web-PKI based root certificates. "+
			"Use || between <trustdomain, endpoint> tuples. Use | as delimiter between trust domain and endpoint in "+
			"each tuple. For example: foo|https://url/for/foo||bar|https://url/for/bar").Get()

	EnableXDSCaching = env.RegisterBoolVar("PILOT_ENABLE_XDS_CACHE", true,
		"If true, Pilot will cache XDS responses.").Get()

	EnableXDSCacheMetrics = env.RegisterBoolVar("PILOT_XDS_CACHE_STATS", false,
		"If true, Pilot will collect metrics for XDS cache efficiency.").Get()

	XDSCacheMaxSize = env.RegisterIntVar("PILOT_XDS_CACHE_SIZE", 20000,
		"The maximum number of cache entries for the XDS cache. If the size is <= 0, the cache will have no upper bound.").Get()

	AllowMetadataCertsInMutualTLS = env.RegisterBoolVar("PILOT_ALLOW_METADATA_CERTS_DR_MUTUAL_TLS", false,
		"If true, Pilot will allow certs specified in Metadata to override DR certs in MUTUAL TLS mode. "+
			"This is only enabled for migration and will be removed soon.").Get()

	// EnableLegacyFSGroupInjection has first-party-jwt as allowed because we only
	// need the fsGroup configuration for the projected service account volume mount,
	// which is only used by first-party-jwt. The installer will automatically
	// configure this on Kubernetes 1.19+.
	EnableLegacyFSGroupInjection = env.RegisterBoolVar("ENABLE_LEGACY_FSGROUP_INJECTION", JwtPolicy.Get() != jwt.PolicyFirstParty,
		"If true, Istiod will set the pod fsGroup to 1337 on injection. This is required for Kubernetes 1.18 and older "+
			`(see https://github.com/kubernetes/kubernetes/issues/57923 for details) unless JWT_POLICY is "first-party-jwt".`).Get()

	EnableTLSv2OnInboundPath = env.RegisterBoolVar("PILOT_SIDECAR_ENABLE_INBOUND_TLS_V2", true,
		"If true, Pilot will set the TLS version on server side as TLSv1_2 and also enforce strong cipher suites").Get()

	XdsPushSendTimeout = env.RegisterDurationVar(
		"PILOT_XDS_SEND_TIMEOUT",
		5*time.Second,
		"The timeout to send the XDS configuration to proxies. After this timeout is reached, Pilot will discard that push.",
	).Get()

	EndpointTelemetryLabel = env.RegisterBoolVar("PILOT_ENDPOINT_TELEMETRY_LABEL", true,
		"If true, pilot will add telemetry related metadata to Endpoint resource, which will be consumed by telemetry filter.",
	).Get()

	WorkloadEntryAutoRegistration = env.RegisterBoolVar("PILOT_ENABLE_WORKLOAD_ENTRY_AUTOREGISTRATION", true,
		"Enables auto-registering WorkloadEntries based on associated WorkloadGroups upon XDS connection by the workload.").Get()

	WorkloadEntryCleanupGracePeriod = env.RegisterDurationVar("PILOT_WORKLOAD_ENTRY_GRACE_PERIOD", 10*time.Second,
		"The amount of time an auto-registered workload can remain disconnected from all Pilot instances before the "+
			"associated WorkloadEntry is cleaned up.").Get()

	WorkloadEntryHealthChecks = env.RegisterBoolVar("PILOT_ENABLE_WORKLOAD_ENTRY_HEALTHCHECKS", true,
		"Enables automatic health checks of WorkloadEntries based on the config provided in the associated WorkloadGroup").Get()

	WorkloadEntryCrossCluster = env.RegisterBoolVar("PILOT_ENABLE_CROSS_CLUSTER_WORKLOAD_ENTRY", false,
		"If enabled, pilot will read WorkloadEntry from other clusters, selectable by Services in that cluster.").Get()

	EnableFlowControl = env.RegisterBoolVar(
		"PILOT_ENABLE_FLOW_CONTROL",
		false,
		"If enabled, pilot will wait for the completion of a receive operation before"+
			"executing a push operation. This is a form of flow control and is useful in"+
			"environments with high rates of push requests to each gateway. By default,"+
			"this is false.").Get()

	FlowControlTimeout = env.RegisterDurationVar(
		"PILOT_FLOW_CONTROL_TIMEOUT",
		15*time.Second,
		"If set, the max amount of time to delay a push by. Depends on PILOT_ENABLE_FLOW_CONTROL.",
	).Get()

	PilotEnableLoopBlockers = env.RegisterBoolVar("PILOT_ENABLE_LOOP_BLOCKER", true,
		"If enabled, Envoy will be configured to prevent traffic directly the the inbound/outbound "+
			"ports (15001/15006). This prevents traffic loops. This option will be removed, and considered always enabled, in 1.9.").Get()

<<<<<<< HEAD
	EnableDestinationRuleInheritance = env.RegisterBoolVar(
		"PILOT_DESTINATION_RULE_INHERITANCE",
		false,
		"If set, workload specific DestinationRules will inherit configurations settings from mesh and namespace level rules",
	).Get()
=======
	StatusMaxWorkers = env.RegisterIntVar("PILOT_STATUS_MAX_WORKERS", 100, "The maximum number of workers"+
		" Pilot will use to keep configuration status up to date.  Smaller numbers will result in higher status latency, "+
		"but larger numbers may impact CPU in high scale environments.")

	WasmRemoteLoadConversion = env.RegisterBoolVar("ISTIO_AGENT_ENABLE_WASM_REMOTE_LOAD_CONVERSION", true,
		"If enabled, Istio agent will intercept ECDS resource update, downloads Wasm module, "+
			"and replaces Wasm module remote load with downloaded local module file.").Get()
>>>>>>> 34874ce3
)<|MERGE_RESOLUTION|>--- conflicted
+++ resolved
@@ -410,13 +410,12 @@
 		"If enabled, Envoy will be configured to prevent traffic directly the the inbound/outbound "+
 			"ports (15001/15006). This prevents traffic loops. This option will be removed, and considered always enabled, in 1.9.").Get()
 
-<<<<<<< HEAD
 	EnableDestinationRuleInheritance = env.RegisterBoolVar(
 		"PILOT_DESTINATION_RULE_INHERITANCE",
 		false,
 		"If set, workload specific DestinationRules will inherit configurations settings from mesh and namespace level rules",
 	).Get()
-=======
+
 	StatusMaxWorkers = env.RegisterIntVar("PILOT_STATUS_MAX_WORKERS", 100, "The maximum number of workers"+
 		" Pilot will use to keep configuration status up to date.  Smaller numbers will result in higher status latency, "+
 		"but larger numbers may impact CPU in high scale environments.")
@@ -424,5 +423,4 @@
 	WasmRemoteLoadConversion = env.RegisterBoolVar("ISTIO_AGENT_ENABLE_WASM_REMOTE_LOAD_CONVERSION", true,
 		"If enabled, Istio agent will intercept ECDS resource update, downloads Wasm module, "+
 			"and replaces Wasm module remote load with downloaded local module file.").Get()
->>>>>>> 34874ce3
 )