//  Copyright Istio Authors
//
//  Licensed under the Apache License, Version 2.0 (the "License");
//  you may not use this file except in compliance with the License.
//  You may obtain a copy of the License at
//
//      http://www.apache.org/licenses/LICENSE-2.0
//
//  Unless required by applicable law or agreed to in writing, software
//  distributed under the License is distributed on an "AS IS" BASIS,
//  WITHOUT WARRANTIES OR CONDITIONS OF ANY KIND, either express or implied.
//  See the License for the specific language governing permissions and
//  limitations under the License.

package namespace

import (
	"context"
	"fmt"
	"io"
	"math/rand"
	"strings"
	"sync"
	"time"

	kubeApiCore "k8s.io/api/core/v1"
	kubeApiMeta "k8s.io/apimachinery/pkg/apis/meta/v1"
	"k8s.io/apimachinery/pkg/types"

	"istio.io/api/label"
	"istio.io/istio/pkg/test/framework/image"
	"istio.io/istio/pkg/test/framework/resource"
	kube2 "istio.io/istio/pkg/test/kube"
	"istio.io/istio/pkg/test/scopes"
)

var (
	idctr int64
	rnd   = rand.New(rand.NewSource(time.Now().UnixNano()))
	mu    sync.Mutex
)

// kubeNamespace represents a Kubernetes namespace. It is tracked as a resource.
type kubeNamespace struct {
	id     resource.ID
	name   string
	prefix string
	ctx    resource.Context
}

func (n *kubeNamespace) Dump(ctx resource.Context) {
	scopes.Framework.Errorf("=== Dumping Namespace %s State...", n.name)

	d, err := ctx.CreateTmpDirectory(n.name + "-state")
	if err != nil {
		scopes.Framework.Errorf("Unable to create directory for dumping %s contents: %v", n.name, err)
		return
	}

<<<<<<< HEAD
	kube2.DumpPods(n.ctx, d, n.name, []string{})
=======
	kube2.DumpPods(n.ctx, d, n.name)
	kube2.DumpDeployments(n.ctx, d, n.name)
>>>>>>> 740434e7
}

var (
	_ Instance          = &kubeNamespace{}
	_ io.Closer         = &kubeNamespace{}
	_ resource.Resource = &kubeNamespace{}
	_ resource.Dumper   = &kubeNamespace{}
)

func (n *kubeNamespace) Name() string {
	return n.name
}

func (n *kubeNamespace) Prefix() string {
	return n.prefix
}

func (n *kubeNamespace) SetLabel(key, value string) error {
	return n.setNamespaceLabel(key, value)
}

func (n *kubeNamespace) RemoveLabel(key string) error {
	return n.removeNamespaceLabel(key)
}

func (n *kubeNamespace) ID() resource.ID {
	return n.id
}

// Close implements io.Closer
func (n *kubeNamespace) Close() (err error) {
	if n.name != "" {
		scopes.Framework.Debugf("%s deleting namespace", n.id)
		ns := n.name
		n.name = ""

		for _, c := range n.ctx.Clusters().Kube() {
			err = c.CoreV1().Namespaces().Delete(context.TODO(), ns, kube2.DeleteOptionsForeground())
		}
	}

	scopes.Framework.Debugf("%s close complete (err:%v)", n.id, err)
	return
}

func claimKube(ctx resource.Context, nsConfig *Config) (Instance, error) {
	for _, cluster := range ctx.Clusters().Kube() {
		if !kube2.NamespaceExists(cluster, nsConfig.Prefix) {
			if _, err := cluster.CoreV1().Namespaces().Create(context.TODO(), &kubeApiCore.Namespace{
				ObjectMeta: kubeApiMeta.ObjectMeta{
					Name:   nsConfig.Prefix,
					Labels: createNamespaceLabels(ctx, nsConfig),
				},
			}, kubeApiMeta.CreateOptions{}); err != nil {
				return nil, err
			}
		}
	}
	return &kubeNamespace{prefix: nsConfig.Prefix, name: nsConfig.Prefix}, nil
}

// setNamespaceLabel labels a namespace with the given key, value pair
func (n *kubeNamespace) setNamespaceLabel(key, value string) error {
	// need to convert '/' to '~1' as per the JSON patch spec http://jsonpatch.com/#operations
	jsonPatchEscapedKey := strings.ReplaceAll(key, "/", "~1")
	for _, cluster := range n.ctx.Clusters().Kube() {
		nsLabelPatch := fmt.Sprintf(`[{"op":"replace","path":"/metadata/labels/%s","value":"%s"}]`, jsonPatchEscapedKey, value)
		if _, err := cluster.CoreV1().Namespaces().Patch(context.TODO(), n.name, types.JSONPatchType, []byte(nsLabelPatch), kubeApiMeta.PatchOptions{}); err != nil {
			return err
		}
	}

	return nil
}

// removeNamespaceLabel removes namespace label with the given key
func (n *kubeNamespace) removeNamespaceLabel(key string) error {
	// need to convert '/' to '~1' as per the JSON patch spec http://jsonpatch.com/#operations
	jsonPatchEscapedKey := strings.ReplaceAll(key, "/", "~1")
	for _, cluster := range n.ctx.Clusters().Kube() {
		nsLabelPatch := fmt.Sprintf(`[{"op":"remove","path":"/metadata/labels/%s"}]`, jsonPatchEscapedKey)
		if _, err := cluster.CoreV1().Namespaces().Patch(context.TODO(), n.name, types.JSONPatchType, []byte(nsLabelPatch), kubeApiMeta.PatchOptions{}); err != nil {
			return err
		}
	}

	return nil
}

// NewNamespace allocates a new testing namespace.
func newKube(ctx resource.Context, nsConfig *Config) (Instance, error) {
	mu.Lock()
	idctr++
	nsid := idctr
	r := rnd.Intn(99999)
	mu.Unlock()

	ns := fmt.Sprintf("%s-%d-%d", nsConfig.Prefix, nsid, r)
	n := &kubeNamespace{
		name:   ns,
		prefix: nsConfig.Prefix,
		ctx:    ctx,
	}
	id := ctx.TrackResource(n)
	n.id = id

	for _, cluster := range n.ctx.Clusters().Kube() {
		if _, err := cluster.CoreV1().Namespaces().Create(context.TODO(), &kubeApiCore.Namespace{
			ObjectMeta: kubeApiMeta.ObjectMeta{
				Name:   ns,
				Labels: createNamespaceLabels(ctx, nsConfig),
			},
		}, kubeApiMeta.CreateOptions{}); err != nil {
			return nil, err
		}
		settings, err := image.SettingsFromCommandLine()
		if err != nil {
			return nil, err
		}
		if settings.ImagePullSecret != "" {
			if err := cluster.ApplyYAMLFiles(n.name, settings.ImagePullSecret); err != nil {
				return nil, err
			}
		}
	}

	return n, nil
}

// createNamespaceLabels will take a namespace config and generate the proper k8s labels
func createNamespaceLabels(ctx resource.Context, cfg *Config) map[string]string {
	l := make(map[string]string)
	l["istio-testing"] = "istio-test"
	if cfg.Inject {
		// do not add namespace labels when dealing with multiple revisions since
		// this disables the necessary object selectors
		if !ctx.Settings().Revisions.IsMultiVersion() {
			if cfg.Revision != "" {
				l[label.IoIstioRev.Name] = cfg.Revision
			} else {
				l["istio-injection"] = "enabled"
			}
		}
	} else {
		// for multiversion environments, disable the entire namespace explicitly
		// so that object selectors are ignored
		if ctx.Settings().Revisions.IsMultiVersion() {
			l["istio-injection"] = "disabled"
		}
	}

	// bring over supplied labels
	for k, v := range cfg.Labels {
		l[k] = v
	}
	return l
}<|MERGE_RESOLUTION|>--- conflicted
+++ resolved
@@ -57,12 +57,8 @@
 		return
 	}
 
-<<<<<<< HEAD
 	kube2.DumpPods(n.ctx, d, n.name, []string{})
-=======
-	kube2.DumpPods(n.ctx, d, n.name)
 	kube2.DumpDeployments(n.ctx, d, n.name)
->>>>>>> 740434e7
 }
 
 var (
