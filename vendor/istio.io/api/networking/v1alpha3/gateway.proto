// Copyright 2017 Istio Authors
//
//   Licensed under the Apache License, Version 2.0 (the "License");
//   you may not use this file except in compliance with the License.
//   You may obtain a copy of the License at
//
//       http://www.apache.org/licenses/LICENSE-2.0
//
//   Unless required by applicable law or agreed to in writing, software
//   distributed under the License is distributed on an "AS IS" BASIS,
//   WITHOUT WARRANTIES OR CONDITIONS OF ANY KIND, either express or implied.
//   See the License for the specific language governing permissions and
//   limitations under the License.

syntax = "proto3";

package istio.networking.v1alpha3;

option go_package = "istio.io/api/networking/v1alpha3";

<<<<<<< HEAD
//
// # Overview
//
=======
>>>>>>> 435a9963
// `Gateway` describes a load balancer operating at the edge of the mesh
// receiving incoming or outgoing HTTP/TCP connections. The specification
// describes a set of ports that should be exposed, the type of protocol to
// use, SNI configuration for the load balancer, etc.
//
// For example, the following Gateway configuration sets up a proxy to act
// as a load balancer exposing port 80 and 9080 (http), 443 (https), and
// port 2379 (TCP) for ingress.  The gateway will be applied to the proxy
// running on a pod with labels `app: my-gateway-controller`. While Istio
// will configure the proxy to listen on these ports, it is the
// responsibility of the user to ensure that external traffic to these
// ports are allowed into the mesh.
//
//     apiVersion: networking.istio.io/v1alpha3
//     kind: Gateway
//     metadata:
//       name: my-gateway
//     spec:
//       selector:
//         app: my-gatweway-controller
//       servers:
//       - port:
//           number: 80
//           name: http
//           protocol: HTTP
//         hosts:
//         - uk.bookinfo.com
//         - eu.bookinfo.com
//         tls:
//           httpsRedirect: true # sends 302 redirect for http requests
//       - port:
//           number: 443
//           name: https
//           protocol: HTTPS
//         hosts:
//         - uk.bookinfo.com
//         - eu.bookinfo.com
//         tls:
//           mode: SIMPLE #enables HTTPS on this port
//           serverCertificate: /etc/certs/servercert.pem
//           privateKey: /etc/certs/privatekey.pem
//       - port:
//           number: 9080
//           name: http-wildcard
//           protocol: HTTP
//         # no hosts implies wildcard match
//       - port:
//           number: 2379 #to expose internal service via external port 2379
//           name: mongo
//           protocol: MONGO
//
// The Gateway specification above describes the L4-L6 properties of a load
// balancer. A `VirtualService` can then be bound to a gateway to control
// the forwarding of traffic arriving at a particular host or gateway port.
//
// For example, the following VirtualService splits traffic for
// "https://uk.bookinfo.com/reviews", "https://eu.bookinfo.com/reviews",
// "http://uk.bookinfo.com:9080/reviews",
// "http://eu.bookinfo.com:9080/reviews" into two versions (prod and qa) of
// an internal reviews service on port 9080. In addition, requests
// containing the cookie "user: dev-123" will be sent to special port 7777
// in the qa version. The same rule is also applicable inside the mesh for
// requests to the r"eviews.prod.svc.cluster.local" service. This rule is
// applicable across ports 443, 9080. Note that "http://uk.bookinfo.com"
// gets redirected to "https://uk.bookinfo.com" (i.e. 80 redirects to 443).
//
//     apiVersion: networking.istio.io/v1alpha3
//     kind: VirtualService
//     metadata:
//       name: bookinfo-rule
//     spec:
//       hosts:
//       - reviews.prod.svc.cluster.local
//       - uk.bookinfo.com
//       - eu.bookinfo.com
//       gateways:
//       - my-gateway
//       - mesh # applies to all the sidecars in the mesh
//       http:
//       - match:
//         - headers:
//             cookie:
//               user: dev-123
//         route:
//         - destination:
//             port:
//               number: 7777
//             name: reviews.qa.svc.cluster.local
//       - match:
//           uri:
//             prefix: /reviews/
//         route:
//         - destination:
//             port:
//               number: 9080 # can be omitted if its the only port for reviews
//             name: reviews.prod.svc.cluster.local
//           weight: 80
//         - destination:
//             name: reviews.qa.svc.cluster.local
//           weight: 20
//
// The following VirtualService forwards traffic arriving at (external)
// port 27017 from "172.17.16.0/24" subnet to internal Mongo server on port
// 5555. This rule is not applicable internally in the mesh as the gateway
// list omits the reserved name `mesh`.
//
//     apiVersion: networking.istio.io/v1alpha3
//     kind: VirtualService
//     metadata:
//       name: bookinfo-Mongo
//     spec:
//       hosts:
//       - mongosvr.prod.svc.cluster.local #name of internal Mongo service
//       gateways:
//       - my-gateway
//       tcp:
//       - match:
//         - port:
//             number: 27017
//           sourceSubnet: "172.17.16.0/24"
//         route:
//         - destination:
//             name: mongo.prod.svc.cluster.local
//
message Gateway {
  // REQUIRED: A list of server specifications.
  repeated Server servers = 1;

  // One or more labels that indicate a specific set of pods/VMs
  // on which this gateway configuration should be applied.
  map<string, string> selector = 2;
}

// `Server` describes the properties of the proxy on a given load balancer
// port. For example,
//
//     apiVersion: networking.istio.io/v1alpha3
//     kind: Gateway
//     metadata:
//       name: my-ingress
//     spec:
//       selector:
//         app: my-ingress-gateway
//       servers:
//       - port:
//           number: 80
//           name: http2
//           protocol: HTTP2
//
// Another example
//
//     apiVersion: networking.istio.io/v1alpha3
//     kind: Gateway
//     metadata:
//       name: my-tcp-ingress
//     spec:
//       selector:
//         app: my-tcp-ingress-gateway
//       servers:
//       - port:
//           number: 27018
//           name: mongo
//           protocol: MONGO
//
// The following is an example of TLS configuration for port 443
//
//     apiVersion: networking.istio.io/v1alpha3
//     kind: Gateway
//     metadata:
//       name: my-tls-ingress
//     spec:
//       selector:
//         app: my-tls-ingress-gateway
//       servers:
//       - port:
//           number: 443
//           name: https
//           protocol: HTTPS
//         tls:
//           mode: SIMPLE
//           serverCertificate: /etc/certs/server.pem
//           privateKey: /etc/certs/privatekey.pem
//
message Server {
  // REQUIRED: The Port on which the proxy should listen for incoming
  // connections
  Port port = 1;

  // A list of hosts exposed by this gateway. While typically applicable to
  // HTTP services, it can also be used for TCP services using TLS with
  // SNI. Standard DNS wildcard prefix syntax is permitted.
  //
  // **Note**: A `VirtualService` that is bound to a gateway must have one
  // or more hosts that match the hosts specified in a server. The match
  // could be an exact match or a suffix match with the server's hosts. For
  // example, if the server's hosts specifies "*.example.com",
  // VirtualServices with hosts dev.example.com, prod.example.com will
  // match. However, VirtualServices with hosts example.com or
  // newexample.com will not match.
  repeated string hosts = 2;

  message TLSOptions {
    // If set to true, the load balancer will send a 302 redirect for all
    // http connections, asking the clients to use HTTPS.
    bool https_redirect = 1;

    // TLS modes enforced by the proxy
    enum TLSmode {
      // Forward the connection to the upstream server selected based on
      // the SNI string presented by the client.
      PASSTHROUGH = 0;

      // Secure connections with standard TLS semantics.
      SIMPLE = 1;

      // Secure connections to the upstream using mutual TLS by presenting
      // client certificates for authentication.
      MUTUAL = 2;
    };

    // Optional: Indicates whether connections to this port should be
    // secured using TLS. The value of this field determines how TLS is
    // enforced.  
    TLSmode mode = 2;

    // REQUIRED if mode is `SIMPLE` or `MUTUAL`. The path to the file
    // holding the server-side TLS certificate to use.
    string server_certificate = 3;

    // REQUIRED if mode is `SIMPLE` or `MUTUAL`. The path to the file
    // holding the server's private key.
    string private_key = 4;

    // REQUIRED if mode is `MUTUAL`. The path to a file containing
    // certificate authority certificates to use in verifying a presented
    // client side certificate.
    string ca_certificates = 5;

    // A list of alternate names to verify the subject identity in the
    // certificate presented by the client.
    repeated string subject_alt_names = 6;
  }

  // Set of TLS related options that govern the server's behavior. Use
  // these options to control if all http requests should be redirected to
  // https, and the TLS modes to use.
  TLSOptions tls = 3;
}

// Port describes the properties of a specific port of a service.
message Port {
  // REQUIRED: A valid non-negative integer port number.
  uint32 number = 1;

  // REQUIRED: The protocol exposed on the port.
  // MUST BE one of HTTP|HTTPS|GRPC|HTTP2|MONGO|TCP|TCP-TLS.
  // TCP-TLS is used to indicate secure connections to non HTTP services.
  string protocol = 2;

  // Label assigned to the port.
  string name = 3;
}<|MERGE_RESOLUTION|>--- conflicted
+++ resolved
@@ -18,12 +18,6 @@
 
 option go_package = "istio.io/api/networking/v1alpha3";
 
-<<<<<<< HEAD
-//
-// # Overview
-//
-=======
->>>>>>> 435a9963
 // `Gateway` describes a load balancer operating at the edge of the mesh
 // receiving incoming or outgoing HTTP/TCP connections. The specification
 // describes a set of ports that should be exposed, the type of protocol to
