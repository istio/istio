
# Gopkg.toml example
#
# Refer to https://github.com/golang/dep/blob/master/docs/Gopkg.toml.md
# for detailed Gopkg.toml documentation.
#
# required = ["github.com/user/thing/cmd/thing"]
# ignored = ["github.com/user/project/pkgX", "bitbucket.org/user/project/pkgA/pkgY"]
#
# [[constraint]]
#   name = "github.com/user/project"
#   version = "1.0.0"
#
# [[constraint]]
#   name = "github.com/user/project2"
#   branch = "dev"
#   source = "github.com/myfork/project2"
#
# [[override]]
#  name = "github.com/x/y"
#  version = "2.4.0"

# TODO: fork the repo to checkin artifacts, or find an alternative repo that has artifacts available.
# This repo includes only istio-generated files.

### BEGIN Mixer codegen deps

required = [
  "github.com/gogo/protobuf/proto",
  "github.com/gogo/protobuf/jsonpb",
  "github.com/gogo/protobuf/protoc-gen-gogoslick",
  "github.com/gogo/protobuf/gogoproto",
]

### END Mixer codegen deps

[[constraint]]
  name = "github.com/googleapis/googleapis"
  source = "https://github.com/costinm/googleapis.git"

[[constraint]]
  name = "google.golang.org/grpc"
  version = "^1.8.2" # match istio/api


# When necessary, override transitive contraints that might be pinned
# to older versions (e.g. ingress-nginx pinned to 1.8).
#
# kubernetes has a quarterly release cycle. For now the k8s
# dependencies below follow this convention, but that could possibly
# change in the future as repos are further decoupled from
# kubernetes/kubernetes proper.
#
# client-go release-6.0 corresponds to k8s release-1.9 branch. See
# https://github.com/kubernetes/client-go/tree/release-6.0#compatibility-matrix
# for details.
[[override]]
  name = "k8s.io/client-go"
  branch = "release-6.0"

[[override]]
  name = "k8s.io/apimachinery"
  branch = "release-1.9"

[[override]]
  name = "k8s.io/api"
  branch = "release-1.9"

[[constraint]]
  name = "k8s.io/apiextensions-apiserver"
  branch = "release-1.9"

[[constraint]]
  name = "k8s.io/apiserver"
  branch = "release-1.9"

# TODO(https://github.com/istio/istio/issues/2413). Keep
# k8s.io/ingress-nginx pinned to an older version until istio ingress code
# is refactored.
#
# istio.io/istio/pilot/adapter/config/ingress uses the following nginx
# controller packages from an older version of k8s.io/ingress which
# have since been made internal and are no longer available.
#
#     "k8s.io/ingress-nginx/core/pkg/ingress/status"
#     "k8s.io/ingress-nginx/core/pkg/ingress/store"
#     "k8s.io/ingress-nginx/core/pkg/ingress/annotations/class"
[[constraint]]
  name = "k8s.io/ingress-nginx"
  revision = "0c6f15e372c831de52fcc393932540bb3a6d51b5"

[[constraint]]
  name = "github.com/russross/blackfriday"
  revision = "4048872b16cc0fc2c5fd9eacf0ed2c2fedaa0c8c"

[[constraint]]
  name = "code.cloudfoundry.org/copilot"
  revision = "b311fd6188b8f4f75cfe4c692692732e06b74fc3"

[[override]]
  name = "github.com/ugorji/go"
  revision = "708a42d246822952f38190a8d8c4e6b16a0e600c"

[[override]]
 name = "github.com/apache/thrift"
 version = ">=0.9.3, <0.11.0"

### DO NOT PIN these repos to master. It will result in inconsistent builds in circleci
### as we cache dep ensure.
[[constraint]]
  name = "istio.io/api"
<<<<<<< HEAD
  revision = "922fffb31fc779c6471336e9ef82e2c39215b5bb"
=======
  revision = "50cb9a38c07c3bc95feeece138dfc6a2c657f1cd"
>>>>>>> fbecb74f

[[constraint]]
  name = "istio.io/fortio"
  revision = "6684bc54abfa793ee4beffe8b2a5b9ec83c782e3"


### Begin Mixer codegen dep pinning

[[override]]
  name = "github.com/gogo/protobuf"
  version = "=0.5"

### End Mixer codegen dep pinning

[[constraint]]
  name = "github.com/open-policy-agent/opa"
  version = "0.5.13"

[[constraint]]
  name = "github.com/onsi/gomega"
  revision = "ba3724c94e4dd5d5690d37c190f1c54b2c1b4e64"<|MERGE_RESOLUTION|>--- conflicted
+++ resolved
@@ -109,11 +109,7 @@
 ### as we cache dep ensure.
 [[constraint]]
   name = "istio.io/api"
-<<<<<<< HEAD
-  revision = "922fffb31fc779c6471336e9ef82e2c39215b5bb"
-=======
   revision = "50cb9a38c07c3bc95feeece138dfc6a2c657f1cd"
->>>>>>> fbecb74f
 
 [[constraint]]
   name = "istio.io/fortio"
