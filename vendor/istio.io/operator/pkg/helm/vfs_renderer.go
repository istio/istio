--- conflicted
+++ resolved
@@ -41,20 +41,6 @@
 	ProfileNames = make(map[string]bool)
 )
 
-<<<<<<< HEAD
-=======
-func init() {
-	profilePaths, err := vfs.ReadDir(profilesRoot)
-	if err != nil {
-		panic(err)
-	}
-	for _, p := range profilePaths {
-		p = strings.TrimSuffix(p, ".yaml")
-		ProfileNames[p] = true
-	}
-}
-
->>>>>>> c3475904
 // VFSRenderer is a helm template renderer that uses compiled-in helm charts.
 type VFSRenderer struct {
 	namespace        string
