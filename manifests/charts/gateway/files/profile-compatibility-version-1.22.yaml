--- conflicted
+++ resolved
@@ -17,11 +17,9 @@
       # 1.22 behavioral changes
       ENABLE_DEFERRED_CLUSTER_CREATION: "false"
       # 1.23 behavioral changes
-<<<<<<< HEAD
-      ENABLE_DELIMITED_STATS_TAG_REGEX": "false"
+      ENABLE_DELIMITED_STATS_TAG_REGEX: "false"
       # 1.24 behaviour changes
       ENABLE_DEFERRED_STATS_CREATION: "false"
 
-=======
-      ENABLE_DELIMITED_STATS_TAG_REGEX: "false"
->>>>>>> 39c3fd3a
+
+      ENABLE_DELIMITED_STATS_TAG_REGEX: "false"