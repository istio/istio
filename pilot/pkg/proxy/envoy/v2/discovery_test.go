// Copyright 2019 Istio Authors
//
// Licensed under the Apache License, Version 2.0 (the "License");
// you may not use this file except in compliance with the License.
// You may obtain a copy of the License at
//
//     http://www.apache.org/licenses/LICENSE-2.0
//
// Unless required by applicable law or agreed to in writing, software
// distributed under the License is distributed on an "AS IS" BASIS,
// WITHOUT WARRANTIES OR CONDITIONS OF ANY KIND, either express or implied.
// See the License for the specific language governing permissions and
// limitations under the License.

package v2

import (
	"context"
	"fmt"
	"os"
	"reflect"
	"sync"
	"sync/atomic"
	"testing"
	"time"

	xdsapi "github.com/envoyproxy/go-control-plane/envoy/api/v2"
	"google.golang.org/grpc"

	"istio.io/istio/pilot/pkg/features"
	"istio.io/istio/pilot/pkg/model"
)

func mockNeedsPush(node *model.Proxy) bool {
	return true
}

func createProxies(n int) []*XdsConnection {
	proxies := make([]*XdsConnection, 0, n)
	for p := 0; p < n; p++ {
		proxies = append(proxies, &XdsConnection{
			ConID:       fmt.Sprintf("proxy-%v", p),
			pushChannel: make(chan *XdsEvent),
			stream:      &fakeStream{},
		})
	}
	return proxies
}

func wgDoneOrTimeout(wg *sync.WaitGroup, timeout time.Duration) bool {
	c := make(chan struct{})
	go func() {
		wg.Wait()
		c <- struct{}{}
	}()
	select {
	case <-c:
		return true
	case <-time.After(timeout):
		return false
	}
}

func TestSendPushesManyPushes(t *testing.T) {
	stopCh := make(chan struct{})
	semaphore := make(chan struct{}, 2)
	queue := NewPushQueue()

	proxies := createProxies(5)

	pushes := make(map[string]int)
	pushesMu := &sync.Mutex{}

	for _, proxy := range proxies {
		proxy := proxy
		// Start receive thread
		go func() {
			for {
				p := <-proxy.pushChannel
				p.done()
				pushesMu.Lock()
				pushes[proxy.ConID]++
				pushesMu.Unlock()
			}
		}()
	}
	go doSendPushes(stopCh, semaphore, queue, mockNeedsPush)

	for push := 0; push < 100; push++ {
		for _, proxy := range proxies {
			queue.Enqueue(proxy, &PushEvent{})
		}
		time.Sleep(time.Millisecond * 10)
	}
	for queue.Pending() > 0 {
		time.Sleep(time.Millisecond)
	}
	pushesMu.Lock()
	defer pushesMu.Unlock()
	for proxy, numPushes := range pushes {
		if numPushes == 0 {
			t.Fatalf("Proxy %v had 0 pushes", proxy)
		}
	}
}

func TestSendPushesSinglePush(t *testing.T) {
	stopCh := make(chan struct{})
	semaphore := make(chan struct{}, 2)
	queue := NewPushQueue()

	proxies := createProxies(5)

	wg := &sync.WaitGroup{}
	wg.Add(5)

	pushes := make(map[string]int)
	pushesMu := &sync.Mutex{}

	for _, proxy := range proxies {
		proxy := proxy
		// Start receive thread
		go func() {
			for {
				p := <-proxy.pushChannel
				p.done()
				pushesMu.Lock()
				pushes[proxy.ConID]++
				pushesMu.Unlock()
				wg.Done()
			}
		}()
	}
	go doSendPushes(stopCh, semaphore, queue, mockNeedsPush)

	for _, proxy := range proxies {
		queue.Enqueue(proxy, &PushEvent{})
	}

	if !wgDoneOrTimeout(wg, time.Second) {
		t.Fatalf("Expected 5 pushes but got %v", len(pushes))
	}
	expected := map[string]int{
		"proxy-0": 1,
		"proxy-1": 1,
		"proxy-2": 1,
		"proxy-3": 1,
		"proxy-4": 1,
	}
	if !reflect.DeepEqual(expected, pushes) {
		t.Fatalf("Expected pushes %+v, got %+v", expected, pushes)
	}
}

type fakeStream struct {
	grpc.ServerStream
}

func (h *fakeStream) Send(*xdsapi.DiscoveryResponse) error {
	return nil
}

func (h *fakeStream) Recv() (*xdsapi.DiscoveryRequest, error) {
	return nil, nil
}

func (h *fakeStream) Context() context.Context {
	return context.Background()
}

func TestDebounce(t *testing.T) {
	// This test tests the timeout and debouncing of config updates
	// If it is flaking, DebounceAfter may need to be increased, or the code refactored to mock time.
	// For now, this seems to work well
	DebounceAfter = time.Millisecond * 25
	DebounceMax = DebounceAfter * 2
	if err := os.Setenv(features.EnableEDSDebounce.Name, "false"); err != nil {
		t.Fatal(err)
	}
	defer func() {
		if err := os.Unsetenv(features.EnableEDSDebounce.Name); err != nil {
			t.Fatal(err)
		}
	}()

	tests := []struct {
		name            string
		test            func(updateCh chan *model.PushRequest)
		expectedFull    int32
		expectedPartial int32
	}{
		{
			name: "Should not debounce partial pushes",
			test: func(updateCh chan *model.PushRequest) {
				updateCh <- &model.PushRequest{Full: false}
				updateCh <- &model.PushRequest{Full: false}
				updateCh <- &model.PushRequest{Full: false}
				updateCh <- &model.PushRequest{Full: false}
				updateCh <- &model.PushRequest{Full: false}
			},
			expectedFull:    0,
			expectedPartial: 5,
		},
		{
			name: "Should debounce full pushes",
			test: func(updateCh chan *model.PushRequest) {
				updateCh <- &model.PushRequest{Full: true}
			},
			expectedFull:    0,
			expectedPartial: 0,
		},
		{
			name: "Should send full updates in batches",
			test: func(updateCh chan *model.PushRequest) {
				updateCh <- &model.PushRequest{Full: true}
				updateCh <- &model.PushRequest{Full: true}
				time.Sleep(DebounceAfter * 3 / 2)
				updateCh <- &model.PushRequest{Full: true}
			},
			expectedFull:    1,
			expectedPartial: 0,
		},
		{
			name: "Should send full updates in batches, partial updates immediately",
			test: func(updateCh chan *model.PushRequest) {
				updateCh <- &model.PushRequest{Full: true}
				updateCh <- &model.PushRequest{Full: true}
				updateCh <- &model.PushRequest{Full: false}
				updateCh <- &model.PushRequest{Full: false}
				time.Sleep(DebounceAfter * 2)
				updateCh <- &model.PushRequest{Full: false}
			},
			expectedFull:    1,
			expectedPartial: 3,
		},
		{
			name: "Should force a push after DebounceMax",
			test: func(updateCh chan *model.PushRequest) {
				// Send many requests within debounce window
				updateCh <- &model.PushRequest{Full: true}
				time.Sleep(DebounceAfter / 2)
				updateCh <- &model.PushRequest{Full: true}
				time.Sleep(DebounceAfter / 2)
				updateCh <- &model.PushRequest{Full: true}
				time.Sleep(DebounceAfter / 2)
				updateCh <- &model.PushRequest{Full: true}
				time.Sleep(DebounceAfter / 2)
				// At this point a push should be triggered, from DebounceMax
<<<<<<< HEAD

				updateCh <- &model.PushRequest{Full: true}
				time.Sleep(DebounceAfter / 2)
				updateCh <- &model.PushRequest{Full: true}
				time.Sleep(DebounceAfter / 2)
=======
>>>>>>> 578c650e
			},
			expectedFull:    1,
			expectedPartial: 0,
		},
	}
	for _, tt := range tests {
		tt := tt
		t.Run(tt.name, func(t *testing.T) {
			stopCh := make(chan struct{})
			updateCh := make(chan *model.PushRequest)

			var partialPushes int32
			var fullPushes int32

			wg := sync.WaitGroup{}

			fakePush := func(req *model.PushRequest) {
				wg.Add(1)
				go func() {
					if req.Full {
						atomic.AddInt32(&fullPushes, 1)
					} else {
						atomic.AddInt32(&partialPushes, 1)
					}
					wg.Done()
				}()
			}

			wg.Add(1)
			go func() {
				debounce(updateCh, stopCh, fakePush)
				wg.Done()
			}()

			// Send updates
			tt.test(updateCh)

			close(stopCh)
			wg.Wait()

			if partialPushes != tt.expectedPartial || fullPushes != tt.expectedFull {
				t.Fatalf("Got %v full and %v partial, expected %v full and %v partial", fullPushes, partialPushes, tt.expectedFull, tt.expectedPartial)
			}
		})
	}
}<|MERGE_RESOLUTION|>--- conflicted
+++ resolved
@@ -246,14 +246,6 @@
 				updateCh <- &model.PushRequest{Full: true}
 				time.Sleep(DebounceAfter / 2)
 				// At this point a push should be triggered, from DebounceMax
-<<<<<<< HEAD
-
-				updateCh <- &model.PushRequest{Full: true}
-				time.Sleep(DebounceAfter / 2)
-				updateCh <- &model.PushRequest{Full: true}
-				time.Sleep(DebounceAfter / 2)
-=======
->>>>>>> 578c650e
 			},
 			expectedFull:    1,
 			expectedPartial: 0,
