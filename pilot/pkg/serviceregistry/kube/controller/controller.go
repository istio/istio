// Copyright Istio Authors
//
// Licensed under the Apache License, Version 2.0 (the "License");
// you may not use this file except in compliance with the License.
// You may obtain a copy of the License at
//
//     http://www.apache.org/licenses/LICENSE-2.0
//
// Unless required by applicable law or agreed to in writing, software
// distributed under the License is distributed on an "AS IS" BASIS,
// WITHOUT WARRANTIES OR CONDITIONS OF ANY KIND, either express or implied.
// See the License for the specific language governing permissions and
// limitations under the License.

package controller

import (
	"fmt"
	"sort"
	"sync"
	"time"

	"github.com/hashicorp/go-multierror"
	"github.com/yl2chen/cidranger"
	"go.uber.org/atomic"
	v1 "k8s.io/api/core/v1"
	"k8s.io/apimachinery/pkg/api/meta"
	metav1 "k8s.io/apimachinery/pkg/apis/meta/v1"
	"k8s.io/apimachinery/pkg/fields"
	klabels "k8s.io/apimachinery/pkg/labels"
	"k8s.io/client-go/informers"
	coreinformers "k8s.io/client-go/informers/core/v1"
	"k8s.io/client-go/kubernetes"
	listerv1 "k8s.io/client-go/listers/core/v1"
	"k8s.io/client-go/tools/cache"

	"istio.io/api/label"
	"istio.io/istio/pilot/pkg/features"
	"istio.io/istio/pilot/pkg/model"
	"istio.io/istio/pilot/pkg/serviceregistry"
	"istio.io/istio/pilot/pkg/serviceregistry/kube"
	"istio.io/istio/pilot/pkg/serviceregistry/kube/controller/filter"
	"istio.io/istio/pkg/config/host"
	"istio.io/istio/pkg/config/labels"
	"istio.io/istio/pkg/config/mesh"
	"istio.io/istio/pkg/config/protocol"
	kubelib "istio.io/istio/pkg/kube"
	"istio.io/istio/pkg/queue"
	"istio.io/pkg/log"
	"istio.io/pkg/monitoring"
)

const (
	// NodeRegionLabel is the well-known label for kubernetes node region in beta
	NodeRegionLabel = "failure-domain.beta.kubernetes.io/region"
	// NodeZoneLabel is the well-known label for kubernetes node zone in beta
	NodeZoneLabel = "failure-domain.beta.kubernetes.io/zone"
	// NodeRegionLabelGA is the well-known label for kubernetes node region in ga
	NodeRegionLabelGA = "topology.kubernetes.io/region"
	// NodeZoneLabelGA is the well-known label for kubernetes node zone in ga
	NodeZoneLabelGA = "topology.kubernetes.io/zone"
	// IstioNamespace used by default for Istio cluster-wide installation
	IstioNamespace = "istio-system"

	// IstioGatewayPortLabel overrides the default 15443 value to use for a multi-network gateway's port
	// TODO move gatewayPort to api repo
	IstioGatewayPortLabel = "networking.istio.io/gatewayPort"
	// DefaultNetworkGatewayPort is the port used by default for cross-network traffic if not otherwise specified
	// by meshNetworks or "networking.istio.io/gatewayPort"
	DefaultNetworkGatewayPort = 15443
)

var (
	typeTag  = monitoring.MustCreateLabel("type")
	eventTag = monitoring.MustCreateLabel("event")

	k8sEvents = monitoring.NewSum(
		"pilot_k8s_reg_events",
		"Events from k8s registry.",
		monitoring.WithLabels(typeTag, eventTag),
	)

	// nolint: gocritic
	// This is deprecated in favor of `pilot_k8s_endpoints_pending_pod`, which is a gauge indicating the number of
	// currently missing pods. This helps distinguish transient errors from permanent ones
	endpointsWithNoPods = monitoring.NewSum(
		"pilot_k8s_endpoints_with_no_pods",
		"Endpoints that does not have any corresponding pods.")

	endpointsPendingPodUpdate = monitoring.NewGauge(
		"pilot_k8s_endpoints_pending_pod",
		"Number of endpoints that do not currently have any corresponding pods.",
	)
)

func init() {
	monitoring.MustRegister(k8sEvents)
	monitoring.MustRegister(endpointsWithNoPods)
	monitoring.MustRegister(endpointsPendingPodUpdate)
}

func incrementEvent(kind, event string) {
	k8sEvents.With(typeTag.Value(kind), eventTag.Value(event)).Increment()
}

// Options stores the configurable attributes of a Controller.
type Options struct {
	SystemNamespace string

	// Namespace the controller watches. If set to meta_v1.NamespaceAll (""), controller watches all namespaces
	WatchedNamespaces string
	ResyncPeriod      time.Duration
	DomainSuffix      string

	// ClusterID identifies the remote cluster in a multicluster env.
	ClusterID string

	// Metrics for capturing node-based metrics.
	Metrics model.Metrics

	// XDSUpdater will push changes to the xDS server.
	XDSUpdater model.XDSUpdater

	// TrustDomain used in SPIFFE identity
	// Deprecated - MeshConfig should be used.
	TrustDomain string

	// NetworksWatcher observes changes to the mesh networks config.
	NetworksWatcher mesh.NetworksWatcher

	// EndpointMode decides what source to use to get endpoint information
	EndpointMode EndpointMode

	// Maximum QPS when communicating with kubernetes API
	KubernetesAPIQPS float32

	// Maximum burst for throttle when communicating with the kubernetes API
	KubernetesAPIBurst int

	// Duration to wait for cache syncs
	SyncInterval time.Duration

	// If enabled, dynamically restrict by namespace the set of Services, Pods, and Endpoints that istio processes when pushing xDS updates
	EnableDiscoveryNamespaces bool
}

func (o Options) GetSyncInterval() time.Duration {
	if o.SyncInterval != 0 {
		return o.SyncInterval
	}
	return time.Millisecond * 100
}

// EndpointMode decides what source to use to get endpoint information
type EndpointMode int

const (
	// EndpointsOnly type will use only Kubernetes Endpoints
	EndpointsOnly EndpointMode = iota

	// EndpointSliceOnly type will use only Kubernetes EndpointSlices
	EndpointSliceOnly

	// TODO: add other modes. Likely want a mode with Endpoints+EndpointSlices that are not controlled by
	// Kubernetes Controller (e.g. made by user and not duplicated with Endpoints), or a mode with both that
	// does deduping. Simply doing both won't work for now, since not all Kubernetes components support EndpointSlice.
)

var EndpointModeNames = map[EndpointMode]string{
	EndpointsOnly:     "EndpointsOnly",
	EndpointSliceOnly: "EndpointSliceOnly",
}

func (m EndpointMode) String() string {
	return EndpointModeNames[m]
}

var _ serviceregistry.Instance = &Controller{}

// kubernetesNode represents a kubernetes node that is reachable externally
type kubernetesNode struct {
	address string
	labels  labels.Instance
}

// controllerInterface is a simplified interface for the Controller used for testing.
type controllerInterface interface {
	getPodLocality(pod *v1.Pod) string
	cidrRanger() cidranger.Ranger
	defaultNetwork() string
	Cluster() string
}

var _ controllerInterface = &Controller{}

// Controller is a collection of synchronized resource watchers
// Caches are thread-safe
type Controller struct {
	client kubernetes.Interface

	queue queue.Instance

	// TODO merge the namespace informers/listers
	systemNsInformer cache.SharedIndexInformer
	nsInformer       coreinformers.NamespaceInformer

	serviceInformer filter.FilteredSharedIndexInformer
	serviceLister   listerv1.ServiceLister

	endpoints kubeEndpointsController

	// Used to watch node accessible from remote cluster.
	// In multi-cluster(shared control plane multi-networks) scenario, ingress gateway service can be of nodePort type.
	// With this, we can populate mesh's gateway address with the node ips.
	nodeInformer cache.SharedIndexInformer
	nodeLister   listerv1.NodeLister

	pods *PodCache

	metrics         model.Metrics
	networksWatcher mesh.NetworksWatcher
	xdsUpdater      model.XDSUpdater
	domainSuffix    string
	clusterID       string

	serviceHandlers  []func(*model.Service, model.Event)
	workloadHandlers []func(*model.WorkloadInstance, model.Event)

	// This is only used for test
	stop chan struct{}

	sync.RWMutex
	// servicesMap stores hostname ==> service, it is used to reduce convertService calls.
	servicesMap map[host.Name]*model.Service
	// nodeSelectorsForServices stores hostname => label selectors that can be used to
	// refine the set of node port IPs for a service.
	nodeSelectorsForServices map[host.Name]labels.Instance
	// map of node name and its address+labels - this is the only thing we need from nodes
	// for vm to k8s or cross cluster. When node port services select specific nodes by labels,
	// we run through the label selectors here to pick only ones that we need.
	// Only nodes with ExternalIP addresses are included in this map !
	nodeInfoMap map[string]kubernetesNode
	// externalNameSvcInstanceMap stores hostname ==> instance, is used to store instances for ExternalName k8s services
	externalNameSvcInstanceMap map[host.Name][]*model.ServiceInstance
	// workload instances from workload entries  - map of ip -> workload instance
	workloadInstancesByIP map[string]*model.WorkloadInstance
	// Stores a map of workload instance name/namespace to address
	workloadInstancesIPsByName map[string]string

	// CIDR ranger based on path-compressed prefix trie
	ranger cidranger.Ranger

	// Network name for to be used when the meshNetworks for registry nor network label on pod is specified
	network string
	// Network name for the registry as specified by the MeshNetworks configmap
	networkForRegistry string
	// tracks which services on which ports should act as a gateway for networkForRegistry
	registryServiceNameGateways map[host.Name]uint32
	// gateways for each network, indexed by the service that runs them so we clean them up later
	networkGateways map[host.Name]map[string][]*model.Gateway

	once sync.Once
	// initialized is set to true once the controller is running successfully. This ensures we do not
	// return HasSynced=true before we are running
	initialized *atomic.Bool

	// Duration to wait for cache syncs
	syncInterval time.Duration
}

// NewController creates a new Kubernetes controller
// Created by bootstrap and multicluster (see secretcontroler).
func NewController(kubeClient kubelib.Client, options Options) *Controller {
	// The queue requires a time duration for a retry delay after a handler error
	c := &Controller{
		domainSuffix:                options.DomainSuffix,
		client:                      kubeClient.Kube(),
		queue:                       queue.NewQueue(1 * time.Second),
		clusterID:                   options.ClusterID,
		xdsUpdater:                  options.XDSUpdater,
		servicesMap:                 make(map[host.Name]*model.Service),
		nodeSelectorsForServices:    make(map[host.Name]labels.Instance),
		nodeInfoMap:                 make(map[string]kubernetesNode),
		externalNameSvcInstanceMap:  make(map[host.Name][]*model.ServiceInstance),
		workloadInstancesByIP:       make(map[string]*model.WorkloadInstance),
		workloadInstancesIPsByName:  make(map[string]string),
		registryServiceNameGateways: make(map[host.Name]uint32),
		networkGateways:             make(map[host.Name]map[string][]*model.Gateway),
		networksWatcher:             options.NetworksWatcher,
		metrics:                     options.Metrics,
		syncInterval:                options.GetSyncInterval(),
		initialized:                 atomic.NewBool(false),
	}

	if options.SystemNamespace != "" {
		c.systemNsInformer = informers.NewSharedInformerFactoryWithOptions(c.client, options.ResyncPeriod,
			informers.WithTweakListOptions(func(listOpts *metav1.ListOptions) {
				listOpts.FieldSelector = fields.OneTermEqualSelector("metadata.name", options.SystemNamespace).String()
			})).Core().V1().Namespaces().Informer()
		registerHandlers(c.systemNsInformer, c.queue, "Namespaces", c.onSystemNamespaceEvent, nil)
	}

	c.nsInformer = kubeClient.KubeInformer().Core().V1().Namespaces()

	discoveryNamespaceFilter := filter.NewDiscoveryNamespacesFilter(options.EnableDiscoveryNamespaces, c.nsInformer.Lister())

	if options.EnableDiscoveryNamespaces {
		c.initDiscoveryNamespaceHandlers(kubeClient, options.EndpointMode, discoveryNamespaceFilter)
	}

	c.serviceInformer = filter.NewFilteredSharedIndexInformer(discoveryNamespaceFilter, kubeClient.KubeInformer().Core().V1().Services().Informer())
	c.serviceLister = listerv1.NewServiceLister(c.serviceInformer.GetIndexer())

	registerHandlers(c.serviceInformer, c.queue, "Services", c.onServiceEvent, nil)

	switch options.EndpointMode {
	case EndpointsOnly:
		endpointsInformer := filter.NewFilteredSharedIndexInformer(
			discoveryNamespaceFilter,
			kubeClient.KubeInformer().Core().V1().Endpoints().Informer(),
		)
		c.endpoints = newEndpointsController(c, endpointsInformer)
	case EndpointSliceOnly:
		endpointSliceInformer := filter.NewFilteredSharedIndexInformer(
			discoveryNamespaceFilter,
			kubeClient.KubeInformer().Discovery().V1beta1().EndpointSlices().Informer(),
		)
		c.endpoints = newEndpointSliceController(c, endpointSliceInformer)
	}

	// This is for getting the node IPs of a selected set of nodes
	c.nodeInformer = kubeClient.KubeInformer().Core().V1().Nodes().Informer()
	c.nodeLister = kubeClient.KubeInformer().Core().V1().Nodes().Lister()
	registerHandlers(c.nodeInformer, c.queue, "Nodes", c.onNodeEvent, nil)

	podInformer := filter.NewFilteredSharedIndexInformer(discoveryNamespaceFilter, kubeClient.KubeInformer().Core().V1().Pods().Informer())
	c.pods = newPodCache(c, podInformer, func(key string) {
		item, exists, err := c.endpoints.getInformer().GetIndexer().GetByKey(key)
		if err != nil {
			log.Debugf("Endpoint %v lookup failed with error %v, skipping stale endpoint", key, err)
			return
		}
		if !exists {
			log.Debugf("Endpoint %v not found, skipping stale endpoint", key)
			return
		}
		c.queue.Push(func() error {
			return c.endpoints.onEvent(item, model.EventUpdate)
		})
	})
	registerHandlers(c.pods.informer, c.queue, "Pods", c.pods.onEvent, nil)

	return c
}

func (c *Controller) Provider() serviceregistry.ProviderID {
	return serviceregistry.Kubernetes
}

func (c *Controller) Cluster() string {
	return c.clusterID
}

func (c *Controller) cidrRanger() cidranger.Ranger {
	c.RLock()
	defer c.RUnlock()
	return c.ranger
}

func (c *Controller) defaultNetwork() string {
	c.RLock()
	defer c.RUnlock()
	if c.networkForRegistry != "" {
		return c.networkForRegistry
	}
	return c.network
}

func (c *Controller) Cleanup() error {
	// TODO(landow) do we need to cleanup other things besides endpoint shards?
	svcs, err := c.serviceLister.List(klabels.NewSelector())
	if err != nil {
		return fmt.Errorf("error listing services for deletion: %v", err)
	}
	for _, s := range svcs {
		name := kube.ServiceHostname(s.Name, s.Namespace, c.domainSuffix)
		c.xdsUpdater.SvcUpdate(c.clusterID, string(name), s.Namespace, model.EventDelete)
		// TODO(landow) do we need to notify service handlers?
	}
	return nil
}

func (c *Controller) onServiceEvent(curr interface{}, event model.Event) error {
	svc, ok := curr.(*v1.Service)
	if !ok {
		tombstone, ok := curr.(cache.DeletedFinalStateUnknown)
		if !ok {
			log.Errorf("Couldn't get object from tombstone %#v", curr)
			return nil
		}
		svc, ok = tombstone.Obj.(*v1.Service)
		if !ok {
			log.Errorf("Tombstone contained object that is not a service %#v", curr)
			return nil
		}
	}

	log.Debugf("Handle event %s for service %s in namespace %s", event, svc.Name, svc.Namespace)

	svcConv := kube.ConvertService(*svc, c.domainSuffix, c.clusterID)
	switch event {
	case model.EventDelete:
		c.Lock()
		delete(c.servicesMap, svcConv.Hostname)
		delete(c.nodeSelectorsForServices, svcConv.Hostname)
		delete(c.externalNameSvcInstanceMap, svcConv.Hostname)
		delete(c.networkGateways, svcConv.Hostname)
		c.Unlock()
	default:
		if isNodePortGatewayService(svc) {
			// We need to know which services are using node selectors because during node events,
			// we have to update all the node port services accordingly.
			nodeSelector := getNodeSelectorsForService(svc)
			c.Lock()
			// only add when it is nodePort gateway service
			c.nodeSelectorsForServices[svcConv.Hostname] = nodeSelector
			c.Unlock()
			c.updateServiceNodePortAddresses(svcConv)
		} else {
			c.extractGatewaysFromService(svcConv)
		}
		// instance conversion is only required when service is added/updated.
		instances := kube.ExternalNameServiceInstances(svc, svcConv)
		c.Lock()
		c.servicesMap[svcConv.Hostname] = svcConv
		if len(instances) > 0 {
			c.externalNameSvcInstanceMap[svcConv.Hostname] = instances
		}
		c.Unlock()
	}

	// We also need to update when the Service changes. For Kubernetes, a service change will result in Endpoint updates,
	// but workload entries will also need to be updated.
	if event == model.EventAdd || event == model.EventUpdate {
		// Build IstioEndpoints
		endpoints := c.endpoints.buildIstioEndpointsWithService(svc.Name, svc.Namespace, svcConv.Hostname)
		if features.EnableK8SServiceSelectWorkloadEntries {
			fep := c.collectWorkloadInstanceEndpoints(svcConv)
			endpoints = append(endpoints, fep...)
		}

		if len(endpoints) > 0 {
			c.xdsUpdater.EDSCacheUpdate(c.clusterID, string(svcConv.Hostname), svc.Namespace, endpoints)
		}
	}

	c.xdsUpdater.SvcUpdate(c.clusterID, string(svcConv.Hostname), svc.Namespace, event)
	// Notify service handlers.
	for _, f := range c.serviceHandlers {
		f(svcConv, event)
	}

	return nil
}

func (c *Controller) onNodeEvent(obj interface{}, event model.Event) error {
	node, ok := obj.(*v1.Node)
	if !ok {
		tombstone, ok := obj.(cache.DeletedFinalStateUnknown)
		if !ok {
			log.Errorf("couldn't get object from tombstone %+v", obj)
			return nil
		}
		node, ok = tombstone.Obj.(*v1.Node)
		if !ok {
			log.Errorf("tombstone contained object that is not a node %#v", obj)
			return nil
		}
	}
	var updatedNeeded bool
	if event == model.EventDelete {
		updatedNeeded = true
		c.Lock()
		delete(c.nodeInfoMap, node.Name)
		c.Unlock()
	} else {
		k8sNode := kubernetesNode{labels: node.Labels}
		for _, address := range node.Status.Addresses {
			if address.Type == v1.NodeExternalIP && address.Address != "" {
				k8sNode.address = address.Address
				break
			}
		}
		if k8sNode.address == "" {
			return nil
		}

		c.Lock()
		// check if the node exists as this add event could be due to controller resync
		// if the stored object changes, then fire an update event. Otherwise, ignore this event.
		currentNode, exists := c.nodeInfoMap[node.Name]
		if !exists || !nodeEquals(currentNode, k8sNode) {
			c.nodeInfoMap[node.Name] = k8sNode
			updatedNeeded = true
		}
		c.Unlock()
	}

	// update all related services
	if updatedNeeded && c.updateServiceNodePortAddresses() {
		c.xdsUpdater.ConfigUpdate(&model.PushRequest{
			Full: true,
		})
	}
	return nil
}

// FilterOutFunc func for filtering out objects during update callback
type FilterOutFunc func(old, cur interface{}) bool

func registerHandlers(informer filter.FilteredSharedIndexInformer, q queue.Instance, otype string,
	handler func(interface{}, model.Event) error, filter FilterOutFunc) {
	if filter == nil {
		filter = func(old, cur interface{}) bool {
			oldObj := old.(metav1.Object)
			newObj := cur.(metav1.Object)
			// TODO: this is only for test, add resource version for test
			if oldObj.GetResourceVersion() == "" || newObj.GetResourceVersion() == "" {
				return false
			}
			return oldObj.GetResourceVersion() == newObj.GetResourceVersion()
		}
	}

	wrappedHandler := func(obj interface{}, event model.Event) error {
		obj = tryGetLatestObject(informer, obj)
		return handler(obj, event)
	}

	informer.AddEventHandler(
		cache.ResourceEventHandlerFuncs{
			// TODO: filtering functions to skip over un-referenced resources (perf)
			AddFunc: func(obj interface{}) {
				incrementEvent(otype, "add")
				q.Push(func() error {
					return wrappedHandler(obj, model.EventAdd)
				})
			},
			UpdateFunc: func(old, cur interface{}) {
				if !filter(old, cur) {
					incrementEvent(otype, "update")
					q.Push(func() error {
						return wrappedHandler(cur, model.EventUpdate)
					})
				} else {
					incrementEvent(otype, "updatesame")
				}
			},
			DeleteFunc: func(obj interface{}) {
				incrementEvent(otype, "delete")
				q.Push(func() error {
					return handler(obj, model.EventDelete)
				})
			},
		})
}

// tryGetLatestObject attempts to fetch the latest version of the object from the cache.
// Changes may have occurred between queuing and processing.
func tryGetLatestObject(informer filter.FilteredSharedIndexInformer, obj interface{}) interface{} {
	key, err := cache.MetaNamespaceKeyFunc(obj)
	if err != nil {
		log.Warnf("failed creating key for informer object: %v", err)
		return obj
	}

	latest, exists, err := informer.GetIndexer().GetByKey(key)
	if !exists || err != nil {
		log.Warnf("couldn't find %q in informer index", key)
		return obj
	}

	return latest
}

// HasSynced returns true after the initial state synchronization
func (c *Controller) HasSynced() bool {
<<<<<<< HEAD
	if (c.systemNsInformer != nil && !c.systemNsInformer.HasSynced()) ||
=======
	if !c.initialized.Load() {
		return false
	}
	if (c.nsInformer != nil && !c.nsInformer.HasSynced()) ||
>>>>>>> 27ec5c08
		!c.serviceInformer.HasSynced() ||
		!c.endpoints.HasSynced() ||
		!c.pods.informer.HasSynced() ||
		!c.nodeInformer.HasSynced() {
		return false
	}

	// after informer caches sync the first time, process resources in order
	c.once.Do(func() {
		if err := c.SyncAll(); err != nil {
			log.Errorf("one or more errors force-syncing resources: %v", err)
		}
	})

	return true
}

// SyncAll syncs all the objects node->service->pod->endpoint in order
// TODO: sync same kind of objects in parallel
// This can cause great performance cost in multi clusters scenario.
// Maybe just sync the cache and trigger one push at last.
func (c *Controller) SyncAll() error {
	var err *multierror.Error

	if c.systemNsInformer != nil {
		ns := c.systemNsInformer.GetStore().List()
		for _, ns := range ns {
			err = multierror.Append(err, c.onSystemNamespaceEvent(ns, model.EventAdd))
		}
	}

	nodes := c.nodeInformer.GetIndexer().List()
	log.Debugf("initializing %d nodes", len(nodes))
	for _, s := range nodes {
		err = multierror.Append(err, c.onNodeEvent(s, model.EventAdd))
	}

	services := c.serviceInformer.GetIndexer().List()
	log.Debugf("initializing %d services", len(services))
	for _, s := range services {
		err = multierror.Append(err, c.onServiceEvent(s, model.EventAdd))
	}

	err = multierror.Append(err, c.syncPods())
	err = multierror.Append(err, c.syncEndpoints())

	return multierror.Flatten(err.ErrorOrNil())
}

func (c *Controller) syncPods() error {
	var err *multierror.Error
	pods := c.pods.informer.GetIndexer().List()
	log.Debugf("initializing %d pods", len(pods))
	for _, s := range pods {
		err = multierror.Append(err, c.pods.onEvent(s, model.EventAdd))
	}
	return err.ErrorOrNil()
}

func (c *Controller) syncEndpoints() error {
	var err *multierror.Error
	endpoints := c.endpoints.getInformer().GetIndexer().List()
	log.Debugf("initializing %d endpoints", len(endpoints))
	for _, s := range endpoints {
		err = multierror.Append(err, c.endpoints.onEvent(s, model.EventAdd))
	}
	return err.ErrorOrNil()
}

// Run all controllers until a signal is received
func (c *Controller) Run(stop <-chan struct{}) {
	if c.networksWatcher != nil {
		c.networksWatcher.AddNetworksHandler(c.reloadNetworkLookup)
		c.reloadNetworkLookup()
	}
	if c.systemNsInformer != nil {
		go c.systemNsInformer.Run(stop)
	}
	c.initialized.Store(true)
	kubelib.WaitForCacheSyncInterval(stop, c.syncInterval, c.HasSynced)
	c.queue.Run(stop)
	log.Infof("Controller terminated")
}

// Stop the controller. Only for tests, to simplify the code (defer c.Stop())
func (c *Controller) Stop() {
	if c.stop != nil {
		close(c.stop)
	}
}

// Services implements a service catalog operation
func (c *Controller) Services() ([]*model.Service, error) {
	c.RLock()
	out := make([]*model.Service, 0, len(c.servicesMap))
	for _, svc := range c.servicesMap {
		out = append(out, svc)
	}
	c.RUnlock()
	sort.Slice(out, func(i, j int) bool { return out[i].Hostname < out[j].Hostname })

	return out, nil
}

// GetService implements a service catalog operation by hostname specified.
func (c *Controller) GetService(hostname host.Name) (*model.Service, error) {
	c.RLock()
	svc := c.servicesMap[hostname]
	c.RUnlock()
	return svc, nil
}

// getPodLocality retrieves the locality for a pod.
func (c *Controller) getPodLocality(pod *v1.Pod) string {
	// if pod has `istio-locality` label, skip below ops
	if len(pod.Labels[model.LocalityLabel]) > 0 {
		return model.GetLocalityLabelOrDefault(pod.Labels[model.LocalityLabel], "")
	}

	// NodeName is set by the scheduler after the pod is created
	// https://github.com/kubernetes/community/blob/master/contributors/devel/api-conventions.md#late-initialization
	raw, err := c.nodeLister.Get(pod.Spec.NodeName)
	if err != nil {
		if pod.Spec.NodeName != "" {
			log.Warnf("unable to get node %q for pod %q: %v", pod.Spec.NodeName, pod.Name, err)
		}
		return ""
	}

	nodeMeta, err := meta.Accessor(raw)
	if err != nil {
		log.Warnf("unable to get node meta: %v", nodeMeta)
		return ""
	}

	region := getLabelValue(nodeMeta, NodeRegionLabel, NodeRegionLabelGA)
	zone := getLabelValue(nodeMeta, NodeZoneLabel, NodeZoneLabelGA)
	subzone := getLabelValue(nodeMeta, label.IstioSubZone, "")

	if region == "" && zone == "" && subzone == "" {
		return ""
	}

	return region + "/" + zone + "/" + subzone // Format: "%s/%s/%s"
}

// InstancesByPort implements a service catalog operation
func (c *Controller) InstancesByPort(svc *model.Service, reqSvcPort int, labelsList labels.Collection) []*model.ServiceInstance {
	// First get k8s standard service instances and the workload entry instances
	outInstances := c.endpoints.InstancesByPort(c, svc, reqSvcPort, labelsList)
	outInstances = append(outInstances, c.serviceInstancesFromWorkloadInstances(svc, reqSvcPort)...)

	// return when instances found or an error occurs
	if len(outInstances) > 0 {
		return outInstances
	}

	// Fall back to external name service since we did not find any instances of normal services
	c.RLock()
	externalNameInstances := c.externalNameSvcInstanceMap[svc.Hostname]
	c.RUnlock()
	if externalNameInstances != nil {
		inScopeInstances := make([]*model.ServiceInstance, 0)
		for _, i := range externalNameInstances {
			if i.Service.Attributes.Namespace == svc.Attributes.Namespace && i.ServicePort.Port == reqSvcPort {
				inScopeInstances = append(inScopeInstances, i)
			}
		}
		return inScopeInstances
	}
	return nil
}

func (c *Controller) serviceInstancesFromWorkloadInstances(svc *model.Service, reqSvcPort int) []*model.ServiceInstance {
	// Run through all the workload instances, select ones that match the service labels
	// only if this is a kubernetes internal service and of ClientSideLB (eds) type
	// as InstancesByPort is called by the aggregate controller. We dont want to include
	// workload instances for any other registry
	var workloadInstancesExist bool
	c.RLock()
	workloadInstancesExist = len(c.workloadInstancesByIP) > 0
	c.RUnlock()

	// Only select internal Kubernetes services with selectors
	if !workloadInstancesExist || svc.Attributes.ServiceRegistry != string(serviceregistry.Kubernetes) ||
		svc.MeshExternal || svc.Resolution != model.ClientSideLB || svc.Attributes.LabelSelectors == nil {
		return nil
	}

	selector := labels.Instance(svc.Attributes.LabelSelectors)

	// Get the service port name and target port so that we can construct the service instance
	k8sService, err := c.serviceLister.Services(svc.Attributes.Namespace).Get(svc.Attributes.Name)
	// We did not find the k8s service. We cannot get the targetPort
	if err != nil {
		log.Infof("serviceInstancesFromWorkloadInstances(%s.%s) failed to get k8s service => error %v",
			svc.Attributes.Name, svc.Attributes.Namespace, err)
		return nil
	}

	var servicePort *model.Port
	for _, p := range svc.Ports {
		if p.Port == reqSvcPort {
			servicePort = p
			break
		}
	}
	if servicePort == nil {
		return nil
	}

	// Now get the target Port for this service port
	targetPort, targetPortName := findServiceTargetPort(servicePort, k8sService)
	if targetPort == 0 {
		targetPort = reqSvcPort
	}

	out := make([]*model.ServiceInstance, 0)

	c.RLock()
	for _, wi := range c.workloadInstancesByIP {
		if wi.Namespace != svc.Attributes.Namespace {
			continue
		}
		if selector.SubsetOf(wi.Endpoint.Labels) {
			// create an instance with endpoint whose service port name matches
			istioEndpoint := *wi.Endpoint
			if targetPortName != "" {
				// This is a named port, find the corresponding port in the port map
				matchedPort := wi.PortMap[targetPortName]
				if matchedPort == 0 {
					// No match found, skip this endpoint
					continue
				}
				istioEndpoint.EndpointPort = matchedPort
			} else {
				istioEndpoint.EndpointPort = uint32(targetPort)
			}
			istioEndpoint.ServicePortName = servicePort.Name
			out = append(out, &model.ServiceInstance{
				Service:     svc,
				ServicePort: servicePort,
				Endpoint:    &istioEndpoint,
			})
		}
	}
	c.RUnlock()
	return out
}

// convenience function to collect all workload entry endpoints in updateEDS calls.
func (c *Controller) collectWorkloadInstanceEndpoints(svc *model.Service) []*model.IstioEndpoint {
	var workloadInstancesExist bool
	c.RLock()
	workloadInstancesExist = len(c.workloadInstancesByIP) > 0
	c.RUnlock()

	if !workloadInstancesExist || svc.Resolution != model.ClientSideLB || len(svc.Ports) == 0 {
		return nil
	}

	endpoints := make([]*model.IstioEndpoint, 0)
	for _, port := range svc.Ports {
		for _, instance := range c.serviceInstancesFromWorkloadInstances(svc, port.Port) {
			endpoints = append(endpoints, instance.Endpoint)
		}
	}

	return endpoints
}

// GetProxyServiceInstances returns service instances co-located with a given proxy
// TODO: this code does not return k8s service instances when the proxy's IP is a workload entry
// To tackle this, we need a ip2instance map like what we have in service entry.
func (c *Controller) GetProxyServiceInstances(proxy *model.Proxy) []*model.ServiceInstance {
	if len(proxy.IPAddresses) > 0 {
		proxyIP := proxy.IPAddresses[0]
		c.RLock()
		workload, f := c.workloadInstancesByIP[proxyIP]
		c.RUnlock()
		if f {
			return c.hydrateWorkloadInstance(workload)
		}
		pod := c.pods.getPodByProxy(proxy)
		if pod != nil && !proxy.IsVM() {
			// we don't want to use this block for our test "VM" which is actually a Pod.

			if !c.isControllerForProxy(proxy) {
				log.Errorf("proxy is in cluster %v, but controller is for cluster %v", proxy.Metadata.ClusterID, c.clusterID)
				return nil
			}

			// 1. find proxy service by label selector, if not any, there may exist headless service without selector
			// failover to 2
			if services, err := getPodServices(c.serviceLister, pod); err == nil && len(services) > 0 {
				out := make([]*model.ServiceInstance, 0)
				for _, svc := range services {
					out = append(out, c.getProxyServiceInstancesByPod(pod, svc, proxy)...)
				}
				return out
			}
			// 2. Headless service without selector
			return c.endpoints.GetProxyServiceInstances(c, proxy)
		}

		// 3. The pod is not present when this is called
		// due to eventual consistency issues. However, we have a lot of information about the pod from the proxy
		// metadata already. Because of this, we can still get most of the information we need.
		// If we cannot accurately construct ServiceInstances from just the metadata, this will return an error and we can
		// attempt to read the real pod.
		out, err := c.getProxyServiceInstancesFromMetadata(proxy)
		if err != nil {
			log.Warnf("getProxyServiceInstancesFromMetadata for %v failed: %v", proxy.ID, err)
		}
		return out
	}

	// TODO: This could not happen, remove?
	if c.metrics != nil {
		c.metrics.AddMetric(model.ProxyStatusNoService, proxy.ID, proxy.ID, "")
	} else {
		log.Infof("Missing metrics env, empty list of services for pod %s", proxy.ID)
	}
	return nil
}

func (c *Controller) hydrateWorkloadInstance(si *model.WorkloadInstance) []*model.ServiceInstance {
	out := []*model.ServiceInstance{}
	// find the workload entry's service by label selector
	// rather than scanning through our internal map of model.services, get the services via the k8s apis
	dummyPod := &v1.Pod{
		ObjectMeta: metav1.ObjectMeta{Namespace: si.Namespace, Labels: si.Endpoint.Labels},
	}

	// find the services that map to this workload entry, fire off eds updates if the service is of type client-side lb
	if k8sServices, err := getPodServices(c.serviceLister, dummyPod); err == nil && len(k8sServices) > 0 {
		for _, k8sSvc := range k8sServices {
			var service *model.Service
			c.RLock()
			service = c.servicesMap[kube.ServiceHostname(k8sSvc.Name, k8sSvc.Namespace, c.domainSuffix)]
			c.RUnlock()
			// Note that this cannot be an external service because k8s external services do not have label selectors.
			if service == nil || service.Resolution != model.ClientSideLB {
				// may be a headless service
				continue
			}

			for _, port := range service.Ports {
				if port.Protocol == protocol.UDP {
					continue
				}
				// Similar code as UpdateServiceShards in eds.go
				instances := c.InstancesByPort(service, port.Port, labels.Collection{})
				out = append(out, instances...)
			}
		}
	}
	return out
}

// WorkloadInstanceHandler defines the handler for service instances generated by other registries
func (c *Controller) WorkloadInstanceHandler(si *model.WorkloadInstance, event model.Event) {
	// ignore malformed workload entries. And ignore any workload entry that does not have a label
	// as there is no way for us to select them
	if si.Namespace == "" || len(si.Endpoint.Labels) == 0 {
		return
	}

	// this is from a workload entry. Store it in separate map so that
	// the InstancesByPort can use these as well as the k8s pods.
	c.Lock()
	switch event {
	case model.EventDelete:
		delete(c.workloadInstancesByIP, si.Endpoint.Address)
	default: // add or update
		// Check to see if the workload entry changed. If it did, clear the old entry
		k := si.Namespace + "/" + si.Name
		existing := c.workloadInstancesIPsByName[k]
		if existing != si.Endpoint.Address {
			delete(c.workloadInstancesByIP, existing)
		}
		c.workloadInstancesByIP[si.Endpoint.Address] = si
		c.workloadInstancesIPsByName[k] = si.Endpoint.Address
	}
	c.Unlock()

	// find the workload entry's service by label selector
	// rather than scanning through our internal map of model.services, get the services via the k8s apis
	dummyPod := &v1.Pod{
		ObjectMeta: metav1.ObjectMeta{Namespace: si.Namespace, Labels: si.Endpoint.Labels},
	}

	// find the services that map to this workload entry, fire off eds updates if the service is of type client-side lb
	if k8sServices, err := getPodServices(c.serviceLister, dummyPod); err == nil && len(k8sServices) > 0 {
		for _, k8sSvc := range k8sServices {
			var service *model.Service
			c.RLock()
			service = c.servicesMap[kube.ServiceHostname(k8sSvc.Name, k8sSvc.Namespace, c.domainSuffix)]
			c.RUnlock()
			// Note that this cannot be an external service because k8s external services do not have label selectors.
			if service == nil || service.Resolution != model.ClientSideLB {
				// may be a headless service
				continue
			}

			// Get the updated list of endpoints that includes k8s pods and the workload entries for this service
			// and then notify the EDS server that endpoints for this service have changed.
			// We need one endpoint object for each service port
			endpoints := make([]*model.IstioEndpoint, 0)
			for _, port := range service.Ports {
				if port.Protocol == protocol.UDP {
					continue
				}
				// Similar code as UpdateServiceShards in eds.go
				instances := c.InstancesByPort(service, port.Port, labels.Collection{})
				for _, inst := range instances {
					endpoints = append(endpoints, inst.Endpoint)
				}
			}
			// fire off eds update
			c.xdsUpdater.EDSUpdate(c.clusterID, string(service.Hostname), service.Attributes.Namespace, endpoints)
		}
	}
}

func (c *Controller) onSystemNamespaceEvent(obj interface{}, ev model.Event) error {
	var nw string
	if ev != model.EventDelete {
		ns, ok := obj.(*v1.Namespace)
		if !ok {
			log.Warnf("Namespace watch getting wrong type in event: %T", obj)
			return nil
		}
		nw = ns.Labels[label.IstioNetwork]
	}
	c.Lock()
	oldDefaultNetwork := c.network
	c.network = nw
	c.Unlock()
	// network changed, not using mesh networks, and controller has been initialized
	if oldDefaultNetwork != c.network && c.network == c.defaultNetwork() && c.systemNsInformer.HasSynced() {
		// refresh pods/endpoints/services
		c.onNetworkChanged()
	}
	return nil
}

// isControllerForProxy should be used for proxies assumed to be in the kube cluster for this controller. Workload Entries
// may not necessarily pass this check, but we still want to allow kube services to select workload instances.
func (c *Controller) isControllerForProxy(proxy *model.Proxy) bool {
	return proxy.Metadata.ClusterID == "" || proxy.Metadata.ClusterID == c.clusterID
}

// getProxyServiceInstancesFromMetadata retrieves ServiceInstances using proxy Metadata rather than
// from the Pod. This allows retrieving Instances immediately, regardless of delays in Kubernetes.
// If the proxy doesn't have enough metadata, an error is returned
func (c *Controller) getProxyServiceInstancesFromMetadata(proxy *model.Proxy) ([]*model.ServiceInstance, error) {
	if len(proxy.Metadata.Labels) == 0 {
		return nil, nil
	}

	if !c.isControllerForProxy(proxy) {
		return nil, fmt.Errorf("proxy is in cluster %v, but controller is for cluster %v", proxy.Metadata.ClusterID, c.clusterID)
	}

	// Create a pod with just the information needed to find the associated Services
	dummyPod := &v1.Pod{
		ObjectMeta: metav1.ObjectMeta{
			Namespace: proxy.ConfigNamespace,
			Labels:    proxy.Metadata.Labels,
		},
	}

	// Find the Service associated with the pod.
	services, err := getPodServices(c.serviceLister, dummyPod)
	if err != nil {
		return nil, fmt.Errorf("error getting instances for %s: %v", proxy.ID, err)

	}
	if len(services) == 0 {
		return nil, fmt.Errorf("no instances found for %s: %v", proxy.ID, err)
	}

	out := make([]*model.ServiceInstance, 0)
	for _, svc := range services {
		hostname := kube.ServiceHostname(svc.Name, svc.Namespace, c.domainSuffix)
		c.RLock()
		modelService, f := c.servicesMap[hostname]
		c.RUnlock()
		if !f {
			return nil, fmt.Errorf("failed to find model service for %v", hostname)
		}

		tps := make(map[model.Port]*model.Port)
		for _, port := range svc.Spec.Ports {
			svcPort, f := modelService.Ports.Get(port.Name)
			if !f {
				return nil, fmt.Errorf("failed to get svc port for %v", port.Name)
			}

			var portNum int
			if len(proxy.Metadata.PodPorts) > 0 {
				portNum, err = findPortFromMetadata(port, proxy.Metadata.PodPorts)
				if err != nil {
					return nil, fmt.Errorf("failed to find target port for %v: %v", proxy.ID, err)
				}
			} else {
				// most likely a VM - we assume the WorkloadEntry won't remap any ports
				portNum = port.TargetPort.IntValue()
			}

			// Dedupe the target ports here - Service might have configured multiple ports to the same target port,
			// we will have to create only one ingress listener per port and protocol so that we do not endup
			// complaining about listener conflicts.
			targetPort := model.Port{
				Port:     portNum,
				Protocol: svcPort.Protocol,
			}
			if _, exists := tps[targetPort]; !exists {
				tps[targetPort] = svcPort
			}
		}

		epBuilder := NewEndpointBuilderFromMetadata(c, proxy)
		for tp, svcPort := range tps {
			// consider multiple IP scenarios
			for _, ip := range proxy.IPAddresses {
				// Construct the ServiceInstance
				out = append(out, &model.ServiceInstance{
					Service:     modelService,
					ServicePort: svcPort,
					Endpoint:    epBuilder.buildIstioEndpoint(ip, int32(tp.Port), svcPort.Name),
				})
			}
		}
	}
	return out, nil
}

func (c *Controller) getProxyServiceInstancesByPod(pod *v1.Pod,
	service *v1.Service, proxy *model.Proxy) []*model.ServiceInstance {
	out := make([]*model.ServiceInstance, 0)

	hostname := kube.ServiceHostname(service.Name, service.Namespace, c.domainSuffix)
	c.RLock()
	svc := c.servicesMap[hostname]
	c.RUnlock()

	if svc == nil {
		return out
	}

	tps := make(map[model.Port]*model.Port)
	for _, port := range service.Spec.Ports {
		svcPort, exists := svc.Ports.Get(port.Name)
		if !exists {
			continue
		}
		// find target port
		portNum, err := FindPort(pod, &port)
		if err != nil {
			log.Warnf("Failed to find port for service %s/%s: %v", service.Namespace, service.Name, err)
			continue
		}
		// Dedupe the target ports here - Service might have configured multiple ports to the same target port,
		// we will have to create only one ingress listener per port and protocol so that we do not endup
		// complaining about listener conflicts.
		targetPort := model.Port{
			Port:     portNum,
			Protocol: svcPort.Protocol,
		}
		if _, exists = tps[targetPort]; !exists {
			tps[targetPort] = svcPort
		}
	}

	builder := NewEndpointBuilder(c, pod)
	for tp, svcPort := range tps {
		// consider multiple IP scenarios
		for _, ip := range proxy.IPAddresses {
			istioEndpoint := builder.buildIstioEndpoint(ip, int32(tp.Port), svcPort.Name)
			out = append(out, &model.ServiceInstance{
				Service:     svc,
				ServicePort: svcPort,
				Endpoint:    istioEndpoint,
			})
		}
	}
	return out
}

func (c *Controller) GetProxyWorkloadLabels(proxy *model.Proxy) labels.Collection {
	pod := c.pods.getPodByProxy(proxy)
	if pod != nil {
		return labels.Collection{pod.Labels}
	}
	return nil
}

// GetIstioServiceAccounts returns the Istio service accounts running a service
// hostname. Each service account is encoded according to the SPIFFE VSID spec.
// For example, a service account named "bar" in namespace "foo" is encoded as
// "spiffe://cluster.local/ns/foo/sa/bar".
func (c *Controller) GetIstioServiceAccounts(svc *model.Service, ports []int) []string {
	return model.GetServiceAccounts(svc, ports, c)
}

// AppendServiceHandler implements a service catalog operation
func (c *Controller) AppendServiceHandler(f func(*model.Service, model.Event)) {
	c.serviceHandlers = append(c.serviceHandlers, f)
}

// AppendWorkloadHandler implements a service catalog operation
func (c *Controller) AppendWorkloadHandler(f func(*model.WorkloadInstance, model.Event)) {
	c.workloadHandlers = append(c.workloadHandlers, f)
}<|MERGE_RESOLUTION|>--- conflicted
+++ resolved
@@ -585,14 +585,10 @@
 
 // HasSynced returns true after the initial state synchronization
 func (c *Controller) HasSynced() bool {
-<<<<<<< HEAD
-	if (c.systemNsInformer != nil && !c.systemNsInformer.HasSynced()) ||
-=======
 	if !c.initialized.Load() {
 		return false
 	}
-	if (c.nsInformer != nil && !c.nsInformer.HasSynced()) ||
->>>>>>> 27ec5c08
+	if (c.systemNsInformer != nil && !c.systemNsInformer.HasSynced()) ||
 		!c.serviceInformer.HasSynced() ||
 		!c.endpoints.HasSynced() ||
 		!c.pods.informer.HasSynced() ||
