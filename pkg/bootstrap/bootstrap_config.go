--- conflicted
+++ resolved
@@ -27,15 +27,9 @@
 	"text/template"
 	"time"
 
-<<<<<<< HEAD
+	"istio.io/istio/pkg/spiffe"
+
 	"github.com/gogo/protobuf/types"
-	"github.com/golang/protobuf/ptypes"
-	"github.com/golang/protobuf/ptypes/duration"
-=======
-	"istio.io/istio/pkg/spiffe"
-
-	"github.com/gogo/protobuf/types"
->>>>>>> 82797c0c
 
 	meshconfig "istio.io/api/mesh/v1alpha1"
 	"istio.io/istio/pkg/log"
@@ -54,14 +48,11 @@
 
 	// IstioMetaJSONPrefix is used to pass annotations and similar environment info.
 	IstioMetaJSONPrefix = "ISTIO_METAJSON_"
-<<<<<<< HEAD
-=======
 
 	lightstepAccessTokenBase = "lightstep_access_token.txt"
 
 	// statsPatterns gives the developer control over Envoy stats collection
 	EnvoyStatsMatcherInclusionPatterns = "sidecar.istio.io/statsInclusionPrefixes"
->>>>>>> 82797c0c
 )
 
 var (
@@ -105,11 +96,7 @@
 		"--parent-shutdown-time-s", fmt.Sprint(int(convertDuration(config.ParentShutdownDuration) / time.Second)),
 		"--service-cluster", config.ServiceCluster,
 		"--service-node", node,
-<<<<<<< HEAD
-		"--max-obj-name-len", fmt.Sprint(MaxClusterNameLength), // TODO: use MeshConfig.StatNameLength instead
-=======
 		"--max-obj-name-len", fmt.Sprint(config.StatNameLength),
->>>>>>> 82797c0c
 		"--allow-unknown-fields",
 	}
 
@@ -169,12 +156,6 @@
 	opts[field] = fmt.Sprintf("{\"address\": \"%s\", \"port_value\": %s}", host, port)
 }
 
-<<<<<<< HEAD
-type decodeFunc func(string) (string, error)
-type filterFunc func(string) bool
-
-=======
->>>>>>> 82797c0c
 type setMetaFunc func(m map[string]string, key string, val string)
 
 func extractMetadata(envs []string, prefix string, set setMetaFunc, meta map[string]string) {
@@ -211,21 +192,14 @@
 		}
 	}, meta)
 	meta["istio"] = "sidecar"
-<<<<<<< HEAD
-=======
-
->>>>>>> 82797c0c
+
 	return meta
 }
 
 // WriteBootstrap generates an envoy config based on config and epoch, and returns the filename.
 // TODO: in v2 some of the LDS ports (port, http_port) should be configured in the bootstrap.
 func WriteBootstrap(config *meshconfig.ProxyConfig, node string, epoch int, pilotSAN []string,
-<<<<<<< HEAD
-	opts map[string]interface{}, localEnv []string) (string, error) {
-=======
 	opts map[string]interface{}, localEnv []string, nodeIPs []string) (string, error) {
->>>>>>> 82797c0c
 	if opts == nil {
 		opts = map[string]interface{}{}
 	}
@@ -266,24 +240,12 @@
 	opts["pilot_SAN"] = pilotSAN
 
 	// Simplify the template
-<<<<<<< HEAD
-	opts["refresh_delay"] = (&types.Duration{Seconds: config.DiscoveryRefreshDelay.Seconds, Nanos: config.DiscoveryRefreshDelay.Nanos}).String()
 	opts["connect_timeout"] = (&types.Duration{Seconds: config.ConnectTimeout.Seconds, Nanos: config.ConnectTimeout.Nanos}).String()
-
-=======
-	opts["connect_timeout"] = (&types.Duration{Seconds: config.ConnectTimeout.Seconds, Nanos: config.ConnectTimeout.Nanos}).String()
->>>>>>> 82797c0c
 	opts["cluster"] = config.ServiceCluster
 	opts["nodeID"] = node
 
 	// Support passing extra info from node environment as metadata
 	meta := getNodeMetaData(localEnv)
-<<<<<<< HEAD
-	ba, err := json.Marshal(meta)
-	if err != nil {
-		return "", err
-	}
-=======
 
 	if inclusionPatterns, ok := meta[EnvoyStatsMatcherInclusionPatterns]; ok {
 		opts["inclusionPatterns"] = strings.Split(inclusionPatterns, ",")
@@ -298,7 +260,6 @@
 	if err != nil {
 		return "", err
 	}
->>>>>>> 82797c0c
 	opts["meta_json_str"] = string(ba)
 
 	// TODO: allow reading a file with additional metadata (for example if created with
