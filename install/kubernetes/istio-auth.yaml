# GENERATED FILE. Use with Kubernetes 1.7+
# TO UPDATE, modify files in install/kubernetes/templates and run install/updateVersion.sh
apiVersion: v1
kind: Namespace
metadata:
  name: istio-system
---
# Permissions and roles for istio
# To debug: start the cluster with -vmodule=rbac,3 to enable verbose logging on RBAC DENY
# Also helps to enable logging on apiserver 'wrap' to see the URLs.
# Each RBAC deny needs to be mapped into a rule for the role.
# If using minikube, start with '--extra-config=apiserver.Authorization.Mode=RBAC'
kind: ClusterRole
apiVersion: rbac.authorization.k8s.io/v1beta1
metadata:
  name: istio-pilot-istio-system
rules:
- apiGroups: ["config.istio.io"]
  resources: ["*"]
  verbs: ["*"]
- apiGroups: ["apiextensions.k8s.io"]
  resources: ["customresourcedefinitions"]
  verbs: ["*"]
- apiGroups: ["istio.io"]
  resources: ["istioconfigs", "istioconfigs.istio.io"]
  verbs: ["*"]
- apiGroups: ["extensions"]
  resources: ["thirdpartyresources", "thirdpartyresources.extensions", "ingresses", "ingresses/status"]
  verbs: ["*"]
- apiGroups: [""]
  resources: ["configmaps", "endpoints", "pods", "services"]
  verbs: ["*"]
- apiGroups: [""]
  resources: ["namespaces", "nodes", "secrets"]
  verbs: ["get", "list", "watch"]
---
# Mixer CRD needs to watch and list CRDs
# It also uses discovery API to discover Kinds of config.istio.io
# K8s adapter needs to list pods, services etc.
kind: ClusterRole
apiVersion: rbac.authorization.k8s.io/v1beta1
metadata:
  name: istio-mixer-istio-system
rules:
- apiGroups: ["config.istio.io"] # Istio CRD watcher
  resources: ["*"]
  verbs: ["get", "list", "watch"]
- apiGroups: ["apiextensions.k8s.io"]
  resources: ["customresourcedefinitions"]
  verbs: ["get", "list", "watch"]
- apiGroups: [""]
  resources: ["configmaps", "endpoints", "pods", "services", "namespaces", "secrets"]
  verbs: ["get", "list", "watch"]
---
kind: ClusterRole
apiVersion: rbac.authorization.k8s.io/v1beta1
metadata:
  name: istio-ca-istio-system
rules:
- apiGroups: [""]
  resources: ["secrets"]
  verbs: ["create", "get", "watch", "list", "update"]
- apiGroups: [""]
  resources: ["serviceaccounts"]
  verbs: ["get", "watch", "list"]
---
# Permissions for the sidecar proxy.
kind: ClusterRole
apiVersion: rbac.authorization.k8s.io/v1beta1
metadata:
  name: istio-sidecar-istio-system
rules:
- apiGroups: ["istio.io"]
  resources: ["istioconfigs"]
  verbs: ["get", "watch", "list"]
- apiGroups: ["extensions"]
  resources: ["thirdpartyresources", "ingresses"]
  verbs: ["get", "watch", "list", "update"]
- apiGroups: [""]
  resources: ["configmaps", "pods", "endpoints", "services"]
  verbs: ["get", "watch", "list"]
---
# Grant permissions to the Pilot/discovery.
kind: ClusterRoleBinding
apiVersion: rbac.authorization.k8s.io/v1beta1
metadata:
  name: istio-pilot-admin-role-binding-istio-system
subjects:
- kind: ServiceAccount
  name: istio-pilot-service-account
  namespace: istio-system
roleRef:
  kind: ClusterRole
  name: istio-pilot-istio-system
  apiGroup: rbac.authorization.k8s.io
---
# Grant permissions to the CA.
kind: ClusterRoleBinding
apiVersion: rbac.authorization.k8s.io/v1beta1
metadata:
  name: istio-ca-role-binding-istio-system
subjects:
- kind: ServiceAccount
  name: istio-ca-service-account
  namespace: istio-system
roleRef:
  kind: ClusterRole
  name: istio-ca-istio-system
  apiGroup: rbac.authorization.k8s.io
---
# Grant permissions to the Ingress controller.
kind: ClusterRoleBinding
apiVersion: rbac.authorization.k8s.io/v1beta1
metadata:
  name: istio-ingress-admin-role-binding-istio-system
subjects:
- kind: ServiceAccount
  name: istio-ingress-service-account
  namespace: istio-system
roleRef:
  kind: ClusterRole
  name: istio-pilot-istio-system
  apiGroup: rbac.authorization.k8s.io
---
# Grant permissions to the Egress controller.
kind: ClusterRoleBinding
apiVersion: rbac.authorization.k8s.io/v1beta1
metadata:
  name: istio-egress-admin-role-binding-istio-system
subjects:
- kind: ServiceAccount
  name: istio-egress-service-account
  namespace: istio-system
roleRef:
  kind: ClusterRole
  name: istio-pilot-istio-system
  apiGroup: rbac.authorization.k8s.io
---
# Grant permissions to the sidecar.
# TEMPORARY: the istioctl should generate a separate service account for the proxy, and permission
# granted only to that account !
kind: ClusterRoleBinding
apiVersion: rbac.authorization.k8s.io/v1beta1
metadata:
  name: istio-sidecar-role-binding-istio-system
subjects:
- kind: ServiceAccount
  name: default
  namespace: istio-system
roleRef:
  kind: ClusterRole
  name: istio-sidecar-istio-system
  apiGroup: rbac.authorization.k8s.io
---
# Grant permissions to Mixer.
kind: ClusterRoleBinding
apiVersion: rbac.authorization.k8s.io/v1beta1
metadata:
  name: istio-mixer-admin-role-binding-istio-system
subjects:
- kind: ServiceAccount
  name: istio-mixer-service-account
  namespace: istio-system
roleRef:
  kind: ClusterRole
  name: istio-mixer-istio-system
  apiGroup: rbac.authorization.k8s.io
---
# Mixer
apiVersion: v1
kind: ConfigMap
metadata:
  name: istio-mixer
  namespace: istio-system
data:
  mapping.conf: |-
---
apiVersion: v1
kind: Service
metadata:
  name: istio-mixer
  namespace: istio-system
  labels:
    istio: mixer
spec:
  ports:
  - name: tcp
    port: 9091
  - name: http-health
    port: 9093
  - name: configapi
    port: 9094
  - name: statsd-prom
    port: 9102
  - name: statsd-udp
    port: 9125
    protocol: UDP
  - name: prometheus
    port: 42422
  selector:
    istio: mixer
---
apiVersion: v1
kind: ServiceAccount
metadata:
  name: istio-mixer-service-account
  namespace: istio-system
---
apiVersion: extensions/v1beta1
kind: Deployment
metadata:
  name: istio-mixer
  namespace: istio-system
spec:
  replicas: 1
  template:
    metadata:
      annotations:
        alpha.istio.io/sidecar: ignore
      labels:
        istio: mixer
    spec:
      serviceAccountName: istio-mixer-service-account
      containers:
      - name: statsd-to-prometheus
        image: prom/statsd-exporter
        imagePullPolicy: IfNotPresent
        ports:
        - containerPort: 9102
        - containerPort: 9125
          protocol: UDP
        args:
        - '-statsd.mapping-config=/etc/statsd/mapping.conf'
        volumeMounts:
        - name: config-volume
          mountPath: /etc/statsd
      - name: mixer
        image: gcr.io/istio-testing/mixer:543c458e509f4074c4efaa415164274dccceebcf
        imagePullPolicy: IfNotPresent
        ports:
        - containerPort: 9091
        - containerPort: 9094
        - containerPort: 42422
        args:
          - --configStoreURL=fs:///etc/opt/mixer/configroot
          - --configStore2URL=k8s://
          - --logtostderr
          - -v
          - "4"
      volumes:
      - name: config-volume
        configMap:
          name: istio-mixer
---
# Mixer CRD definitions are generated using
# mixs crd all

kind: CustomResourceDefinition
apiVersion: apiextensions.k8s.io/v1beta1
metadata:
  name: rules.config.istio.io
  labels:
    package: istio.io.mixer
    istio: core
spec:
  group: config.istio.io
  names:
    kind: rule
    plural: rules
    singular: rule
  scope: Namespaced
  version: v1alpha2
---

kind: CustomResourceDefinition
apiVersion: apiextensions.k8s.io/v1beta1
metadata:
  name: attributemanifests.config.istio.io
  labels:
    package: istio.io.mixer
    istio: core
spec:
  group: config.istio.io
  names:
    kind: attributemanifest
    plural: attributemanifests
    singular: attributemanifest
  scope: Namespaced
  version: v1alpha2
---

kind: CustomResourceDefinition
apiVersion: apiextensions.k8s.io/v1beta1
metadata:
  name: deniers.config.istio.io
  labels:
    package: denier
    istio: mixer-adapter
spec:
  group: config.istio.io
  names:
    kind: denier
    plural: deniers
    singular: denier
  scope: Namespaced
  version: v1alpha2
---

kind: CustomResourceDefinition
apiVersion: apiextensions.k8s.io/v1beta1
metadata:
  name: listcheckers.config.istio.io
  labels:
    package: listchecker
    istio: mixer-adapter
spec:
  group: config.istio.io
  names:
    kind: listchecker
    plural: listcheckers
    singular: listchecker
  scope: Namespaced
  version: v1alpha2
---

kind: CustomResourceDefinition
apiVersion: apiextensions.k8s.io/v1beta1
metadata:
  name: memquotas.config.istio.io
  labels:
    package: memquota
    istio: mixer-adapter
spec:
  group: config.istio.io
  names:
    kind: memquota
    plural: memquotas
    singular: memquota
  scope: Namespaced
  version: v1alpha2
---

kind: CustomResourceDefinition
apiVersion: apiextensions.k8s.io/v1beta1
metadata:
  name: noops.config.istio.io
  labels:
    package: noop
    istio: mixer-adapter
spec:
  group: config.istio.io
  names:
    kind: noop
    plural: noops
    singular: noop
  scope: Namespaced
  version: v1alpha2
---

kind: CustomResourceDefinition
apiVersion: apiextensions.k8s.io/v1beta1
metadata:
  name: prometheuses.config.istio.io
  labels:
    package: prometheus
    istio: mixer-adapter
spec:
  group: config.istio.io
  names:
    kind: prometheus
    plural: prometheuses
    singular: prometheus
  scope: Namespaced
  version: v1alpha2
---

kind: CustomResourceDefinition
apiVersion: apiextensions.k8s.io/v1beta1
metadata:
  name: stackdrivers.config.istio.io
  labels:
    package: stackdriver
    istio: mixer-adapter
spec:
  group: config.istio.io
  names:
    kind: stackdriver
    plural: stackdrivers
    singular: stackdriver
  scope: Namespaced
  version: v1alpha2
---

kind: CustomResourceDefinition
apiVersion: apiextensions.k8s.io/v1beta1
metadata:
  name: statsds.config.istio.io
  labels:
    package: statsd
    istio: mixer-adapter
spec:
  group: config.istio.io
  names:
    kind: statsd
    plural: statsds
    singular: statsd
  scope: Namespaced
  version: v1alpha2
---

kind: CustomResourceDefinition
apiVersion: apiextensions.k8s.io/v1beta1
metadata:
  name: stdios.config.istio.io
  labels:
    package: stdio
    istio: mixer-adapter
spec:
  group: config.istio.io
  names:
    kind: stdio
    plural: stdios
    singular: stdio
  scope: Namespaced
  version: v1alpha2
---

kind: CustomResourceDefinition
apiVersion: apiextensions.k8s.io/v1beta1
metadata:
  name: svcctrls.config.istio.io
  labels:
    package: svcctrl
    istio: mixer-adapter
spec:
  group: config.istio.io
  names:
    kind: svcctrl
    plural: svcctrls
    singular: svcctrl
  scope: Namespaced
  version: v1alpha2
---

kind: CustomResourceDefinition
apiVersion: apiextensions.k8s.io/v1beta1
metadata:
  name: checknothings.config.istio.io
  labels:
    package: checknothing
    istio: mixer-instance
spec:
  group: config.istio.io
  names:
    kind: checknothing
    plural: checknothings
    singular: checknothing
  scope: Namespaced
  version: v1alpha2
---

kind: CustomResourceDefinition
apiVersion: apiextensions.k8s.io/v1beta1
metadata:
  name: listentries.config.istio.io
  labels:
    package: listentry
    istio: mixer-instance
spec:
  group: config.istio.io
  names:
    kind: listentry
    plural: listentries
    singular: listentry
  scope: Namespaced
  version: v1alpha2
---

kind: CustomResourceDefinition
apiVersion: apiextensions.k8s.io/v1beta1
metadata:
  name: logentries.config.istio.io
  labels:
    package: logentry
    istio: mixer-instance
spec:
  group: config.istio.io
  names:
    kind: logentry
    plural: logentries
    singular: logentry
  scope: Namespaced
  version: v1alpha2
---

kind: CustomResourceDefinition
apiVersion: apiextensions.k8s.io/v1beta1
metadata:
  name: metrics.config.istio.io
  labels:
    package: metric
    istio: mixer-instance
spec:
  group: config.istio.io
  names:
    kind: metric
    plural: metrics
    singular: metric
  scope: Namespaced
  version: v1alpha2
---

kind: CustomResourceDefinition
apiVersion: apiextensions.k8s.io/v1beta1
metadata:
  name: quotas.config.istio.io
  labels:
    package: quota
    istio: mixer-instance
spec:
  group: config.istio.io
  names:
    kind: quota
    plural: quotas
    singular: quota
  scope: Namespaced
  version: v1alpha2
---

kind: CustomResourceDefinition
apiVersion: apiextensions.k8s.io/v1beta1
metadata:
  name: reportnothings.config.istio.io
  labels:
    package: reportnothing
    istio: mixer-instance
spec:
  group: config.istio.io
  names:
    kind: reportnothing
    plural: reportnothings
    singular: reportnothing
  scope: Namespaced
  version: v1alpha2
---

# Pilot service for discovery
apiVersion: v1
kind: ConfigMap
metadata:
  name: istio
  namespace: istio-system
data:
  mesh: |-
    # Uncomment the following line to enable mutual TLS between proxies
    authPolicy: MUTUAL_TLS
<<<<<<< HEAD
    #
    # Set the following variable to true to disable policy checks by the Mixer.
    # Note that metrics will still be reported to the Mixer.
    disablePolicyChecks: false
    # Set enableTracing to false to disable request tracing.
    enableTracing: true
    #
    # To disable the mixer completely (including metrics), comment out
    # the following line
    mixerAddress: istio-mixer.istio-system:9091
    #
    ingressService: istio-ingress.istio-system
    egressProxyAddress: istio-egress.istio-system:80
    #
    # Along with discoveryRefreshDelay, this setting determines how
    # frequently should Envoy fetch and update its internal configuration
    # from Istio Pilot. Lower refresh delay results in higher CPU
    # utilization and potential performance loss in exchange for faster
    # convergence. Tweak this value according to your setup.
    rdsRefreshDelay: 30s
    #
    defaultConfig:
      # See rdsRefreshDelay for explanation about this setting.
      discoveryRefreshDelay: 30s
      #
      # TCP connection timeout between Envoy & the application, and between Envoys.
      connectTimeout: 10s
      #
      ### ADVANCED SETTINGS #############
      # Where should envoy's configuration be stored in the istio-proxy container
      configPath: "/etc/istio/proxy"
      binaryPath: "/usr/local/bin/envoy"
      # The pseudo service name used for Envoy.
      serviceCluster: istio-proxy
      # These settings that determine how long an old Envoy
      # process should be kept alive after an occasional reload.
      drainDuration: 45s
      parentShutdownDuration: 1m0s
      #
      # Port where Envoy listens (on local host) for admin commands
      # You can exec into the istio-proxy container in a pod and
      # curl the admin port (curl http://localhost:15000/) to obtain
      # diagnostic information from Envoy. See
      # https://lyft.github.io/envoy/docs/operations/admin.html
      # for more details
      proxyAdminPort: 15000
      #
      # Address where Istio Pilot service is running
      discoveryAddress: istio-pilot.istio-system:8080
      #
      # Zipkin trace collector
      zipkinAddress: zipkin.istio-system:9411
      #
      # Statsd metrics collector. Istio mixer exposes a UDP endpoint
      # to collect and convert statsd metrics into Prometheus metrics.
      # statsdUdpAddress: istio-mixer.istio-system:9125
=======
    ingressService: istio-ingress.istio-system
    egressProxyAddress: istio-egress.istio-system:80
    mixerAddress: istio-mixer.istio-system:9091
    defaultConfig:
          configPath:             "/etc/istio/proxy"
          binaryPath:             "/usr/local/bin/envoy"
          serviceCluster:         istio-proxy
          drainDuration:          2s
          parentShutdownDuration: 3s
          discoveryAddress:       istio-pilot.istio-system:8080
          discoveryRefreshDelay:  1s
          connectTimeout:         1s
          proxyAdminPort:         15000
          zipkinAddress:          zipkin.istio-system:9411
          statsdUdpAddress: istio-mixer.istio-system:9125
>>>>>>> 9bef51d1
---
apiVersion: v1
kind: Service
metadata:
  name: istio-pilot
  namespace: istio-system
  labels:
    istio: pilot
spec:
  ports:
  - port: 8080
    name: http-discovery
  - port: 8081
    name: http-apiserver
  selector:
    istio: pilot
---
apiVersion: v1
kind: ServiceAccount
metadata:
  name: istio-pilot-service-account
  namespace: istio-system
---
apiVersion: extensions/v1beta1
kind: Deployment
metadata:
  name: istio-pilot
  namespace: istio-system
spec:
  replicas: 1
  template:
    metadata:
      annotations:
        alpha.istio.io/sidecar: ignore
      labels:
        istio: pilot
    spec:
      serviceAccountName: istio-pilot-service-account
      containers:
      - name: discovery
<<<<<<< HEAD
        image: gcr.io/istio-testing/pilot:60e6ed19f6027a038c7a3016fdb1012bf5889470
=======
        image: gcr.io/istio-testing/pilot:52fbe2338ca0e28fb95077ea5a3e6af31cd98342
>>>>>>> 9bef51d1
        imagePullPolicy: IfNotPresent
        args: ["discovery", "-v", "2"]
        ports:
        - containerPort: 8080
        env:
        - name: POD_NAME
          valueFrom:
            fieldRef:
              apiVersion: v1
              fieldPath: metadata.name
        - name: POD_NAMESPACE
          valueFrom:
            fieldRef:
              apiVersion: v1
              fieldPath: metadata.namespace
        volumeMounts:
        - name: config-volume
          mountPath: /etc/istio/config
      volumes:
      - name: config-volume
        configMap:
          name: istio
---
################################
# Empty secret for Istio ingress controller
################################
apiVersion: v1
kind: Secret
metadata:
  name: istio-ingress-certs
  namespace: istio-system
data:
  tls.key:
  tls.crt:
---
################################
# Istio ingress controller
################################
apiVersion: v1
kind: Service
metadata:
  name: istio-ingress
  namespace: istio-system
  labels:
    istio: ingress
spec:
  type: LoadBalancer
  ports:
  - port: 80
#   nodePort: 32000
    name: http
  - port: 443
    name: https
  selector:
    istio: ingress
---
apiVersion: v1
kind: ServiceAccount
metadata:
  name: istio-ingress-service-account
  namespace: istio-system
---
apiVersion: extensions/v1beta1
kind: Deployment
metadata:
  name: istio-ingress
  namespace: istio-system
  annotations:
    sidecar.istio.io/inject: "false"
spec:
  replicas: 1
  template:
    metadata:
      annotations:
        alpha.istio.io/sidecar: ignore
      labels:
        istio: ingress
    spec:
      serviceAccountName: istio-ingress-service-account
      containers:
      - name: istio-ingress
<<<<<<< HEAD
        image: gcr.io/istio-testing/proxy_debug:60e6ed19f6027a038c7a3016fdb1012bf5889470
=======
        image: gcr.io/istio-testing/proxy_debug:52fbe2338ca0e28fb95077ea5a3e6af31cd98342
>>>>>>> 9bef51d1
        args: ["proxy", "ingress", "-v", "2"]
        imagePullPolicy: IfNotPresent
        ports:
        - containerPort: 80
        - containerPort: 443
        env:
        - name: POD_NAME
          valueFrom:
            fieldRef:
              apiVersion: v1
              fieldPath: metadata.name
        - name: POD_NAMESPACE
          valueFrom:
            fieldRef:
              apiVersion: v1
              fieldPath: metadata.namespace
        volumeMounts:
        - name: config-volume
          mountPath: /etc/istio/config
        - name: istio-certs
          mountPath: /etc/certs
          readOnly: true
        - name: ingress-certs
          mountPath: /etc/istio/ingress-certs
          readOnly: true
      volumes:
      - name: config-volume
        configMap:
          name: istio
      - name: istio-certs
        secret:
          secretName: istio.default
          optional: true
      - name: ingress-certs
        secret:
          secretName: istio-ingress-certs
          optional: true
---
################################
# Istio egress envoy
################################
apiVersion: v1
kind: Service
metadata:
  name: istio-egress
  namespace: istio-system
spec:
  ports:
  - port: 80
  selector:
    istio: egress
---
apiVersion: v1
kind: ServiceAccount
metadata:
  name: istio-egress-service-account
  namespace: istio-system
---
apiVersion: extensions/v1beta1
kind: Deployment
metadata:
  name: istio-egress
  namespace: istio-system
  annotations:
    sidecar.istio.io/inject: "false"
spec:
  replicas: 1
  template:
    metadata:
      labels:
        istio: egress
    spec:
      serviceAccountName: istio-egress-service-account
      containers:
      - name: proxy
<<<<<<< HEAD
        image: gcr.io/istio-testing/proxy_debug:60e6ed19f6027a038c7a3016fdb1012bf5889470
=======
        image: gcr.io/istio-testing/proxy_debug:52fbe2338ca0e28fb95077ea5a3e6af31cd98342
>>>>>>> 9bef51d1
        imagePullPolicy: IfNotPresent
        args: ["proxy", "egress", "-v", "2"]
        env:
        - name: POD_NAME
          valueFrom:
            fieldRef:
              apiVersion: v1
              fieldPath: metadata.name
        - name: POD_NAMESPACE
          valueFrom:
            fieldRef:
              apiVersion: v1
              fieldPath: metadata.namespace
        volumeMounts:
        - name: config-volume
          mountPath: /etc/istio/config
        - name: istio-certs
          mountPath: /etc/certs
          readOnly: true
      volumes:
      - name: config-volume
        configMap:
          name: istio
      - name: istio-certs
        secret:
          secretName: istio.default
          optional: true
---

# This CA only issues certs/keys for the namespace it runs in.
# For demo only. Please use istio-cluster-ca.yaml for real-world use cases.
# Service account CA runs in.
apiVersion: v1
kind: ServiceAccount
metadata:
  name: istio-ca-service-account
  namespace: istio-system
---
# Istio CA
apiVersion: v1
kind: Deployment
apiVersion: extensions/v1beta1
metadata:
  name: istio-ca
  namespace: istio-system
spec:
  replicas: 1
  template:
    metadata:
      labels:
        istio: istio-ca
    spec:
      serviceAccountName: istio-ca-service-account
      containers:
      - name: istio-ca
        image: gcr.io/istio-testing/istio-ca:ca328c99ed96a80ca778966d8dfba9c7b0ff6410
        imagePullPolicy: IfNotPresent
        env:
        - name: NAMESPACE
          valueFrom:
            fieldRef:
              apiVersion: v1
              fieldPath: metadata.namespace
---
<|MERGE_RESOLUTION|>--- conflicted
+++ resolved
@@ -554,64 +554,6 @@
   mesh: |-
     # Uncomment the following line to enable mutual TLS between proxies
     authPolicy: MUTUAL_TLS
-<<<<<<< HEAD
-    #
-    # Set the following variable to true to disable policy checks by the Mixer.
-    # Note that metrics will still be reported to the Mixer.
-    disablePolicyChecks: false
-    # Set enableTracing to false to disable request tracing.
-    enableTracing: true
-    #
-    # To disable the mixer completely (including metrics), comment out
-    # the following line
-    mixerAddress: istio-mixer.istio-system:9091
-    #
-    ingressService: istio-ingress.istio-system
-    egressProxyAddress: istio-egress.istio-system:80
-    #
-    # Along with discoveryRefreshDelay, this setting determines how
-    # frequently should Envoy fetch and update its internal configuration
-    # from Istio Pilot. Lower refresh delay results in higher CPU
-    # utilization and potential performance loss in exchange for faster
-    # convergence. Tweak this value according to your setup.
-    rdsRefreshDelay: 30s
-    #
-    defaultConfig:
-      # See rdsRefreshDelay for explanation about this setting.
-      discoveryRefreshDelay: 30s
-      #
-      # TCP connection timeout between Envoy & the application, and between Envoys.
-      connectTimeout: 10s
-      #
-      ### ADVANCED SETTINGS #############
-      # Where should envoy's configuration be stored in the istio-proxy container
-      configPath: "/etc/istio/proxy"
-      binaryPath: "/usr/local/bin/envoy"
-      # The pseudo service name used for Envoy.
-      serviceCluster: istio-proxy
-      # These settings that determine how long an old Envoy
-      # process should be kept alive after an occasional reload.
-      drainDuration: 45s
-      parentShutdownDuration: 1m0s
-      #
-      # Port where Envoy listens (on local host) for admin commands
-      # You can exec into the istio-proxy container in a pod and
-      # curl the admin port (curl http://localhost:15000/) to obtain
-      # diagnostic information from Envoy. See
-      # https://lyft.github.io/envoy/docs/operations/admin.html
-      # for more details
-      proxyAdminPort: 15000
-      #
-      # Address where Istio Pilot service is running
-      discoveryAddress: istio-pilot.istio-system:8080
-      #
-      # Zipkin trace collector
-      zipkinAddress: zipkin.istio-system:9411
-      #
-      # Statsd metrics collector. Istio mixer exposes a UDP endpoint
-      # to collect and convert statsd metrics into Prometheus metrics.
-      # statsdUdpAddress: istio-mixer.istio-system:9125
-=======
     ingressService: istio-ingress.istio-system
     egressProxyAddress: istio-egress.istio-system:80
     mixerAddress: istio-mixer.istio-system:9091
@@ -627,7 +569,6 @@
           proxyAdminPort:         15000
           zipkinAddress:          zipkin.istio-system:9411
           statsdUdpAddress: istio-mixer.istio-system:9125
->>>>>>> 9bef51d1
 ---
 apiVersion: v1
 kind: Service
@@ -668,11 +609,7 @@
       serviceAccountName: istio-pilot-service-account
       containers:
       - name: discovery
-<<<<<<< HEAD
-        image: gcr.io/istio-testing/pilot:60e6ed19f6027a038c7a3016fdb1012bf5889470
-=======
         image: gcr.io/istio-testing/pilot:52fbe2338ca0e28fb95077ea5a3e6af31cd98342
->>>>>>> 9bef51d1
         imagePullPolicy: IfNotPresent
         args: ["discovery", "-v", "2"]
         ports:
@@ -754,11 +691,7 @@
       serviceAccountName: istio-ingress-service-account
       containers:
       - name: istio-ingress
-<<<<<<< HEAD
-        image: gcr.io/istio-testing/proxy_debug:60e6ed19f6027a038c7a3016fdb1012bf5889470
-=======
         image: gcr.io/istio-testing/proxy_debug:52fbe2338ca0e28fb95077ea5a3e6af31cd98342
->>>>>>> 9bef51d1
         args: ["proxy", "ingress", "-v", "2"]
         imagePullPolicy: IfNotPresent
         ports:
@@ -834,11 +767,7 @@
       serviceAccountName: istio-egress-service-account
       containers:
       - name: proxy
-<<<<<<< HEAD
-        image: gcr.io/istio-testing/proxy_debug:60e6ed19f6027a038c7a3016fdb1012bf5889470
-=======
         image: gcr.io/istio-testing/proxy_debug:52fbe2338ca0e28fb95077ea5a3e6af31cd98342
->>>>>>> 9bef51d1
         imagePullPolicy: IfNotPresent
         args: ["proxy", "egress", "-v", "2"]
         env:
