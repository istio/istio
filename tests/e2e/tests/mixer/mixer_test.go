--- conflicted
+++ resolved
@@ -596,11 +596,7 @@
 	validateMetric(t, promAPI, query, "istio_tcp_connections_closed_total", want)
 }
 
-<<<<<<< HEAD
-// nolint: unparam
-=======
 // nolint:unparam
->>>>>>> 9cd4a06d
 func validateMetric(t *testing.T, promAPI v1.API, query, metricName string, want float64) {
 	t.Helper()
 	t.Logf("prometheus query: %s", query)
