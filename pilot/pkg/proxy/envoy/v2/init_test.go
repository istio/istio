--- conflicted
+++ resolved
@@ -39,11 +39,7 @@
 )
 
 var nodeMetadata = &proto.Struct{Fields: map[string]*proto.Value{
-<<<<<<< HEAD
-	"ISTIO_PROXY_VERSION": {Kind: &proto.Value_StringValue{StringValue: "1.0"}}, // actual value doesn't matter
-=======
 	"ISTIO_PROXY_VERSION": {Kind: &proto.Value_StringValue{StringValue: "1.1"}}, // actual value doesn't matter
->>>>>>> 82797c0c
 }}
 
 // Extract cluster load assignment from a discovery response.
