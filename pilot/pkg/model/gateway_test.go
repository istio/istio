--- conflicted
+++ resolved
@@ -46,18 +46,10 @@
 	gwSimple := makeConfig("foo-simple", "not-default-2", "*.example.com", "https", "HTTPS", 443, "ingressgateway", "", networking.ServerTLSSettings_SIMPLE, "", "sa")
 	gwPassthrough := makeConfig("foo-passthrough", "not-default-2", "foo.example.com", "tls-foo", "TLS", 443, "ingressgateway", "", networking.ServerTLSSettings_PASSTHROUGH, "", "sa")
 
-<<<<<<< HEAD
-	gwSimpleCred := makeConfig("foo1", "ns", "foo.bar.com", "name1", "http", 7, "ingressgateway", "", networking.ServerTLSSettings_SIMPLE, "kubernetes-gateway://ns/foo")
-	gwSimpleCredOther := makeConfig("bar1", "other-ns", "bar1.istio.com", "name2", "http", 7, "ingressgateway", "", networking.ServerTLSSettings_SIMPLE, "kubernetes-gateway://ns/foo")
-	gwSimpleCredInternal := makeConfig(kube.InternalGatewayName("foo1", "lname1"), "ns", "foo1.k8s.com", "name1", "http", 7, "ingressgateway", "", networking.ServerTLSSettings_SIMPLE, "kubernetes-gateway://ns/foo")
-	gwSimpleCredInternalOther := makeConfig(kube.InternalGatewayName("bar1", "lname1"), "other-ns", "bar1.k8s.com", "name2", "http", 7, "ingressgateway", "", networking.ServerTLSSettings_SIMPLE, "kubernetes-gateway://ns/foo")
-	gwMutualCred := makeConfig("foo1", "ns", "foo.bar.com", "name1", "http", 7, "ingressgateway", "", networking.ServerTLSSettings_MUTUAL, "kubernetes-gateway://ns/foo")
-	gwSimpleCredInAllowedNS := makeConfig("foo1", "ns", "foo.bar.com", "name1", "http", 7, "ingressgateway", "", networking.ServerTLSSettings_SIMPLE, fmt.Sprintf("kubernetes-gateway://%s/foo", AllowedNamespace))
-	gwSimpleCredInNotAllowedNS := makeConfig("foo1", "ns", "foo.bar.com", "name1", "http", 7, "ingressgateway", "", networking.ServerTLSSettings_SIMPLE, fmt.Sprintf("kubernetes-gateway://%s/foo", NotAllowedNamespace))
-	gwMutualCredInAllowedNS := makeConfig("foo1", "ns", "foo.bar.com", "name1", "http", 7, "ingressgateway", "", networking.ServerTLSSettings_MUTUAL, fmt.Sprintf("kubernetes-gateway://%s/foo", AllowedNamespace))
-	gwMutualCredInNotAllowedNS := makeConfig("foo1", "ns", "foo.bar.com", "name1", "http", 7, "ingressgateway", "", networking.ServerTLSSettings_MUTUAL, fmt.Sprintf("kubernetes-gateway://%s/foo", NotAllowedNamespace))
-=======
 	gwSimpleCred := makeConfig("foo1", "ns", "foo.bar.com", "name1", "http", 7, "ingressgateway", "", networking.ServerTLSSettings_SIMPLE, "kubernetes-gateway://ns/foo", "sa")
+	gwSimpleCredOther := makeConfig("bar1", "other-ns", "bar1.istio.com", "name2", "http", 7, "ingressgateway", "", networking.ServerTLSSettings_SIMPLE, "kubernetes-gateway://ns/foo", "sa")
+	gwSimpleCredInternal := makeConfig(kube.InternalGatewayName("foo1", "lname1"), "ns", "foo1.k8s.com", "name1", "http", 7, "ingressgateway", "", networking.ServerTLSSettings_SIMPLE, "kubernetes-gateway://ns/foo", "sa")
+	gwSimpleCredInternalOther := makeConfig(kube.InternalGatewayName("bar1", "lname1"), "other-ns", "bar1.k8s.com", "name2", "http", 7, "ingressgateway", "", networking.ServerTLSSettings_SIMPLE, "kubernetes-gateway://ns/foo", "sa")
 	gwMutualCred := makeConfig("foo1", "ns", "foo.bar.com", "name1", "http", 7, "ingressgateway", "", networking.ServerTLSSettings_MUTUAL, "kubernetes-gateway://ns/foo", "sa")
 	gwSimpleCredInAllowedNS := makeConfig("foo1", "ns", "foo.bar.com", "name1", "http", 7, "ingressgateway", "", networking.ServerTLSSettings_SIMPLE, fmt.Sprintf("kubernetes-gateway://%s/foo", AllowedNamespace), "sa")
 	// If no SA annotation, then the SA name shouldn't matter
@@ -67,7 +59,6 @@
 	gwMutualCredInNotAllowedNS := makeConfig("foo1", "ns", "foo.bar.com", "name1", "http", 7, "ingressgateway", "", networking.ServerTLSSettings_MUTUAL, fmt.Sprintf("kubernetes-gateway://%s/foo", NotAllowedNamespace), "sa")
 	// Even if we allow any SA name, we still should do namespace checks
 	gwMutualCredInNotAllowedNSNoSA := makeConfig("foo1", "ns", "foo.bar.com", "name1", "http", 7, "ingressgateway", "", networking.ServerTLSSettings_MUTUAL, fmt.Sprintf("kubernetes-gateway://%s/foo", NotAllowedNamespace), "")
->>>>>>> 36de9205
 
 	proxyNoInput := makeProxy(func() *spiffe.Identity { return nil })
 	proxyIdentity := makeProxy(func() *spiffe.Identity {
@@ -262,46 +253,6 @@
 			0,
 		},
 		{
-<<<<<<< HEAD
-			"k8s-across-ns",
-			[]config.Config{gwSimpleCredInternal, gwSimpleCredInternalOther},
-			proxyIdentity,
-			1,
-			2,
-			map[string]int{"http.7": 2},
-			2,
-			1,
-		},
-		{
-			"k8s-and-istio-same-ns",
-			[]config.Config{gwSimpleCred, gwSimpleCredInternal},
-			proxyIdentity,
-			1,
-			2,
-			map[string]int{"http.7": 2},
-			2,
-			1,
-		},
-		{
-			"k8s-and-istio-different-ns",
-			[]config.Config{gwSimpleCred, gwSimpleCredInternalOther},
-			proxyIdentity,
-			1,
-			2,
-			map[string]int{"http.7": 2},
-			2,
-			1,
-		},
-		{
-			"istio-across-ns",
-			[]config.Config{gwSimpleCred, gwSimpleCredOther},
-			proxyIdentity,
-			1,
-			1,
-			map[string]int{"http.7": 1},
-			2,
-			1,
-=======
 			"mutual-cred-in-not-allowed-ns-no-sa",
 			[]config.Config{gwMutualCredInNotAllowedNSNoSA},
 			proxyIdentity,
@@ -320,7 +271,46 @@
 			map[string]int{"http.7": 1},
 			1,
 			0,
->>>>>>> 36de9205
+		},
+		{
+			"k8s-across-ns",
+			[]config.Config{gwSimpleCredInternal, gwSimpleCredInternalOther},
+			proxyIdentity,
+			1,
+			2,
+			map[string]int{"http.7": 2},
+			2,
+			1,
+		},
+		{
+			"k8s-and-istio-same-ns",
+			[]config.Config{gwSimpleCred, gwSimpleCredInternal},
+			proxyIdentity,
+			1,
+			2,
+			map[string]int{"http.7": 2},
+			2,
+			1,
+		},
+		{
+			"k8s-and-istio-different-ns",
+			[]config.Config{gwSimpleCred, gwSimpleCredInternalOther},
+			proxyIdentity,
+			1,
+			2,
+			map[string]int{"http.7": 2},
+			2,
+			1,
+		},
+		{
+			"istio-across-ns",
+			[]config.Config{gwSimpleCred, gwSimpleCredOther},
+			proxyIdentity,
+			1,
+			1,
+			map[string]int{"http.7": 1},
+			2,
+			1,
 		},
 	}
 
