--- conflicted
+++ resolved
@@ -26,44 +26,32 @@
 	"istio.io/istio/mixer/pkg/config/store"
 )
 
-<<<<<<< HEAD
 // Memstore is an on-memory store backend. Used only for testing.
 type Memstore struct {
-	mu   sync.Mutex
-	data map[store.Key]*store.BackEndResource
-	wch  chan store.BackendEvent
+	mu    sync.Mutex
+	data  map[store.Key]*store.BackEndResource
+	wch   chan store.BackendEvent
+	donec chan struct{}
 }
 
 // NewMemstore creates a new Memstore instance.
 func NewMemstore() *Memstore {
-	return &Memstore{data: map[store.Key]*store.BackEndResource{}}
+	return &Memstore{data: map[store.Key]*store.BackEndResource{}, donec: make(chan struct{})}
+}
+
+// Stop implements store.Backend interface.
+func (m *Memstore) Stop() {
+	close(m.donec)
 }
 
 // Init implements store.Backend interface.
-func (m *Memstore) Init(ctx context.Context, kinds []string) error {
+func (m *Memstore) Init(kinds []string) error {
 	return nil
 }
 
 // Watch implements store.Backend interface.
-func (m *Memstore) Watch(ctx context.Context) (<-chan store.BackendEvent, error) {
-	// Watch is not supported in the Memstore, but sometimes it needs to be invoked.
-=======
-type memstore struct {
-	data  map[store.Key]*store.BackEndResource
-	donec chan struct{}
-}
-
-func (m *memstore) Stop() {
-	close(m.donec)
-}
-
-func (m *memstore) Init(kinds []string) error {
-	return nil
-}
-
-func (m *memstore) Watch() (<-chan store.BackendEvent, error) {
+func (m *Memstore) Watch() (<-chan store.BackendEvent, error) {
 	// Watch is not supported in the memstore, but sometimes it needs to be invoked.
->>>>>>> 0b07654e
 	c := make(chan store.BackendEvent)
 	go func() {
 		<-m.donec
@@ -115,11 +103,7 @@
 // data with the specified specs, and returns a new store with the backend.
 // Note that this store can't change, Watch does not emit any events.
 func SetupStoreForTest(data ...string) (store.Store, error) {
-<<<<<<< HEAD
-	m := &Memstore{data: map[store.Key]*store.BackEndResource{}}
-=======
-	m := &memstore{data: map[store.Key]*store.BackEndResource{}, donec: make(chan struct{})}
->>>>>>> 0b07654e
+	m := &Memstore{data: map[store.Key]*store.BackEndResource{}, donec: make(chan struct{})}
 	var errs error
 	for i, d := range data {
 		for j, chunk := range strings.Split(d, "\n---\n") {
