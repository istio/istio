// Copyright 2017 Istio Authors
//
// Licensed under the Apache License, Version 2.0 (the "License");
// you may not use this file except in compliance with the License.
// You may obtain a copy of the License at
//
//     http://www.apache.org/licenses/LICENSE-2.0
//
// Unless required by applicable law or agreed to in writing, software
// distributed under the License is distributed on an "AS IS" BASIS,
// WITHOUT WARRANTIES OR CONDITIONS OF ANY KIND, either express or implied.
// See the License for the specific language governing permissions and
// limitations under the License.

// This file describes the abstract model of services (and their instances) as
// represented in Istio. This model is independent of the underlying platform
// (Kubernetes, Mesos, etc.). Platform specific adapters found populate the
// model object with various fields, from the metadata found in the platform.
// The platform independent proxy code uses the representation in the model to
// generate the configuration files for the Layer 7 proxy sidecar. The proxy
// code is specific to individual proxy implementations

package model

import (
	"bytes"
	"fmt"
	"sort"
	"strconv"
	"strings"
	"sync"
	"time"

	endpoint "github.com/envoyproxy/go-control-plane/envoy/api/v2/endpoint"
	"github.com/mitchellh/copystructure"

	authn "istio.io/api/authentication/v1alpha1"

	"istio.io/istio/pkg/config/host"
	"istio.io/istio/pkg/config/labels"
	"istio.io/istio/pkg/config/protocol"
	"istio.io/istio/pkg/config/visibility"
)

// Service describes an Istio service (e.g., catalog.mystore.com:8080)
// Each service has a fully qualified domain name (FQDN) and one or more
// ports where the service is listening for connections. *Optionally*, a
// service can have a single load balancer/virtual IP address associated
// with it, such that the DNS queries for the FQDN resolves to the virtual
// IP address (a load balancer IP).
//
// E.g., in kubernetes, a service foo is associated with
// foo.default.svc.cluster.local hostname, has a virtual IP of 10.0.1.1 and
// listens on ports 80, 8080
type Service struct {
	// Attributes contains additional attributes associated with the service
	// used mostly by mixer and RBAC for policy enforcement purposes.
	Attributes ServiceAttributes

	// Ports is the set of network ports where the service is listening for
	// connections
	Ports PortList `json:"ports,omitempty"`

	// ServiceAccounts specifies the service accounts that run the service.
	ServiceAccounts []string `json:"serviceAccounts,omitempty"`

	// CreationTime records the time this service was created, if available.
	CreationTime time.Time `json:"creationTime,omitempty"`

	// Name of the service, e.g. "catalog.mystore.com"
	Hostname host.Name `json:"hostname"`

	// Address specifies the service IPv4 address of the load balancer
	Address string `json:"address,omitempty"`

	// ClusterVIPs specifies the service address of the load balancer
	// in each of the clusters where the service resides
	ClusterVIPs map[string]string `json:"cluster-vips,omitempty"`

	// Resolution indicates how the service instances need to be resolved before routing
	// traffic. Most services in the service registry will use static load balancing wherein
	// the proxy will decide the service instance that will receive the traffic. Service entries
	// could either use DNS load balancing (i.e. proxy will query DNS server for the IP of the service)
	// or use the passthrough model (i.e. proxy will forward the traffic to the network endpoint requested
	// by the caller)
	Resolution Resolution

	// Protect concurrent ClusterVIPs read/write
	Mutex sync.RWMutex

	// MeshExternal (if true) indicates that the service is external to the mesh.
	// These services are defined using Istio's ServiceEntry spec.
	MeshExternal bool
}

// Resolution indicates how the service instances need to be resolved before routing
// traffic.
type Resolution int

const (
	// ClientSideLB implies that the proxy will decide the endpoint from its local lb pool
	ClientSideLB Resolution = iota
	// DNSLB implies that the proxy will resolve a DNS address and forward to the resolved address
	DNSLB
	// Passthrough implies that the proxy should forward traffic to the destination IP requested by the caller
	Passthrough
)

const (
	// IstioDefaultConfigNamespace constant for default namespace
	IstioDefaultConfigNamespace = "default"

	// LocalityLabel indicates the region/zone/subzone of an instance. It is used to override the native
	// registry's value.
	//
	// Note: because k8s labels does not support `/`, so we use `.` instead in k8s.
	LocalityLabel = "istio-locality"
	// k8s istio-locality label separator
	k8sSeparator = "."
)

const (
	// TLSModeLabelShortname name used for determining endpoint level tls transport socket configuration
	TLSModeLabelShortname = "tlsMode"

	// TLSModeLabelName is the name of label given to service instances to determine whether to use mTLS or
	// fallback to plaintext/tls
	TLSModeLabelName = "security.istio.io/" + TLSModeLabelShortname
)

// TLSModeLabelValue indicates the TLS mode associated with the endpoint based on which the
// transport socket will bet setup in the cluster
type TLSModeLabelValue string

const (
	// DisabledTLSModeLabel implies that this endpoint should receive traffic as is (mostly plaintext)
	DisabledTLSModeLabel TLSModeLabelValue = "disabled"
	// SimpleNoVerifyTLSModeLabel implies that this endpoint should receive one-way TLS connection with
	// root cert verification
	SimpleNoVerifyTLSModeLabel TLSModeLabelValue = "simple-no-verify"
	// IstioMutualTLSModeLabel implies that the endpoint is ready to receive Istio mTLS connections.
	IstioMutualTLSModeLabel TLSModeLabelValue = "istio"
)

// Port represents a network port where a service is listening for
// connections. The port should be annotated with the type of protocol
// used by the port.
type Port struct {
	// Name ascribes a human readable name for the port object. When a
	// service has multiple ports, the name field is mandatory
	Name string `json:"name,omitempty"`

	// Port number where the service can be reached. Does not necessarily
	// map to the corresponding port numbers for the instances behind the
	// service. See NetworkEndpoint definition below.
	Port int `json:"port"`

	// Protocol to be used for the port.
	Protocol protocol.Instance `json:"protocol,omitempty"`
}

// PortList is a set of ports
type PortList []*Port

// AddressFamily indicates the kind of transport used to reach a NetworkEndpoint
type AddressFamily int

const (
	// AddressFamilyTCP represents an address that connects to a TCP endpoint. It consists of an IP address or host and
	// a port number.
	AddressFamilyTCP AddressFamily = iota
	// AddressFamilyUnix represents an address that connects to a Unix Domain Socket. It consists of a socket file path.
	AddressFamilyUnix
)

// String converts addressfamily into string (tcp/unix)
func (f AddressFamily) String() string {
	switch f {
	case AddressFamilyTCP:
		return "tcp"
	case AddressFamilyUnix:
		return "unix"
	default:
		return fmt.Sprintf("%d", f)
	}
}

// TrafficDirection defines whether traffic exists a service instance or enters a service instance
type TrafficDirection string

const (
	// TrafficDirectionInbound indicates inbound traffic
	TrafficDirectionInbound TrafficDirection = "inbound"
	// TrafficDirectionOutbound indicates outbound traffic
	TrafficDirectionOutbound TrafficDirection = "outbound"

	// trafficDirectionOutboundSrvPrefix the prefix for a DNS SRV type subset key
	trafficDirectionOutboundSrvPrefix = string(TrafficDirectionOutbound) + "_"
	// trafficDirectionInboundSrvPrefix the prefix for a DNS SRV type subset key
	trafficDirectionInboundSrvPrefix = string(TrafficDirectionInbound) + "_"
)

// NetworkEndpoint defines a network address (IP:port) associated with an instance of the
// service. A service has one or more instances each running in a
// container/VM/pod. If a service has multiple ports, then the same
// instance IP is expected to be listening on multiple ports (one per each
// service port). Note that the port associated with an instance does not
// have to be the same as the port associated with the service. Depending
// on the network setup (NAT, overlays), this could vary.
//
// For e.g., if catalog.mystore.com is accessible through port 80 and 8080,
// and it maps to an instance with IP 172.16.0.1, such that connections to
// port 80 are forwarded to port 55446, and connections to port 8080 are
// forwarded to port 33333,
//
// then internally, we have two two endpoint structs for the
// service catalog.mystore.com
//  --> 172.16.0.1:54546 (with ServicePort pointing to 80) and
//  --> 172.16.0.1:33333 (with ServicePort pointing to 8080)
type NetworkEndpoint struct {
	// Family indicates what type of endpoint, such as TCP or Unix Domain Socket.
	Family AddressFamily

	// Address of the network endpoint. If Family is `AddressFamilyTCP`, it is
	// typically an IPv4 address. If Family is `AddressFamilyUnix`, it is the
	// path to the domain socket.
	Address string

	// Port number where this instance is listening for connections This
	// need not be the same as the port where the service is accessed.
	// e.g., catalog.mystore.com:8080 -> 172.16.0.1:55446
	// Ignored for `AddressFamilyUnix`.
	Port int

	// Port declaration from the service declaration This is the port for
	// the service associated with this instance (e.g.,
	// catalog.mystore.com)
	ServicePort *Port

	// Defines a platform-specific workload instance identifier (optional).
	UID string

	// The network where this endpoint is present
	Network string

	// The locality where the endpoint is present. / separated string
	Locality string

	// The load balancing weight associated with this endpoint.
	LbWeight uint32
}

// Probe represents a health probe associated with an instance of service.
type Probe struct {
	Port *Port  `json:"port,omitempty"`
	Path string `json:"path,omitempty"`
}

// ProbeList is a set of probes
type ProbeList []*Probe

// ServiceInstance represents an individual instance of a specific version
// of a service. It binds a network endpoint (ip:port), the service
// description (which is oblivious to various versions) and a set of labels
// that describe the service version associated with this instance.
//
// Since a ServiceInstance has a single NetworkEndpoint, which has a single port,
// multiple ServiceInstances are required to represent a workload that listens
// on multiple ports.
//
// The labels associated with a service instance are unique per a network endpoint.
// There is one well defined set of labels for each service instance network endpoint.
//
// For example, the set of service instances associated with catalog.mystore.com
// are modeled like this
//      --> NetworkEndpoint(172.16.0.1:8888), Service(catalog.myservice.com), Labels(foo=bar)
//      --> NetworkEndpoint(172.16.0.2:8888), Service(catalog.myservice.com), Labels(foo=bar)
//      --> NetworkEndpoint(172.16.0.3:8888), Service(catalog.myservice.com), Labels(kitty=cat)
//      --> NetworkEndpoint(172.16.0.4:8888), Service(catalog.myservice.com), Labels(kitty=cat)
type ServiceInstance struct {
	Endpoint       NetworkEndpoint   `json:"endpoint,omitempty"`
	Service        *Service          `json:"service,omitempty"`
	Labels         labels.Instance   `json:"labels,omitempty"`
	ServiceAccount string            `json:"serviceaccount,omitempty"`
	TLSMode        TLSModeLabelValue `json:"tlsMode,omitempty"`
}

// GetLocality returns the availability zone from an instance. If service instance label for locality
// is set we use this. Otherwise, we use the one set by the registry:
//   - k8s: region/zone, extracted from node's failure-domain.beta.kubernetes.io/{region,zone}
// 	 - consul: defaults to 'instance.Datacenter'
//
// This is used by CDS/EDS to group the endpoints by locality.
func (instance *ServiceInstance) GetLocality() string {
	return GetLocalityOrDefault(instance.Labels[LocalityLabel], instance.Endpoint.Locality)
}

// GetLocalityOrDefault returns the locality from the supplied label, or falls back to
// the supplied default locality if the supplied label is empty. Because Kubernetes
// labels don't support `/`, we replace "." with "/" in the supplied label as a workaround.
func GetLocalityOrDefault(label, defaultLocality string) string {
	if len(label) > 0 {
		// if there are /'s present we don't need to replace
		if strings.Contains(label, "/") {
			return label
		}
		// replace "." with "/"
		return strings.Replace(label, k8sSeparator, "/", -1)
	}
	return defaultLocality
}

// IstioEndpoint has the information about a single address+port for a specific
// service and shard.
//
// TODO: Replace NetworkEndpoint and ServiceInstance with Istio endpoints
// - ServicePortName replaces ServicePort, since port number and protocol may not
// be available when endpoint callbacks are made.
// - It no longer splits into one ServiceInstance and one NetworkEndpoint - both
// are in a single struct
// - doesn't have a pointer to Service - the full Service object may not be available at
// the time the endpoint is received. The service name is used as a key and used to reconcile.
// - it has a cached EnvoyEndpoint object - to avoid re-allocating it for each request and
// client.
type IstioEndpoint struct {

	// Labels points to the workload or deployment labels.
	Labels map[string]string

	// Family indicates what type of endpoint, such as TCP or Unix Domain Socket.
	// Default is TCP.
	Family AddressFamily

	// Address is the address of the endpoint, using envoy proto.
	Address string

	// ServicePortName tracks the name of the port, to avoid 'eventual consistency' issues.
	// Sometimes the Endpoint is visible before Service - so looking up the port number would
	// fail. Instead the mapping to number is made when the clusters are computed. The lazy
	// computation will also help with 'on-demand' and 'split horizon' - where it will be skipped
	// for not used clusters or endpoints behind a gate.
	ServicePortName string

	// UID identifies the workload, for telemetry purpose.
	UID string

	// EnvoyEndpoint is a cached LbEndpoint, converted from the data, to
	// avoid recomputation
	EnvoyEndpoint *endpoint.LbEndpoint

	// ServiceAccount holds the associated service account.
	ServiceAccount string

	// Network holds the network where this endpoint is present
	Network string

	// The locality where the endpoint is present. / separated string
	Locality string

	// EndpointPort is the port where the workload is listening, can be different
	// from the service port.
	EndpointPort uint32

	// The load balancing weight associated with this endpoint.
	LbWeight uint32

	// Attributes contains additional attributes associated with the service
	// used mostly by mixer and RBAC for policy enforcement purposes.
	Attributes ServiceAttributes

	// TLSMode endpoint is injected with istio sidecar and ready to configure Istio mTLS
	TLSMode TLSModeLabelValue
}

// ServiceAttributes represents a group of custom attributes of the service.
type ServiceAttributes struct {
	// ServiceRegistry indicates the backing service registry system where this service
	// was sourced from.
	// TODO: move the ServiceRegistry type from platform.go to model
	ServiceRegistry string
	// Name is "destination.service.name" attribute
	Name string
	// Namespace is "destination.service.namespace" attribute
	Namespace string
	// UID is "destination.service.uid" attribute
	UID string
	// ExportTo defines the visibility of Service in
	// a namespace when the namespace is imported.
	ExportTo map[visibility.Instance]bool

	// For Kubernetes platform

	// ClusterExternalAddresses is a mapping between a cluster name and the external
	// address(es) to access the service from outside the cluster.
	// Used by the aggregator to aggregate the Attributes.ClusterExternalAddresses
	// for clusters where the service resides
	ClusterExternalAddresses map[string][]string
}

// ServiceDiscovery enumerates Istio service instances.
// nolint: lll
//go:generate counterfeiter -o ../networking/core/v1alpha3/fakes/fake_service_discovery.gen.go --fake-name ServiceDiscovery . ServiceDiscovery
type ServiceDiscovery interface {
	// Services list declarations of all services in the system
	Services() ([]*Service, error)

	// GetService retrieves a service by host name if it exists
	// Deprecated - do not use for anything other than tests
	GetService(hostname host.Name) (*Service, error)

	// InstancesByPort retrieves instances for a service on the given ports with labels that match
	// any of the supplied labels. All instances match an empty tag list.
	//
	// For example, consider the example of catalog.mystore.com as described in NetworkEndpoints
	// Instances(catalog.myservice.com, 80) ->
	//      --> NetworkEndpoint(172.16.0.1:8888), Service(catalog.myservice.com), Labels(foo=bar)
	//      --> NetworkEndpoint(172.16.0.2:8888), Service(catalog.myservice.com), Labels(foo=bar)
	//      --> NetworkEndpoint(172.16.0.3:8888), Service(catalog.myservice.com), Labels(kitty=cat)
	//      --> NetworkEndpoint(172.16.0.4:8888), Service(catalog.myservice.com), Labels(kitty=cat)
	//
	// Calling Instances with specific labels returns a trimmed list.
	// e.g., Instances(catalog.myservice.com, 80, foo=bar) ->
	//      --> NetworkEndpoint(172.16.0.1:8888), Service(catalog.myservice.com), Labels(foo=bar)
	//      --> NetworkEndpoint(172.16.0.2:8888), Service(catalog.myservice.com), Labels(foo=bar)
	//
	// Similar concepts apply for calling this function with a specific
	// port, hostname and labels.
	//
	// Introduced in Istio 0.8. It is only called with 1 port.
	// CDS (clusters.go) calls it for building 'dnslb' type clusters.
	// EDS calls it for building the endpoints result.
	// Consult istio-dev before using this for anything else (except debugging/tools)
	InstancesByPort(svc *Service, servicePort int, labels labels.Collection) ([]*ServiceInstance, error)

	// GetProxyServiceInstances returns the service instances that co-located with a given Proxy
	//
	// Co-located generally means running in the same network namespace and security context.
	//
	// A Proxy operating as a Sidecar will return a non-empty slice.  A stand-alone Proxy
	// will return an empty slice.
	//
	// There are two reasons why this returns multiple ServiceInstances instead of one:
	// - A ServiceInstance has a single NetworkEndpoint which has a single Port.  But a Service
	//   may have many ports.  So a workload implementing such a Service would need
	//   multiple ServiceInstances, one for each port.
	// - A single workload may implement multiple logical Services.
	//
	// In the second case, multiple services may be implemented by the same physical port number,
	// though with a different ServicePort and NetworkEndpoint for each.  If any of these overlapping
	// services are not HTTP or H2-based, behavior is undefined, since the listener may not be able to
	// determine the intended destination of a connection without a Host header on the request.
	GetProxyServiceInstances(*Proxy) ([]*ServiceInstance, error)

	GetProxyWorkloadLabels(*Proxy) (labels.Collection, error)

	// ManagementPorts lists set of management ports associated with an IPv4 address.
	// These management ports are typically used by the platform for out of band management
	// tasks such as health checks, etc. In a scenario where the proxy functions in the
	// transparent mode (traps all traffic to and from the service instance IP address),
	// the configuration generated for the proxy will not manipulate traffic destined for
	// the management ports
	ManagementPorts(addr string) PortList

	// WorkloadHealthCheckInfo lists set of probes associated with an IPv4 address.
	// These probes are used by the platform to identify requests that are performing
	// health checks.
	WorkloadHealthCheckInfo(addr string) ProbeList

	// GetIstioServiceAccounts returns a list of service accounts looked up from
	// the specified service hostname and ports.
	// Deprecated - service account tracking moved to XdsServer, incremental.
	GetIstioServiceAccounts(svc *Service, ports []int) []string
}

// Match returns true if port matches with authentication port selector criteria.
func (port Port) Match(portSelector *authn.PortSelector) bool {
	if portSelector == nil {
		return true
	}
	switch portSelector.Port.(type) {
	case *authn.PortSelector_Name:
		return portSelector.GetName() == port.Name
	case *authn.PortSelector_Number:
		return portSelector.GetNumber() == uint32(port.Port)
	default:
		return false
	}
}

// GetNames returns port names
func (ports PortList) GetNames() []string {
	names := make([]string, 0, len(ports))
	for _, port := range ports {
		names = append(names, port.Name)
	}
	return names
}

// Get retrieves a port declaration by name
func (ports PortList) Get(name string) (*Port, bool) {
	for _, port := range ports {
		if port.Name == name {
			return port, true
		}
	}
	return nil, false
}

// GetByPort retrieves a port declaration by port value
func (ports PortList) GetByPort(num int) (*Port, bool) {
	for _, port := range ports {
		if port.Port == num && port.Protocol != protocol.UDP {
			return port, true
		}
	}
	return nil, false
}

// External predicate checks whether the service is external
func (s *Service) External() bool {
	return s.MeshExternal
}

// Key generates a unique string referencing service instances for a given port and labels.
// The separator character must be exclusive to the regular expressions allowed in the
// service declaration.
// Deprecated
func (s *Service) Key(port *Port, l labels.Instance) string {
	// TODO: check port is non nil and membership of port in service
	return ServiceKey(s.Hostname, PortList{port}, labels.Collection{l})
}

// ServiceKey generates a service key for a collection of ports and labels
// Deprecated
//
// Interface wants to turn `Name` into `fmt.Stringer`, completely defeating the purpose of the type alias.
// nolint: interfacer
func ServiceKey(hostname host.Name, servicePorts PortList, labelsList labels.Collection) string {
	// example: name.namespace|http|env=prod;env=test,version=my-v1
	var buffer bytes.Buffer
	buffer.WriteString(string(hostname))
	np := len(servicePorts)
	nt := len(labelsList)

	if nt == 1 && labelsList[0] == nil {
		nt = 0
	}

	if np == 0 && nt == 0 {
		return buffer.String()
	} else if np == 1 && nt == 0 && servicePorts[0].Name == "" {
		return buffer.String()
	} else {
		buffer.WriteString("|")
	}

	if np > 0 {
		ports := make([]string, np)
		for i := 0; i < np; i++ {
			ports[i] = servicePorts[i].Name
		}
		sort.Strings(ports)
		for i := 0; i < np; i++ {
			if i > 0 {
				buffer.WriteString(",")
			}
			buffer.WriteString(ports[i])
		}
	}

	if nt > 0 {
		buffer.WriteString("|")
		l := make([]string, nt)
		for i := 0; i < nt; i++ {
			l[i] = labelsList[i].String()
		}
		sort.Strings(l)
		for i := 0; i < nt; i++ {
			if i > 0 {
				buffer.WriteString(";")
			}
			buffer.WriteString(l[i])
		}
	}
	return buffer.String()
}

// ParseServiceKey is the inverse of the Service.String() method
// Deprecated
func ParseServiceKey(s string) (hostname host.Name, ports PortList, lc labels.Collection) {
	parts := strings.Split(s, "|")
	hostname = host.Name(parts[0])

	var names []string
	if len(parts) > 1 {
		names = strings.Split(parts[1], ",")
	} else {
		names = []string{""}
	}

	for _, name := range names {
		ports = append(ports, &Port{Name: name})
	}

	if len(parts) > 2 && len(parts[2]) > 0 {
		for _, tag := range strings.Split(parts[2], ";") {
			lc = append(lc, labels.Parse(tag))
		}
	}
	return
}

// BuildSubsetKey generates a unique string referencing service instances for a given service name, a subset and a port.
// The proxy queries Pilot with this key to obtain the list of instances in a subset.
func BuildSubsetKey(direction TrafficDirection, subsetName string, hostname host.Name, port int) string {
	return fmt.Sprintf("%s|%d|%s|%s", direction, port, subsetName, hostname)
}

// BuildDNSSrvSubsetKey generates a unique string referencing service instances for a given service name, a subset and a port.
// The proxy queries Pilot with this key to obtain the list of instances in a subset.
// This is used only for the SNI-DNAT router. Do not use for other purposes.
// The DNS Srv format of the cluster is also used as the default SNI string for Istio mTLS connections
func BuildDNSSrvSubsetKey(direction TrafficDirection, subsetName string, hostname host.Name, port int) string {
	return fmt.Sprintf("%s_.%d_.%s_.%s", direction, port, subsetName, hostname)
}

// IsValidSubsetKey checks if a string is valid for subset key parsing.
func IsValidSubsetKey(s string) bool {
	return strings.Count(s, "|") == 3
}

// ParseSubsetKey is the inverse of the BuildSubsetKey method
func ParseSubsetKey(s string) (direction TrafficDirection, subsetName string, hostname host.Name, port int) {
	var parts []string
	dnsSrvMode := false
	// This could be the DNS srv form of the cluster that uses outbound_.port_.subset_.hostname
	// Since we dont want every callsite to implement the logic to differentiate between the two forms
	// we add an alternate parser here.
	if strings.HasPrefix(s, trafficDirectionOutboundSrvPrefix) ||
		strings.HasPrefix(s, trafficDirectionInboundSrvPrefix) {
		parts = strings.SplitN(s, ".", 4)
		dnsSrvMode = true
	} else {
		parts = strings.Split(s, "|")
	}

	if len(parts) < 4 {
		return
	}

	direction = TrafficDirection(strings.TrimSuffix(parts[0], "_"))
	port, _ = strconv.Atoi(strings.TrimSuffix(parts[1], "_"))
	subsetName = parts[2]

	if dnsSrvMode {
		subsetName = strings.TrimSuffix(parts[2], "_")
	}

	hostname = host.Name(parts[3])
	return
}

// GetServiceAddressForProxy returns a Service's IP address specific to the cluster where the node resides
func (s *Service) GetServiceAddressForProxy(node *Proxy) string {
	s.Mutex.RLock()
	defer s.Mutex.RUnlock()
	if node.ClusterID != "" && s.ClusterVIPs[node.ClusterID] != "" {
		return s.ClusterVIPs[node.ClusterID]
	}
	return s.Address
}

<<<<<<< HEAD
// GetTLSModeFromEndpointLabels checks if the labels contain one of the TLS mode labels
// and if so, returns the appropriate constant
func GetTLSModeFromEndpointLabels(labels map[string]string) TLSModeLabelValue {
	if labels != nil {
		if val, exists := labels[TLSModeLabelName]; exists {
			switch val {
			case string(IstioMutualTLSModeLabel):
				return IstioMutualTLSModeLabel
			case string(SimpleNoVerifyTLSModeLabel):
				return SimpleNoVerifyTLSModeLabel
			default:
				return DisabledTLSModeLabel
			}
		}
	}
	return DisabledTLSModeLabel
=======
// DeepCopy creates a clone of Service.
// TODO : See if there is any efficient alternative to this function - copystructure can not be used as is because
// Service has sync.RWMutex that can not be copied.
func (s *Service) DeepCopy() *Service {
	attrs := copyInternal(s.Attributes)
	ports := copyInternal(s.Ports)
	accounts := copyInternal(s.ServiceAccounts)
	clusterVIPs := copyInternal(s.ClusterVIPs)

	return &Service{
		Attributes:      attrs.(ServiceAttributes),
		Ports:           ports.(PortList),
		ServiceAccounts: accounts.([]string),
		CreationTime:    s.CreationTime,
		Hostname:        s.Hostname,
		Address:         s.Address,
		ClusterVIPs:     clusterVIPs.(map[string]string),
		Resolution:      s.Resolution,
		MeshExternal:    s.MeshExternal,
	}
}

func copyInternal(v interface{}) interface{} {
	copied, err := copystructure.Copy(v)
	if err != nil {
		// There are 2 locations where errors are generated in copystructure.Copy:
		//  * The reflection walk over the structure fails, which should never happen
		//  * A configurable copy function returns an error. This is only used for copying times, which never returns an error.
		// Therefore, this should never happen
		panic(err)
	}
	return copied
>>>>>>> f1e6a60e
}<|MERGE_RESOLUTION|>--- conflicted
+++ resolved
@@ -670,7 +670,6 @@
 	return s.Address
 }
 
-<<<<<<< HEAD
 // GetTLSModeFromEndpointLabels checks if the labels contain one of the TLS mode labels
 // and if so, returns the appropriate constant
 func GetTLSModeFromEndpointLabels(labels map[string]string) TLSModeLabelValue {
@@ -687,7 +686,8 @@
 		}
 	}
 	return DisabledTLSModeLabel
-=======
+}
+
 // DeepCopy creates a clone of Service.
 // TODO : See if there is any efficient alternative to this function - copystructure can not be used as is because
 // Service has sync.RWMutex that can not be copied.
@@ -720,5 +720,4 @@
 		panic(err)
 	}
 	return copied
->>>>>>> f1e6a60e
 }