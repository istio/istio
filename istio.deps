--- conflicted
+++ resolved
@@ -4,11 +4,7 @@
 		"name": "PROXY_REPO_SHA",
 		"repoName": "proxy",
 		"file": "",
-<<<<<<< HEAD
-		"lastStableSHA": "ea5e8afb79fc1864c244d397192e06513b918f49"
-=======
 		"lastStableSHA": "fc273e117a6ed875c7cb9b3c3251c8d982bc7196"
->>>>>>> 44c6b5fc
 	},
 	{
                 "_comment": "",
