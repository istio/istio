--- conflicted
+++ resolved
@@ -31,11 +31,8 @@
 	accesslog "github.com/envoyproxy/go-control-plane/envoy/config/filter/accesslog/v2"
 	http_conn "github.com/envoyproxy/go-control-plane/envoy/config/filter/network/http_connection_manager/v2"
 	tcp_proxy "github.com/envoyproxy/go-control-plane/envoy/config/filter/network/tcp_proxy/v2"
-<<<<<<< HEAD
 	x_proxy "github.com/alipay/sofa-mosn/pkg/xds-config-model/filter/network/x_proxy/v2"
-=======
 	"github.com/envoyproxy/go-control-plane/envoy/type"
->>>>>>> e2fe8355
 	xdsutil "github.com/envoyproxy/go-control-plane/pkg/util"
 	google_protobuf "github.com/gogo/protobuf/types"
 	"github.com/prometheus/client_golang/prometheus"
@@ -263,16 +260,10 @@
 		}
 
 		listenerMapKey := fmt.Sprintf("%s:%d", endpoint.Address, endpoint.Port)
-<<<<<<< HEAD
 		if l, exists := listenerMap[listenerMapKey]; exists {
 			if protocol != model.ProtocolBOLT {
 				log.Warnf("Conflicting inbound listeners on %s: previous listener %s", listenerMapKey, l.Name)
 			}
-=======
-		if old, exists := listenerMap[listenerMapKey]; exists {
-			env.PushStatus.Add(model.ProxyStatusConflictInboundListener, node.ID, node,
-				fmt.Sprintf("Rejected %s, used %s for %s", instance.Service.Hostname, old.Service.Hostname, listenerMapKey))
->>>>>>> e2fe8355
 			// Skip building listener for the same ip port
 			continue
 		}
@@ -499,12 +490,8 @@
 				listenerOpts.protocol = servicePort.Protocol
 				listenerOpts.filterChainOpts = []*filterChainOpts{{
 					httpOpts: &httpListenerOpts{
-<<<<<<< HEAD
 						//rds:              fmt.Sprintf("%d", servicePort.Port),
 						routeConfig:      routeConfig,
-=======
-						rds:              fmt.Sprintf("%d", servicePort.Port),
->>>>>>> e2fe8355
 						useRemoteAddress: useRemoteAddress,
 						direction:        operation,
 					},
@@ -569,8 +556,8 @@
 					// The conflict resolution is done later in this code
 				}
 
-<<<<<<< HEAD
-				listenerOpts.filterChainOpts = buildOutboundTCPFilterChainOpts(env, configs, addresses, service, servicePort, proxyLabels, meshGateway)
+				listenerOpts.filterChainOpts = buildSidecarOutboundTCPTLSFilterChainOpts(node, env, configs,
+					destinationIPAddress, service, servicePort, proxyLabels, meshGateway)
 			case plugin.ListenerTypeX:
 				listenerMapKey = fmt.Sprintf("%s:%d", listenAddress, servicePort.Port)
 				if l, exists := listenerMap[listenerMapKey]; exists {
@@ -594,10 +581,6 @@
 						xProtocol:        parseSubProtocol(servicePort.Name),
 					},
 				}}
-=======
-				listenerOpts.filterChainOpts = buildSidecarOutboundTCPTLSFilterChainOpts(node, env, configs,
-					destinationIPAddress, service, servicePort, proxyLabels, meshGateway)
->>>>>>> e2fe8355
 			default:
 				// UDP or other protocols: no need to log, it's too noisy
 				continue
@@ -1089,8 +1072,7 @@
 
 		if opt.httpOpts != nil {
 			opt.httpOpts.statPrefix = l.Name
-<<<<<<< HEAD
-			connectionManager := buildHTTPConnectionManager(opts.env, opt.httpOpts, chain.HTTP)
+			connectionManager := buildHTTPConnectionManager(opts.env, opts.proxy, opt.httpOpts, chain.HTTP)
 			if opts.protocol == model.ProtocolBOLT {
 				l.FilterChains[i].Filters = append(l.FilterChains[i].Filters, listener.Filter{
 					Name:   "rpc_proxy",
@@ -1109,9 +1091,6 @@
 		if opt.xOpts != nil {
 			opt.xOpts.statPrefix = l.Name
 			xProxy := buildXProxy(opts.env, opt.xOpts, chain.X)
-=======
-			connectionManager := buildHTTPConnectionManager(opts.env, opts.proxy, opt.httpOpts, chain.HTTP)
->>>>>>> e2fe8355
 			l.FilterChains[i].Filters = append(l.FilterChains[i].Filters, listener.Filter{
 				Name:   mosnXProxy,
 				Config: util.MessageToStruct(xProxy),
