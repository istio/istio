{{- if or (.Values.policy.enabled) (.Values.telemetry.enabled) }}
apiVersion: "config.istio.io/v1alpha2"
kind: attributemanifest
metadata:
  name: istioproxy
  namespace: {{ .Release.Namespace }}
  labels:
    app: {{ template "mixer.name" . }}
    chart: {{ template "mixer.chart" . }}
    heritage: {{ .Release.Service }}
    release: {{ .Release.Name }}
spec:
  attributes:
    origin.ip:
      valueType: IP_ADDRESS
    origin.uid:
      valueType: STRING
    origin.user:
      valueType: STRING
    request.headers:
      valueType: STRING_MAP
    request.id:
      valueType: STRING
    request.host:
      valueType: STRING
    request.method:
      valueType: STRING
    request.path:
      valueType: STRING
    request.url_path:
      valueType: STRING
    request.query_params:
      valueType: STRING_MAP
    request.reason:
      valueType: STRING
    request.referer:
      valueType: STRING
    request.scheme:
      valueType: STRING
    request.total_size:
      valueType: INT64
    request.size:
      valueType: INT64
    request.time:
      valueType: TIMESTAMP
    request.useragent:
      valueType: STRING
    response.code:
      valueType: INT64
    response.duration:
      valueType: DURATION
    response.headers:
      valueType: STRING_MAP
    response.total_size:
      valueType: INT64
    response.size:
      valueType: INT64
    response.time:
      valueType: TIMESTAMP
    response.grpc_status:
      valueType: STRING
    response.grpc_message:
      valueType: STRING
    source.uid:
      valueType: STRING
    source.user: # DEPRECATED
      valueType: STRING
    source.principal:
      valueType: STRING
    destination.uid:
      valueType: STRING
    destination.principal:
      valueType: STRING
    destination.port:
      valueType: INT64
    connection.event:
      valueType: STRING
    connection.id:
      valueType: STRING
    connection.received.bytes:
      valueType: INT64
    connection.received.bytes_total:
      valueType: INT64
    connection.sent.bytes:
      valueType: INT64
    connection.sent.bytes_total:
      valueType: INT64
    connection.duration:
      valueType: DURATION
    connection.mtls:
      valueType: BOOL
    connection.requested_server_name:
      valueType: STRING
    context.protocol:
      valueType: STRING
    context.proxy_error_code:
      valueType: STRING
    context.timestamp:
      valueType: TIMESTAMP
    context.time:
      valueType: TIMESTAMP
    # Deprecated, kept for compatibility
    context.reporter.local:
      valueType: BOOL
    context.reporter.kind:
      valueType: STRING
    context.reporter.uid:
      valueType: STRING
    api.service:
      valueType: STRING
    api.version:
      valueType: STRING
    api.operation:
      valueType: STRING
    api.protocol:
      valueType: STRING
    request.auth.principal:
      valueType: STRING
    request.auth.audiences:
      valueType: STRING
    request.auth.presenter:
      valueType: STRING
    request.auth.claims:
      valueType: STRING_MAP
    request.auth.raw_claims:
      valueType: STRING
    request.api_key:
      valueType: STRING
    rbac.permissive.response_code:
      valueType: STRING
    rbac.permissive.effective_policy_id:
      valueType: STRING
    check.error_code:
      valueType: INT64
    check.error_message:
      valueType: STRING
    check.cache_hit:
      valueType: BOOL
    quota.cache_hit:
      valueType: BOOL

---
apiVersion: "config.istio.io/v1alpha2"
kind: attributemanifest
metadata:
  name: kubernetes
  namespace: {{ .Release.Namespace }}
  labels:
    app: {{ template "mixer.name" . }}
    chart: {{ template "mixer.chart" . }}
    heritage: {{ .Release.Service }}
    release: {{ .Release.Name }}
spec:
  attributes:
    source.ip:
      valueType: IP_ADDRESS
    source.labels:
      valueType: STRING_MAP
    source.metadata:
      valueType: STRING_MAP
    source.name:
      valueType: STRING
    source.namespace:
      valueType: STRING
    source.owner:
      valueType: STRING
    source.serviceAccount:
      valueType: STRING
    source.services:
      valueType: STRING
    source.workload.uid:
      valueType: STRING
    source.workload.name:
      valueType: STRING
    source.workload.namespace:
      valueType: STRING
    destination.ip:
      valueType: IP_ADDRESS
    destination.labels:
      valueType: STRING_MAP
    destination.metadata:
      valueType: STRING_MAP
    destination.owner:
      valueType: STRING
    destination.name:
      valueType: STRING
    destination.container.name:
      valueType: STRING
    destination.namespace:
      valueType: STRING
    destination.service.uid:
      valueType: STRING
    destination.service.name:
      valueType: STRING
    destination.service.namespace:
      valueType: STRING
    destination.service.host:
      valueType: STRING
    destination.serviceAccount:
      valueType: STRING
    destination.workload.uid:
      valueType: STRING
    destination.workload.name:
      valueType: STRING
    destination.workload.namespace:
      valueType: STRING
---
{{- if and .Values.adapters.stdio.enabled .Values.telemetry.enabled }}
apiVersion: "config.istio.io/v1alpha2"
kind: handler
metadata:
  name: stdio
  namespace: {{ .Release.Namespace }}
  labels:
    app: {{ template "mixer.name" . }}
    chart: {{ template "mixer.chart" . }}
    heritage: {{ .Release.Service }}
    release: {{ .Release.Name }}
spec:
  compiledAdapter: stdio
  params:
    outputAsJson: {{ .Values.adapters.stdio.outputAsJson }}
---
apiVersion: "config.istio.io/v1alpha2"
kind: instance
metadata:
  name: accesslog
  namespace: {{ .Release.Namespace }}
  labels:
    app: {{ template "mixer.name" . }}
    chart: {{ template "mixer.chart" . }}
    heritage: {{ .Release.Service }}
    release: {{ .Release.Name }}
  annotations:
    policy.istio.io/lang: COMPAT
spec:
  compiledTemplate: logentry
  params:
    severity: '"Info"'
    timestamp: request.time
    variables:
      sourceIp: source.ip | ip("0.0.0.0")
      sourceApp: source.labels["app"] | ""
      sourcePrincipal: source.principal | ""
      sourceName: source.name | ""
      sourceWorkload: source.workload.name | ""
      sourceNamespace: source.namespace | ""
      sourceOwner: source.owner | ""
      destinationApp: destination.labels["app"] | ""
      destinationIp: destination.ip | ip("0.0.0.0")
      destinationServiceHost: destination.service.host | ""
      destinationWorkload: destination.workload.name | ""
      destinationName: destination.name | ""
      destinationNamespace: destination.namespace | ""
      destinationOwner: destination.owner | ""
      destinationPrincipal: destination.principal | ""
      apiClaims: request.auth.raw_claims | ""
      apiKey: request.api_key | request.headers["x-api-key"] | ""
      protocol: request.scheme | context.protocol | "http"
      method: request.method | ""
      url: request.path | ""
      responseCode: response.code | 0
      responseFlags: context.proxy_error_code | ""
      responseSize: response.size | 0
      permissiveResponseCode: rbac.permissive.response_code | "none"
      permissiveResponsePolicyID: rbac.permissive.effective_policy_id | "none"
      requestSize: request.size | 0
      requestId: request.headers["x-request-id"] | ""
      clientTraceId: request.headers["x-client-trace-id"] | ""
      latency: response.duration | "0ms"
      connection_security_policy: conditional((context.reporter.kind | "inbound") == "outbound", "unknown", conditional(connection.mtls | false, "mutual_tls", "none"))
      requestedServerName: connection.requested_server_name | ""
      userAgent: request.useragent | ""
      responseTimestamp: response.time
      receivedBytes: request.total_size | 0
      sentBytes: response.total_size | 0
      referer: request.referer | ""
      httpAuthority: request.headers[":authority"] | request.host | ""
      xForwardedFor: request.headers["x-forwarded-for"] | "0.0.0.0"
      reporter: conditional((context.reporter.kind | "inbound") == "outbound", "source", "destination")
      grpcStatus: response.grpc_status | ""
      grpcMessage: response.grpc_message | ""
    monitored_resource_type: '"global"'
---
apiVersion: "config.istio.io/v1alpha2"
kind: instance
metadata:
  name: tcpaccesslog
  namespace: {{ .Release.Namespace }}
  labels:
    app: {{ template "mixer.name" . }}
    chart: {{ template "mixer.chart" . }}
    heritage: {{ .Release.Service }}
    release: {{ .Release.Name }}
  annotations:
    policy.istio.io/lang: COMPAT
spec:
  compiledTemplate: logentry
  params:
    severity: '"Info"'
    timestamp: context.time | timestamp("2017-01-01T00:00:00Z")
    variables:
      connectionEvent: connection.event | ""
      sourceIp: source.ip | ip("0.0.0.0")
      sourceApp: source.labels["app"] | ""
      sourcePrincipal: source.principal | ""
      sourceName: source.name | ""
      sourceWorkload: source.workload.name | ""
      sourceNamespace: source.namespace | ""
      sourceOwner: source.owner | ""
      destinationApp: destination.labels["app"] | ""
      destinationIp: destination.ip | ip("0.0.0.0")
      destinationServiceHost: destination.service.host | ""
      destinationWorkload: destination.workload.name | ""
      destinationName: destination.name | ""
      destinationNamespace: destination.namespace | ""
      destinationOwner: destination.owner | ""
      destinationPrincipal: destination.principal | ""
      protocol: context.protocol | "tcp"
      connectionDuration: connection.duration | "0ms"
      connection_security_policy: conditional((context.reporter.kind | "inbound") == "outbound", "unknown", conditional(connection.mtls | false, "mutual_tls", "none"))
      requestedServerName: connection.requested_server_name | ""
      receivedBytes: connection.received.bytes | 0
      sentBytes: connection.sent.bytes | 0
      totalReceivedBytes: connection.received.bytes_total | 0
      totalSentBytes: connection.sent.bytes_total | 0
      reporter: conditional((context.reporter.kind | "inbound") == "outbound", "source", "destination")
      responseFlags: context.proxy_error_code | ""
    monitored_resource_type: '"global"'
---
apiVersion: "config.istio.io/v1alpha2"
kind: rule
metadata:
  name: stdio
  namespace: {{ .Release.Namespace }}
  labels:
    app: {{ template "mixer.name" . }}
    chart: {{ template "mixer.chart" . }}
    heritage: {{ .Release.Service }}
    release: {{ .Release.Name }}
  annotations:
    policy.istio.io/lang: COMPAT
spec:
  match: context.protocol == "http" || context.protocol == "grpc"
  actions:
  - handler: stdio
    instances:
    - accesslog
---
apiVersion: "config.istio.io/v1alpha2"
kind: rule
metadata:
  name: stdiotcp
  namespace: {{ .Release.Namespace }}
  labels:
    app: {{ template "mixer.name" . }}
    chart: {{ template "mixer.chart" . }}
    heritage: {{ .Release.Service }}
    release: {{ .Release.Name }}
  annotations:
    policy.istio.io/lang: COMPAT
spec:
  match: context.protocol == "tcp"
  actions:
  - handler: stdio
    instances:
    - tcpaccesslog
{{- end }}
---
{{- if and .Values.adapters.prometheus.enabled .Values.telemetry.enabled }}
apiVersion: "config.istio.io/v1alpha2"
kind: instance
metadata:
  name: requestcount
  namespace: {{ .Release.Namespace }}
  labels:
    app: {{ template "mixer.name" . }}
    chart: {{ template "mixer.chart" . }}
    heritage: {{ .Release.Service }}
    release: {{ .Release.Name }}
spec:
  compiledTemplate: metric
  params:
    value: "1"
    dimensions:
      reporter: conditional((context.reporter.kind | "inbound") == "outbound", "source", "destination")
      source_workload: source.workload.name | "unknown"
      source_workload_namespace: source.workload.namespace | "unknown"
      source_principal: source.principal | "unknown"
      source_app: source.labels["app"] | "unknown"
      source_version: source.labels["version"] | "unknown"
      destination_workload: destination.workload.name | "unknown"
      destination_workload_namespace: destination.workload.namespace | "unknown"
      destination_principal: destination.principal | "unknown"
      destination_app: destination.labels["app"] | "unknown"
      destination_version: destination.labels["version"] | "unknown"
      destination_service: destination.service.host | "unknown"
      destination_service_name: destination.service.name | "unknown"
      destination_service_namespace: destination.service.namespace | "unknown"
      request_protocol: api.protocol | context.protocol | "unknown"
      response_code: response.code | 200
      response_flags: context.proxy_error_code | "-"
      permissive_response_code: rbac.permissive.response_code | "none"
      permissive_response_policyid: rbac.permissive.effective_policy_id | "none"
      connection_security_policy: conditional((context.reporter.kind | "inbound") == "outbound", "unknown", conditional(connection.mtls | false, "mutual_tls", "none"))
    monitored_resource_type: '"UNSPECIFIED"'
---
apiVersion: "config.istio.io/v1alpha2"
kind: instance
metadata:
  name: requestduration
  namespace: {{ .Release.Namespace }}
  labels:
    app: {{ template "mixer.name" . }}
    chart: {{ template "mixer.chart" . }}
    heritage: {{ .Release.Service }}
    release: {{ .Release.Name }}
spec:
  compiledTemplate: metric
  params:
    value: response.duration | "0ms"
    dimensions:
      reporter: conditional((context.reporter.kind | "inbound") == "outbound", "source", "destination")
      source_workload: source.workload.name | "unknown"
      source_workload_namespace: source.workload.namespace | "unknown"
      source_principal: source.principal | "unknown"
      source_app: source.labels["app"] | "unknown"
      source_version: source.labels["version"] | "unknown"
      destination_workload: destination.workload.name | "unknown"
      destination_workload_namespace: destination.workload.namespace | "unknown"
      destination_principal: destination.principal | "unknown"
      destination_app: destination.labels["app"] | "unknown"
      destination_version: destination.labels["version"] | "unknown"
      destination_service: destination.service.host | "unknown"
      destination_service_name: destination.service.name | "unknown"
      destination_service_namespace: destination.service.namespace | "unknown"
      request_protocol: api.protocol | context.protocol | "unknown"
      response_code: response.code | 200
      response_flags: context.proxy_error_code | "-"
      permissive_response_code: rbac.permissive.response_code | "none" 
      permissive_response_policyid: rbac.permissive.effective_policy_id | "none"
      connection_security_policy: conditional((context.reporter.kind | "inbound") == "outbound", "unknown", conditional(connection.mtls | false, "mutual_tls", "none"))
    monitored_resource_type: '"UNSPECIFIED"'
---
apiVersion: "config.istio.io/v1alpha2"
kind: instance
metadata:
  name: requestsize
  namespace: {{ .Release.Namespace }}
  labels:
    app: {{ template "mixer.name" . }}
    chart: {{ template "mixer.chart" . }}
    heritage: {{ .Release.Service }}
    release: {{ .Release.Name }}
spec:
  compiledTemplate: metric
  params:
    value: request.size | 0
    dimensions:
      reporter: conditional((context.reporter.kind | "inbound") == "outbound", "source", "destination")
      source_workload: source.workload.name | "unknown"
      source_workload_namespace: source.workload.namespace | "unknown"
      source_principal: source.principal | "unknown"
      source_app: source.labels["app"] | "unknown"
      source_version: source.labels["version"] | "unknown"
      destination_workload: destination.workload.name | "unknown"
      destination_workload_namespace: destination.workload.namespace | "unknown"
      destination_principal: destination.principal | "unknown"
      destination_app: destination.labels["app"] | "unknown"
      destination_version: destination.labels["version"] | "unknown"
      destination_service: destination.service.host | "unknown"
      destination_service_name: destination.service.name | "unknown"
      destination_service_namespace: destination.service.namespace | "unknown"
      request_protocol: api.protocol | context.protocol | "unknown"
      response_code: response.code | 200
      response_flags: context.proxy_error_code | "-"
      permissive_response_code: rbac.permissive.response_code | "none" 
      permissive_response_policyid: rbac.permissive.effective_policy_id | "none"
      connection_security_policy: conditional((context.reporter.kind | "inbound") == "outbound", "unknown", conditional(connection.mtls | false, "mutual_tls", "none"))
    monitored_resource_type: '"UNSPECIFIED"'
---
apiVersion: "config.istio.io/v1alpha2"
kind: instance
metadata:
  name: responsesize
  namespace: {{ .Release.Namespace }}
  labels:
    app: {{ template "mixer.name" . }}
    chart: {{ template "mixer.chart" . }}
    heritage: {{ .Release.Service }}
    release: {{ .Release.Name }}
spec:
  compiledTemplate: metric
  params:
    value: response.size | 0
    dimensions:
      reporter: conditional((context.reporter.kind | "inbound") == "outbound", "source", "destination")
      source_workload: source.workload.name | "unknown"
      source_workload_namespace: source.workload.namespace | "unknown"
      source_principal: source.principal | "unknown"
      source_app: source.labels["app"] | "unknown"
      source_version: source.labels["version"] | "unknown"
      destination_workload: destination.workload.name | "unknown"
      destination_workload_namespace: destination.workload.namespace | "unknown"
      destination_principal: destination.principal | "unknown"
      destination_app: destination.labels["app"] | "unknown"
      destination_version: destination.labels["version"] | "unknown"
      destination_service: destination.service.host | "unknown"
      destination_service_name: destination.service.name | "unknown"
      destination_service_namespace: destination.service.namespace | "unknown"
      request_protocol: api.protocol | context.protocol | "unknown"
      response_code: response.code | 200
      response_flags: context.proxy_error_code | "-"
      permissive_response_code: rbac.permissive.response_code | "none" 
      permissive_response_policyid: rbac.permissive.effective_policy_id | "none"
      connection_security_policy: conditional((context.reporter.kind | "inbound") == "outbound", "unknown", conditional(connection.mtls | false, "mutual_tls", "none"))
    monitored_resource_type: '"UNSPECIFIED"'
---
apiVersion: "config.istio.io/v1alpha2"
kind: instance
metadata:
  name: tcpbytesent
  namespace: {{ .Release.Namespace }}
  labels:
    app: {{ template "mixer.name" . }}
    chart: {{ template "mixer.chart" . }}
    heritage: {{ .Release.Service }}
    release: {{ .Release.Name }}
spec:
  compiledTemplate: metric
  params:
    value: connection.sent.bytes | 0
    dimensions:
      reporter: conditional((context.reporter.kind | "inbound") == "outbound", "source", "destination")
      source_workload: source.workload.name | "unknown"
      source_workload_namespace: source.workload.namespace | "unknown"
      source_principal: source.principal | "unknown"
      source_app: source.labels["app"] | "unknown"
      source_version: source.labels["version"] | "unknown"
      destination_workload: destination.workload.name | "unknown"
      destination_workload_namespace: destination.workload.namespace | "unknown"
      destination_principal: destination.principal | "unknown"
      destination_app: destination.labels["app"] | "unknown"
      destination_version: destination.labels["version"] | "unknown"
      destination_service: destination.service.host | "unknown"
      destination_service_name: destination.service.name | "unknown"
      destination_service_namespace: destination.service.namespace | "unknown"
      connection_security_policy: conditional((context.reporter.kind | "inbound") == "outbound", "unknown", conditional(connection.mtls | false, "mutual_tls", "none"))
      response_flags: context.proxy_error_code | "-"
    monitored_resource_type: '"UNSPECIFIED"'
---
apiVersion: "config.istio.io/v1alpha2"
kind: instance
metadata:
  name: tcpbytereceived
  namespace: {{ .Release.Namespace }}
  labels:
    app: {{ template "mixer.name" . }}
    chart: {{ template "mixer.chart" . }}
    heritage: {{ .Release.Service }}
    release: {{ .Release.Name }}
spec:
  compiledTemplate: metric
  params:
    value: connection.received.bytes | 0
    dimensions:
      reporter: conditional((context.reporter.kind | "inbound") == "outbound", "source", "destination")
      source_workload: source.workload.name | "unknown"
      source_workload_namespace: source.workload.namespace | "unknown"
      source_principal: source.principal | "unknown"
      source_app: source.labels["app"] | "unknown"
      source_version: source.labels["version"] | "unknown"
      destination_workload: destination.workload.name | "unknown"
      destination_workload_namespace: destination.workload.namespace | "unknown"
      destination_principal: destination.principal | "unknown"
      destination_app: destination.labels["app"] | "unknown"
      destination_version: destination.labels["version"] | "unknown"
      destination_service: destination.service.host | "unknown"
      destination_service_name: destination.service.name | "unknown"
      destination_service_namespace: destination.service.namespace | "unknown"
      connection_security_policy: conditional((context.reporter.kind | "inbound") == "outbound", "unknown", conditional(connection.mtls | false, "mutual_tls", "none"))
      response_flags: context.proxy_error_code | "-"
    monitored_resource_type: '"UNSPECIFIED"'
---
apiVersion: "config.istio.io/v1alpha2"
kind: instance
metadata:
  name: tcpconnectionsopened
  namespace: {{ .Release.Namespace }}
  labels:
    app: {{ template "mixer.name" . }}
    chart: {{ template "mixer.chart" . }}
    heritage: {{ .Release.Service }}
    release: {{ .Release.Name }}
spec:
  compiledTemplate: metric
  params:
    value: "1"
    dimensions:
      reporter: conditional((context.reporter.kind | "inbound") == "outbound", "source", "destination")
      source_workload: source.workload.name | "unknown"
      source_workload_namespace: source.workload.namespace | "unknown"
      source_principal: source.principal | "unknown"
      source_app: source.labels["app"] | "unknown"
      source_version: source.labels["version"] | "unknown"
      destination_workload: destination.workload.name | "unknown"
      destination_workload_namespace: destination.workload.namespace | "unknown"
      destination_principal: destination.principal | "unknown"
      destination_app: destination.labels["app"] | "unknown"
      destination_version: destination.labels["version"] | "unknown"
      destination_service: destination.service.name | "unknown"
      destination_service_name: destination.service.name | "unknown"
      destination_service_namespace: destination.service.namespace | "unknown"
      connection_security_policy: conditional((context.reporter.kind | "inbound") == "outbound", "unknown", conditional(connection.mtls | false, "mutual_tls", "none"))
      response_flags: context.proxy_error_code | "-"
    monitored_resource_type: '"UNSPECIFIED"'
---
apiVersion: "config.istio.io/v1alpha2"
kind: instance
metadata:
  name: tcpconnectionsclosed
  namespace: {{ .Release.Namespace }}
  labels:
    app: {{ template "mixer.name" . }}
    chart: {{ template "mixer.chart" . }}
    heritage: {{ .Release.Service }}
    release: {{ .Release.Name }}
spec:
  compiledTemplate: metric
  params:
    value: "1"
    dimensions:
      reporter: conditional((context.reporter.kind | "inbound") == "outbound", "source", "destination")
      source_workload: source.workload.name | "unknown"
      source_workload_namespace: source.workload.namespace | "unknown"
      source_principal: source.principal | "unknown"
      source_app: source.labels["app"] | "unknown"
      source_version: source.labels["version"] | "unknown"
      destination_workload: destination.workload.name | "unknown"
      destination_workload_namespace: destination.workload.namespace | "unknown"
      destination_principal: destination.principal | "unknown"
      destination_app: destination.labels["app"] | "unknown"
      destination_version: destination.labels["version"] | "unknown"
      destination_service: destination.service.name | "unknown"
      destination_service_name: destination.service.name | "unknown"
      destination_service_namespace: destination.service.namespace | "unknown"
      connection_security_policy: conditional((context.reporter.kind | "inbound") == "outbound", "unknown", conditional(connection.mtls | false, "mutual_tls", "none"))
      response_flags: context.proxy_error_code | "-"
    monitored_resource_type: '"UNSPECIFIED"'
---
apiVersion: "config.istio.io/v1alpha2"
kind: handler
metadata:
  name: prometheus
  namespace: {{ .Release.Namespace }}
  labels:
    app: {{ template "mixer.name" . }}
    chart: {{ template "mixer.chart" . }}
    heritage: {{ .Release.Service }}
    release: {{ .Release.Name }}
spec:
  compiledAdapter: prometheus
  params:
    metricsExpirationPolicy:
      metricsExpiryDuration: "{{ .Values.adapters.prometheus.metricsExpiryDuration }}"
    metrics:
    - name: requests_total
      instance_name: requestcount.instance.{{ .Release.Namespace }}
      kind: COUNTER
      label_names:
      - reporter
      - source_app
      - source_principal
      - source_workload
      - source_workload_namespace
      - source_version
      - destination_app
      - destination_principal
      - destination_workload
      - destination_workload_namespace
      - destination_version
      - destination_service
      - destination_service_name
      - destination_service_namespace
      - request_protocol
      - response_code
      - response_flags
      - permissive_response_code
      - permissive_response_policyid
      - connection_security_policy
    - name: request_duration_seconds
      instance_name: requestduration.instance.{{ .Release.Namespace }}
      kind: DISTRIBUTION
      label_names:
      - reporter
      - source_app
      - source_principal
      - source_workload
      - source_workload_namespace
      - source_version
      - destination_app
      - destination_principal
      - destination_workload
      - destination_workload_namespace
      - destination_version
      - destination_service
      - destination_service_name
      - destination_service_namespace
      - request_protocol
      - response_code
      - response_flags
      - permissive_response_code
      - permissive_response_policyid
      - connection_security_policy
      buckets:
        explicit_buckets:
          bounds: [0.005, 0.01, 0.025, 0.05, 0.1, 0.25, 0.5, 1, 2.5, 5, 10]
    - name: request_bytes
      instance_name: requestsize.instance.{{ .Release.Namespace }}
      kind: DISTRIBUTION
      label_names:
      - reporter
      - source_app
      - source_principal
      - source_workload
      - source_workload_namespace
      - source_version
      - destination_app
      - destination_principal
      - destination_workload
      - destination_workload_namespace
      - destination_version
      - destination_service
      - destination_service_name
      - destination_service_namespace
      - request_protocol
      - response_code
      - response_flags
      - permissive_response_code
      - permissive_response_policyid
      - connection_security_policy
      buckets:
        exponentialBuckets:
          numFiniteBuckets: 8
          scale: 1
          growthFactor: 10
    - name: response_bytes
      instance_name: responsesize.instance.{{ .Release.Namespace }}
      kind: DISTRIBUTION
      label_names:
      - reporter
      - source_app
      - source_principal
      - source_workload
      - source_workload_namespace
      - source_version
      - destination_app
      - destination_principal
      - destination_workload
      - destination_workload_namespace
      - destination_version
      - destination_service
      - destination_service_name
      - destination_service_namespace
      - request_protocol
      - response_code
      - response_flags
      - permissive_response_code
      - permissive_response_policyid
      - connection_security_policy
      buckets:
        exponentialBuckets:
          numFiniteBuckets: 8
          scale: 1
          growthFactor: 10
    - name: tcp_sent_bytes_total
      instance_name: tcpbytesent.instance.{{ .Release.Namespace }}
      kind: COUNTER
      label_names:
      - reporter
      - source_app
      - source_principal
      - source_workload
      - source_workload_namespace
      - source_version
      - destination_app
      - destination_principal
      - destination_workload
      - destination_workload_namespace
      - destination_version
      - destination_service
      - destination_service_name
      - destination_service_namespace
      - connection_security_policy
      - response_flags
    - name: tcp_received_bytes_total
      instance_name: tcpbytereceived.instance.{{ .Release.Namespace }}
      kind: COUNTER
      label_names:
      - reporter
      - source_app
      - source_principal
      - source_workload
      - source_workload_namespace
      - source_version
      - destination_app
      - destination_principal
      - destination_workload
      - destination_workload_namespace
      - destination_version
      - destination_service
      - destination_service_name
      - destination_service_namespace
      - connection_security_policy
      - response_flags
    - name: tcp_connections_opened_total
      instance_name: tcpconnectionsopened.instance.{{ .Release.Namespace }}
      kind: COUNTER
      label_names:
      - reporter
      - source_app
      - source_principal
      - source_workload
      - source_workload_namespace
      - source_version
      - destination_app
      - destination_principal
      - destination_workload
      - destination_workload_namespace
      - destination_version
      - destination_service
      - destination_service_name
      - destination_service_namespace
      - connection_security_policy
      - response_flags
    - name: tcp_connections_closed_total
      instance_name: tcpconnectionsclosed.instance.{{ .Release.Namespace }}
      kind: COUNTER
      label_names:
      - reporter
      - source_app
      - source_principal
      - source_workload
      - source_workload_namespace
      - source_version
      - destination_app
      - destination_principal
      - destination_workload
      - destination_workload_namespace
      - destination_version
      - destination_service
      - destination_service_name
      - destination_service_namespace
      - connection_security_policy
      - response_flags
---
apiVersion: "config.istio.io/v1alpha2"
kind: rule
metadata:
  name: promhttp
  namespace: {{ .Release.Namespace }}
  labels:
    app: {{ template "mixer.name" . }}
    chart: {{ template "mixer.chart" . }}
    heritage: {{ .Release.Service }}
    release: {{ .Release.Name }}
  annotations:
    policy.istio.io/lang: COMPAT
spec:
  match: (context.protocol == "http" || context.protocol == "grpc") && (match((request.useragent | "-"), "kube-probe*") == false) && (match((request.useragent | "-"), "Prometheus*") == false)
  actions:
  - handler: prometheus
    instances:
    - requestcount
    - requestduration
    - requestsize
    - responsesize
---
apiVersion: "config.istio.io/v1alpha2"
kind: rule
metadata:
  name: promtcp
  namespace: {{ .Release.Namespace }}
  labels:
    app: {{ template "mixer.name" . }}
    chart: {{ template "mixer.chart" . }}
    heritage: {{ .Release.Service }}
    release: {{ .Release.Name }}
  annotations:
    policy.istio.io/lang: COMPAT
spec:
  match: context.protocol == "tcp"
  actions:
  - handler: prometheus
    instances:
    - tcpbytesent
    - tcpbytereceived
---
apiVersion: "config.istio.io/v1alpha2"
kind: rule
metadata:
  name: promtcpconnectionopen
  namespace: {{ .Release.Namespace }}
<<<<<<< HEAD
  annotations:
    policy.istio.io/lang: COMPAT
=======
  labels:
    app: {{ template "mixer.name" . }}
    chart: {{ template "mixer.chart" . }}
    heritage: {{ .Release.Service }}
    release: {{ .Release.Name }}
>>>>>>> c9c9346a
spec:
  match: context.protocol == "tcp" && ((connection.event | "na") == "open")
  actions:
  - handler: prometheus
    instances:
    - tcpconnectionsopened
---
apiVersion: "config.istio.io/v1alpha2"
kind: rule
metadata:
  name: promtcpconnectionclosed
  namespace: {{ .Release.Namespace }}
<<<<<<< HEAD
  annotations:
    policy.istio.io/lang: COMPAT
=======
  labels:
    app: {{ template "mixer.name" . }}
    chart: {{ template "mixer.chart" . }}
    heritage: {{ .Release.Service }}
    release: {{ .Release.Name }}
>>>>>>> c9c9346a
spec:
  match: context.protocol == "tcp" && ((connection.event | "na") == "close")
  actions:
  - handler: prometheus
    instances:
    - tcpconnectionsclosed
{{- end }}
---
{{- if and .Values.adapters.kubernetesenv.enabled (or .Values.policy.enabled .Values.telemetry.enabled) }}
apiVersion: "config.istio.io/v1alpha2"
kind: handler
metadata:
  name: kubernetesenv
  namespace: {{ .Release.Namespace }}
  labels:
    app: {{ template "mixer.name" . }}
    chart: {{ template "mixer.chart" . }}
    heritage: {{ .Release.Service }}
    release: {{ .Release.Name }}
spec:
  compiledAdapter: kubernetesenv
  params:
    # when running from mixer root, use the following config after adding a
    # symbolic link to a kubernetes config file via:
    #
    # $ ln -s ~/.kube/config mixer/adapter/kubernetes/kubeconfig
    #
    # kubeconfig_path: "mixer/adapter/kubernetes/kubeconfig"

---
apiVersion: "config.istio.io/v1alpha2"
kind: rule
metadata:
  name: kubeattrgenrulerule
  namespace: {{ .Release.Namespace }}
  labels:
    app: {{ template "mixer.name" . }}
    chart: {{ template "mixer.chart" . }}
    heritage: {{ .Release.Service }}
    release: {{ .Release.Name }}
  annotations:
    policy.istio.io/lang: COMPAT
spec:
  actions:
  - handler: kubernetesenv
    instances:
    - attributes
---
apiVersion: "config.istio.io/v1alpha2"
kind: rule
metadata:
  name: tcpkubeattrgenrulerule
  namespace: {{ .Release.Namespace }}
  labels:
    app: {{ template "mixer.name" . }}
    chart: {{ template "mixer.chart" . }}
    heritage: {{ .Release.Service }}
    release: {{ .Release.Name }}
  annotations:
    policy.istio.io/lang: COMPAT
spec:
  match: context.protocol == "tcp"
  actions:
  - handler: kubernetesenv
    instances:
    - attributes
---
apiVersion: "config.istio.io/v1alpha2"
kind: instance
metadata:
  name: attributes
  namespace: {{ .Release.Namespace }}
  labels:
    app: {{ template "mixer.name" . }}
    chart: {{ template "mixer.chart" . }}
    heritage: {{ .Release.Service }}
    release: {{ .Release.Name }}
spec:
  compiledTemplate: kubernetes
  params:
    # Pass the required attribute data to the adapter
    source_uid: source.uid | ""
    source_ip: source.ip | ip("0.0.0.0") # default to unspecified ip addr
    destination_uid: destination.uid | ""
    destination_port: destination.port | 0
  attributeBindings:
    # Fill the new attributes from the adapter produced output.
    # $out refers to an instance of OutputTemplate message
    source.ip: $out.source_pod_ip | ip("0.0.0.0")
    source.uid: $out.source_pod_uid | "unknown"
    source.labels: $out.source_labels | emptyStringMap()
    source.name: $out.source_pod_name | "unknown"
    source.namespace: $out.source_namespace | "default"
    source.owner: $out.source_owner | "unknown"
    source.serviceAccount: $out.source_service_account_name | "unknown"
    source.workload.uid: $out.source_workload_uid | "unknown"
    source.workload.name: $out.source_workload_name | "unknown"
    source.workload.namespace: $out.source_workload_namespace | "unknown"
    destination.ip: $out.destination_pod_ip | ip("0.0.0.0")
    destination.uid: $out.destination_pod_uid | "unknown"
    destination.labels: $out.destination_labels | emptyStringMap()
    destination.name: $out.destination_pod_name | "unknown"
    destination.container.name: $out.destination_container_name | "unknown"
    destination.namespace: $out.destination_namespace | "default"
    destination.owner: $out.destination_owner | "unknown"
    destination.serviceAccount: $out.destination_service_account_name | "unknown"
    destination.workload.uid: $out.destination_workload_uid | "unknown"
    destination.workload.name: $out.destination_workload_name | "unknown"
    destination.workload.namespace: $out.destination_workload_namespace | "unknown"
{{- end }}
---
{{- if .Values.policy.enabled }}
# Configuration needed by Mixer.
# Mixer cluster is delivered via CDS
# Specify mixer cluster settings
apiVersion: networking.istio.io/v1alpha3
kind: DestinationRule
metadata:
  name: istio-policy
  namespace: {{ .Release.Namespace }}
  labels:
    app: {{ template "mixer.name" . }}
    chart: {{ template "mixer.chart" . }}
    heritage: {{ .Release.Service }}
    release: {{ .Release.Name }}
spec:
  host: istio-policy.{{ .Release.Namespace }}.svc.{{ .Values.global.proxy.clusterDomain }}
  {{- if .Values.global.defaultConfigVisibilitySettings }}
  exportTo:
  - '*'
  {{- end }}
  trafficPolicy:
    {{- if .Values.global.controlPlaneSecurityEnabled }}
    portLevelSettings:
    - port:
        number: 15004
      tls:
        mode: ISTIO_MUTUAL
    {{- end}}
    connectionPool:
      http:
        http2MaxRequests: 10000
        maxRequestsPerConnection: 10000
{{- end }}
---
{{- if .Values.telemetry.enabled }}
apiVersion: networking.istio.io/v1alpha3
kind: DestinationRule
metadata:
  name: istio-telemetry
  namespace: {{ .Release.Namespace }}
  labels:
    app: {{ template "mixer.name" . }}
    chart: {{ template "mixer.chart" . }}
    heritage: {{ .Release.Service }}
    release: {{ .Release.Name }}
spec:
  host: istio-telemetry.{{ .Release.Namespace }}.svc.{{ .Values.global.proxy.clusterDomain }}
  {{- if .Values.global.defaultConfigVisibilitySettings }}
  exportTo:
  - '*'
  {{- end }}
  trafficPolicy:
    {{- if .Values.global.controlPlaneSecurityEnabled }}
    portLevelSettings:
    - port:
        number: 15004
      tls:
        mode: ISTIO_MUTUAL
    {{- end}}
    connectionPool:
      http:
        http2MaxRequests: 10000
        maxRequestsPerConnection: 10000
{{- end }}
---
{{- end }}<|MERGE_RESOLUTION|>--- conflicted
+++ resolved
@@ -231,8 +231,6 @@
     chart: {{ template "mixer.chart" . }}
     heritage: {{ .Release.Service }}
     release: {{ .Release.Name }}
-  annotations:
-    policy.istio.io/lang: COMPAT
 spec:
   compiledTemplate: logentry
   params:
@@ -292,8 +290,6 @@
     chart: {{ template "mixer.chart" . }}
     heritage: {{ .Release.Service }}
     release: {{ .Release.Name }}
-  annotations:
-    policy.istio.io/lang: COMPAT
 spec:
   compiledTemplate: logentry
   params:
@@ -901,16 +897,13 @@
 metadata:
   name: promtcpconnectionopen
   namespace: {{ .Release.Namespace }}
-<<<<<<< HEAD
   annotations:
     policy.istio.io/lang: COMPAT
-=======
-  labels:
-    app: {{ template "mixer.name" . }}
-    chart: {{ template "mixer.chart" . }}
-    heritage: {{ .Release.Service }}
-    release: {{ .Release.Name }}
->>>>>>> c9c9346a
+  labels:
+    app: {{ template "mixer.name" . }}
+    chart: {{ template "mixer.chart" . }}
+    heritage: {{ .Release.Service }}
+    release: {{ .Release.Name }}
 spec:
   match: context.protocol == "tcp" && ((connection.event | "na") == "open")
   actions:
@@ -923,16 +916,13 @@
 metadata:
   name: promtcpconnectionclosed
   namespace: {{ .Release.Namespace }}
-<<<<<<< HEAD
   annotations:
     policy.istio.io/lang: COMPAT
-=======
-  labels:
-    app: {{ template "mixer.name" . }}
-    chart: {{ template "mixer.chart" . }}
-    heritage: {{ .Release.Service }}
-    release: {{ .Release.Name }}
->>>>>>> c9c9346a
+  labels:
+    app: {{ template "mixer.name" . }}
+    chart: {{ template "mixer.chart" . }}
+    heritage: {{ .Release.Service }}
+    release: {{ .Release.Name }}
 spec:
   match: context.protocol == "tcp" && ((connection.event | "na") == "close")
   actions:
