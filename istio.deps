--- conflicted
+++ resolved
@@ -4,10 +4,6 @@
     "name": "PROXY_REPO_SHA",
     "repoName": "proxy",
     "file": "",
-<<<<<<< HEAD
-    "lastStableSHA": "6faa2e94e8e6b5becf4601a69216711de723f31f"
-=======
     "lastStableSHA": "6a2597296110a21043af384282539739d996c0ad"
->>>>>>> 830ecc99
   }
 ]