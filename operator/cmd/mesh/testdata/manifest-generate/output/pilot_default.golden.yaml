--- conflicted
+++ resolved
@@ -1,67 +1,3 @@
-apiVersion: networking.istio.io/v1alpha3
-kind: EnvoyFilter
-metadata:
-  name: metadata-exchange-1.4
-  namespace: istio-control
-  labels:
-    istio.io/rev: default
-spec:
-  configPatches:
-    - applyTo: HTTP_FILTER
-      match:
-        context: ANY # inbound, outbound, and gateway
-        proxy:
-          proxyVersion: '^1\.4.*'
-        listener:
-          filterChain:
-            filter:
-              name: "envoy.http_connection_manager"
-      patch:
-        operation: INSERT_BEFORE
-        value:
-          name: envoy.filters.http.wasm
-          config:
-            config:
-              configuration: envoy.wasm.metadata_exchange
-              vm_config:
-                runtime: envoy.wasm.runtime.null
-                code:
-                  inline_string: envoy.wasm.metadata_exchange
----
-apiVersion: networking.istio.io/v1alpha3
-kind: EnvoyFilter
-metadata:
-  name: metadata-exchange-1.5
-  namespace: istio-control
-  labels:
-    istio.io/rev: default
-spec:
-  configPatches:
-    - applyTo: HTTP_FILTER
-      match:
-        context: ANY # inbound, outbound, and gateway
-        proxy:
-          proxyVersion: '^1\.5.*'
-        listener:
-          filterChain:
-            filter:
-              name: "envoy.http_connection_manager"
-      patch:
-        operation: INSERT_BEFORE
-        value:
-          name: envoy.filters.http.wasm
-          typed_config:
-            "@type": type.googleapis.com/udpa.type.v1.TypedStruct
-            type_url: type.googleapis.com/envoy.config.filter.http.wasm.v2.Wasm
-            value:
-              config:
-                configuration: envoy.wasm.metadata_exchange
-                vm_config:
-                  runtime: envoy.wasm.runtime.null
-                  code:
-                    local:
-                      inline_string: envoy.wasm.metadata_exchange
----
 apiVersion: networking.istio.io/v1alpha3
 kind: EnvoyFilter
 metadata:
@@ -124,8 +60,10 @@
             type_url: type.googleapis.com/envoy.extensions.filters.http.wasm.v3.Wasm
             value:
               config:
-                configuration: |
-                  {}
+                configuration:
+                  "@type": "type.googleapis.com/google.protobuf.StringValue"
+                  value: |
+                    {}
                 vm_config:
                   runtime: envoy.wasm.runtime.null
                   code:
@@ -135,11 +73,7 @@
 apiVersion: networking.istio.io/v1alpha3
 kind: EnvoyFilter
 metadata:
-<<<<<<< HEAD
-  name: stats-filter-1.4
-=======
   name: metadata-exchange-1.8
->>>>>>> 78fa9a98
   namespace: istio-control
   labels:
     istio.io/rev: default
@@ -147,204 +81,13 @@
   configPatches:
     - applyTo: HTTP_FILTER
       match:
-<<<<<<< HEAD
-        context: SIDECAR_OUTBOUND
-        proxy:
-          proxyVersion: '^1\.4.*'
-=======
         context: ANY # inbound, outbound, and gateway
         proxy:
           proxyVersion: '^1\.8.*'
->>>>>>> 78fa9a98
         listener:
           filterChain:
             filter:
               name: "envoy.http_connection_manager"
-<<<<<<< HEAD
-              subFilter:
-                name: "envoy.router"
-      patch:
-        operation: INSERT_BEFORE
-        value:
-          name: envoy.filters.http.wasm
-          config:
-            config:
-              root_id: stats_outbound
-              configuration: |
-                {
-                  "debug": "false",
-                  "stat_prefix": "istio",
-                }
-              vm_config:
-                vm_id: stats_outbound
-                runtime: envoy.wasm.runtime.null
-                code:
-                  inline_string: envoy.wasm.stats
-    - applyTo: HTTP_FILTER
-      match:
-        context: SIDECAR_INBOUND
-        proxy:
-          proxyVersion: '^1\.4.*'
-        listener:
-          filterChain:
-            filter:
-              name: "envoy.http_connection_manager"
-              subFilter:
-                name: "envoy.router"
-      patch:
-        operation: INSERT_BEFORE
-        value:
-          name: envoy.filters.http.wasm
-          config:
-            config:
-              root_id: stats_inbound
-              configuration: |
-                {
-                  "debug": "false",
-                  "stat_prefix": "istio",
-                }
-              vm_config:
-                vm_id: stats_inbound
-                runtime: envoy.wasm.runtime.null
-                code:
-                  inline_string: envoy.wasm.stats
-    - applyTo: HTTP_FILTER
-      match:
-        context: GATEWAY
-        proxy:
-          proxyVersion: '^1\.4.*'
-        listener:
-          filterChain:
-            filter:
-              name: "envoy.http_connection_manager"
-              subFilter:
-                name: "envoy.router"
-      patch:
-        operation: INSERT_BEFORE
-        value:
-          name: envoy.filters.http.wasm
-          config:
-            config:
-              root_id: stats_outbound
-              configuration: |
-                {
-                  "debug": "false",
-                  "stat_prefix": "istio",
-                  "disable_host_header_fallback": true,
-                }
-              vm_config:
-                vm_id: stats_outbound
-                runtime: envoy.wasm.runtime.null
-                code:
-                  inline_string: envoy.wasm.stats
----
-apiVersion: networking.istio.io/v1alpha3
-kind: EnvoyFilter
-metadata:
-  name: stats-filter-1.5
-  namespace: istio-control
-  labels:
-    istio.io/rev: default
-spec:
-  configPatches:
-    - applyTo: HTTP_FILTER
-      match:
-        context: SIDECAR_OUTBOUND
-        proxy:
-          proxyVersion: '^1\.5.*'
-        listener:
-          filterChain:
-            filter:
-              name: "envoy.http_connection_manager"
-              subFilter:
-                name: "envoy.router"
-      patch:
-        operation: INSERT_BEFORE
-        value:
-          name: envoy.filters.http.wasm
-          typed_config:
-            "@type": type.googleapis.com/udpa.type.v1.TypedStruct
-            type_url: type.googleapis.com/envoy.config.filter.http.wasm.v2.Wasm
-            value:
-              config:
-                root_id: stats_outbound
-                configuration: |
-                  {
-                    "debug": "false",
-                    "stat_prefix": "istio",
-                  }
-                vm_config:
-                  vm_id: stats_outbound
-                  runtime: envoy.wasm.runtime.null
-                  code:
-                    local:
-                      inline_string: envoy.wasm.stats
-    - applyTo: HTTP_FILTER
-      match:
-        context: SIDECAR_INBOUND
-        proxy:
-          proxyVersion: '^1\.5.*'
-        listener:
-          filterChain:
-            filter:
-              name: "envoy.http_connection_manager"
-              subFilter:
-                name: "envoy.router"
-      patch:
-        operation: INSERT_BEFORE
-        value:
-          name: envoy.filters.http.wasm
-          typed_config:
-            "@type": type.googleapis.com/udpa.type.v1.TypedStruct
-            type_url: type.googleapis.com/envoy.config.filter.http.wasm.v2.Wasm
-            value:
-              config:
-                root_id: stats_inbound
-                configuration: |
-                  {
-                    "debug": "false",
-                    "stat_prefix": "istio",
-                  }
-                vm_config:
-                  vm_id: stats_inbound
-                  runtime: envoy.wasm.runtime.null
-                  code:
-                    local:
-                      inline_string: envoy.wasm.stats
-    - applyTo: HTTP_FILTER
-      match:
-        context: GATEWAY
-        proxy:
-          proxyVersion: '^1\.5.*'
-        listener:
-          filterChain:
-            filter:
-              name: "envoy.http_connection_manager"
-              subFilter:
-                name: "envoy.router"
-      patch:
-        operation: INSERT_BEFORE
-        value:
-          name: envoy.filters.http.wasm
-          typed_config:
-            "@type": type.googleapis.com/udpa.type.v1.TypedStruct
-            type_url: type.googleapis.com/envoy.config.filter.http.wasm.v2.Wasm
-            value:
-              config:
-                root_id: stats_outbound
-                configuration: |
-                  {
-                    "debug": "false",
-                    "stat_prefix": "istio",
-                    "disable_host_header_fallback": true,
-                  }
-                vm_config:
-                  vm_id: stats_outbound
-                  runtime: envoy.wasm.runtime.null
-                  code:
-                    local:
-                      inline_string: envoy.wasm.stats
-=======
       patch:
         operation: INSERT_BEFORE
         value:
@@ -363,7 +106,6 @@
                   code:
                     local:
                       inline_string: envoy.wasm.metadata_exchange
->>>>>>> 78fa9a98
 ---
 apiVersion: networking.istio.io/v1alpha3
 kind: EnvoyFilter
@@ -502,163 +244,6 @@
             value:
               config:
                 root_id: stats_outbound
-                configuration: |
-                  {
-                    "debug": "false",
-                    "stat_prefix": "istio"
-                  }
-                vm_config:
-                  vm_id: stats_outbound
-                  runtime: envoy.wasm.runtime.null
-                  code:
-                    local:
-                      inline_string: envoy.wasm.stats
-    - applyTo: HTTP_FILTER
-      match:
-        context: SIDECAR_INBOUND
-        proxy:
-          proxyVersion: '^1\.7.*'
-        listener:
-          filterChain:
-            filter:
-              name: "envoy.http_connection_manager"
-              subFilter:
-                name: "envoy.router"
-      patch:
-        operation: INSERT_BEFORE
-        value:
-          name: istio.stats
-          typed_config:
-            "@type": type.googleapis.com/udpa.type.v1.TypedStruct
-            type_url: type.googleapis.com/envoy.extensions.filters.http.wasm.v3.Wasm
-            value:
-              config:
-                root_id: stats_inbound
-                configuration: |
-                  {
-                    "debug": "false",
-                    "stat_prefix": "istio"
-                  }
-                vm_config:
-                  vm_id: stats_inbound
-                  runtime: envoy.wasm.runtime.null
-                  code:
-                    local:
-                      inline_string: envoy.wasm.stats
-    - applyTo: HTTP_FILTER
-      match:
-        context: GATEWAY
-        proxy:
-          proxyVersion: '^1\.7.*'
-        listener:
-          filterChain:
-            filter:
-              name: "envoy.http_connection_manager"
-              subFilter:
-                name: "envoy.router"
-      patch:
-        operation: INSERT_BEFORE
-        value:
-          name: istio.stats
-          typed_config:
-            "@type": type.googleapis.com/udpa.type.v1.TypedStruct
-            type_url: type.googleapis.com/envoy.extensions.filters.http.wasm.v3.Wasm
-            value:
-              config:
-                root_id: stats_outbound
-                configuration: |
-                  {
-                    "debug": "false",
-                    "stat_prefix": "istio",
-                    "disable_host_header_fallback": true
-                  }
-                vm_config:
-                  vm_id: stats_outbound
-                  runtime: envoy.wasm.runtime.null
-                  code:
-                    local:
-                      inline_string: envoy.wasm.stats
----
-apiVersion: networking.istio.io/v1alpha3
-kind: EnvoyFilter
-metadata:
-<<<<<<< HEAD
-  name: tcp-metadata-exchange-1.5
-=======
-  name: stats-filter-1.8
->>>>>>> 78fa9a98
-  namespace: istio-control
-  labels:
-    istio.io/rev: default
-spec:
-  configPatches:
-<<<<<<< HEAD
-    - applyTo: NETWORK_FILTER
-      match:
-        context: SIDECAR_INBOUND
-        proxy:
-          proxyVersion: '^1\.5.*'
-        listener: {}
-      patch:
-        operation: INSERT_BEFORE
-        value:
-          name: envoy.filters.network.metadata_exchange
-          config:
-            protocol: istio-peer-exchange
-    - applyTo: CLUSTER
-      match:
-        context: SIDECAR_OUTBOUND
-        proxy:
-          proxyVersion: '^1\.5.*'
-        cluster: {}
-      patch:
-        operation: MERGE
-        value:
-          filters:
-          - name: envoy.filters.network.upstream.metadata_exchange
-            typed_config:
-              "@type": type.googleapis.com/udpa.type.v1.TypedStruct
-              type_url: type.googleapis.com/envoy.tcp.metadataexchange.config.MetadataExchange
-              value:
-                protocol: istio-peer-exchange
-    - applyTo: CLUSTER
-      match:
-        context: GATEWAY
-        proxy:
-          proxyVersion: '^1\.5.*'
-        cluster: {}
-      patch:
-        operation: MERGE
-        value:
-          filters:
-          - name: envoy.filters.network.upstream.metadata_exchange
-            typed_config:
-              "@type": type.googleapis.com/udpa.type.v1.TypedStruct
-              type_url: type.googleapis.com/envoy.tcp.metadataexchange.config.MetadataExchange
-              value:
-                protocol: istio-peer-exchange
-=======
-    - applyTo: HTTP_FILTER
-      match:
-        context: SIDECAR_OUTBOUND
-        proxy:
-          proxyVersion: '^1\.8.*'
-        listener:
-          filterChain:
-            filter:
-              name: "envoy.http_connection_manager"
-              subFilter:
-                name: "envoy.router"
-      patch:
-        operation: INSERT_BEFORE
-        value:
-          name: istio.stats
-          typed_config:
-            "@type": type.googleapis.com/udpa.type.v1.TypedStruct
-            type_url: type.googleapis.com/envoy.extensions.filters.http.wasm.v3.Wasm
-            value:
-              config:
-                root_id: stats_outbound
                 configuration:
                   "@type": "type.googleapis.com/google.protobuf.StringValue"
                   value: |
@@ -676,7 +261,7 @@
       match:
         context: SIDECAR_INBOUND
         proxy:
-          proxyVersion: '^1\.8.*'
+          proxyVersion: '^1\.7.*'
         listener:
           filterChain:
             filter:
@@ -710,7 +295,7 @@
       match:
         context: GATEWAY
         proxy:
-          proxyVersion: '^1\.8.*'
+          proxyVersion: '^1\.7.*'
         listener:
           filterChain:
             filter:
@@ -741,7 +326,119 @@
                   code:
                     local:
                       inline_string: envoy.wasm.stats
->>>>>>> 78fa9a98
+---
+apiVersion: networking.istio.io/v1alpha3
+kind: EnvoyFilter
+metadata:
+  name: stats-filter-1.8
+  namespace: istio-control
+  labels:
+    istio.io/rev: default
+spec:
+  configPatches:
+    - applyTo: HTTP_FILTER
+      match:
+        context: SIDECAR_OUTBOUND
+        proxy:
+          proxyVersion: '^1\.8.*'
+        listener:
+          filterChain:
+            filter:
+              name: "envoy.http_connection_manager"
+              subFilter:
+                name: "envoy.router"
+      patch:
+        operation: INSERT_BEFORE
+        value:
+          name: istio.stats
+          typed_config:
+            "@type": type.googleapis.com/udpa.type.v1.TypedStruct
+            type_url: type.googleapis.com/envoy.extensions.filters.http.wasm.v3.Wasm
+            value:
+              config:
+                root_id: stats_outbound
+                configuration:
+                  "@type": "type.googleapis.com/google.protobuf.StringValue"
+                  value: |
+                    {
+                      "debug": "false",
+                      "stat_prefix": "istio"
+                    }
+                vm_config:
+                  vm_id: stats_outbound
+                  runtime: envoy.wasm.runtime.null
+                  code:
+                    local:
+                      inline_string: envoy.wasm.stats
+    - applyTo: HTTP_FILTER
+      match:
+        context: SIDECAR_INBOUND
+        proxy:
+          proxyVersion: '^1\.8.*'
+        listener:
+          filterChain:
+            filter:
+              name: "envoy.http_connection_manager"
+              subFilter:
+                name: "envoy.router"
+      patch:
+        operation: INSERT_BEFORE
+        value:
+          name: istio.stats
+          typed_config:
+            "@type": type.googleapis.com/udpa.type.v1.TypedStruct
+            type_url: type.googleapis.com/envoy.extensions.filters.http.wasm.v3.Wasm
+            value:
+              config:
+                root_id: stats_inbound
+                configuration:
+                  "@type": "type.googleapis.com/google.protobuf.StringValue"
+                  value: |
+                    {
+                      "debug": "false",
+                      "stat_prefix": "istio"
+                    }
+                vm_config:
+                  vm_id: stats_inbound
+                  runtime: envoy.wasm.runtime.null
+                  code:
+                    local:
+                      inline_string: envoy.wasm.stats
+    - applyTo: HTTP_FILTER
+      match:
+        context: GATEWAY
+        proxy:
+          proxyVersion: '^1\.8.*'
+        listener:
+          filterChain:
+            filter:
+              name: "envoy.http_connection_manager"
+              subFilter:
+                name: "envoy.router"
+      patch:
+        operation: INSERT_BEFORE
+        value:
+          name: istio.stats
+          typed_config:
+            "@type": type.googleapis.com/udpa.type.v1.TypedStruct
+            type_url: type.googleapis.com/envoy.extensions.filters.http.wasm.v3.Wasm
+            value:
+              config:
+                root_id: stats_outbound
+                configuration:
+                  "@type": "type.googleapis.com/google.protobuf.StringValue"
+                  value: |
+                    {
+                      "debug": "false",
+                      "stat_prefix": "istio",
+                      "disable_host_header_fallback": true
+                    }
+                vm_config:
+                  vm_id: stats_outbound
+                  runtime: envoy.wasm.runtime.null
+                  code:
+                    local:
+                      inline_string: envoy.wasm.stats
 ---
 apiVersion: networking.istio.io/v1alpha3
 kind: EnvoyFilter
@@ -860,11 +557,7 @@
 apiVersion: networking.istio.io/v1alpha3
 kind: EnvoyFilter
 metadata:
-<<<<<<< HEAD
-  name: tcp-stats-filter-1.5
-=======
   name: tcp-metadata-exchange-1.8
->>>>>>> 78fa9a98
   namespace: istio-control
   labels:
     istio.io/rev: default
@@ -874,94 +567,6 @@
       match:
         context: SIDECAR_INBOUND
         proxy:
-<<<<<<< HEAD
-          proxyVersion: '^1\.5.*'
-        listener:
-          filterChain:
-            filter:
-              name: "envoy.tcp_proxy"
-      patch:
-        operation: INSERT_BEFORE
-        value:
-          name: envoy.filters.network.wasm
-          typed_config:
-            "@type": type.googleapis.com/udpa.type.v1.TypedStruct
-            type_url: type.googleapis.com/envoy.config.filter.network.wasm.v2.Wasm
-            value:
-              config:
-                root_id: stats_inbound
-                configuration: |
-                  {
-                    "debug": "false",
-                    "stat_prefix": "istio",
-                  }
-                vm_config:
-                  vm_id: tcp_stats_inbound
-                  runtime: envoy.wasm.runtime.null
-                  code:
-                    local:
-                      inline_string: "envoy.wasm.stats"
-    - applyTo: NETWORK_FILTER
-      match:
-        context: SIDECAR_OUTBOUND
-        proxy:
-          proxyVersion: '^1\.5.*'
-        listener:
-          filterChain:
-            filter:
-              name: "envoy.tcp_proxy"
-      patch:
-        operation: INSERT_BEFORE
-        value:
-          name: envoy.filters.network.wasm
-          typed_config:
-            "@type": type.googleapis.com/udpa.type.v1.TypedStruct
-            type_url: type.googleapis.com/envoy.config.filter.network.wasm.v2.Wasm
-            value:
-              config:
-                root_id: stats_outbound
-                configuration: |
-                  {
-                    "debug": "false",
-                    "stat_prefix": "istio",
-                  }
-                vm_config:
-                  vm_id: tcp_stats_outbound
-                  runtime: envoy.wasm.runtime.null
-                  code:
-                    local:
-                      inline_string: "envoy.wasm.stats"
-    - applyTo: NETWORK_FILTER
-      match:
-        context: GATEWAY
-        proxy:
-          proxyVersion: '^1\.5.*'
-        listener:
-          filterChain:
-            filter:
-              name: "envoy.tcp_proxy"
-      patch:
-        operation: INSERT_BEFORE
-        value:
-          name: envoy.filters.network.wasm
-          typed_config:
-            "@type": type.googleapis.com/udpa.type.v1.TypedStruct
-            type_url: type.googleapis.com/envoy.config.filter.network.wasm.v2.Wasm
-            value:
-              config:
-                root_id: stats_outbound
-                configuration: |
-                  {
-                    "debug": "false",
-                    "stat_prefix": "istio",
-                  }
-                vm_config:
-                  vm_id: tcp_stats_outbound
-                  runtime: envoy.wasm.runtime.null
-                  code:
-                    local:
-                      inline_string: "envoy.wasm.stats"
-=======
           proxyVersion: '^1\.8.*'
         listener: {}
       patch:
@@ -1005,7 +610,6 @@
               type_url: type.googleapis.com/envoy.tcp.metadataexchange.config.MetadataExchange
               value:
                 protocol: istio-peer-exchange
->>>>>>> 78fa9a98
 ---
 apiVersion: networking.istio.io/v1alpha3
 kind: EnvoyFilter
@@ -1135,11 +739,13 @@
             value:
               config:
                 root_id: stats_inbound
-                configuration: |
-                  {
-                    "debug": "false",
-                    "stat_prefix": "istio"
-                  }
+                configuration:
+                  "@type": "type.googleapis.com/google.protobuf.StringValue"
+                  value: |
+                    {
+                      "debug": "false",
+                      "stat_prefix": "istio"
+                    }
                 vm_config:
                   vm_id: tcp_stats_inbound
                   runtime: envoy.wasm.runtime.null
@@ -1165,11 +771,13 @@
             value:
               config:
                 root_id: stats_outbound
-                configuration: |
-                  {
-                    "debug": "false",
-                    "stat_prefix": "istio"
-                  }
+                configuration:
+                  "@type": "type.googleapis.com/google.protobuf.StringValue"
+                  value: |
+                    {
+                      "debug": "false",
+                      "stat_prefix": "istio"
+                    }
                 vm_config:
                   vm_id: tcp_stats_outbound
                   runtime: envoy.wasm.runtime.null
@@ -1195,11 +803,13 @@
             value:
               config:
                 root_id: stats_outbound
-                configuration: |
-                  {
-                    "debug": "false",
-                    "stat_prefix": "istio"
-                  }
+                configuration:
+                  "@type": "type.googleapis.com/google.protobuf.StringValue"
+                  value: |
+                    {
+                      "debug": "false",
+                      "stat_prefix": "istio"
+                    }
                 vm_config:
                   vm_id: tcp_stats_outbound
                   runtime: envoy.wasm.runtime.null
@@ -1357,11 +967,9 @@
           "ppc64le": 2,
           "s390x": 2
         },
+        "caAddress": "",
+        "centralIstiod": false,
         "configValidation": true,
-<<<<<<< HEAD
-        "controlPlaneSecurityEnabled": true,
-=======
->>>>>>> 78fa9a98
         "defaultNodeSelector": {},
         "defaultPodDisruptionBudget": {
           "enabled": true
@@ -1388,6 +996,7 @@
           "enabled": false,
           "useILB": false
         },
+        "meshID": "",
         "meshNetworks": {},
         "mountMtlsCerts": false,
         "multiCluster": {
@@ -1442,10 +1051,7 @@
             }
           }
         },
-<<<<<<< HEAD
-=======
         "remotePilotAddress": "",
->>>>>>> 78fa9a98
         "sds": {
           "token": {
             "aud": "istio-ca"
@@ -1538,7 +1144,11 @@
         - "-b"
         - "{{ annotation .ObjectMeta `traffic.sidecar.istio.io/includeInboundPorts` `*` }}"
         - "-d"
+      {{- if excludeInboundPort (annotation .ObjectMeta `status.sidecar.istio.io/port` .Values.global.proxy.statusPort) (annotation .ObjectMeta `traffic.sidecar.istio.io/excludeInboundPorts` .Values.global.proxy.excludeInboundPorts) }}
         - "15090,15021,{{ excludeInboundPort (annotation .ObjectMeta `status.sidecar.istio.io/port` .Values.global.proxy.statusPort) (annotation .ObjectMeta `traffic.sidecar.istio.io/excludeInboundPorts` .Values.global.proxy.excludeInboundPorts) }}"
+      {{- else }}
+        - "15090,15021"
+      {{- end }}
         {{ if or (isset .ObjectMeta.Annotations `traffic.sidecar.istio.io/includeOutboundPorts`) (ne (valueOrDefault .Values.global.proxy.includeOutboundPorts "") "") -}}
         - "-q"
         - "{{ annotation .ObjectMeta `traffic.sidecar.istio.io/includeOutboundPorts` .Values.global.proxy.includeOutboundPorts }}"
@@ -1556,12 +1166,14 @@
         - "--skip-rule-apply"
         {{ end -}}
         imagePullPolicy: "{{ valueOrDefault .Values.global.imagePullPolicy `Always` }}"
-      {{- if .Values.global.proxy_init.resources }}
+      {{- if .ProxyConfig.ProxyMetadata }}
         env:
         {{- range $key, $value := .ProxyConfig.ProxyMetadata }}
         - name: {{ $key }}
           value: "{{ $value }}"
         {{- end }}
+      {{- end }}
+      {{- if .Values.global.proxy_init.resources }}
         resources:
           {{ toYaml .Values.global.proxy_init.resources | indent 4 }}
       {{- else }}
@@ -1720,13 +1332,7 @@
             {{- end}}
             ]
         - name: ISTIO_META_APP_CONTAINERS
-          value: |-
-            [
-              {{- range $index, $container := .Spec.Containers }}
-                {{- if ne $index 0}},{{- end}}
-                {{ $container.Name }}
-              {{- end}}
-            ]
+          value: "{{- range $index, $container := .Spec.Containers }}{{- if ne $index 0}},{{- end}}{{ $container.Name }}{{- end}}"
         - name: ISTIO_META_CLUSTER_ID
           value: "{{ valueOrDefault .Values.global.multiCluster.clusterName `Kubernetes` }}"
         - name: ISTIO_META_INTERCEPTION_MODE
@@ -2048,6 +1654,8 @@
             fieldRef:
               apiVersion: v1
               fieldPath: spec.serviceAccountName
+        - name: KUBECONFIG
+          value: /var/run/secrets/remote/config
         - name: PILOT_TRACE_SAMPLING
           value: "1"
         - name: PILOT_ENABLE_PROTOCOL_SNIFFING_FOR_OUTBOUND
@@ -2100,6 +1708,9 @@
         - mountPath: /etc/cacerts
           name: cacerts
           readOnly: true
+        - mountPath: /var/run/secrets/remote
+          name: istio-kubeconfig
+          readOnly: true
         - mountPath: /var/lib/istio/inject
           name: inject
           readOnly: true
@@ -2121,6 +1732,10 @@
         secret:
           optional: true
           secretName: cacerts
+      - name: istio-kubeconfig
+        secret:
+          optional: true
+          secretName: istio-kubeconfig
       - configMap:
           name: istio-sidecar-injector
         name: inject
@@ -2188,10 +1803,6 @@
       targetPort: 15017
     - port: 15014
       name: http-monitoring # prometheus stats
-    - name: dns
-      port: 53
-      targetPort: 15053
-      protocol: UDP
     - name: dns-tls
       port: 853
       targetPort: 15053
