// Copyright 2017 Istio Authors
//
// Licensed under the Apache License, Version 2.0 (the "License");
// you may not use this file except in compliance with the License.
// You may obtain a copy of the License at
//
//     http://www.apache.org/licenses/LICENSE-2.0
//
// Unless required by applicable law or agreed to in writing, software
// distributed under the License is distributed on an "AS IS" BASIS,
// WITHOUT WARRANTIES OR CONDITIONS OF ANY KIND, either express or implied.
// See the License for the specific language governing permissions and
// limitations under the License.

package model

import (
	"errors"
	"fmt"
	"net"
	"net/http"
	"path"
	"regexp"
	"strconv"
	"strings"
	"time"

	"github.com/gogo/protobuf/proto"
	"github.com/gogo/protobuf/types"
	multierror "github.com/hashicorp/go-multierror"

	authn "istio.io/api/authentication/v1alpha1"
	meshconfig "istio.io/api/mesh/v1alpha1"
	mpb "istio.io/api/mixer/v1"
	mccpb "istio.io/api/mixer/v1/config/client"
	networking "istio.io/api/networking/v1alpha3"
	rbac "istio.io/api/rbac/v1alpha1"
)

const (
	dns1123LabelMaxLength int    = 63
	dns1123LabelFmt       string = "[a-zA-Z0-9]([-a-z-A-Z0-9]*[a-zA-Z0-9])?"
	// a wild-card prefix is an '*', a normal DNS1123 label with a leading '*' or '*-', or a normal DNS1123 label
	wildcardPrefix string = `\*|(\*|\*-)?(` + dns1123LabelFmt + `)`

	// TODO: there is a stricter regex for the labels from validation.go in k8s
	qualifiedNameFmt string = "[-A-Za-z0-9_./]*"
)

// Constants for duration fields
const (
	connectTimeoutMax = time.Second * 30
	connectTimeoutMin = time.Millisecond

	drainTimeMax          = time.Hour
	parentShutdownTimeMax = time.Hour
)

// UnixAddressPrefix is the prefix used to indicate an address is for a Unix Domain socket. It is used in
// ServiceEntry.Endpoint.Address message.
const UnixAddressPrefix = "unix://"

var (
	dns1123LabelRegexp   = regexp.MustCompile("^" + dns1123LabelFmt + "$")
	tagRegexp            = regexp.MustCompile("^" + qualifiedNameFmt + "$")
	wildcardPrefixRegexp = regexp.MustCompile("^" + wildcardPrefix + "$")
)

// envoy supported retry on header values
var supportedRetryOnPolicies = map[string]bool{
	// 'x-envoy-retry-on' supported policies:
	// https://www.envoyproxy.io/docs/envoy/latest/configuration/http_filters/router_filter#x-envoy-retry-on
	"5xx":                    true,
	"gateway-error":          true,
	"connect-failure":        true,
	"retriable-4xx":          true,
	"refused-stream":         true,
	"retriable-status-codes": true,

	// 'x-envoy-retry-grpc-on' supported policies:
	// https://www.envoyproxy.io/docs/envoy/latest/configuration/http_filters/router_filter#x-envoy-retry-grpc-on
	"cancelled":          true,
	"deadline-exceeded":  true,
	"internal":           true,
	"resource-exhausted": true,
	"unavailable":        true,
}

// golang supported methods: https://golang.org/src/net/http/method.go
var supportedMethods = map[string]bool{
	http.MethodGet:     true,
	http.MethodHead:    true,
	http.MethodPost:    true,
	http.MethodPut:     true,
	http.MethodPatch:   true,
	http.MethodDelete:  true,
	http.MethodConnect: true,
	http.MethodOptions: true,
	http.MethodTrace:   true,
}

// ValidatePort checks that the network port is in range
func ValidatePort(port int) error {
	if 1 <= port && port <= 65535 {
		return nil
	}
	return fmt.Errorf("port number %d must be in the range 1..65535", port)
}

// Validate checks that each name conforms to the spec and has a ProtoMessage
func (descriptor ConfigDescriptor) Validate() error {
	var errs error
	descriptorTypes := make(map[string]bool)
	messages := make(map[string]bool)
	clusterMessages := make(map[string]bool)

	for _, v := range descriptor {
		if !IsDNS1123Label(v.Type) {
			errs = multierror.Append(errs, fmt.Errorf("invalid type: %q", v.Type))
		}
		if !IsDNS1123Label(v.Plural) {
			errs = multierror.Append(errs, fmt.Errorf("invalid plural: %q", v.Type))
		}
		if proto.MessageType(v.MessageName) == nil {
			errs = multierror.Append(errs, fmt.Errorf("cannot discover proto message type: %q", v.MessageName))
		}
		if _, exists := descriptorTypes[v.Type]; exists {
			errs = multierror.Append(errs, fmt.Errorf("duplicate type: %q", v.Type))
		}
		descriptorTypes[v.Type] = true
		if v.ClusterScoped {
			if _, exists := clusterMessages[v.MessageName]; exists {
				errs = multierror.Append(errs, fmt.Errorf("duplicate message type: %q", v.MessageName))
			}
			clusterMessages[v.MessageName] = true
		} else {
			if _, exists := messages[v.MessageName]; exists {
				errs = multierror.Append(errs, fmt.Errorf("duplicate message type: %q", v.MessageName))
			}
			messages[v.MessageName] = true
		}
	}
	return errs
}

// Validate ensures that the service object is well-defined
func (s *Service) Validate() error {
	var errs error
	if len(s.Hostname) == 0 {
		errs = multierror.Append(errs, fmt.Errorf("invalid empty hostname"))
	}
	parts := strings.Split(string(s.Hostname), ".")
	for _, part := range parts {
		if !IsDNS1123Label(part) {
			errs = multierror.Append(errs, fmt.Errorf("invalid hostname part: %q", part))
		}
	}

	// Require at least one port
	if len(s.Ports) == 0 {
		errs = multierror.Append(errs, fmt.Errorf("service must have at least one declared port"))
	}

	// Port names can be empty if there exists only one port
	for _, port := range s.Ports {
		if port.Name == "" {
			if len(s.Ports) > 1 {
				errs = multierror.Append(errs,
					fmt.Errorf("empty port names are not allowed for services with multiple ports"))
			}
		} else if !IsDNS1123Label(port.Name) {
			errs = multierror.Append(errs, fmt.Errorf("invalid name: %q", port.Name))
		}
		if err := ValidatePort(port.Port); err != nil {
			errs = multierror.Append(errs,
				fmt.Errorf("invalid service port value %d for %q: %v", port.Port, port.Name, err))
		}
	}
	return errs
}

// Validate ensures that the service instance is well-defined
func (instance *ServiceInstance) Validate() error {
	var errs error
	if instance.Service == nil {
		errs = multierror.Append(errs, fmt.Errorf("missing service in the instance"))
	} else if err := instance.Service.Validate(); err != nil {
		errs = multierror.Append(errs, err)
	}

	if err := instance.Labels.Validate(); err != nil {
		errs = multierror.Append(errs, err)
	}

	if err := ValidatePort(instance.Endpoint.Port); err != nil {
		errs = multierror.Append(errs, err)
	}

	port := instance.Endpoint.ServicePort
	if port == nil {
		errs = multierror.Append(errs, fmt.Errorf("missing service port"))
	} else if instance.Service != nil {
		expected, ok := instance.Service.Ports.Get(port.Name)
		if !ok {
			errs = multierror.Append(errs, fmt.Errorf("missing service port %q", port.Name))
		} else {
			if expected.Port != port.Port {
				errs = multierror.Append(errs,
					fmt.Errorf("unexpected service port value %d, expected %d", port.Port, expected.Port))
			}
			if expected.Protocol != port.Protocol {
				errs = multierror.Append(errs,
					fmt.Errorf("unexpected service protocol %s, expected %s", port.Protocol, expected.Protocol))
			}
		}
	}

	return errs
}

// Validate ensures tag is well-formed
func (l Labels) Validate() error {
	var errs error
	for k, v := range l {
		if !tagRegexp.MatchString(k) {
			errs = multierror.Append(errs, fmt.Errorf("invalid tag key: %q", k))
		}
		if !tagRegexp.MatchString(v) {
			errs = multierror.Append(errs, fmt.Errorf("invalid tag value: %q", v))
		}
	}
	return errs
}

// ValidateFQDN checks a fully-qualified domain name
func ValidateFQDN(fqdn string) error {
	if err := checkDNS1123Preconditions(fqdn); err != nil {
		return err
	}
	return validateDNS1123Labels(fqdn)
}

// ValidateWildcardDomain checks that a domain is a valid FQDN, but also allows wildcard prefixes.
func ValidateWildcardDomain(domain string) error {
	if err := checkDNS1123Preconditions(domain); err != nil {
		return err
	}
	// We only allow wildcards in the first label; split off the first label (parts[0]) from the rest of the host (parts[1])
	parts := strings.SplitN(domain, ".", 2)
	if !IsWildcardDNS1123Label(parts[0]) {
		return fmt.Errorf("domain name %q invalid (label %q invalid)", domain, parts[0])
	} else if len(parts) > 1 {
		return validateDNS1123Labels(parts[1])
	}
	return nil
}

// encapsulates DNS 1123 checks common to both wildcarded hosts and FQDNs
func checkDNS1123Preconditions(name string) error {
	if len(name) > 255 {
		return fmt.Errorf("domain name %q too long (max 255)", name)
	}
	if len(name) == 0 {
		return fmt.Errorf("empty domain name not allowed")
	}
	return nil
}

func validateDNS1123Labels(domain string) error {
	parts := strings.Split(domain, ".")
	topLevelDomain := parts[len(parts)-1]
	if _, err := strconv.Atoi(topLevelDomain); err == nil {
		return fmt.Errorf("domain name %q invalid (top level domain %q cannot be all-numeric)", domain, topLevelDomain)
	}
	for _, label := range parts {
		if !IsDNS1123Label(label) {
			return fmt.Errorf("domain name %q invalid (label %q invalid)", domain, label)
		}
	}
	return nil
}

// IsDNS1123Label tests for a string that conforms to the definition of a label in
// DNS (RFC 1123).
func IsDNS1123Label(value string) bool {
	return len(value) <= dns1123LabelMaxLength && dns1123LabelRegexp.MatchString(value)
}

// IsWildcardDNS1123Label tests for a string that conforms to the definition of a label in DNS (RFC 1123), but allows
// the wildcard label (`*`), and typical labels with a leading astrisk instead of alphabetic character (e.g. "*-foo")
func IsWildcardDNS1123Label(value string) bool {
	return len(value) <= dns1123LabelMaxLength && wildcardPrefixRegexp.MatchString(value)
}

// ValidateMixerService checks for validity of a service reference
func ValidateMixerService(svc *mccpb.IstioService) (errs error) {
	if svc.Name == "" && svc.Service == "" {
		errs = multierror.Append(errs, errors.New("name or service is mandatory for a service reference"))
	} else if svc.Service != "" && svc.Name != "" {
		errs = multierror.Append(errs, errors.New("specify either name or service, not both"))
	} else if svc.Service != "" {
		if svc.Namespace != "" {
			errs = multierror.Append(errs, errors.New("namespace is not valid when service is provided"))
		}
		if svc.Domain != "" {
			errs = multierror.Append(errs, errors.New("domain is not valid when service is provided"))
		}
	} else if svc.Name != "" {
		if !IsDNS1123Label(svc.Name) {
			errs = multierror.Append(errs, fmt.Errorf("name %q must be a valid label", svc.Name))
		}
	}

	if svc.Namespace != "" && !IsDNS1123Label(svc.Namespace) {
		errs = multierror.Append(errs, fmt.Errorf("namespace %q must be a valid label", svc.Namespace))
	}

	if svc.Domain != "" {
		if err := ValidateFQDN(svc.Domain); err != nil {
			errs = multierror.Append(errs, err)
		}
	}

	if err := Labels(svc.Labels).Validate(); err != nil {
		errs = multierror.Append(errs, err)
	}

	return
}

// ValidateHTTPHeaderName validates a header name
func ValidateHTTPHeaderName(name string) error {
	if name == "" {
		return fmt.Errorf("header name cannot be empty")
	}
	return nil
}

// ValidatePercent checks that percent is in range
func ValidatePercent(val int32) error {
	if val < 0 || val > 100 {
		return fmt.Errorf("percentage %v is not in range 0..100", val)
	}
	return nil
}

// validatePercentageOrDefault checks if the specified fractional percentage is
// valid. If a nil fractional percentage is supplied, it validates the default
// integer percent value.
func validatePercentageOrDefault(percentage *networking.Percent, defaultPercent int32) error {
	if percentage != nil {
		if percentage.Value < 0.0 || percentage.Value > 100.0 || (percentage.Value > 0.0 && percentage.Value < 0.0001) {
			return fmt.Errorf("percentage %v is neither 0.0, nor in range [0.0001, 100.0]", percentage.Value)
		}
		return nil
	}
	return ValidatePercent(defaultPercent)
}

// ValidateIPv4Subnet checks that a string is in "CIDR notation" or "Dot-decimal notation"
func ValidateIPv4Subnet(subnet string) error {
	// We expect a string in "CIDR notation" or "Dot-decimal notation"
	// E.g., a.b.c.d/xx form or just a.b.c.d
	if strings.Count(subnet, "/") == 1 {
		// We expect a string in "CIDR notation", i.e. a.b.c.d/xx form
		ip, _, err := net.ParseCIDR(subnet)
		if err != nil {
			return fmt.Errorf("%v is not a valid CIDR block", subnet)
		}
		// The current implementation only supports IP v4 addresses
		if ip.To4() == nil {
			return fmt.Errorf("%v is not a valid IPv4 address", subnet)
		}
		return nil
	}
	return ValidateIPv4Address(subnet)
}

// ValidateIPv4Address validates that a string in "CIDR notation" or "Dot-decimal notation"
func ValidateIPv4Address(addr string) error {
	ip := net.ParseIP(addr)
	if ip == nil {
		return fmt.Errorf("%v is not a valid IP", addr)
	}

	// The current implementation only supports IP v4 addresses
	if ip.To4() == nil {
		return fmt.Errorf("%v is not a valid IPv4 address", addr)
	}

	return nil
}

// ValidateUnixAddress validates that the string is a valid unix domain socket path.
func ValidateUnixAddress(addr string) error {
	if len(addr) == 0 {
		return errors.New("unix address must not be empty")
	}

	// Allow unix abstract domain sockets whose names start with @
	if strings.HasPrefix(addr, "@") {
		return nil
	}

	// Note that we use path, not path/filepath even though a domain socket path is a file path.  We don't want the
	// Pilot output to depend on which OS Pilot is run on, so we always use Unix-style forward slashes.
	if !path.IsAbs(addr) || strings.HasSuffix(addr, "/") {
		return fmt.Errorf("%s is not an absolute path to a file", addr)
	}
	return nil
}

// ValidateGateway checks gateway specifications
func ValidateGateway(name, namespace string, msg proto.Message) (errs error) {
	value, ok := msg.(*networking.Gateway)
	if !ok {
		errs = appendErrors(errs, fmt.Errorf("cannot cast to gateway: %#v", msg))
		return
	}

	if len(value.Servers) == 0 {
		errs = appendErrors(errs, fmt.Errorf("gateway must have at least one server"))
	} else {
		for _, server := range value.Servers {
			errs = appendErrors(errs, validateServer(server))
		}
	}

	// Ensure unique port names
	portNames := make(map[string]bool)

	for _, s := range value.Servers {
		if s.Port != nil {
			if portNames[s.Port.Name] {
				errs = appendErrors(errs, fmt.Errorf("port names in servers must be unique: duplicate name %s", s.Port.Name))
			}
			portNames[s.Port.Name] = true
		}
	}

	return errs
}

func validateServer(server *networking.Server) (errs error) {
	if len(server.Hosts) == 0 {
		errs = appendErrors(errs, fmt.Errorf("server config must contain at least one host"))
	} else {
		for _, host := range server.Hosts {
			// short name hosts are not allowed in gateways
			if host != "*" && !strings.Contains(host, ".") {
				errs = appendErrors(errs, fmt.Errorf("short names (non FQDN) are not allowed in Gateway server hosts"))
			}
			errs = appendErrors(errs, validateNamespaceSlashWildcardHostname(host, true))
		}
	}
	portErr := validateServerPort(server.Port)
	if portErr != nil {
		errs = appendErrors(errs, portErr)
	}
	errs = appendErrors(errs, validateTLSOptions(server.Tls))

	// If port is HTTPS or TLS, make sure that server has TLS options
	if portErr == nil {
		protocol := ParseProtocol(server.Port.Protocol)
		if protocol.IsTLS() && server.Tls == nil {
			errs = appendErrors(errs, fmt.Errorf("server must have TLS settings for HTTPS/TLS protocols"))
		} else if !protocol.IsTLS() && server.Tls != nil {
			// only tls redirect is allowed if this is a HTTP server
			if protocol.IsHTTP() {
				if !IsPassThroughServer(server) ||
					server.Tls.CaCertificates != "" || server.Tls.PrivateKey != "" || server.Tls.ServerCertificate != "" {
					errs = appendErrors(errs, fmt.Errorf("server cannot have TLS settings for plain text HTTP ports"))
				}
			} else {
				errs = appendErrors(errs, fmt.Errorf("server cannot have TLS settings for non HTTPS/TLS ports"))
			}
		}
	}
	return errs
}

func validateServerPort(port *networking.Port) (errs error) {
	if port == nil {
		return appendErrors(errs, fmt.Errorf("port is required"))
	}
	if ParseProtocol(port.Protocol) == ProtocolUnsupported {
		errs = appendErrors(errs, fmt.Errorf("invalid protocol %q, supported protocols are HTTP, HTTP2, GRPC, MONGO, REDIS, MYSQL, TCP", port.Protocol))
	}
	if port.Number > 0 {
		errs = appendErrors(errs, ValidatePort(int(port.Number)))
	}

	if port.Name == "" {
		errs = appendErrors(errs, fmt.Errorf("port name must be set: %v", port))
	}
	return
}

func validateTLSOptions(tls *networking.Server_TLSOptions) (errs error) {
	if tls == nil {
		// no tls config at all is valid
		return
	}

	if (tls.Mode == networking.Server_TLSOptions_SIMPLE || tls.Mode == networking.Server_TLSOptions_MUTUAL) && tls.CredentialName != "" {
		// If tls mode is SIMPLE or MUTUAL, and CredentialName is specified, credentials are fetched
		// remotely. ServerCertificate and CaCertificates fields are not required.
		return
	}
	if tls.Mode == networking.Server_TLSOptions_SIMPLE {
		if tls.ServerCertificate == "" {
			errs = appendErrors(errs, fmt.Errorf("SIMPLE TLS requires a server certificate"))
		}
		if tls.PrivateKey == "" {
			errs = appendErrors(errs, fmt.Errorf("SIMPLE TLS requires a private key"))
		}
	} else if tls.Mode == networking.Server_TLSOptions_MUTUAL {
		if tls.ServerCertificate == "" {
			errs = appendErrors(errs, fmt.Errorf("MUTUAL TLS requires a server certificate"))
		}
		if tls.PrivateKey == "" {
			errs = appendErrors(errs, fmt.Errorf("MUTUAL TLS requires a private key"))
		}
		if tls.CaCertificates == "" {
			errs = appendErrors(errs, fmt.Errorf("MUTUAL TLS requires a client CA bundle"))
		}
	}
	return
}

// ValidateDestinationRule checks proxy policies
func ValidateDestinationRule(name, namespace string, msg proto.Message) (errs error) {
	rule, ok := msg.(*networking.DestinationRule)
	if !ok {
		return fmt.Errorf("cannot cast to destination rule")
	}

	errs = appendErrors(errs,
		ValidateWildcardDomain(rule.Host),
		validateTrafficPolicy(rule.TrafficPolicy))

	for _, subset := range rule.Subsets {
		errs = appendErrors(errs, validateSubset(subset))
	}

	errs = appendErrors(errs, validateExportTo(rule.ExportTo))
	return
}

func validateExportTo(exportTo []string) (errs error) {
	if len(exportTo) > 0 {
		if len(exportTo) > 1 {
			errs = appendErrors(errs, fmt.Errorf("exportTo should have only one entry (. or *) in the current release"))
		} else {
			switch Visibility(exportTo[0]) {
			case VisibilityPrivate, VisibilityPublic:
			default:
				errs = appendErrors(errs, fmt.Errorf("only . or * is allowed in the exportTo in the current release"))
			}
		}
	}

	return
}

// ValidateEnvoyFilter checks envoy filter config supplied by user
func ValidateEnvoyFilter(name, namespace string, msg proto.Message) (errs error) {
	rule, ok := msg.(*networking.EnvoyFilter)
	if !ok {
		return fmt.Errorf("cannot cast to envoy filter")
	}

	if len(rule.Filters) == 0 {
		return fmt.Errorf("envoy filter: missing filters")
	}

	for _, f := range rule.Filters {
		if f.InsertPosition != nil {
			if f.InsertPosition.Index == networking.EnvoyFilter_InsertPosition_BEFORE ||
				f.InsertPosition.Index == networking.EnvoyFilter_InsertPosition_AFTER {
				if f.InsertPosition.RelativeTo == "" {
					errs = appendErrors(errs, fmt.Errorf("envoy filter: missing relativeTo filter with BEFORE/AFTER index"))
				}
			}
		}
		if f.FilterType == networking.EnvoyFilter_Filter_INVALID {
			errs = appendErrors(errs, fmt.Errorf("envoy filter: missing filter type"))
		}
		if len(f.FilterName) == 0 {
			errs = appendErrors(errs, fmt.Errorf("envoy filter: missing filter name"))
		}

		if f.FilterConfig == nil {
			errs = appendErrors(errs, fmt.Errorf("envoy filter: missing filter config"))
		}
	}

	return
}

// validates that hostname in ns/<hostname> is a valid hostname according to
// API specs
func validateSidecarOrGatewayHostnamePart(host string, isGateway bool) (errs error) {
	// short name hosts are not allowed
	if host != "*" && !strings.Contains(host, ".") {
		errs = appendErrors(errs, fmt.Errorf("short names (non FQDN) are not allowed"))
	}

	if err := ValidateWildcardDomain(host); err != nil {
		if !isGateway {
			errs = appendErrors(errs, err)
		}

		// Gateway allows IP as the host string, as well
		ipAddr := net.ParseIP(host)
		if ipAddr == nil {
			errs = appendErrors(errs, err)
		}
	}
	return
}

func validateNamespaceSlashWildcardHostname(host string, isGateway bool) (errs error) {
	parts := strings.SplitN(host, "/", 2)
	if len(parts) != 2 {
		if isGateway {
			// Old style host in the gateway
			return validateSidecarOrGatewayHostnamePart(host, true)
		}
		errs = appendErrors(errs, fmt.Errorf("host must be of form namespace/dnsName"))
		return
	}

	if len(parts[0]) == 0 || len(parts[1]) == 0 {
		errs = appendErrors(errs, fmt.Errorf("config namespace and dnsName in host entry cannot be empty"))
	}

	if !isGateway {
		// namespace can be * or . or ~ or a valid DNS label in sidecars
		if parts[0] != "*" && parts[0] != "." && parts[0] != "~" {
			if !IsDNS1123Label(parts[0]) {
				errs = appendErrors(errs, fmt.Errorf("invalid namespace value %q in sidecar", parts[0]))
			}
		}
	} else {
		// namespace can be * or . or a valid DNS label in gateways
		if parts[0] != "*" && parts[0] != "." {
			if !IsDNS1123Label(parts[0]) {
				errs = appendErrors(errs, fmt.Errorf("invalid namespace value %q in gateway", parts[0]))
			}
		}
	}
	errs = appendErrors(errs, validateSidecarOrGatewayHostnamePart(parts[1], isGateway))
	return
}

// ValidateSidecar checks sidecar config supplied by user
func ValidateSidecar(name, namespace string, msg proto.Message) (errs error) {
	rule, ok := msg.(*networking.Sidecar)
	if !ok {
		return fmt.Errorf("cannot cast to Sidecar")
	}

	if rule.WorkloadSelector != nil {
		if rule.WorkloadSelector.GetLabels() == nil {
			errs = appendErrors(errs, fmt.Errorf("sidecar: workloadSelector cannot have empty labels"))
		}
	}

	if len(rule.Egress) == 0 {
		return fmt.Errorf("sidecar: missing egress")
	}

	portMap := make(map[uint32]struct{})
	udsMap := make(map[string]struct{})
	for _, i := range rule.Ingress {
		if i.Port == nil {
			errs = appendErrors(errs, fmt.Errorf("sidecar: port is required for ingress listeners"))
			continue
		}

		bind := i.GetBind()
		captureMode := i.GetCaptureMode()
		errs = appendErrors(errs, validateSidecarPortBindAndCaptureMode(i.Port, bind, captureMode))

		if i.Port.Number == 0 {
			if _, found := udsMap[bind]; found {
				errs = appendErrors(errs, fmt.Errorf("sidecar: unix domain socket values for listeners must be unique"))
			}
			udsMap[bind] = struct{}{}
		} else {
			if _, found := portMap[i.Port.Number]; found {
				errs = appendErrors(errs, fmt.Errorf("sidecar: ports on IP bound listeners must be unique"))
			}
			portMap[i.Port.Number] = struct{}{}
		}

		if len(i.DefaultEndpoint) == 0 {
			errs = appendErrors(errs, fmt.Errorf("sidecar: default endpoint must be set for all ingress listeners"))
		} else {
			if strings.HasPrefix(i.DefaultEndpoint, UnixAddressPrefix) {
				errs = appendErrors(errs, ValidateUnixAddress(strings.TrimPrefix(i.DefaultEndpoint, UnixAddressPrefix)))
			} else {
				// format should be 127.0.0.1:port or :port
				parts := strings.Split(i.DefaultEndpoint, ":")
				if len(parts) < 2 {
					errs = appendErrors(errs, fmt.Errorf("sidecar: defaultEndpoint must be of form 127.0.0.1:<port>"))
				} else {
					if len(parts[0]) > 0 && parts[0] != "127.0.0.1" {
						errs = appendErrors(errs, fmt.Errorf("sidecar: defaultEndpoint must be of form 127.0.0.1:<port>"))
					}

					port, err := strconv.Atoi(parts[1])
					if err != nil {
						errs = appendErrors(errs, fmt.Errorf("sidecar: defaultEndpoint port (%s) is not a number: %v", parts[1], err))
					} else {
						errs = appendErrors(errs, ValidatePort(port))
					}
				}
			}
		}
	}

	portMap = make(map[uint32]struct{})
	udsMap = make(map[string]struct{})
	catchAllEgressListenerFound := false
	for index, i := range rule.Egress {
		// there can be only one catch all egress listener with empty port, and it should be the last listener.
		if i.Port == nil {
			if !catchAllEgressListenerFound {
				if index == len(rule.Egress)-1 {
					catchAllEgressListenerFound = true
				} else {
					errs = appendErrors(errs, fmt.Errorf("sidecar: the egress listener with empty port should be the last listener in the list"))
				}
			} else {
				errs = appendErrors(errs, fmt.Errorf("sidecar: egress can have only one listener with empty port"))
				continue
			}
		} else {
			bind := i.GetBind()
			captureMode := i.GetCaptureMode()
			errs = appendErrors(errs, validateSidecarPortBindAndCaptureMode(i.Port, bind, captureMode))

			if i.Port.Number == 0 {
				if _, found := udsMap[bind]; found {
					errs = appendErrors(errs, fmt.Errorf("sidecar: unix domain socket values for listeners must be unique"))
				}
				udsMap[bind] = struct{}{}
			} else {
				if _, found := portMap[i.Port.Number]; found {
					errs = appendErrors(errs, fmt.Errorf("sidecar: ports on IP bound listeners must be unique"))
				}
				portMap[i.Port.Number] = struct{}{}
			}
		}

		// validate that the hosts field is a slash separated value
		// of form ns1/host, or */host, or */*, or ns1/*, or ns1/*.example.com
		if len(i.Hosts) == 0 {
			errs = appendErrors(errs, fmt.Errorf("sidecar: egress listener must contain at least one host"))
		} else {
			for _, host := range i.Hosts {
				errs = appendErrors(errs, validateNamespaceSlashWildcardHostname(host, false))
			}
		}
	}

	return
}

func validateSidecarPortBindAndCaptureMode(port *networking.Port, bind string,
	captureMode networking.CaptureMode) (errs error) {

	// Port name is optional. Validate if exists.
	if len(port.Name) > 0 {
		errs = appendErrors(errs, validatePortName(port.Name))
	}

	// Handle Unix domain sockets
	if port.Number == 0 {
		// require bind to be a unix domain socket
		errs = appendErrors(errs,
			validateProtocol(port.Protocol))

		if !strings.HasPrefix(bind, UnixAddressPrefix) {
			errs = appendErrors(errs, fmt.Errorf("sidecar: ports with 0 value must have a unix domain socket bind address"))
		} else {
			errs = appendErrors(errs, ValidateUnixAddress(strings.TrimPrefix(bind, UnixAddressPrefix)))
		}

		if captureMode != networking.CaptureMode_DEFAULT && captureMode != networking.CaptureMode_NONE {
			errs = appendErrors(errs, fmt.Errorf("sidecar: captureMode must be DEFAULT/NONE for unix domain socket listeners"))
		}
	} else {
		errs = appendErrors(errs,
			validateProtocol(port.Protocol),
			ValidatePort(int(port.Number)))

		if len(bind) != 0 {
			errs = appendErrors(errs, ValidateIPv4Address(bind))
		}
	}

	return
}

func validateTrafficPolicy(policy *networking.TrafficPolicy) error {
	if policy == nil {
		return nil
	}
	if policy.OutlierDetection == nil && policy.ConnectionPool == nil &&
		policy.LoadBalancer == nil && policy.Tls == nil && policy.PortLevelSettings == nil {
		return fmt.Errorf("traffic policy must have at least one field")
	}

	return appendErrors(validateOutlierDetection(policy.OutlierDetection),
		validateConnectionPool(policy.ConnectionPool),
		validateLoadBalancer(policy.LoadBalancer),
		validateTLS(policy.Tls), validatePortTrafficPolicies(policy.PortLevelSettings))
}

func validateOutlierDetection(outlier *networking.OutlierDetection) (errs error) {
	if outlier == nil {
		return
	}

	if outlier.BaseEjectionTime != nil {
		errs = appendErrors(errs, ValidateDurationGogo(outlier.BaseEjectionTime))
	}
	if outlier.ConsecutiveErrors < 0 {
		errs = appendErrors(errs, fmt.Errorf("outlier detection consecutive errors cannot be negative"))
	}
	if outlier.Interval != nil {
		errs = appendErrors(errs, ValidateDurationGogo(outlier.Interval))
	}
	errs = appendErrors(errs, ValidatePercent(outlier.MaxEjectionPercent), ValidatePercent(outlier.MinHealthPercent))

	return
}

func validateConnectionPool(settings *networking.ConnectionPoolSettings) (errs error) {
	if settings == nil {
		return
	}
	if settings.Http == nil && settings.Tcp == nil {
		return fmt.Errorf("connection pool must have at least one field")
	}

	if http := settings.Http; http != nil {
		if http.Http1MaxPendingRequests < 0 {
			errs = appendErrors(errs, fmt.Errorf("http1 max pending requests must be non-negative"))
		}
		if http.Http2MaxRequests < 0 {
			errs = appendErrors(errs, fmt.Errorf("http2 max requests must be non-negative"))
		}
		if http.MaxRequestsPerConnection < 0 {
			errs = appendErrors(errs, fmt.Errorf("max requests per connection must be non-negative"))
		}
		if http.MaxRetries < 0 {
			errs = appendErrors(errs, fmt.Errorf("max retries must be non-negative"))
		}
	}

	if tcp := settings.Tcp; tcp != nil {
		if tcp.MaxConnections < 0 {
			errs = appendErrors(errs, fmt.Errorf("max connections must be non-negative"))
		}
		if tcp.ConnectTimeout != nil {
			errs = appendErrors(errs, ValidateDurationGogo(tcp.ConnectTimeout))
		}
	}

	return
}

func validateLoadBalancer(settings *networking.LoadBalancerSettings) (errs error) {
	if settings == nil {
		return
	}

	// simple load balancing is always valid

	consistentHash := settings.GetConsistentHash()
	if consistentHash != nil {
		httpCookie := consistentHash.GetHttpCookie()
		if httpCookie != nil {
			if httpCookie.Name == "" {
				errs = appendErrors(errs, fmt.Errorf("name required for HttpCookie"))
			}
			if httpCookie.Ttl == nil {
				errs = appendErrors(errs, fmt.Errorf("ttl required for HttpCookie"))
			}
		}
	}
	return
}

func validateTLS(settings *networking.TLSSettings) (errs error) {
	if settings == nil {
		return
	}

	if settings.Mode == networking.TLSSettings_MUTUAL {
		if settings.ClientCertificate == "" {
			errs = appendErrors(errs, fmt.Errorf("client certificate required for mutual tls"))
		}
		if settings.PrivateKey == "" {
			errs = appendErrors(errs, fmt.Errorf("private key required for mutual tls"))
		}
	}

	return
}

func validateSubset(subset *networking.Subset) error {
	return appendErrors(validateSubsetName(subset.Name),
		Labels(subset.Labels).Validate(),
		validateTrafficPolicy(subset.TrafficPolicy))
}

func validatePortTrafficPolicies(pls []*networking.TrafficPolicy_PortTrafficPolicy) (errs error) {
	for _, t := range pls {
		if t.Port == nil {
			errs = appendErrors(errs, fmt.Errorf("portTrafficPolicy must have valid port"))
		}
		if t.OutlierDetection == nil && t.ConnectionPool == nil &&
			t.LoadBalancer == nil && t.Tls == nil {
			errs = appendErrors(errs, fmt.Errorf("port traffic policy must have at least one field"))
		} else {
			errs = appendErrors(errs, validateOutlierDetection(t.OutlierDetection),
				validateConnectionPool(t.ConnectionPool),
				validateLoadBalancer(t.LoadBalancer),
				validateTLS(t.Tls))
		}
	}
	return
}

// ValidateProxyAddress checks that a network address is well-formed
func ValidateProxyAddress(hostAddr string) error {
	host, p, err := net.SplitHostPort(hostAddr)
	if err != nil {
		return fmt.Errorf("unable to split %q: %v", hostAddr, err)
	}
	port, err := strconv.Atoi(p)
	if err != nil {
		return fmt.Errorf("port (%s) is not a number: %v", p, err)
	}
	if err = ValidatePort(port); err != nil {
		return err
	}
	if err = ValidateFQDN(host); err != nil {
		ip := net.ParseIP(host)
		if ip == nil {
			return fmt.Errorf("%q is not a valid hostname or an IP address", host)
		}
	}

	return nil
}

// ValidateDurationGogo checks that a gogo proto duration is well-formed
func ValidateDurationGogo(pd *types.Duration) error {
	dur, err := types.DurationFromProto(pd)
	if err != nil {
		return err
	}
	if dur < time.Millisecond {
		return errors.New("duration must be greater than 1ms")
	}
	if dur%time.Millisecond != 0 {
		return errors.New("only durations to ms precision are supported")
	}
	return nil
}

// ValidateDuration checks that a proto duration is well-formed
func ValidateDuration(pd *types.Duration) error {
	dur, err := types.DurationFromProto(pd)
	if err != nil {
		return err
	}
	if dur < time.Millisecond {
		return errors.New("duration must be greater than 1ms")
	}
	if dur%time.Millisecond != 0 {
		return errors.New("only durations to ms precision are supported")
	}
	return nil
}

// ValidateGogoDuration validates the variant of duration.
func ValidateGogoDuration(in *types.Duration) error {
	return ValidateDuration(&types.Duration{
		Seconds: in.Seconds,
		Nanos:   in.Nanos,
	})
}

// ValidateDurationRange verifies range is in specified duration
func ValidateDurationRange(dur, min, max time.Duration) error {
	if dur > max || dur < min {
		return fmt.Errorf("time %v must be >%v and <%v", dur.String(), min.String(), max.String())
	}

	return nil
}

// ValidateParentAndDrain checks that parent and drain durations are valid
func ValidateParentAndDrain(drainTime, parentShutdown *types.Duration) (errs error) {
	if err := ValidateDuration(drainTime); err != nil {
		errs = multierror.Append(errs, multierror.Prefix(err, "invalid drain duration:"))
	}
	if err := ValidateDuration(parentShutdown); err != nil {
		errs = multierror.Append(errs, multierror.Prefix(err, "invalid parent shutdown duration:"))
	}
	if errs != nil {
		return
	}

	drainDuration, _ := types.DurationFromProto(drainTime)
	parentShutdownDuration, _ := types.DurationFromProto(parentShutdown)

	if drainDuration%time.Second != 0 {
		errs = multierror.Append(errs,
			errors.New("drain time only supports durations to seconds precision"))
	}
	if parentShutdownDuration%time.Second != 0 {
		errs = multierror.Append(errs,
			errors.New("parent shutdown time only supports durations to seconds precision"))
	}
	if parentShutdownDuration <= drainDuration {
		errs = multierror.Append(errs,
			fmt.Errorf("parent shutdown time %v must be greater than drain time %v",
				parentShutdownDuration.String(), drainDuration.String()))
	}

	if drainDuration > drainTimeMax {
		errs = multierror.Append(errs,
			fmt.Errorf("drain time %v must be <%v", drainDuration.String(), drainTimeMax.String()))
	}

	if parentShutdownDuration > parentShutdownTimeMax {
		errs = multierror.Append(errs,
			fmt.Errorf("parent shutdown time %v must be <%v",
				parentShutdownDuration.String(), parentShutdownTimeMax.String()))
	}

	return
}

// ValidateLightstepCollector validates the configuration for sending envoy spans to LightStep
func ValidateLightstepCollector(ls *meshconfig.Tracing_Lightstep) error {
	var errs error
	if ls.GetAddress() == "" {
		errs = multierror.Append(errs, errors.New("address is required"))
	}
	if err := ValidateProxyAddress(ls.GetAddress()); err != nil {
		errs = multierror.Append(errs, multierror.Prefix(err, "invalid lightstep address:"))
	}
	if ls.GetAccessToken() == "" {
		errs = multierror.Append(errs, errors.New("access token is required"))
	}
	if ls.GetSecure() && (ls.GetCacertPath() == "") {
		errs = multierror.Append(errs, errors.New("cacertPath is required"))
	}
	return errs
}

// ValidateZipkinCollector validates the configuration for sending envoy spans to Zipkin
func ValidateZipkinCollector(z *meshconfig.Tracing_Zipkin) error {
	return ValidateProxyAddress(z.GetAddress())
}

// ValidateConnectTimeout validates the envoy conncection timeout
func ValidateConnectTimeout(timeout *types.Duration) error {
	if err := ValidateDuration(timeout); err != nil {
		return err
	}

	timeoutDuration, _ := types.DurationFromProto(timeout)
	err := ValidateDurationRange(timeoutDuration, connectTimeoutMin, connectTimeoutMax)
	return err
}

// ValidateMeshConfig checks that the mesh config is well-formed
func ValidateMeshConfig(mesh *meshconfig.MeshConfig) (errs error) {
	if mesh.MixerCheckServer != "" {
		if err := ValidateProxyAddress(mesh.MixerCheckServer); err != nil {
			errs = multierror.Append(errs, multierror.Prefix(err, "invalid Policy Check Server address:"))
		}
	}

	if mesh.MixerReportServer != "" {
		if err := ValidateProxyAddress(mesh.MixerReportServer); err != nil {
			errs = multierror.Append(errs, multierror.Prefix(err, "invalid Telemetry Server address:"))
		}
	}

	if err := ValidatePort(int(mesh.ProxyListenPort)); err != nil {
		errs = multierror.Append(errs, multierror.Prefix(err, "invalid proxy listen port:"))
	}

	if err := ValidateConnectTimeout(mesh.ConnectTimeout); err != nil {
		errs = multierror.Append(errs, multierror.Prefix(err, "invalid connect timeout:"))
	}

	if mesh.DefaultConfig == nil {
		errs = multierror.Append(errs, errors.New("missing default config"))
	} else if err := ValidateProxyConfig(mesh.DefaultConfig); err != nil {
		errs = multierror.Append(errs, err)
	}

	if err := validateLocalityLbSetting(mesh.LocalityLbSetting); err != nil {
		errs = multierror.Append(errs, err)
	}

	return
}

// ValidateProxyConfig checks that the mesh config is well-formed
func ValidateProxyConfig(config *meshconfig.ProxyConfig) (errs error) {
	if config.ConfigPath == "" {
		errs = multierror.Append(errs, errors.New("config path must be set"))
	}

	if config.BinaryPath == "" {
		errs = multierror.Append(errs, errors.New("binary path must be set"))
	}

	if config.ServiceCluster == "" {
		errs = multierror.Append(errs, errors.New("service cluster must be set"))
	}

	if err := ValidateParentAndDrain(config.DrainDuration, config.ParentShutdownDuration); err != nil {
		errs = multierror.Append(errs, multierror.Prefix(err, "invalid parent and drain time combination"))
	}

	// discovery address is mandatory since mutual TLS relies on CDS.
	// strictly speaking, proxies can operate without RDS/CDS and with hot restarts
	// but that requires additional test validation
	if config.DiscoveryAddress == "" {
		errs = multierror.Append(errs, errors.New("discovery address must be set to the proxy discovery service"))
	} else if err := ValidateProxyAddress(config.DiscoveryAddress); err != nil {
		errs = multierror.Append(errs, multierror.Prefix(err, "invalid discovery address:"))
	}

	if tracer := config.GetTracing().GetLightstep(); tracer != nil {
		if err := ValidateLightstepCollector(tracer); err != nil {
			errs = multierror.Append(errs, multierror.Prefix(err, "invalid lightstep config:"))
		}
	}

	if tracer := config.GetTracing().GetZipkin(); tracer != nil {
		if err := ValidateZipkinCollector(tracer); err != nil {
			errs = multierror.Append(errs, multierror.Prefix(err, "invalid zipkin config:"))
		}
	}

	if err := ValidateConnectTimeout(config.ConnectTimeout); err != nil {
		errs = multierror.Append(errs, multierror.Prefix(err, "invalid connect timeout:"))
	}

	if config.StatsdUdpAddress != "" {
		if err := ValidateProxyAddress(config.StatsdUdpAddress); err != nil {
			errs = multierror.Append(errs, multierror.Prefix(err, fmt.Sprintf("invalid statsd udp address %q:", config.StatsdUdpAddress)))
		}
	}

	if config.EnvoyMetricsServiceAddress != "" {
		if err := ValidateProxyAddress(config.EnvoyMetricsServiceAddress); err != nil {
			errs = multierror.Append(errs, multierror.Prefix(err, fmt.Sprintf("invalid envoy metrics service address %q:", config.EnvoyMetricsServiceAddress)))
		}
	}

	if err := ValidatePort(int(config.ProxyAdminPort)); err != nil {
		errs = multierror.Append(errs, multierror.Prefix(err, "invalid proxy admin port:"))
	}

	switch config.ControlPlaneAuthPolicy {
	case meshconfig.AuthenticationPolicy_NONE, meshconfig.AuthenticationPolicy_MUTUAL_TLS:
	default:
		errs = multierror.Append(errs,
			fmt.Errorf("unrecognized control plane auth policy %q", config.ControlPlaneAuthPolicy))
	}

	return
}

// ValidateMixerAttributes checks that Mixer attributes is
// well-formed.
func ValidateMixerAttributes(msg proto.Message) error {
	in, ok := msg.(*mpb.Attributes)
	if !ok {
		return errors.New("cannot case to attributes")
	}
	if in == nil || len(in.Attributes) == 0 {
		return errors.New("list of attributes is nil/empty")
	}
	var errs error
	for k, v := range in.Attributes {
		switch val := v.Value.(type) {
		case *mpb.Attributes_AttributeValue_StringValue:
			if val.StringValue == "" {
				errs = multierror.Append(errs,
					fmt.Errorf("string attribute for %q should not be empty", k))
			}
		case *mpb.Attributes_AttributeValue_DurationValue:
			if val.DurationValue == nil {
				errs = multierror.Append(errs,
					fmt.Errorf("duration attribute for %q should not be nil", k))
			}
			if err := ValidateGogoDuration(val.DurationValue); err != nil {
				errs = multierror.Append(errs, err)
			}
		case *mpb.Attributes_AttributeValue_BytesValue:
			if len(val.BytesValue) == 0 {
				errs = multierror.Append(errs,
					fmt.Errorf("bytes attribute for %q should not be ", k))
			}
		case *mpb.Attributes_AttributeValue_TimestampValue:
			if val.TimestampValue == nil {
				errs = multierror.Append(errs,
					fmt.Errorf("timestamp attribute for %q should not be nil", k))
			}
			if _, err := types.TimestampFromProto(val.TimestampValue); err != nil {
				errs = multierror.Append(errs, err)
			}
		case *mpb.Attributes_AttributeValue_StringMapValue:
			if val.StringMapValue == nil || val.StringMapValue.Entries == nil {
				errs = multierror.Append(errs,
					fmt.Errorf("stringmap attribute for %q should not be nil", k))
			}
		}
	}
	return errs
}

// ValidateHTTPAPISpec checks that HTTPAPISpec is well-formed.
func ValidateHTTPAPISpec(name, namespace string, msg proto.Message) error {
	in, ok := msg.(*mccpb.HTTPAPISpec)
	if !ok {
		return errors.New("cannot case to HTTPAPISpec")
	}
	var errs error
	// top-level list of attributes is optional
	if in.Attributes != nil {
		if err := ValidateMixerAttributes(in.Attributes); err != nil {
			errs = multierror.Append(errs, err)
		}
	}
	if len(in.Patterns) == 0 {
		errs = multierror.Append(errs, errors.New("at least one pattern must be specified"))
	}
	for _, pattern := range in.Patterns {
		if err := ValidateMixerAttributes(in.Attributes); err != nil {
			errs = multierror.Append(errs, err)
		}
		if pattern.HttpMethod == "" {
			errs = multierror.Append(errs, errors.New("http_method cannot be empty"))
		}
		switch m := pattern.Pattern.(type) {
		case *mccpb.HTTPAPISpecPattern_UriTemplate:
			if m.UriTemplate == "" {
				errs = multierror.Append(errs, errors.New("uri_template cannot be empty"))
			}
		case *mccpb.HTTPAPISpecPattern_Regex:
			if m.Regex == "" {
				errs = multierror.Append(errs, errors.New("regex cannot be empty"))
			}
		}
	}
	for _, key := range in.ApiKeys {
		switch m := key.Key.(type) {
		case *mccpb.APIKey_Query:
			if m.Query == "" {
				errs = multierror.Append(errs, errors.New("query cannot be empty"))
			}
		case *mccpb.APIKey_Header:
			if m.Header == "" {
				errs = multierror.Append(errs, errors.New("header cannot be empty"))
			}
		case *mccpb.APIKey_Cookie:
			if m.Cookie == "" {
				errs = multierror.Append(errs, errors.New("cookie cannot be empty"))
			}
		}
	}
	return errs
}

// ValidateHTTPAPISpecBinding checks that HTTPAPISpecBinding is well-formed.
func ValidateHTTPAPISpecBinding(name, namespace string, msg proto.Message) error {
	in, ok := msg.(*mccpb.HTTPAPISpecBinding)
	if !ok {
		return errors.New("cannot case to HTTPAPISpecBinding")
	}
	var errs error
	if len(in.Services) == 0 {
		errs = multierror.Append(errs, errors.New("at least one service must be specified"))
	}
	for _, service := range in.Services {
		if err := ValidateMixerService(service); err != nil {
			errs = multierror.Append(errs, err)
		}
	}
	if len(in.ApiSpecs) == 0 {
		errs = multierror.Append(errs, errors.New("at least one spec must be specified"))
	}
	for _, spec := range in.ApiSpecs {
		if spec.Name == "" {
			errs = multierror.Append(errs, errors.New("name is mandatory for HTTPAPISpecReference"))
		}
		if spec.Namespace != "" && !IsDNS1123Label(spec.Namespace) {
			errs = multierror.Append(errs, fmt.Errorf("namespace %q must be a valid label", spec.Namespace))
		}
	}
	return errs
}

// ValidateQuotaSpec checks that Quota is well-formed.
func ValidateQuotaSpec(name, namespace string, msg proto.Message) error {
	in, ok := msg.(*mccpb.QuotaSpec)
	if !ok {
		return errors.New("cannot case to HTTPAPISpecBinding")
	}
	var errs error
	if len(in.Rules) == 0 {
		errs = multierror.Append(errs, errors.New("a least one rule must be specified"))
	}
	for _, rule := range in.Rules {
		for _, match := range rule.Match {
			for name, clause := range match.Clause {
				switch matchType := clause.MatchType.(type) {
				case *mccpb.StringMatch_Exact:
					if matchType.Exact == "" {
						errs = multierror.Append(errs,
							fmt.Errorf("StringMatch_Exact for attribute %q cannot be empty", name)) // nolint: golint
					}
				case *mccpb.StringMatch_Prefix:
					if matchType.Prefix == "" {
						errs = multierror.Append(errs,
							fmt.Errorf("StringMatch_Prefix for attribute %q cannot be empty", name)) // nolint: golint
					}
				case *mccpb.StringMatch_Regex:
					if matchType.Regex == "" {
						errs = multierror.Append(errs,
							fmt.Errorf("StringMatch_Regex for attribute %q cannot be empty", name)) // nolint: golint
					}
				}
			}
		}
		if len(rule.Quotas) == 0 {
			errs = multierror.Append(errs, errors.New("a least one quota must be specified"))
		}
		for _, quota := range rule.Quotas {
			if quota.Quota == "" {
				errs = multierror.Append(errs, errors.New("quota name cannot be empty"))
			}
			if quota.Charge <= 0 {
				errs = multierror.Append(errs, errors.New("quota charge amount must be positive"))
			}
		}
	}
	return errs
}

// ValidateQuotaSpecBinding checks that QuotaSpecBinding is well-formed.
func ValidateQuotaSpecBinding(name, namespace string, msg proto.Message) error {
	in, ok := msg.(*mccpb.QuotaSpecBinding)
	if !ok {
		return errors.New("cannot case to HTTPAPISpecBinding")
	}
	var errs error
	if len(in.Services) == 0 {
		errs = multierror.Append(errs, errors.New("at least one service must be specified"))
	}
	for _, service := range in.Services {
		if err := ValidateMixerService(service); err != nil {
			errs = multierror.Append(errs, err)
		}
	}
	if len(in.QuotaSpecs) == 0 {
		errs = multierror.Append(errs, errors.New("at least one spec must be specified"))
	}
	for _, spec := range in.QuotaSpecs {
		if spec.Name == "" {
			errs = multierror.Append(errs, errors.New("name is mandatory for QuotaSpecReference"))
		}
		if spec.Namespace != "" && !IsDNS1123Label(spec.Namespace) {
			errs = multierror.Append(errs, fmt.Errorf("namespace %q must be a valid label", spec.Namespace))
		}
	}
	return errs
}

// ValidateAuthenticationPolicy checks that AuthenticationPolicy is well-formed.
func ValidateAuthenticationPolicy(name, namespace string, msg proto.Message) error {
	// Empty namespace indicate policy is from cluster-scoped CRD.
	clusterScoped := namespace == ""
	in, ok := msg.(*authn.Policy)
	if !ok {
		return errors.New("cannot cast to AuthenticationPolicy")
	}
	var errs error

	if !clusterScoped {
		if len(in.Targets) == 0 && name != DefaultAuthenticationPolicyName {
			errs = appendErrors(errs, fmt.Errorf("authentication policy with no target rules  must be named %q, found %q",
				DefaultAuthenticationPolicyName, name))
		}
		if len(in.Targets) > 0 && name == DefaultAuthenticationPolicyName {
			errs = appendErrors(errs, fmt.Errorf("authentication policy with name %q must not have any target rules", name))
		}
		for _, target := range in.Targets {
			errs = appendErrors(errs, validateAuthNPolicyTarget(target))
		}
	} else {
		if name != DefaultAuthenticationPolicyName {
			errs = appendErrors(errs, fmt.Errorf("cluster-scoped authentication policy name must be %q, found %q",
				DefaultAuthenticationPolicyName, name))
		}
		if len(in.Targets) > 0 {
			errs = appendErrors(errs, fmt.Errorf("cluster-scoped authentication policy must not have targets"))
		}
	}

	jwtIssuers := make(map[string]bool)
	for _, method := range in.Peers {
		if jwt := method.GetJwt(); jwt != nil {
			if _, jwtExist := jwtIssuers[jwt.Issuer]; jwtExist {
				errs = appendErrors(errs, fmt.Errorf("jwt with issuer %q already defined", jwt.Issuer))
			} else {
				jwtIssuers[jwt.Issuer] = true
			}
			errs = appendErrors(errs, validateJwt(jwt))
		}
	}
	for _, method := range in.Origins {
		if _, jwtExist := jwtIssuers[method.Jwt.Issuer]; jwtExist {
			errs = appendErrors(errs, fmt.Errorf("jwt with issuer %q already defined", method.Jwt.Issuer))
		} else {
			jwtIssuers[method.Jwt.Issuer] = true
		}
		errs = appendErrors(errs, validateJwt(method.Jwt))
	}

	return errs
}

// ValidateServiceRole checks that ServiceRole is well-formed.
func ValidateServiceRole(name, namespace string, msg proto.Message) error {
	in, ok := msg.(*rbac.ServiceRole)
	if !ok {
		return errors.New("cannot cast to ServiceRole")
	}
	var errs error
	if len(in.Rules) == 0 {
		errs = appendErrors(errs, fmt.Errorf("at least 1 rule must be specified"))
	}
	for i, rule := range in.Rules {
		if len(rule.Services) == 0 {
			errs = appendErrors(errs, fmt.Errorf("at least 1 service must be specified for rule %d", i))
		}
		for j, constraint := range rule.Constraints {
			if len(constraint.Key) == 0 {
				errs = appendErrors(errs, fmt.Errorf("key cannot be empty for constraint %d in rule %d", j, i))
			}
			if len(constraint.Values) == 0 {
				errs = appendErrors(errs, fmt.Errorf("at least 1 value must be specified for constraint %d in rule %d", j, i))
			}
		}
	}
	return errs
}

// ValidateServiceRoleBinding checks that ServiceRoleBinding is well-formed.
func ValidateServiceRoleBinding(name, namespace string, msg proto.Message) error {
	in, ok := msg.(*rbac.ServiceRoleBinding)
	if !ok {
		return errors.New("cannot cast to ServiceRoleBinding")
	}
	var errs error
	if len(in.Subjects) == 0 {
		errs = appendErrors(errs, fmt.Errorf("at least 1 subject must be specified"))
	}
	for i, subject := range in.Subjects {
		if len(subject.User) == 0 && len(subject.Group) == 0 && len(subject.Properties) == 0 {
			errs = appendErrors(errs, fmt.Errorf("at least 1 of user, group or properties must be specified for subject %d", i))
		}
	}
	if in.RoleRef == nil {
		errs = appendErrors(errs, fmt.Errorf("roleRef must be specified"))
	} else {
		expectKind := "ServiceRole"
		if in.RoleRef.Kind != expectKind {
			errs = appendErrors(errs, fmt.Errorf("kind set to %q, currently the only supported value is %q",
				in.RoleRef.Kind, expectKind))
		}
		if len(in.RoleRef.Name) == 0 {
			errs = appendErrors(errs, fmt.Errorf("name cannot be empty"))
		}
	}
	return errs
}

func checkRbacConfig(name, typ string, msg proto.Message) error {
	in, ok := msg.(*rbac.RbacConfig)
	if !ok {
		return errors.New("cannot cast to " + typ)
	}

	if name != DefaultRbacConfigName {
		return fmt.Errorf("%s has invalid name(%s), name must be %q", typ, name, DefaultRbacConfigName)
	}

	if in.Mode == rbac.RbacConfig_ON_WITH_INCLUSION && in.Inclusion == nil {
		return errors.New("inclusion cannot be null (use 'inclusion: {}' for none)")
	}

	if in.Mode == rbac.RbacConfig_ON_WITH_EXCLUSION && in.Exclusion == nil {
		return errors.New("exclusion cannot be null (use 'exclusion: {}' for none)")
	}

	return nil
}

// ValidateClusterRbacConfig checks that ClusterRbacConfig is well-formed.
func ValidateClusterRbacConfig(name, namespace string, msg proto.Message) error {
	return checkRbacConfig(name, "ClusterRbacConfig", msg)
}

// ValidateRbacConfig checks that RbacConfig is well-formed.
func ValidateRbacConfig(name, namespace string, msg proto.Message) error {
	log.Warnf("RbacConfig is deprecated, use ClusterRbacConfig instead.")
	return checkRbacConfig(name, "RbacConfig", msg)
}

func validateJwt(jwt *authn.Jwt) (errs error) {
	if jwt == nil {
		return nil
	}
	if jwt.Issuer == "" {
		errs = multierror.Append(errs, errors.New("issuer must be set"))
	}
	for _, audience := range jwt.Audiences {
		if audience == "" {
			errs = multierror.Append(errs, errors.New("audience must be non-empty string"))
		}
	}
	if jwt.JwksUri != "" {
		// TODO: do more extensive check (e.g try to fetch JwksUri)
		if _, _, _, err := ParseJwksURI(jwt.JwksUri); err != nil {
			errs = multierror.Append(errs, err)
		}
	}

	for _, location := range jwt.JwtHeaders {
		if location == "" {
			errs = multierror.Append(errs, errors.New("location header must be non-empty string"))
		}
	}

	for _, location := range jwt.JwtParams {
		if location == "" {
			errs = multierror.Append(errs, errors.New("location query must be non-empty string"))
		}
	}
	return
}

func validateAuthNPolicyTarget(target *authn.TargetSelector) (errs error) {
	if target == nil {
		return
	}

	// AuthN policy target (host)name must be a shortname
	if !IsDNS1123Label(target.Name) {
		errs = multierror.Append(errs, fmt.Errorf("target name %q must be a valid label", target.Name))
	}

	for _, port := range target.Ports {
		errs = appendErrors(errs, validateAuthNPortSelector(port))
	}

	return
}

// ValidateVirtualService checks that a v1alpha3 route rule is well-formed.
func ValidateVirtualService(name, namespace string, msg proto.Message) (errs error) {
	virtualService, ok := msg.(*networking.VirtualService)
	if !ok {
		return errors.New("cannot cast to virtual service")
	}

	appliesToMesh := false
	if len(virtualService.Gateways) == 0 {
		appliesToMesh = true
	}

	errs = appendErrors(errs, validateGatewayNames(virtualService.Gateways))
	for _, gateway := range virtualService.Gateways {
		if gateway == IstioMeshGateway {
			appliesToMesh = true
			break
		}
	}

	if len(virtualService.Hosts) == 0 {
		errs = appendErrors(errs, fmt.Errorf("virtual service must have at least one host"))
	}

	allHostsValid := true
	for _, host := range virtualService.Hosts {
		if err := ValidateWildcardDomain(host); err != nil {
			ipAddr := net.ParseIP(host) // Could also be an IP
			if ipAddr == nil {
				errs = appendErrors(errs, err)
				allHostsValid = false
			}
		} else if appliesToMesh && host == "*" {
			errs = appendErrors(errs, fmt.Errorf("wildcard host * is not allowed for virtual services bound to the mesh gateway"))
			allHostsValid = false
		}
	}

	// Check for duplicate hosts
	// Duplicates include literal duplicates as well as wildcard duplicates
	// E.g., *.foo.com, and *.com are duplicates in the same virtual service
	if allHostsValid {
		for i := 0; i < len(virtualService.Hosts); i++ {
			hostI := Hostname(virtualService.Hosts[i])
			for j := i + 1; j < len(virtualService.Hosts); j++ {
				hostJ := Hostname(virtualService.Hosts[j])
				if hostI.Matches(hostJ) {
					errs = appendErrors(errs, fmt.Errorf("duplicate hosts in virtual service: %s & %s", hostI, hostJ))
				}
			}
		}
	}

	if len(virtualService.Http) == 0 && len(virtualService.Tcp) == 0 && len(virtualService.Tls) == 0 {
		errs = appendErrors(errs, errors.New("http, tcp or tls must be provided in virtual service"))
	}
	for _, httpRoute := range virtualService.Http {
		errs = appendErrors(errs, validateHTTPRoute(httpRoute))
	}
	for _, tlsRoute := range virtualService.Tls {
		errs = appendErrors(errs, validateTLSRoute(tlsRoute, virtualService))
	}
	for _, tcpRoute := range virtualService.Tcp {
		errs = appendErrors(errs, validateTCPRoute(tcpRoute))
	}

	errs = appendErrors(errs, validateExportTo(virtualService.ExportTo))
	return
}

func validateTLSRoute(tls *networking.TLSRoute, context *networking.VirtualService) (errs error) {
	if tls == nil {
		return nil
	}
	if len(tls.Match) == 0 {
		errs = appendErrors(errs, errors.New("TLS route must have at least one match condition"))
	}
	for _, match := range tls.Match {
		errs = appendErrors(errs, validateTLSMatch(match, context))
<<<<<<< HEAD
	}
	if len(tls.Route) != 1 {
		errs = appendErrors(errs, errors.New("TLS route must have exactly one destination"))
=======
>>>>>>> 82797c0c
	}
	errs = appendErrors(errs, validateRouteDestinations(tls.Route))
	return
}

func validateTLSMatch(match *networking.TLSMatchAttributes, context *networking.VirtualService) (errs error) {
	if len(match.SniHosts) == 0 {
		errs = appendErrors(errs, fmt.Errorf("TLS match must have at least one SNI host"))
	} else {
		for _, sniHost := range match.SniHosts {
			err := validateSniHost(sniHost, context)
			if err != nil {
				errs = appendErrors(errs, err)
			}
		}
	}

	for _, destinationSubnet := range match.DestinationSubnets {
		errs = appendErrors(errs, ValidateIPv4Subnet(destinationSubnet))
	}

	if match.Port != 0 {
		errs = appendErrors(errs, ValidatePort(int(match.Port)))
	}
	errs = appendErrors(errs, Labels(match.SourceLabels).Validate())
	errs = appendErrors(errs, validateGatewayNames(match.Gateways))
	return
}

func validateSniHost(sniHost string, context *networking.VirtualService) error {
<<<<<<< HEAD
	err := ValidateWildcardDomain(sniHost)
	if err != nil {
		return err
=======
	if err := ValidateWildcardDomain(sniHost); err != nil {
		ipAddr := net.ParseIP(sniHost) // Could also be an IP
		if ipAddr == nil {
			return err
		}
>>>>>>> 82797c0c
	}
	sniHostname := Hostname(sniHost)
	for _, host := range context.Hosts {
		if sniHostname.SubsetOf(Hostname(host)) {
			return nil
		}
	}
<<<<<<< HEAD
	err = fmt.Errorf("SNI host is not a compatible subset of the virtual service hosts: %s", sniHost)
	return err
=======
	return fmt.Errorf("SNI host is not a compatible subset of the virtual service hosts: %s", sniHost)
>>>>>>> 82797c0c
}

func validateTCPRoute(tcp *networking.TCPRoute) (errs error) {
	if tcp == nil {
		return nil
	}
	for _, match := range tcp.Match {
		errs = appendErrors(errs, validateTCPMatch(match))
	}
	errs = appendErrors(errs, validateRouteDestinations(tcp.Route))
	return
}

func validateTCPMatch(match *networking.L4MatchAttributes) (errs error) {
	for _, destinationSubnet := range match.DestinationSubnets {
		errs = appendErrors(errs, ValidateIPv4Subnet(destinationSubnet))
	}
	if len(match.SourceSubnet) > 0 {
		errs = appendErrors(errs, ValidateIPv4Subnet(match.SourceSubnet))
	}
	if match.Port != 0 {
		errs = appendErrors(errs, ValidatePort(int(match.Port)))
	}
	errs = appendErrors(errs, Labels(match.SourceLabels).Validate())
	errs = appendErrors(errs, validateGatewayNames(match.Gateways))
	return
}

func validateHTTPRoute(http *networking.HTTPRoute) (errs error) {
	// check for conflicts
	if http.Redirect != nil {
		if len(http.Route) > 0 {
			errs = appendErrors(errs, errors.New("HTTP route cannot contain both route and redirect"))
		}

		if http.Fault != nil {
			errs = appendErrors(errs, errors.New("HTTP route cannot contain both fault and redirect"))
		}

		if http.Rewrite != nil {
			errs = appendErrors(errs, errors.New("HTTP route rule cannot contain both rewrite and redirect"))
		}

		if http.WebsocketUpgrade {
			errs = appendErrors(errs, errors.New("WebSocket upgrade is not allowed on redirect rules")) // nolint: golint
		}
	} else if len(http.Route) == 0 {
		errs = appendErrors(errs, errors.New("HTTP route or redirect is required"))
	}

	// deprecated
	for name := range http.AppendHeaders {
		errs = appendErrors(errs, ValidateHTTPHeaderName(name))
	}
	for name := range http.AppendRequestHeaders {
		errs = appendErrors(errs, ValidateHTTPHeaderName(name))
	}
	for _, name := range http.RemoveRequestHeaders {
		errs = appendErrors(errs, ValidateHTTPHeaderName(name))
	}
	for name := range http.AppendResponseHeaders {
		errs = appendErrors(errs, ValidateHTTPHeaderName(name))
	}
	for _, name := range http.RemoveResponseHeaders {
		errs = appendErrors(errs, ValidateHTTPHeaderName(name))
	}

	// header manipulation
	for name := range http.Headers.GetRequest().GetAdd() {
		errs = appendErrors(errs, ValidateHTTPHeaderName(name))
	}
	for name := range http.Headers.GetRequest().GetSet() {
		errs = appendErrors(errs, ValidateHTTPHeaderName(name))
	}
	for _, name := range http.Headers.GetRequest().GetRemove() {
		errs = appendErrors(errs, ValidateHTTPHeaderName(name))
	}
	for name := range http.Headers.GetResponse().GetAdd() {
		errs = appendErrors(errs, ValidateHTTPHeaderName(name))
	}
	for name := range http.Headers.GetResponse().GetSet() {
		errs = appendErrors(errs, ValidateHTTPHeaderName(name))
	}
	for _, name := range http.Headers.GetResponse().GetRemove() {
		errs = appendErrors(errs, ValidateHTTPHeaderName(name))
	}

	errs = appendErrors(errs, validateCORSPolicy(http.CorsPolicy))
	errs = appendErrors(errs, validateHTTPFaultInjection(http.Fault))

	for _, match := range http.Match {
		for name := range match.Headers {
			errs = appendErrors(errs, ValidateHTTPHeaderName(name))
		}

		if match.Port != 0 {
			errs = appendErrors(errs, ValidatePort(int(match.Port)))
		}
		errs = appendErrors(errs, Labels(match.SourceLabels).Validate())
		errs = appendErrors(errs, validateGatewayNames(match.Gateways))
	}
	errs = appendErrors(errs, validateDestination(http.Mirror))
	errs = appendErrors(errs, validateHTTPRedirect(http.Redirect))
	errs = appendErrors(errs, validateHTTPRetry(http.Retries))
	errs = appendErrors(errs, validateHTTPRewrite(http.Rewrite))
	errs = appendErrors(errs, validateHTTPRouteDestinations(http.Route))
	if http.Timeout != nil {
		errs = appendErrors(errs, ValidateDurationGogo(http.Timeout))
	}

	return
}

func validateGatewayNames(gateways []string) (errs error) {
	for _, gateway := range gateways {
		parts := strings.SplitN(gateway, "/", 2)
		if len(parts) != 2 {
			// deprecated
			// Old style spec with FQDN gateway name
			errs = appendErrors(errs, ValidateFQDN(gateway))
			return
		}

		if len(parts[0]) == 0 || len(parts[1]) == 0 {
			errs = appendErrors(errs, fmt.Errorf("config namespace and gateway name cannot be empty"))
		}

		// namespace and name must be DNS labels
		if !IsDNS1123Label(parts[0]) {
			errs = appendErrors(errs, fmt.Errorf("invalid value for namespace: %q", parts[0]))
		}

		if !IsDNS1123Label(parts[1]) {
			errs = appendErrors(errs, fmt.Errorf("invalid value for gateway name: %q", parts[1]))
		}
	}
	return
}

func validateHTTPRouteDestinations(weights []*networking.HTTPRouteDestination) (errs error) {
	var totalWeight int32
	for _, weight := range weights {
		if weight.Destination == nil {
			errs = multierror.Append(errs, errors.New("destination is required"))
		}

		// deprecated
		for name := range weight.AppendRequestHeaders {
			errs = appendErrors(errs, ValidateHTTPHeaderName(name))
		}
		for name := range weight.AppendResponseHeaders {
			errs = appendErrors(errs, ValidateHTTPHeaderName(name))
		}
		for _, name := range weight.RemoveRequestHeaders {
			errs = appendErrors(errs, ValidateHTTPHeaderName(name))
		}
		for _, name := range weight.RemoveResponseHeaders {
			errs = appendErrors(errs, ValidateHTTPHeaderName(name))
		}

		// header manipulations
		for name := range weight.Headers.GetRequest().GetAdd() {
			errs = appendErrors(errs, ValidateHTTPHeaderName(name))
		}
		for name := range weight.Headers.GetRequest().GetSet() {
			errs = appendErrors(errs, ValidateHTTPHeaderName(name))
		}
		for _, name := range weight.Headers.GetRequest().GetRemove() {
			errs = appendErrors(errs, ValidateHTTPHeaderName(name))
		}
		for name := range weight.Headers.GetResponse().GetAdd() {
			errs = appendErrors(errs, ValidateHTTPHeaderName(name))
		}
		for name := range weight.Headers.GetResponse().GetSet() {
			errs = appendErrors(errs, ValidateHTTPHeaderName(name))
		}
		for _, name := range weight.Headers.GetResponse().GetRemove() {
			errs = appendErrors(errs, ValidateHTTPHeaderName(name))
		}

		errs = appendErrors(errs, validateDestination(weight.Destination))
		errs = appendErrors(errs, ValidatePercent(weight.Weight))
		totalWeight += weight.Weight
	}
	if len(weights) > 1 && totalWeight != 100 {
		errs = appendErrors(errs, fmt.Errorf("total destination weight %v != 100", totalWeight))
	}
	return
}

func validateRouteDestinations(weights []*networking.RouteDestination) (errs error) {
	var totalWeight int32
	for _, weight := range weights {
		if weight.Destination == nil {
			errs = multierror.Append(errs, errors.New("destination is required"))
		}
		errs = appendErrors(errs, validateDestination(weight.Destination))
		errs = appendErrors(errs, ValidatePercent(weight.Weight))
		totalWeight += weight.Weight
	}
	if len(weights) > 1 && totalWeight != 100 {
		errs = appendErrors(errs, fmt.Errorf("total destination weight %v != 100", totalWeight))
	}
	return
}

func validateCORSPolicy(policy *networking.CorsPolicy) (errs error) {
	if policy == nil {
		return
	}

	// TODO: additional validation for AllowOrigin?

	for _, method := range policy.AllowMethods {
		errs = appendErrors(errs, validateHTTPMethod(method))
	}

	for _, name := range policy.AllowHeaders {
		errs = appendErrors(errs, ValidateHTTPHeaderName(name))
	}

	for _, name := range policy.ExposeHeaders {
		errs = appendErrors(errs, ValidateHTTPHeaderName(name))
	}

	if policy.MaxAge != nil {
		errs = appendErrors(errs, ValidateDurationGogo(policy.MaxAge))
		if policy.MaxAge.Nanos > 0 {
			errs = multierror.Append(errs, errors.New("max_age duration is accurate only to seconds precision"))
		}
	}

	// TODO: additional validation for AllowCredentials?

	return
}

func validateHTTPMethod(method string) error {
	if !supportedMethods[method] {
		return fmt.Errorf("%q is not a supported HTTP method", method)
	}
	return nil
}

func validateHTTPFaultInjection(fault *networking.HTTPFaultInjection) (errs error) {
	if fault == nil {
		return
	}

	if fault.Abort == nil && fault.Delay == nil {
		errs = multierror.Append(errs, errors.New("HTTP fault injection must have an abort and/or a delay"))
	}

	errs = appendErrors(errs, validateHTTPFaultInjectionAbort(fault.Abort))
	errs = appendErrors(errs, validateHTTPFaultInjectionDelay(fault.Delay))

	return
}

func validateHTTPFaultInjectionAbort(abort *networking.HTTPFaultInjection_Abort) (errs error) {
	if abort == nil {
		return
	}

	errs = appendErrors(errs, validatePercentageOrDefault(abort.Percentage, abort.Percent))

	switch abort.ErrorType.(type) {
	case *networking.HTTPFaultInjection_Abort_GrpcStatus:
		// TODO: gRPC status validation
		errs = multierror.Append(errs, errors.New("gRPC abort fault injection not supported yet"))
	case *networking.HTTPFaultInjection_Abort_Http2Error:
		// TODO: HTTP2 error validation
		errs = multierror.Append(errs, errors.New("HTTP/2 abort fault injection not supported yet"))
	case *networking.HTTPFaultInjection_Abort_HttpStatus:
		errs = appendErrors(errs, validateHTTPStatus(abort.GetHttpStatus()))
	}

	return
}

func validateHTTPStatus(status int32) error {
	if status < 0 || status > 600 {
		return fmt.Errorf("HTTP status %d is not in range 0-600", status)
	}
	return nil
}

func validateHTTPFaultInjectionDelay(delay *networking.HTTPFaultInjection_Delay) (errs error) {
	if delay == nil {
		return
	}

	errs = appendErrors(errs, validatePercentageOrDefault(delay.Percentage, delay.Percent))

	switch v := delay.HttpDelayType.(type) {
	case *networking.HTTPFaultInjection_Delay_FixedDelay:
		errs = appendErrors(errs, ValidateDurationGogo(v.FixedDelay))
	case *networking.HTTPFaultInjection_Delay_ExponentialDelay:
		errs = appendErrors(errs, ValidateDurationGogo(v.ExponentialDelay))
		errs = multierror.Append(errs, fmt.Errorf("exponentialDelay not supported yet"))
	}

	return
}

func validateDestination(destination *networking.Destination) (errs error) {
	if destination == nil {
		return
	}

	errs = appendErrors(errs, ValidateWildcardDomain(destination.Host))
	if destination.Subset != "" {
		errs = appendErrors(errs, validateSubsetName(destination.Subset))
	}
	if destination.Port != nil {
		errs = appendErrors(errs, validatePortSelector(destination.Port))
	}

	return
}

func validateSubsetName(name string) error {
	if len(name) == 0 {
		return fmt.Errorf("subset name cannot be empty")
	}
	if !IsDNS1123Label(name) {
		return fmt.Errorf("subset name is invalid: %s", name)
	}
	return nil
}

func validatePortSelector(selector *networking.PortSelector) error {
	if selector == nil {
		return nil
	}

	// port selector is either a name or a number
	name := selector.GetName()
	number := int(selector.GetNumber())
	if name == "" && number == 0 {
		// an unset value is indistinguishable from a zero value, so return both errors
		return appendErrors(validateSubsetName(name), ValidatePort(number))
	} else if number != 0 {
		return ValidatePort(number)
	}
	return validateSubsetName(name)
}

func validateAuthNPortSelector(selector *authn.PortSelector) error {
	if selector == nil {
		return nil
	}

	// port selector is either a name or a number
	name := selector.GetName()
	number := int(selector.GetNumber())
	if name == "" && number == 0 {
		// an unset value is indistinguishable from a zero value, so return both errors
		return appendErrors(validateSubsetName(name), ValidatePort(number))
	} else if number != 0 {
		return ValidatePort(number)
	}
	return validateSubsetName(name)
}

func validateHTTPRetry(retries *networking.HTTPRetry) (errs error) {
	if retries == nil {
		return
	}

	if retries.Attempts <= 0 {
		errs = multierror.Append(errs, errors.New("attempts must be positive"))
	}
	if retries.PerTryTimeout != nil {
		errs = appendErrors(errs, ValidateDurationGogo(retries.PerTryTimeout))
	}
	if retries.RetryOn != "" {
		retryOnPolicies := strings.Split(retries.RetryOn, ",")
		for _, policy := range retryOnPolicies {
			// Try converting it to an integer to see if it's a valid HTTP status code.
			i, _ := strconv.Atoi(policy)

			if http.StatusText(i) == "" && !supportedRetryOnPolicies[policy] {
				errs = appendErrors(errs, fmt.Errorf("%q is not a valid retryOn policy", policy))
			}
		}
	}

	return
}

func validateHTTPRedirect(redirect *networking.HTTPRedirect) error {
	if redirect != nil && redirect.Uri == "" && redirect.Authority == "" {
		return errors.New("redirect must specify URI, authority, or both")
	}
	return nil
}

func validateHTTPRewrite(rewrite *networking.HTTPRewrite) error {
	if rewrite != nil && rewrite.Uri == "" && rewrite.Authority == "" {
		return errors.New("rewrite must specify URI, authority, or both")
	}
	return nil
}

// ValidateServiceEntry validates a service entry.
func ValidateServiceEntry(name, namespace string, config proto.Message) (errs error) {
	serviceEntry, ok := config.(*networking.ServiceEntry)
	if !ok {
		return fmt.Errorf("cannot cast to service entry")
	}

	if len(serviceEntry.Hosts) == 0 {
		errs = appendErrors(errs, fmt.Errorf("service entry must have at least one host"))
	}
	for _, host := range serviceEntry.Hosts {
		// Full wildcard is not allowed in the service entry.
		if host == "*" {
			errs = appendErrors(errs, fmt.Errorf("invalid host %s", host))
		} else {
			errs = appendErrors(errs, ValidateWildcardDomain(host))
		}
	}

	cidrFound := false
	for _, address := range serviceEntry.Addresses {
		cidrFound = cidrFound || strings.Contains(address, "/")
		errs = appendErrors(errs, ValidateIPv4Subnet(address))
	}

	if cidrFound {
		if serviceEntry.Resolution != networking.ServiceEntry_NONE && serviceEntry.Resolution != networking.ServiceEntry_STATIC {
			errs = appendErrors(errs, fmt.Errorf("CIDR addresses are allowed only for NONE/STATIC resolution types"))
		}
	}

	servicePortNumbers := make(map[uint32]bool)
	servicePorts := make(map[string]bool, len(serviceEntry.Ports))
	for _, port := range serviceEntry.Ports {
		if servicePorts[port.Name] {
			errs = appendErrors(errs, fmt.Errorf("service entry port name %q already defined", port.Name))
		}
		servicePorts[port.Name] = true
		if servicePortNumbers[port.Number] {
			errs = appendErrors(errs, fmt.Errorf("service entry port %d already defined", port.Number))
		}
		servicePortNumbers[port.Number] = true
	}

	switch serviceEntry.Resolution {
	case networking.ServiceEntry_NONE:
		if len(serviceEntry.Endpoints) != 0 {
			errs = appendErrors(errs, fmt.Errorf("no endpoints should be provided for resolution type none"))
		}
	case networking.ServiceEntry_STATIC:
		if len(serviceEntry.Endpoints) == 0 {
			errs = appendErrors(errs,
				fmt.Errorf("endpoints must be provided if service entry resolution mode is static"))
		}

		unixEndpoint := false
		for _, endpoint := range serviceEntry.Endpoints {
			addr := endpoint.GetAddress()
			if strings.HasPrefix(addr, UnixAddressPrefix) {
				unixEndpoint = true
				errs = appendErrors(errs, ValidateUnixAddress(strings.TrimPrefix(addr, UnixAddressPrefix)))
				if len(endpoint.Ports) != 0 {
					errs = appendErrors(errs, fmt.Errorf("unix endpoint %s must not include ports", addr))
				}
			} else {
				errs = appendErrors(errs, ValidateIPv4Address(addr))

				for name, port := range endpoint.Ports {
					if !servicePorts[name] {
						errs = appendErrors(errs, fmt.Errorf("endpoint port %v is not defined by the service entry", port))
					}
				}
			}
			errs = appendErrors(errs, Labels(endpoint.Labels).Validate())

		}
		if unixEndpoint && len(serviceEntry.Ports) != 1 {
			errs = appendErrors(errs, errors.New("exactly 1 service port required for unix endpoints"))
		}
	case networking.ServiceEntry_DNS:
		if len(serviceEntry.Endpoints) == 0 {
			for _, host := range serviceEntry.Hosts {
				if err := ValidateFQDN(host); err != nil {
					errs = appendErrors(errs,
						fmt.Errorf("hosts must be FQDN if no endpoints are provided for resolution mode DNS"))
				}
			}
		}

		for _, endpoint := range serviceEntry.Endpoints {
			ipAddr := net.ParseIP(endpoint.Address) // Typically it is an IP address
			if ipAddr == nil {
				if err := ValidateFQDN(endpoint.Address); err != nil { // Otherwise could be an FQDN
					errs = appendErrors(errs,
						fmt.Errorf("endpoint address %q is not a valid FQDN or an IP address", endpoint.Address))
				}
			}
			errs = appendErrors(errs,
				Labels(endpoint.Labels).Validate())
			for name, port := range endpoint.Ports {
				if !servicePorts[name] {
					errs = appendErrors(errs, fmt.Errorf("endpoint port %v is not defined by the service entry", port))
				}
				errs = appendErrors(errs,
					validatePortName(name),
					ValidatePort(int(port)))
			}
		}
	default:
		errs = appendErrors(errs, fmt.Errorf("unsupported resolution type %s",
			networking.ServiceEntry_Resolution_name[int32(serviceEntry.Resolution)]))
	}

	// multiple hosts and TCP is invalid unless the resolution type is NONE.
	// depending on the protocol, we can differentiate between hosts when proxying:
	// - with HTTP, the authority header can be used
	// - with HTTPS/TLS with SNI, the ServerName can be used
	// however, for plain TCP there is no way to differentiate between the
	// hosts so we consider it invalid, unless the resolution type is NONE
	// (because the hosts are ignored).
	if serviceEntry.Resolution != networking.ServiceEntry_NONE && len(serviceEntry.Hosts) > 1 {
		canDifferentiate := true
		for _, port := range serviceEntry.Ports {
			protocol := ParseProtocol(port.Protocol)
			if !protocol.IsHTTP() && !protocol.IsTLS() {
				canDifferentiate = false
				break
			}
		}

		if !canDifferentiate {
			errs = appendErrors(errs, fmt.Errorf("multiple hosts provided with non-HTTP, non-TLS ports"))
		}
	}

	for _, port := range serviceEntry.Ports {
		errs = appendErrors(errs,
			validatePortName(port.Name),
			validateProtocol(port.Protocol),
			ValidatePort(int(port.Number)))
	}

	errs = appendErrors(errs, validateExportTo(serviceEntry.ExportTo))
	return
}

func validatePortName(name string) error {
	if !IsDNS1123Label(name) {
		return fmt.Errorf("invalid port name: %s", name)
	}
	return nil
}

func validateProtocol(protocol string) error {
	if ParseProtocol(protocol) == ProtocolUnsupported {
		return fmt.Errorf("unsupported protocol: %s", protocol)
	}
	return nil
}

// wrapper around multierror.Append that enforces the invariant that if all input errors are nil, the output
// error is nil (allowing validation without branching).
func appendErrors(err error, errs ...error) error {
	appendError := func(err, err2 error) error {
		if err == nil {
			return err2
		} else if err2 == nil {
			return err
		}
		return multierror.Append(err, err2)
	}

	for _, err2 := range errs {
		err = appendError(err, err2)
	}
	return err
}

// ValidateNetworkEndpointAddress checks the Address field of a NetworkEndpoint. If the family is TCP, it checks the
// address is a valid IP address. If the family is Unix, it checks the address is a valid socket file path.
func ValidateNetworkEndpointAddress(n *NetworkEndpoint) error {
	switch n.Family {
	case AddressFamilyTCP:
		ipAddr := net.ParseIP(n.Address) // Typically it is an IP address
		if ipAddr == nil {
			if err := ValidateFQDN(n.Address); err != nil { // Otherwise could be an FQDN
				return errors.New("invalid address " + n.Address)
			}
		}
	case AddressFamilyUnix:
		return ValidateUnixAddress(n.Address)
	default:
		panic(fmt.Sprintf("unhandled Family %v", n.Family))
	}
	return nil
}

// validateLocalityLbSetting checks the LocalityLbSetting of MeshConfig
func validateLocalityLbSetting(lb *meshconfig.LocalityLoadBalancerSetting) error {
	if lb == nil {
		return nil
	}

	if len(lb.GetDistribute()) > 0 && len(lb.GetFailover()) > 0 {
		return fmt.Errorf("can not simultaneously specify 'distribute' and 'failover'")
	}

	srcLocalities := []string{}
	for _, locality := range lb.GetDistribute() {
		srcLocalities = append(srcLocalities, locality.From)
		var totalWeight uint32
		destLocalities := []string{}
		for loc, weight := range locality.To {
			destLocalities = append(destLocalities, loc)
			if weight == 0 {
				return fmt.Errorf("locality weight must not be in range [1, 100]")
			}
			totalWeight += weight
		}
		if totalWeight != 100 {
			return fmt.Errorf("total locality weight %v != 100", totalWeight)
		}
		if err := validateLocalities(destLocalities); err != nil {
			return err
		}
	}

	if err := validateLocalities(srcLocalities); err != nil {
		return err
	}

	for _, failover := range lb.GetFailover() {
		if failover.From == failover.To {
			return fmt.Errorf("locality lb failover settings must specify different regions")
		}
		if strings.Contains(failover.To, "*") {
			return fmt.Errorf("locality lb failover region should not contain '*' wildcard")
		}
	}

	return nil
}

func validateLocalities(localities []string) error {
	regionZoneSubZoneMap := map[string]map[string]map[string]bool{}

	for _, locality := range localities {
		if n := strings.Count(locality, "*"); n > 0 {
			if n > 1 || !strings.HasSuffix(locality, "*") {
				return fmt.Errorf("locality %s wildcard '*' number can not exceed 1 and must be in the end", locality)
			}
		}

		items := strings.SplitN(locality, "/", 3)
		for _, item := range items {
			if item == "" {
				return fmt.Errorf("locality %s must not contain empty region/zone/subzone info", locality)
			}
		}
		if _, ok := regionZoneSubZoneMap["*"]; ok {
			return fmt.Errorf("locality %s overlap with previous specified ones", locality)
		}
		switch len(items) {
		case 1:
			if _, ok := regionZoneSubZoneMap[items[0]]; ok {
				return fmt.Errorf("locality %s overlap with previous specified ones", locality)
			}
			regionZoneSubZoneMap[items[0]] = map[string]map[string]bool{"*": {"*": true}}
		case 2:
			if _, ok := regionZoneSubZoneMap[items[0]]; ok {
				if _, ok := regionZoneSubZoneMap[items[0]]["*"]; ok {
					return fmt.Errorf("locality %s overlap with previous specified ones", locality)
				}
				if _, ok := regionZoneSubZoneMap[items[0]][items[1]]; ok {
					return fmt.Errorf("locality %s overlap with previous specified ones", locality)
				}
				regionZoneSubZoneMap[items[0]][items[1]] = map[string]bool{"*": true}
			} else {
				regionZoneSubZoneMap[items[0]] = map[string]map[string]bool{items[1]: {"*": true}}
			}
		case 3:
			if _, ok := regionZoneSubZoneMap[items[0]]; ok {
				if _, ok := regionZoneSubZoneMap[items[0]]["*"]; ok {
					return fmt.Errorf("locality %s overlap with previous specified ones", locality)
				}
				if _, ok := regionZoneSubZoneMap[items[0]][items[1]]; ok {
					if regionZoneSubZoneMap[items[0]][items[1]]["*"] {
						return fmt.Errorf("locality %s overlap with previous specified ones", locality)
					}
					if regionZoneSubZoneMap[items[0]][items[1]][items[2]] {
						return fmt.Errorf("locality %s overlap with previous specified ones", locality)
					}
					regionZoneSubZoneMap[items[0]][items[1]][items[2]] = true
				} else {
					regionZoneSubZoneMap[items[0]][items[1]] = map[string]bool{items[2]: true}
				}
			} else {
				regionZoneSubZoneMap[items[0]] = map[string]map[string]bool{items[1]: {items[2]: true}}
			}
		}
	}

	return nil
}<|MERGE_RESOLUTION|>--- conflicted
+++ resolved
@@ -1666,12 +1666,6 @@
 	}
 	for _, match := range tls.Match {
 		errs = appendErrors(errs, validateTLSMatch(match, context))
-<<<<<<< HEAD
-	}
-	if len(tls.Route) != 1 {
-		errs = appendErrors(errs, errors.New("TLS route must have exactly one destination"))
-=======
->>>>>>> 82797c0c
 	}
 	errs = appendErrors(errs, validateRouteDestinations(tls.Route))
 	return
@@ -1702,17 +1696,11 @@
 }
 
 func validateSniHost(sniHost string, context *networking.VirtualService) error {
-<<<<<<< HEAD
-	err := ValidateWildcardDomain(sniHost)
-	if err != nil {
-		return err
-=======
 	if err := ValidateWildcardDomain(sniHost); err != nil {
 		ipAddr := net.ParseIP(sniHost) // Could also be an IP
 		if ipAddr == nil {
 			return err
 		}
->>>>>>> 82797c0c
 	}
 	sniHostname := Hostname(sniHost)
 	for _, host := range context.Hosts {
@@ -1720,12 +1708,7 @@
 			return nil
 		}
 	}
-<<<<<<< HEAD
-	err = fmt.Errorf("SNI host is not a compatible subset of the virtual service hosts: %s", sniHost)
-	return err
-=======
 	return fmt.Errorf("SNI host is not a compatible subset of the virtual service hosts: %s", sniHost)
->>>>>>> 82797c0c
 }
 
 func validateTCPRoute(tcp *networking.TCPRoute) (errs error) {
