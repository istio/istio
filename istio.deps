--- conflicted
+++ resolved
@@ -4,10 +4,6 @@
 		"name": "PROXY_REPO_SHA",
 		"repoName": "proxy-private",
 		"file": "",
-<<<<<<< HEAD
-		"lastStableSHA": "9a01ef43ceaf465d682f150527e900d1a3dd27f9"
-	}
-=======
 		"lastStableSHA": "a5d5a464251e940f2d59a23ec598deb0277a8dd3"
 	},
 	{
@@ -17,5 +13,4 @@
                 "file": "",
                 "lastStableSHA": "de2ae6dcce2cd3ac55823b9aa099c2b462a8ba6e"
         }
->>>>>>> 82797c0c
 ]