--- conflicted
+++ resolved
@@ -71,7 +71,7 @@
 		ca:                 ca,
 		onRootCertUpdate:   onRootCertUpdate,
 	}
-	if false && config.enableJitter {
+	if config.enableJitter {
 		// Select a back off time in seconds, which is in the range of [0, rotator.config.CheckInterval).
 		randSource := rand.NewSource(time.Now().UnixNano())
 		randBackOff := rand.New(randSource)
@@ -146,23 +146,16 @@
 		// if the user or tools have updated it.
 		// We do more checks than self-signed - since key, cert and root can be updated.
 
-<<<<<<< HEAD
-		caCrt := caSecret.Data[TLSSecretRootCertFile]
-
-		keyCrt := caSecret.Data[TLSSecretCAPrivateKeyFile]
-=======
 		// WIP:
 		//caCrt := caSecret.Data[TLSSecretRootCertFile]
 
 		//keyCrt := caSecret.Data[TLSSecretCAPrivateKeyFile]
->>>>>>> 289cb5e4
 
 		return
 	}
 
 	// Check root certificate expiration time in CA secret
 	waitTime, err := rotator.config.certInspector.GetWaitTime(caSecret.Data[CACertFile], time.Now())
-	waitTime = 1
 	if err == nil && waitTime > 0 {
 		rootCertRotatorLog.Debugf("Root cert is not about to expire, skipping root cert rotation %v", waitTime)
 
@@ -194,7 +187,7 @@
 		return
 	}
 
-	rootCertRotatorLog.Infof("Refresh root certificate, check %s", err.Error())
+	rootCertRotatorLog.Infof("Refresh root certificate, root cert is about to expire: %s", err.Error())
 
 	oldCertOptions, err := util.GetCertOptionsFromExistingCert(caSecret.Data[CACertFile])
 	if err != nil {
