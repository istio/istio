// Copyright Istio Authors
//
// Licensed under the Apache License, Version 2.0 (the "License");
// you may not use this file except in compliance with the License.
// You may obtain a copy of the License at
//
//     http://www.apache.org/licenses/LICENSE-2.0
//
// Unless required by applicable law or agreed to in writing, software
// distributed under the License is distributed on an "AS IS" BASIS,
// WITHOUT WARRANTIES OR CONDITIONS OF ANY KIND, either express or implied.
// See the License for the specific language governing permissions and
// limitations under the License.

// Provides utility methods to generate X.509 certificates with different
// options. This implementation is Largely inspired from
// https://golang.org/src/crypto/tls/generate_cert.go.

package util

import (
	"crypto"
	"crypto/ecdsa"
	"crypto/rsa"
	"crypto/tls"
	"crypto/x509"
	"errors"
	"fmt"
	"os"
	"sync"
	"time"
)

// KeyCertBundle stores the cert, private key, cert chain and root cert for an entity. It is thread safe.
// The cert and privKey should be a public/private key pair.
// The cert should be verifiable from the rootCert through the certChain.
// cert and priveKey are pointers to the cert/key parsed from certBytes/privKeyBytes.
type KeyCertBundle struct {
	certBytes      []byte
	cert           *x509.Certificate
	privKeyBytes   []byte
	privKey        *crypto.PrivateKey
	certChainBytes []byte
	rootCertBytes  []byte
	// mutex protects the R/W to all keys and certs.
	mutex sync.RWMutex
}

// NewKeyCertBundleFromPem returns a new KeyCertBundle, regardless of whether or not the key can be correctly parsed.
func NewKeyCertBundleFromPem(certBytes, privKeyBytes, certChainBytes, rootCertBytes []byte) *KeyCertBundle {
	bundle := &KeyCertBundle{}
	bundle.setAllFromPem(certBytes, privKeyBytes, certChainBytes, rootCertBytes)
	return bundle
}

// NewVerifiedKeyCertBundleFromPem returns a new KeyCertBundle, or error if the provided certs failed the
// verification.
func NewVerifiedKeyCertBundleFromPem(certBytes, privKeyBytes, certChainBytes, rootCertBytes []byte) (
	*KeyCertBundle, error) {
	bundle := &KeyCertBundle{}
	if err := bundle.VerifyAndSetAll(certBytes, privKeyBytes, certChainBytes, rootCertBytes); err != nil {
		return nil, err
	}
	return bundle, nil
}

// NewVerifiedKeyCertBundleFromFile returns a new KeyCertBundle, or error if the provided certs failed the
// verification.
func NewVerifiedKeyCertBundleFromFile(certFile, privKeyFile, certChainFile, rootCertFile string) (
	*KeyCertBundle, error) {
	certBytes, err := os.ReadFile(certFile)
	if err != nil {
		return nil, err
	}
	privKeyBytes, err := os.ReadFile(privKeyFile)
	if err != nil {
		return nil, err
	}
	certChainBytes := []byte{}
	if len(certChainFile) != 0 {
		if certChainBytes, err = os.ReadFile(certChainFile); err != nil {
			return nil, err
		}
	}
	rootCertBytes, err := os.ReadFile(rootCertFile)
	if err != nil {
		return nil, err
	}
	return NewVerifiedKeyCertBundleFromPem(certBytes, privKeyBytes, certChainBytes, rootCertBytes)
}

// NewKeyCertBundleWithRootCertFromFile returns a new KeyCertBundle with the root cert without verification.
func NewKeyCertBundleWithRootCertFromFile(rootCertFile string) (*KeyCertBundle, error) {
<<<<<<< HEAD
	rootCertBytes, err := os.ReadFile(rootCertFile)
	if err != nil {
		return nil, err
=======
	var rootCertBytes []byte
	var err error
	if rootCertFile == "" {
		rootCertBytes = []byte{}
	} else {
		rootCertBytes, err = ioutil.ReadFile(rootCertFile)
		if err != nil {
			return nil, err
		}
>>>>>>> 8d470130
	}
	return &KeyCertBundle{
		certBytes:      []byte{},
		cert:           nil,
		privKeyBytes:   []byte{},
		privKey:        nil,
		certChainBytes: []byte{},
		rootCertBytes:  rootCertBytes,
	}, nil
}

// GetAllPem returns all key/cert PEMs in KeyCertBundle together. Getting all values together avoids inconsistency.
func (b *KeyCertBundle) GetAllPem() (certBytes, privKeyBytes, certChainBytes, rootCertBytes []byte) {
	b.mutex.RLock()
	certBytes = copyBytes(b.certBytes)
	privKeyBytes = copyBytes(b.privKeyBytes)
	certChainBytes = copyBytes(b.certChainBytes)
	rootCertBytes = copyBytes(b.rootCertBytes)
	b.mutex.RUnlock()
	return
}

// GetAll returns all key/cert in KeyCertBundle together. Getting all values together avoids inconsistency.
// NOTE: Callers should not modify the content of cert and privKey.
func (b *KeyCertBundle) GetAll() (cert *x509.Certificate, privKey *crypto.PrivateKey, certChainBytes,
	rootCertBytes []byte) {
	b.mutex.RLock()
	cert = b.cert
	privKey = b.privKey
	certChainBytes = copyBytes(b.certChainBytes)
	rootCertBytes = copyBytes(b.rootCertBytes)
	b.mutex.RUnlock()
	return
}

// GetCertChainPem returns the certificate chain PEM.
func (b *KeyCertBundle) GetCertChainPem() []byte {
	b.mutex.RLock()
	defer b.mutex.RUnlock()
	return copyBytes(b.certChainBytes)
}

// GetRootCertPem returns the root certificate PEM.
func (b *KeyCertBundle) GetRootCertPem() []byte {
	b.mutex.RLock()
	defer b.mutex.RUnlock()
	return copyBytes(b.rootCertBytes)
}

// VerifyAndSetAll verifies the key/certs, and sets all key/certs in KeyCertBundle together.
// Setting all values together avoids inconsistency.
func (b *KeyCertBundle) VerifyAndSetAll(certBytes, privKeyBytes, certChainBytes, rootCertBytes []byte) error {
	if err := Verify(certBytes, privKeyBytes, certChainBytes, rootCertBytes); err != nil {
		return err
	}
	b.setAllFromPem(certBytes, privKeyBytes, certChainBytes, rootCertBytes)
	return nil
}

// Setting all values together avoids inconsistency.
func (b *KeyCertBundle) setAllFromPem(certBytes, privKeyBytes, certChainBytes, rootCertBytes []byte) {
	b.mutex.Lock()
	b.certBytes = copyBytes(certBytes)
	b.privKeyBytes = copyBytes(privKeyBytes)
	b.certChainBytes = copyBytes(certChainBytes)
	b.rootCertBytes = copyBytes(rootCertBytes)
	// cert and privKey are always reset to point to new addresses. This avoids modifying the pointed structs that
	// could be still used outside of the class.
	b.cert, _ = ParsePemEncodedCertificate(certBytes)
	privKey, _ := ParsePemEncodedKey(privKeyBytes)
	b.privKey = &privKey
	b.mutex.Unlock()
}

// CertOptions returns the certificate config based on currently stored cert.
func (b *KeyCertBundle) CertOptions() (*CertOptions, error) {
	b.mutex.RLock()
	defer b.mutex.RUnlock()
	ids, err := ExtractIDs(b.cert.Extensions)
	if err != nil {
		return nil, fmt.Errorf("failed to extract id %v", err)
	}
	if len(ids) != 1 {
		return nil, fmt.Errorf("expect single id from the cert, found %v", ids)
	}

	opts := &CertOptions{
		Host:      ids[0],
		Org:       b.cert.Issuer.Organization[0],
		IsCA:      b.cert.IsCA,
		TTL:       b.cert.NotAfter.Sub(b.cert.NotBefore),
		IsDualUse: ids[0] == b.cert.Subject.CommonName,
	}

	switch (*b.privKey).(type) {
	case *rsa.PrivateKey:
		size, err := GetRSAKeySize(*b.privKey)
		if err != nil {
			return nil, fmt.Errorf("failed to get RSA key size: %v", err)
		}
		opts.RSAKeySize = size
	case *ecdsa.PrivateKey:
		opts.ECSigAlg = EcdsaSigAlg
	default:
		return nil, errors.New("unknown private key type")
	}

	return opts, nil
}

// UpdateVerifiedKeyCertBundleFromFile Verifies and updates KeyCertBundle with new certs
func (b *KeyCertBundle) UpdateVerifiedKeyCertBundleFromFile(certFile, privKeyFile, certChainFile, rootCertFile string) error {
	certBytes, err := os.ReadFile(certFile)
	if err != nil {
		return err
	}
	privKeyBytes, err := os.ReadFile(privKeyFile)
	if err != nil {
		return err
	}
	certChainBytes := []byte{}
	if len(certChainFile) != 0 {
		if certChainBytes, err = os.ReadFile(certChainFile); err != nil {
			return err
		}
	}
	rootCertBytes, err := os.ReadFile(rootCertFile)
	if err != nil {
		return err
	}

	err = b.VerifyAndSetAll(certBytes, privKeyBytes, certChainBytes, rootCertBytes)
	if err != nil {
		return err
	}

	return nil
}

// ExtractRootCertExpiryTimestamp returns the unix timestamp when the root becomes expires.
func (b *KeyCertBundle) ExtractRootCertExpiryTimestamp() (float64, error) {
	return extractCertExpiryTimestamp("root cert", b.GetRootCertPem())
}

// ExtractCACertExpiryTimestamp returns the unix timestamp when the cert chain becomes expires.
func (b *KeyCertBundle) ExtractCACertExpiryTimestamp() (float64, error) {
	return extractCertExpiryTimestamp("CA cert", b.GetCertChainPem())
}

// TimeBeforeCertExpires returns the time duration before the cert gets expired.
// It returns an error if it failed to extract the cert expiration timestamp.
// The returned time duration could be a negative value indicating the cert has already been expired.
func TimeBeforeCertExpires(certBytes []byte, now time.Time) (time.Duration, error) {
	if len(certBytes) == 0 {
		return 0, fmt.Errorf("no certificate found")
	}

	certExpiryTimestamp, err := extractCertExpiryTimestamp("cert", certBytes)
	if err != nil {
		return 0, fmt.Errorf("failed to extract cert expiration timestamp: %v", err)
	}

	certExpiry := time.Duration(certExpiryTimestamp-float64(now.Unix())) * time.Second
	return certExpiry, nil
}

// Verify that the cert chain, root cert and key/cert match.
func Verify(certBytes, privKeyBytes, certChainBytes, rootCertBytes []byte) error {
	// Verify the cert can be verified from the root cert through the cert chain.
	rcp := x509.NewCertPool()
	rcp.AppendCertsFromPEM(rootCertBytes)

	icp := x509.NewCertPool()
	icp.AppendCertsFromPEM(certChainBytes)

	opts := x509.VerifyOptions{
		Intermediates: icp,
		Roots:         rcp,
	}
	cert, err := ParsePemEncodedCertificate(certBytes)
	if err != nil {
		return fmt.Errorf("failed to parse cert PEM: %v", err)
	}
	chains, err := cert.Verify(opts)

	if len(chains) == 0 || err != nil {
		return fmt.Errorf(
			"cannot verify the cert with the provided root chain and cert "+
				"pool with error: %v", err)
	}

	// Verify that the key can be correctly parsed.
	if _, err = ParsePemEncodedKey(privKeyBytes); err != nil {
		return fmt.Errorf("failed to parse private key PEM: %v", err)
	}

	// Verify the cert and key match.
	if _, err := tls.X509KeyPair(certBytes, privKeyBytes); err != nil {
		return fmt.Errorf("the cert does not match the key")
	}

	return nil
}

func extractCertExpiryTimestamp(certType string, certPem []byte) (float64, error) {
	cert, err := ParsePemEncodedCertificate(certPem)
	if err != nil {
		return -1, fmt.Errorf("failed to parse the %s: %v", certType, err)
	}

	end := cert.NotAfter
	expiryTimestamp := float64(end.Unix())
	if end.Before(time.Now()) {
		return expiryTimestamp, fmt.Errorf("expired %s found, x509.NotAfter %v, please transit your %s", certType, end, certType)
	}
	return expiryTimestamp, nil
}

func copyBytes(src []byte) []byte {
	bs := make([]byte, len(src))
	copy(bs, src)
	return bs
}<|MERGE_RESOLUTION|>--- conflicted
+++ resolved
@@ -91,21 +91,15 @@
 
 // NewKeyCertBundleWithRootCertFromFile returns a new KeyCertBundle with the root cert without verification.
 func NewKeyCertBundleWithRootCertFromFile(rootCertFile string) (*KeyCertBundle, error) {
-<<<<<<< HEAD
-	rootCertBytes, err := os.ReadFile(rootCertFile)
-	if err != nil {
-		return nil, err
-=======
 	var rootCertBytes []byte
 	var err error
 	if rootCertFile == "" {
 		rootCertBytes = []byte{}
 	} else {
-		rootCertBytes, err = ioutil.ReadFile(rootCertFile)
+		rootCertBytes, err = os.ReadFile(rootCertFile)
 		if err != nil {
 			return nil, err
 		}
->>>>>>> 8d470130
 	}
 	return &KeyCertBundle{
 		certBytes:      []byte{},
