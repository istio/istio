--- conflicted
+++ resolved
@@ -4,11 +4,7 @@
     "name": "PROXY_REPO_SHA",
     "repoName": "proxy",
     "file": "",
-<<<<<<< HEAD
-    "lastStableSHA": "854416fd1fb6cb4c2ad69797cfd05047009e1827"
-=======
     "lastStableSHA": "586ca4896aac3c3cad7e6596afddbc89e376a43e"
->>>>>>> 2c39f668
   },
   {
     "_comment": "",
