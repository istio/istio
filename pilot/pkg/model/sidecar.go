--- conflicted
+++ resolved
@@ -463,17 +463,6 @@
 	return out
 }
 
-<<<<<<< HEAD
-// Services returns the list of services imported across all egress listeners by this
-// Sidecar config
-func (sc *SidecarScope) Services() []*Service {
-	if sc == nil {
-		return nil
-	}
-
-	return sc.services
-}
-
 func (sc *SidecarScope) destinationRuleByName(name string) *config.Config {
 	for _, v := range sc.destinationRules {
 		if v.Name == name {
@@ -483,25 +472,6 @@
 	return nil
 }
 
-func (sc *SidecarScope) Service(serviceHostname host.Name) *Service {
-	if sc == nil {
-		return nil
-	}
-	return sc.servicesByHostname[serviceHostname]
-}
-
-// DestinationRule returns the destination rule applicable for a given hostname
-// used by CDS code
-func (sc *SidecarScope) DestinationRule(hostname host.Name) *config.Config {
-	if sc == nil {
-		return nil
-	}
-
-	return sc.destinationRules[hostname]
-}
-
-=======
->>>>>>> 8d470130
 // GetEgressListenerForRDS returns the egress listener corresponding to
 // the listener port or the bind address or the catch all listener
 func (sc *SidecarScope) GetEgressListenerForRDS(port int, bind string) *IstioEgressListenerWrapper {
