// Copyright 2018 Istio Authors
//
// Licensed under the Apache License, Version 2.0 (the "License");
// you may not use this file except in compliance with the License.
// You may obtain a copy of the License at
//
//     http://www.apache.org/licenses/LICENSE-2.0
//
// Unless required by applicable law or agreed to in writing, software
// distributed under the License is distributed on an "AS IS" BASIS,
// WITHOUT WARRANTIES OR CONDITIONS OF ANY KIND, either express or implied.
// See the License for the specific language governing permissions and
// limitations under the License.

package model

import (
	"encoding/json"
<<<<<<< HEAD
	"fmt"
=======
>>>>>>> 82797c0c
	"sort"
	"sync"
	"time"

	"github.com/prometheus/client_golang/prometheus"

	"github.com/envoyproxy/go-control-plane/envoy/api/v2/endpoint"

	networking "istio.io/api/networking/v1alpha3"
)

// PushContext tracks the status of a push - metrics and errors.
// Metrics are reset after a push - at the beginning all
// values are zero, and when push completes the status is reset.
// The struct is exposed in a debug endpoint - fields public to allow
// easy serialization as json.
type PushContext struct {
	proxyStatusMutex sync.RWMutex
	// ProxyStatus is keyed by the error code, and holds a map keyed
	// by the ID.
	ProxyStatus map[string]map[string]ProxyPushStatus

	// Start represents the time of last config change that reset the
	// push status.
	Start time.Time
	End   time.Time

	// Mutex is used to protect the below store.
	// All data is set when the PushContext object is populated in `InitContext`,
	// data should not be changed by plugins.
<<<<<<< HEAD
	Mutex sync.Mutex `json:"-,omitempty"`

	// Services list all services in the system at the time push started.
	Services []*Service `json:"-,omitempty"`
=======
	Mutex sync.Mutex `json:"-"`

	// Synthesized from env.Mesh
	defaultServiceExportTo         map[Visibility]bool
	defaultVirtualServiceExportTo  map[Visibility]bool
	defaultDestinationRuleExportTo map[Visibility]bool

	// privateServices are reachable within the same namespace.
	privateServicesByNamespace map[string][]*Service
	// publicServices are services reachable within the mesh.
	publicServices []*Service

	privateVirtualServicesByNamespace map[string][]Config
	publicVirtualServices             []Config

	// destination rules are of three types:
	//  namespaceLocalDestRules: all public/private dest rules pertaining to a service defined in a given namespace
	//  namespaceExportedDestRules: all public dest rules pertaining to a service defined in a namespace
	//  allExportedDestRules: all (public) dest rules across all namespaces
	// We need the allExportedDestRules in addition to namespaceExportedDestRules because we select
	// the dest rule based on the most specific host match, and not just any destination rule
	namespaceLocalDestRules    map[string]*processedDestRules
	namespaceExportedDestRules map[string]*processedDestRules
	allExportedDestRules       *processedDestRules

	// sidecars for each namespace
	sidecarsByNamespace map[string][]*SidecarScope
	////////// END ////////

	// The following data is either a global index or used in the inbound path.
	// Namespace specific views do not apply here.
>>>>>>> 82797c0c

	// ServiceByHostname has all services, indexed by hostname.
	ServiceByHostname map[Hostname]*Service `json:"-"`

	// AuthzPolicies stores the existing authorization policies in the cluster. Could be nil if there
	// are no authorization policies in the cluster.
	AuthzPolicies *AuthorizationPolicies `json:"-"`

	// Env has a pointer to the shared environment used to create the snapshot.
	Env *Environment `json:"-"`

	// ServicePort2Name is used to keep track of service name and port mapping.
	// This is needed because ADS names use port numbers, while endpoints use
	// port names. The key is the service name. If a service or port are not found,
	// the endpoint needs to be re-evaluated later (eventual consistency)
	ServicePort2Name map[string]PortList `json:"-"`

<<<<<<< HEAD
	destinationRuleHosts   []Hostname
	destinationRuleByHosts map[Hostname]*combinedDestinationRule
=======
	// ServiceAccounts contains a map of hostname and port to service accounts.
	ServiceAccounts map[Hostname]map[int][]string
>>>>>>> 82797c0c

	initDone bool
}

type processedDestRules struct {
	// List of dest rule hosts. We match with the most specific host first
	hosts []Hostname
	// Map of dest rule host and the merged destination rules for that host
	destRule map[Hostname]*combinedDestinationRule
}

<<<<<<< HEAD
	// ServiceAccounts is a function mapping service name to service accounts.
	ServiceAccounts func(string) []string `json:"-"`

	// ServicePort2Name is used to keep track of service name and port mapping.
	// This is needed because ADS names use port numbers, while endpoints use
	// port names. The key is the service name. If a service or port are not found,
	// the endpoint needs to be re-evaluated later (eventual consistency)
	ServicePort2Name map[string]PortList `json:"-"`

	initDone bool
=======
// XDSUpdater is used for direct updates of the xDS model and incremental push.
// Pilot uses multiple registries - for example each K8S cluster is a registry instance,
// as well as consul and future EDS or MCP sources. Each registry is responsible for
// tracking a set of endpoints associated with mesh services, and calling the EDSUpdate
// on changes. A registry may group endpoints for a service in smaller subsets - for
// example by deployment, or to deal with very large number of endpoints for a service.
// We want to avoid passing around large objects - like full list of endpoints for a registry,
// or the full list of endpoints for a service across registries, since it limits scalability.
//
// Future optimizations will include grouping the endpoints by labels, gateway or region to
// reduce the time when subsetting or split-horizon is used. This design assumes pilot
// tracks all endpoints in the mesh and they fit in RAM - so limit is few M endpoints.
// It is possible to split the endpoint tracking in future.
type XDSUpdater interface {

	// EDSUpdate is called when the list of endpoints or labels in a ServiceEntry is
	// changed. For each cluster and hostname, the full list of active endpoints (including empty list)
	// must be sent. The shard name is used as a key - current implementation is using the registry
	// name.
	EDSUpdate(shard, hostname string, entry []*IstioEndpoint) error

	// SvcUpdate is called when a service port mapping definition is updated.
	// This interface is WIP - labels, annotations and other changes to service may be
	// updated to force a EDS and CDS recomputation and incremental push, as it doesn't affect
	// LDS/RDS.
	SvcUpdate(shard, hostname string, ports map[string]uint32, rports map[uint32]string)

	// WorkloadUpdate is called by a registry when the labels or annotations on a workload have changed.
	// The 'id' is the IP address of the pod for k8s if the pod is in the main/default network.
	// In future it will include the 'network id' for pods in a different network, behind a zvpn gate.
	// The IP is used because K8S Endpoints object associated with a Service only include the IP.
	// We use Endpoints to track the membership to a service and readiness.
	WorkloadUpdate(id string, labels map[string]string, annotations map[string]string)

	// ConfigUpdate is called to notify the XDS server of config updates and request a push.
	// The requests may be collapsed and throttled.
	// This replaces the 'cache invalidation' model.
	ConfigUpdate(full bool)
>>>>>>> 82797c0c
}

// XDSUpdater is used for direct updates of the xDS model and incremental push.
// Pilot uses multiple registries - for example each K8S cluster is a registry instance,
// as well as consul and future EDS or MCP sources. Each registry is responsible for
// tracking a set of endpoints associated with mesh services, and calling the EDSUpdate
// on changes. A registry may group endpoints for a service in smaller subsets - for
// example by deployment, or to deal with very large number of endpoints for a service.
// We want to avoid passing around large objects - like full list of endpoints for a registry,
// or the full list of endpoints for a service across registries, since it limits scalability.
//
// Future optimizations will include grouping the endpoints by labels, gateway or region to
// reduce the time when subsetting or split-horizon is used. This desing assumes pilot
// tracks all endpoints in the mesh and they fit in RAM - so limit is few M endpoints.
// It is possible to split the endpoint tracking in future.
type XDSUpdater interface {

	// EDSUpdate is called when the list of endpoints or labels in a ServiceEntry is
	// changed. For each cluster and hostname, the full list of active endpoints (including empty list)
	// must be sent. The shard name is used as a key - current implementation is using the registry
	// name.
	EDSUpdate(shard, hostname string, entry []*IstioEndpoint) error

	// SvcUpdate is called when a service port mapping definition is updated.
	// This interface is WIP - labels, annotations and other changes to service may be
	// updated to force a EDS and CDS recomputation and incremental push, as it doesn't affect
	// LDS/RDS.
	SvcUpdate(shard, hostname string, ports map[string]uint32, rports map[uint32]string)

	// WorkloadUpdate is called by a registry when the labels or annotations on a workload have changed.
	// The 'id' is the IP address of the pod for k8s if the pod is in the main/default network.
	// In future it will include the 'network id' for pods in a different network, behind a zvpn gate.
	// The IP is used because K8S Endpoints object associated with a Service only include the IP.
	// We use Endpoints to track the membership to a service and readiness.
	WorkloadUpdate(id string, labels map[string]string, annotations map[string]string)
}

// IstioEndpoint has the information about a single address+port for a specific
// service and shard.
//
// Replaces NetworkEndpoint and ServiceInstance:
// - ServicePortName replaces ServicePort, since port number and protocol may not
// be available when endpoint callbacks are made.
// - It no longers splits into one ServiceInstance and one NetworkEndpoint - both
// are in a single struct
// - doesn't have a pointer to Service - the full Service object may not be available at
// the time the endpoint is received. The service name is used as a key and used to reconcile.
// - it has a cached EnvoyEndpoint object - to avoid re-allocating it for each request and
// client.
type IstioEndpoint struct {

	// Labels points to the workload or deployment labels.
	Labels map[string]string

	// Family indicates what type of endpoint, such as TCP or Unix Domain Socket.
	// Default is TCP.
	Family AddressFamily

	// Address is the address of the endpoint, using envoy proto.
	Address string

	// EndpointPort is the port where the workload is listening, can be different
	// from the service port.
	EndpointPort uint32

	// ServicePortName tracks the name of the port, to avoid 'eventual consistency' issues.
	// Sometimes the Endpoint is visible before Service - so looking up the port number would
	// fail. Instead the mapping to number is made when the clusters are computed. The lazy
	// computation will also help with 'on-demand' and 'split horizon' - where it will be skipped
	// for not used clusters or endpoints behind a gate.
	ServicePortName string

	// UID identifies the workload, for telemetry purpose.
	UID string

	// EnvoyEndpoint is a cached LbEndpoint, converted from the data, to
	// avoid recomputation
	EnvoyEndpoint *endpoint.LbEndpoint

	// ServiceAccount holds the associated service account.
	// May be replaced once a better optimization/struct is available for secure naming.
	ServiceAccount string
}

// EndpointShardsByService holds the set of endpoint shards of a service. Registries update
// individual shards incrementally. The shards are aggregated and split into
// clusters when a push for the specific cluster is needed.
type EndpointShardsByService struct {

	// Shards is used to track the shards. EDS updates are grouped by shard.
	// Current implementation uses the registry name as key - in multicluster this is the
	// name of the k8s cluster, derived from the config (secret).
	Shards map[string]*EndpointShard

	// ServiceAccounts has the concatenation of all service accounts seen so far in endpoints.
	// This is updated on push, based on shards. If the previous list is different than
	// current list, a full push will be forced, to trigger a secure naming update.
	// Due to the larger time, it is still possible that connection errors will occur while
	// CDS is updated.
	ServiceAccounts map[string]bool
}

// EndpointShard contains all the endpoints for a single shard (subset) of a service.
// Shards are updated atomically by registries. A registry may split a service into
// multiple shards (for example each deployment, or smaller sub-sets).
type EndpointShard struct {
	Shard   string
	Entries []*IstioEndpoint
}

// ConfigUpdater is used to requests config updates. The updates will be debounced before
// a push happens. Interface is implemented by the ADS server, and called by adapters.
type ConfigUpdater interface {
	// Push is called the global config has changed and a full push is needed.
	// This replaces the 'cache invalidation' model. The implementation may debounce and
	// batch changes.
	ConfigUpdate(full bool)
}

// ProxyPushStatus represents an event captured during config push to proxies.
// It may contain additional message and the affected proxy.
type ProxyPushStatus struct {
	Proxy   string `json:"proxy,omitempty"`
	Message string `json:"message,omitempty"`
}

// PushMetric wraps a prometheus metric.
type PushMetric struct {
	Name  string
	gauge prometheus.Gauge
}

type combinedDestinationRule struct {
<<<<<<< HEAD
	subsets map[string]bool // list of subsets seen so far
=======
	subsets map[string]struct{} // list of subsets seen so far
>>>>>>> 82797c0c
	// We are not doing ports
	config *Config
}

func newPushMetric(name, help string) *PushMetric {
	pm := &PushMetric{
		gauge: prometheus.NewGauge(prometheus.GaugeOpts{
			Name: name,
			Help: help,
		}),
		Name: name,
	}
	prometheus.MustRegister(pm.gauge)
	metrics = append(metrics, pm)
	return pm
}

// Add will add an case to the metric.
func (ps *PushContext) Add(metric *PushMetric, key string, proxy *Proxy, msg string) {
	if ps == nil {
		log.Infof("Metric without context %s %v %s", key, proxy, msg)
		return
	}
	ps.proxyStatusMutex.Lock()
	defer ps.proxyStatusMutex.Unlock()

	metricMap, f := ps.ProxyStatus[metric.Name]
	if !f {
		metricMap = map[string]ProxyPushStatus{}
		ps.ProxyStatus[metric.Name] = metricMap
	}
	ev := ProxyPushStatus{Message: msg}
	if proxy != nil {
		ev.Proxy = proxy.ID
	}
	metricMap[key] = ev
}

var (

	// EndpointNoPod tracks endpoints without an associated pod. This is an error condition, since
	// we can't figure out the labels. It may be a transient problem, if endpoint is processed before
	// pod.
	EndpointNoPod = newPushMetric(
		"endpoint_no_pod",
		"Endpoints without an associated pod.",
	)

	// ProxyStatusNoService represents proxies not selected by any service
	// This can be normal - for workloads that act only as client, or are not covered by a Service.
	// It can also be an error, for example in cases the Endpoint list of a service was not updated by the time
	// the sidecar calls.
	// Updated by GetProxyServiceInstances
	ProxyStatusNoService = newPushMetric(
		"pilot_no_ip",
		"Pods not found in the endpoint table, possibly invalid.",
	)

	// ProxyStatusEndpointNotReady represents proxies found not be ready.
	// Updated by GetProxyServiceInstances. Normal condition when starting
	// an app with readiness, error if it doesn't change to 0.
	ProxyStatusEndpointNotReady = newPushMetric(
		"pilot_endpoint_not_ready",
		"Endpoint found in unready state.",
	)

	// ProxyStatusConflictOutboundListenerTCPOverHTTP metric tracks number of
	// wildcard TCP listeners that conflicted with existing wildcard HTTP listener on same port
	ProxyStatusConflictOutboundListenerTCPOverHTTP = newPushMetric(
		"pilot_conflict_outbound_listener_tcp_over_current_http",
		"Number of conflicting wildcard tcp listeners with current wildcard http listener.",
	)

	// ProxyStatusConflictOutboundListenerTCPOverTCP metric tracks number of
	// TCP listeners that conflicted with existing TCP listeners on same port
	ProxyStatusConflictOutboundListenerTCPOverTCP = newPushMetric(
		"pilot_conflict_outbound_listener_tcp_over_current_tcp",
		"Number of conflicting tcp listeners with current tcp listener.",
	)

	// ProxyStatusConflictOutboundListenerHTTPOverTCP metric tracks number of
	// wildcard HTTP listeners that conflicted with existing wildcard TCP listener on same port
	ProxyStatusConflictOutboundListenerHTTPOverTCP = newPushMetric(
		"pilot_conflict_outbound_listener_http_over_current_tcp",
		"Number of conflicting wildcard http listeners with current wildcard tcp listener.",
	)

	// ProxyStatusConflictInboundListener tracks cases of multiple inbound
	// listeners - 2 services selecting the same port of the pod.
	ProxyStatusConflictInboundListener = newPushMetric(
		"pilot_conflict_inbound_listener",
		"Number of conflicting inbound listeners.",
	)

	// DuplicatedClusters tracks duplicate clusters seen while computing CDS
	DuplicatedClusters = newPushMetric(
		"pilot_duplicate_envoy_clusters",
		"Duplicate envoy clusters caused by service entries with same hostname",
	)

	// ProxyStatusClusterNoInstances tracks clusters (services) without workloads.
	ProxyStatusClusterNoInstances = newPushMetric(
		"pilot_eds_no_instances",
		"Number of clusters without instances.",
	)

	// DuplicatedDomains tracks rejected VirtualServices due to duplicated hostname.
	DuplicatedDomains = newPushMetric(
		"pilot_vservice_dup_domain",
		"Virtual services with dup domains.",
	)

	// DuplicatedSubsets tracks duplicate subsets that we rejected while merging multiple destination rules for same host
	DuplicatedSubsets = newPushMetric(
		"pilot_destrule_subsets",
		"Duplicate subsets across destination rules for same host",
	)

	// LastPushStatus preserves the metrics and data collected during lasts global push.
	// It can be used by debugging tools to inspect the push event. It will be reset after each push with the
	// new version.
	LastPushStatus *PushContext
	// LastPushMutex will protect the LastPushStatus
	LastPushMutex sync.Mutex

	// All metrics we registered.
	metrics []*PushMetric
)

// NewPushContext creates a new PushContext structure to track push status.
func NewPushContext() *PushContext {
	// TODO: detect push in progress, don't update status if set
	return &PushContext{
		publicServices:                    []*Service{},
		privateServicesByNamespace:        map[string][]*Service{},
		publicVirtualServices:             []Config{},
		privateVirtualServicesByNamespace: map[string][]Config{},
		namespaceLocalDestRules:           map[string]*processedDestRules{},
		namespaceExportedDestRules:        map[string]*processedDestRules{},
		allExportedDestRules: &processedDestRules{
			hosts:    make([]Hostname, 0),
			destRule: map[Hostname]*combinedDestinationRule{},
		},
		sidecarsByNamespace: map[string][]*SidecarScope{},

		ServiceByHostname: map[Hostname]*Service{},
		ProxyStatus:       map[string]map[string]ProxyPushStatus{},
		ServicePort2Name:  map[string]PortList{},
<<<<<<< HEAD
=======
		ServiceAccounts:   map[Hostname]map[int][]string{},
>>>>>>> 82797c0c
		Start:             time.Now(),
	}
}

// JSON implements json.Marshaller, with a lock.
func (ps *PushContext) JSON() ([]byte, error) {
	if ps == nil {
		return []byte{'{', '}'}, nil
	}
	ps.proxyStatusMutex.RLock()
	defer ps.proxyStatusMutex.RUnlock()
	return json.MarshalIndent(ps, "", "    ")
}

// OnConfigChange is called when a config change is detected.
func (ps *PushContext) OnConfigChange() {
	LastPushMutex.Lock()
	LastPushStatus = ps
	LastPushMutex.Unlock()
	ps.UpdateMetrics()
}

// UpdateMetrics will update the prometheus metrics based on the
// current status of the push.
func (ps *PushContext) UpdateMetrics() {
	ps.proxyStatusMutex.RLock()
	defer ps.proxyStatusMutex.RUnlock()

	for _, pm := range metrics {
		mmap, f := ps.ProxyStatus[pm.Name]
		if f {
			pm.gauge.Set(float64(len(mmap)))
		} else {
			pm.gauge.Set(0)
		}
	}
}

// Services returns the list of services that are visible to a Proxy in a given config namespace
func (ps *PushContext) Services(proxy *Proxy) []*Service {
	// If proxy has a sidecar scope that is user supplied, then get the services from the sidecar scope
	// sidecarScope.config is nil if there is no sidecar scope for the namespace
	// TODO: This is a temporary gate until the sidecar implementation is stable. Once its stable, remove the
	// config != nil check
	if proxy != nil && proxy.SidecarScope != nil && proxy.SidecarScope.Config != nil && proxy.Type == SidecarProxy {
		return proxy.SidecarScope.Services()
	}

	out := []*Service{}

	// First add private services
	if proxy == nil {
		for _, privateServices := range ps.privateServicesByNamespace {
			out = append(out, privateServices...)
		}
	} else {
		out = append(out, ps.privateServicesByNamespace[proxy.ConfigNamespace]...)
	}

	// Second add public services
	out = append(out, ps.publicServices...)

	return out
}

// VirtualServices lists all virtual services bound to the specified gateways
// This replaces store.VirtualServices. Used only by the gateways
// Sidecars use the egressListener.VirtualServices().
func (ps *PushContext) VirtualServices(proxy *Proxy, gateways map[string]bool) []Config {
	configs := make([]Config, 0)
	out := make([]Config, 0)

	// filter out virtual services not reachable
	// First private virtual service
	if proxy == nil {
		for _, virtualSvcs := range ps.privateVirtualServicesByNamespace {
			configs = append(configs, virtualSvcs...)
		}
	} else {
		configs = append(configs, ps.privateVirtualServicesByNamespace[proxy.ConfigNamespace]...)
	}
	// Second public virtual service
	configs = append(configs, ps.publicVirtualServices...)

	for _, config := range configs {
		rule := config.Spec.(*networking.VirtualService)
		if len(rule.Gateways) == 0 {
			// This rule applies only to IstioMeshGateway
			if gateways[IstioMeshGateway] {
				out = append(out, config)
			}
		} else {
			for _, g := range rule.Gateways {
				// note: Gateway names do _not_ use wildcard matching, so we do not use Hostname.Matches here
				if gateways[resolveGatewayName(g, config.ConfigMeta)] {
					out = append(out, config)
					break
				} else if g == IstioMeshGateway && gateways[g] {
					// "mesh" gateway cannot be expanded into FQDN
					out = append(out, config)
					break
				}
			}
		}
	}

	return out
}

// getSidecarScope returns a SidecarScope object associated with the
// proxy. The SidecarScope object is a semi-processed view of the service
// registry, and config state associated with the sidecar crd. The scope contains
// a set of inbound and outbound listeners, services/configs per listener,
// etc. The sidecar scopes are precomputed in the initSidecarContext
// function based on the Sidecar API objects in each namespace. If there is
// no sidecar api object, a default sidecarscope is assigned to the
// namespace which enables connectivity to all services in the mesh.
//
// Callers can check if the sidecarScope is from user generated object or not
// by checking the sidecarScope.Config field, that contains the user provided config
func (ps *PushContext) getSidecarScope(proxy *Proxy, proxyInstances []*ServiceInstance) *SidecarScope {

	var workloadLabels LabelsCollection
	for _, w := range proxyInstances {
		workloadLabels = append(workloadLabels, w.Labels)
	}

	// Find the most specific matching sidecar config from the proxy's
	// config namespace If none found, construct a sidecarConfig on the fly
	// that allows the sidecar to talk to any namespace (the default
	// behavior in the absence of sidecars).
	if sidecars, ok := ps.sidecarsByNamespace[proxy.ConfigNamespace]; ok {
		// TODO: logic to merge multiple sidecar resources
		// Currently we assume that there will be only one sidecar config for a namespace.
		var defaultSidecar *SidecarScope
		for _, wrapper := range sidecars {
			if wrapper.Config != nil {
				sidecar := wrapper.Config.Spec.(*networking.Sidecar)
				// if there is no workload selector, the config applies to all workloads
				// if there is a workload selector, check for matching workload labels
				if sidecar.GetWorkloadSelector() != nil {
					workloadSelector := Labels(sidecar.GetWorkloadSelector().GetLabels())
					if !workloadLabels.IsSupersetOf(workloadSelector) {
						continue
					}
					return wrapper
				}
				defaultSidecar = wrapper
				continue
			}
			// Not sure when this can heppn (Config = nil ?)
			if defaultSidecar != nil {
				return defaultSidecar // still return the valid one
			}
			return wrapper
		}
		if defaultSidecar != nil {
			return defaultSidecar // still return the valid one
		}
	}

	return DefaultSidecarScopeForNamespace(ps, proxy.ConfigNamespace)
}

// GetAllSidecarScopes returns a map of namespace and the set of SidecarScope
// object associated with the namespace. This will be used by the CDS code to
// precompute CDS output for each sidecar scope. Since we have a default sidecarscope
// for namespaces that dont explicitly have one, we are guaranteed to
// have the CDS output cached for every namespace/sidecar scope combo.
func (ps *PushContext) GetAllSidecarScopes() map[string][]*SidecarScope {
	return ps.sidecarsByNamespace
}

// DestinationRule returns a destination rule for a service name in a given domain.
func (ps *PushContext) DestinationRule(proxy *Proxy, service *Service) *Config {
	// If proxy has a sidecar scope that is user supplied, then get the destination rules from the sidecar scope
	// sidecarScope.config is nil if there is no sidecar scope for the namespace
	// TODO: This is a temporary gate until the sidecar implementation is stable. Once its stable, remove the
	// config != nil check
	if proxy != nil && proxy.SidecarScope != nil && proxy.SidecarScope.Config != nil && proxy.Type == SidecarProxy {
		// If there is a sidecar scope for this proxy, return the destination rule
		// from the sidecar scope.
		return proxy.SidecarScope.DestinationRule(service.Hostname)
	}

	// FIXME: this code should be removed once the EDS issue is fixed
	if proxy == nil {
		if host, ok := MostSpecificHostMatch(service.Hostname, ps.allExportedDestRules.hosts); ok {
			return ps.allExportedDestRules.destRule[host].config
		}
		return nil
	}

	// If the proxy config namespace is same as the root config namespace
	// look for dest rules in the service's namespace first. This hack is needed
	// because sometimes, istio-system tends to become the root config namespace.
	// Destination rules are defined here for global purposes. We dont want these
	// catch all destination rules to be the only dest rule, when processing CDS for
	// proxies like the istio-ingressgateway or istio-egressgateway.
	// If there are no service specific dest rules, we will end up picking up the same
	// rules anyway, later in the code
	if proxy.ConfigNamespace != ps.Env.Mesh.RootNamespace {
		// search through the DestinationRules in proxy's namespace first
		if ps.namespaceLocalDestRules[proxy.ConfigNamespace] != nil {
			if host, ok := MostSpecificHostMatch(service.Hostname,
				ps.namespaceLocalDestRules[proxy.ConfigNamespace].hosts); ok {
				return ps.namespaceLocalDestRules[proxy.ConfigNamespace].destRule[host].config
			}
		}
	}

	// if no private/public rule matched in the calling proxy's namespace,
	// check the target service's namespace for public rules
	if service.Attributes.Namespace != "" && ps.namespaceExportedDestRules[service.Attributes.Namespace] != nil {
		if host, ok := MostSpecificHostMatch(service.Hostname,
			ps.namespaceExportedDestRules[service.Attributes.Namespace].hosts); ok {
			return ps.namespaceExportedDestRules[service.Attributes.Namespace].destRule[host].config
		}
	}

	// if no public/private rule in calling proxy's namespace matched, and no public rule in the
	// target service's namespace matched, search for any public destination rule in the config root namespace
	// NOTE: This does mean that we are effectively ignoring private dest rules in the config root namespace
	if ps.namespaceExportedDestRules[ps.Env.Mesh.RootNamespace] != nil {
		if host, ok := MostSpecificHostMatch(service.Hostname,
			ps.namespaceExportedDestRules[ps.Env.Mesh.RootNamespace].hosts); ok {
			return ps.namespaceExportedDestRules[ps.Env.Mesh.RootNamespace].destRule[host].config
		}
	}

	return nil
}

// SubsetToLabels returns the labels associated with a subset of a given service.
func (ps *PushContext) SubsetToLabels(proxy *Proxy, subsetName string, hostname Hostname) LabelsCollection {
	// empty subset
	if subsetName == "" {
		return nil
	}

	config := ps.DestinationRule(proxy, &Service{Hostname: hostname})
	if config == nil {
		return nil
	}

	rule := config.Spec.(*networking.DestinationRule)
	for _, subset := range rule.Subsets {
		if subset.Name == subsetName {
			return []Labels{subset.Labels}
		}
	}

	return nil
}

// InitContext will initialize the data structures used for code generation.
// This should be called before starting the push, from the thread creating
// the push context.
func (ps *PushContext) InitContext(env *Environment) error {
	ps.Mutex.Lock()
	defer ps.Mutex.Unlock()
	if ps.initDone {
		return nil
	}
	ps.Env = env
	var err error

	// Must be initialized first
	// as initServiceRegistry/VirtualServices/Destrules
	// use the default export map
	ps.initDefaultExportMaps()

	if err = ps.initServiceRegistry(env); err != nil {
		return err
	}

	if err = ps.initVirtualServices(env); err != nil {
		return err
	}

	if err = ps.initDestinationRules(env); err != nil {
		return err
	}

	if err = ps.initAuthorizationPolicies(env); err != nil {
		rbacLog.Errorf("failed to initialize authorization policies: %v", err)
		return err
	}

	// Must be initialized in the end
	if err = ps.initSidecarScopes(env); err != nil {
		return err
	}

	ps.initDone = true
	return nil
}

// Caches list of services in the registry, and creates a map
// of hostname to service
func (ps *PushContext) initServiceRegistry(env *Environment) error {
	services, err := env.Services()
	if err != nil {
		return err
	}
	// Sort the services in order of creation.
<<<<<<< HEAD
	ps.Services = sortServicesByCreationTime(services)
	for _, s := range services {
=======
	allServices := sortServicesByCreationTime(services)
	for _, s := range allServices {
		ns := s.Attributes.Namespace
		if len(s.Attributes.ExportTo) == 0 {
			if ps.defaultServiceExportTo[VisibilityPrivate] {
				ps.privateServicesByNamespace[ns] = append(ps.privateServicesByNamespace[ns], s)
			} else if ps.defaultServiceExportTo[VisibilityPublic] {
				ps.publicServices = append(ps.publicServices, s)
			}
		} else {
			if s.Attributes.ExportTo[VisibilityPrivate] {
				ps.privateServicesByNamespace[ns] = append(ps.privateServicesByNamespace[ns], s)
			} else {
				ps.publicServices = append(ps.publicServices, s)
			}
		}
>>>>>>> 82797c0c
		ps.ServiceByHostname[s.Hostname] = s
		ps.ServicePort2Name[string(s.Hostname)] = s.Ports
	}

	ps.initServiceAccounts(env, allServices)

	return nil
}

// sortServicesByCreationTime sorts the list of services in ascending order by their creation time (if available).
func sortServicesByCreationTime(services []*Service) []*Service {
	sort.SliceStable(services, func(i, j int) bool {
		return services[i].CreationTime.Before(services[j].CreationTime)
	})
	return services
}

<<<<<<< HEAD
=======
// Caches list of service accounts in the registry
func (ps *PushContext) initServiceAccounts(env *Environment, services []*Service) {
	for _, svc := range services {
		ps.ServiceAccounts[svc.Hostname] = map[int][]string{}
		for _, port := range svc.Ports {
			if port.Protocol == ProtocolUDP {
				continue
			}
			ps.ServiceAccounts[svc.Hostname][port.Port] = env.GetIstioServiceAccounts(svc.Hostname, []int{port.Port})
		}
	}
}

>>>>>>> 82797c0c
// Caches list of virtual services
func (ps *PushContext) initVirtualServices(env *Environment) error {
	vservices, err := env.List(VirtualService.Type, NamespaceAll)
	if err != nil {
		return err
	}

	// TODO(rshriram): parse each virtual service and maintain a map of the
	// virtualservice name, the list of registry hosts in the VS and non
	// registry DNS names in the VS.  This should cut down processing in
	// the RDS code. See separateVSHostsAndServices in route/route.go
	sortConfigByCreationTime(vservices)

	// convert all shortnames in virtual services into FQDNs
	for _, r := range vservices {
		rule := r.Spec.(*networking.VirtualService)
		// resolve top level hosts
		for i, h := range rule.Hosts {
			rule.Hosts[i] = string(ResolveShortnameToFQDN(h, r.ConfigMeta))
		}
		// resolve gateways to bind to
		for i, g := range rule.Gateways {
			if g != IstioMeshGateway {
				rule.Gateways[i] = resolveGatewayName(g, r.ConfigMeta)
			}
		}
		// resolve host in http route.destination, route.mirror
		for _, d := range rule.Http {
			for _, m := range d.Match {
				for i, g := range m.Gateways {
					if g != IstioMeshGateway {
						m.Gateways[i] = resolveGatewayName(g, r.ConfigMeta)
					}
				}
			}
			for _, w := range d.Route {
				w.Destination.Host = string(ResolveShortnameToFQDN(w.Destination.Host, r.ConfigMeta))
			}
			if d.Mirror != nil {
				d.Mirror.Host = string(ResolveShortnameToFQDN(d.Mirror.Host, r.ConfigMeta))
			}
		}
		//resolve host in tcp route.destination
		for _, d := range rule.Tcp {
			for _, m := range d.Match {
				for i, g := range m.Gateways {
					if g != IstioMeshGateway {
						m.Gateways[i] = resolveGatewayName(g, r.ConfigMeta)
					}
				}
			}
			for _, w := range d.Route {
				w.Destination.Host = string(ResolveShortnameToFQDN(w.Destination.Host, r.ConfigMeta))
			}
		}
		//resolve host in tls route.destination
		for _, tls := range rule.Tls {
			for _, m := range tls.Match {
				for i, g := range m.Gateways {
					if g != IstioMeshGateway {
						m.Gateways[i] = resolveGatewayName(g, r.ConfigMeta)
					}
				}
			}
			for _, w := range tls.Route {
				w.Destination.Host = string(ResolveShortnameToFQDN(w.Destination.Host, r.ConfigMeta))
			}
		}
	}

	for _, virtualService := range vservices {
		ns := virtualService.Namespace
		rule := virtualService.Spec.(*networking.VirtualService)
		if len(rule.ExportTo) == 0 {
			// No exportTo in virtualService. Use the global default
			// TODO: We currently only honor ., * and ~
			if ps.defaultVirtualServiceExportTo[VisibilityPrivate] {
				// add to local namespace only
				ps.privateVirtualServicesByNamespace[ns] = append(ps.privateVirtualServicesByNamespace[ns], virtualService)
			} else if ps.defaultVirtualServiceExportTo[VisibilityPublic] {
				ps.publicVirtualServices = append(ps.publicVirtualServices, virtualService)
			}
		} else {
			// TODO: we currently only process the first element in the array
			// and currently only consider . or * which maps to public/private
			if Visibility(rule.ExportTo[0]) == VisibilityPrivate {
				// add to local namespace only
				ps.privateVirtualServicesByNamespace[ns] = append(ps.privateVirtualServicesByNamespace[ns], virtualService)
			} else {
				// ~ is not valid in the exportTo fields in virtualServices, services, destination rules
				// and we currently only allow . or *. So treat this as public export
				ps.publicVirtualServices = append(ps.publicVirtualServices, virtualService)
			}
		}
	}

	return nil
}

func (ps *PushContext) initDefaultExportMaps() {
	ps.defaultDestinationRuleExportTo = make(map[Visibility]bool)
	if ps.Env.Mesh.DefaultDestinationRuleExportTo != nil {
		for _, e := range ps.Env.Mesh.DefaultDestinationRuleExportTo {
			ps.defaultDestinationRuleExportTo[Visibility(e)] = true
		}
	} else {
		// default to *
		ps.defaultDestinationRuleExportTo[VisibilityPublic] = true
	}

	ps.defaultServiceExportTo = make(map[Visibility]bool)
	if ps.Env.Mesh.DefaultServiceExportTo != nil {
		for _, e := range ps.Env.Mesh.DefaultServiceExportTo {
			ps.defaultServiceExportTo[Visibility(e)] = true
		}
	} else {
		ps.defaultServiceExportTo[VisibilityPublic] = true
	}

	ps.defaultVirtualServiceExportTo = make(map[Visibility]bool)
	if ps.Env.Mesh.DefaultVirtualServiceExportTo != nil {
		for _, e := range ps.Env.Mesh.DefaultVirtualServiceExportTo {
			ps.defaultVirtualServiceExportTo[Visibility(e)] = true
		}
	} else {
		ps.defaultVirtualServiceExportTo[VisibilityPublic] = true
	}
}

// initSidecarScopes synthesizes Sidecar CRDs into objects called
// SidecarScope.  The SidecarScope object is a semi-processed view of the
// service registry, and config state associated with the sidecar CRD. The
// scope contains a set of inbound and outbound listeners, services/configs
// per listener, etc. The sidecar scopes are precomputed based on the
// Sidecar API objects in each namespace. If there is no sidecar api object
// for a namespace, a default sidecarscope is assigned to the namespace
// which enables connectivity to all services in the mesh.
//
// When proxies connect to Pilot, we identify the sidecar scope associated
// with the proxy and derive listeners/routes/clusters based on the sidecar
// scope.
func (ps *PushContext) initSidecarScopes(env *Environment) error {
	sidecarConfigs, err := env.List(Sidecar.Type, NamespaceAll)
	if err != nil {
		return err
	}

	sortConfigByCreationTime(sidecarConfigs)

	ps.sidecarsByNamespace = make(map[string][]*SidecarScope)
	for _, sidecarConfig := range sidecarConfigs {
		// TODO: add entries with workloadSelectors first before adding namespace-wide entries
		sidecarConfig := sidecarConfig
		ps.sidecarsByNamespace[sidecarConfig.Namespace] = append(ps.sidecarsByNamespace[sidecarConfig.Namespace],
			ConvertToSidecarScope(ps, &sidecarConfig, sidecarConfig.Namespace))
	}

	// Hold reference root namespace's sidecar config
	// Root namespace can have only one sidecar config object
	// Currently we expect that it has no workloadSelectors
	var rootNSConfig *Config
	if env.Mesh.RootNamespace != "" {
		for _, sidecarConfig := range sidecarConfigs {
			if sidecarConfig.Namespace == env.Mesh.RootNamespace &&
				sidecarConfig.Spec.(*networking.Sidecar).WorkloadSelector == nil {
				rootNSConfig = &sidecarConfig
				break
			}
		}
	}

	// build sidecar scopes for other namespaces that dont have a sidecar CRD object.
	// Derive the sidecar scope from the root namespace's sidecar object if present. Else fallback
	// to the default Istio behavior mimicked by the DefaultSidecarScopeForNamespace function.
	for _, s := range ps.ServiceByHostname {
		ns := s.Attributes.Namespace
		if len(ps.sidecarsByNamespace[ns]) == 0 {
			// use the contents from the root namespace or the default if there is no root namespace
			ps.sidecarsByNamespace[ns] = []*SidecarScope{ConvertToSidecarScope(ps, rootNSConfig, ns)}
		}
	}

	return nil
}

// Split out of DestinationRule expensive conversions - once per push.
func (ps *PushContext) initDestinationRules(env *Environment) error {
	configs, err := env.List(DestinationRule.Type, NamespaceAll)
	if err != nil {
		return err
	}
	ps.SetDestinationRules(configs)
	return nil
}

// SetDestinationRules is updates internal structures using a set of configs.
// Split out of DestinationRule expensive conversions, computed once per push.
// This also allows tests to inject a config without having the mock.
func (ps *PushContext) SetDestinationRules(configs []Config) {
	// Sort by time first. So if two destination rule have top level traffic policies
	// we take the first one.
	sortConfigByCreationTime(configs)
<<<<<<< HEAD
	hosts := make([]Hostname, 0)
	combinedDestinationRuleMap := make(map[Hostname]*combinedDestinationRule, len(configs))

	for i := range configs {
		rule := configs[i].Spec.(*networking.DestinationRule)
		resolvedHost := ResolveShortnameToFQDN(rule.Host, configs[i].ConfigMeta)
		if mdr, exists := combinedDestinationRuleMap[resolvedHost]; exists {
			combinedRule := mdr.config.Spec.(*networking.DestinationRule)
			// we have an another destination rule for same host.
			// concatenate both of them -- essentially add subsets from one to other.
			for _, subset := range rule.Subsets {
				if _, subsetExists := mdr.subsets[subset.Name]; !subsetExists {
					mdr.subsets[subset.Name] = true
					combinedRule.Subsets = append(combinedRule.Subsets, subset)
				} else {
					ps.Add(DuplicatedSubsets, string(resolvedHost), nil,
						fmt.Sprintf("Duplicate subset %s found while merging destination rules for %s",
							subset.Name, string(resolvedHost)))
				}

				// If there is no top level policy and the incoming rule has top level
				// traffic policy, use the one from the incoming rule.
				if combinedRule.TrafficPolicy == nil && rule.TrafficPolicy != nil {
					combinedRule.TrafficPolicy = rule.TrafficPolicy
				}
			}
			continue
		}

		combinedDestinationRuleMap[resolvedHost] = &combinedDestinationRule{
			subsets: make(map[string]bool),
			config:  &configs[i],
		}
		for _, subset := range rule.Subsets {
			combinedDestinationRuleMap[resolvedHost].subsets[subset.Name] = true
		}
		hosts = append(hosts, resolvedHost)
	}

	// presort it so that we don't sort it for each DestinationRule call.
	sort.Sort(Hostnames(hosts))
	ps.destinationRuleHosts = hosts
	ps.destinationRuleByHosts = combinedDestinationRuleMap
}

// DestinationRule returns a destination rule for a service name in a given domain.
func (ps *PushContext) DestinationRule(hostname Hostname) *Config {
	if c, ok := MostSpecificHostMatch(hostname, ps.destinationRuleHosts); ok {
		return ps.destinationRuleByHosts[c].config
=======
	namespaceLocalDestRules := make(map[string]*processedDestRules)
	namespaceExportedDestRules := make(map[string]*processedDestRules)
	allExportedDestRules := &processedDestRules{
		hosts:    make([]Hostname, 0),
		destRule: map[Hostname]*combinedDestinationRule{},
	}

	for i := range configs {
		rule := configs[i].Spec.(*networking.DestinationRule)
		rule.Host = string(ResolveShortnameToFQDN(rule.Host, configs[i].ConfigMeta))
		// Store in an index for the config's namespace
		// a proxy from this namespace will first look here for the destination rule for a given service
		// This pool consists of both public/private destination rules.
		// TODO: when exportTo is fully supported, only add the rule here if exportTo is '.'
		// The global exportTo doesn't matter here (its either . or * - both of which are applicable here)
		if _, exist := namespaceLocalDestRules[configs[i].Namespace]; !exist {
			namespaceLocalDestRules[configs[i].Namespace] = &processedDestRules{
				hosts:    make([]Hostname, 0),
				destRule: map[Hostname]*combinedDestinationRule{},
			}
		}
		// Merge this destination rule with any public/private dest rules for same host in the same namespace
		// If there are no duplicates, the dest rule will be added to the list
		namespaceLocalDestRules[configs[i].Namespace].hosts, _ = ps.combineSingleDestinationRule(
			namespaceLocalDestRules[configs[i].Namespace].hosts,
			namespaceLocalDestRules[configs[i].Namespace].destRule,
			configs[i])

		isPubliclyExported := false
		if len(rule.ExportTo) == 0 {
			// No exportTo in destinationRule. Use the global default
			// TODO: We currently only honor ., * and ~
			if ps.defaultDestinationRuleExportTo[VisibilityPublic] {
				isPubliclyExported = true
			}
		} else {
			// TODO: we currently only process the first element in the array
			// and currently only consider . or * which maps to public/private
			if Visibility(rule.ExportTo[0]) != VisibilityPrivate {
				// ~ is not valid in the exportTo fields in virtualServices, services, destination rules
				// and we currently only allow . or *. So treat this as public export
				isPubliclyExported = true
			}
		}

		if isPubliclyExported {
			if _, exist := namespaceExportedDestRules[configs[i].Namespace]; !exist {
				namespaceExportedDestRules[configs[i].Namespace] = &processedDestRules{
					hosts:    make([]Hostname, 0),
					destRule: map[Hostname]*combinedDestinationRule{},
				}
			}
			// Merge this destination rule with any public dest rule for the same host in the same namespace
			// If there are no duplicates, the dest rule will be added to the list
			namespaceExportedDestRules[configs[i].Namespace].hosts, _ = ps.combineSingleDestinationRule(
				namespaceExportedDestRules[configs[i].Namespace].hosts,
				namespaceExportedDestRules[configs[i].Namespace].destRule,
				configs[i])

			// Merge this destination rule with any public dest rule for the same host
			// across all namespaces. If there are no duplicates, the dest rule will be added to the list
			allExportedDestRules.hosts, _ = ps.combineSingleDestinationRule(
				allExportedDestRules.hosts, allExportedDestRules.destRule, configs[i])
		}
>>>>>>> 82797c0c
	}

	// presort it so that we don't sort it for each DestinationRule call.
	// sort.Sort for Hostnames will automatically sort from the most specific to least specific
	for ns := range namespaceLocalDestRules {
		sort.Sort(Hostnames(namespaceLocalDestRules[ns].hosts))
	}
	for ns := range namespaceExportedDestRules {
		sort.Sort(Hostnames(namespaceExportedDestRules[ns].hosts))
	}
	sort.Sort(Hostnames(allExportedDestRules.hosts))

	ps.namespaceLocalDestRules = namespaceLocalDestRules
	ps.namespaceExportedDestRules = namespaceExportedDestRules
	ps.allExportedDestRules = allExportedDestRules
}

func (ps *PushContext) initAuthorizationPolicies(env *Environment) error {
	var err error
	if ps.AuthzPolicies, err = NewAuthzPolicies(env); err != nil {
		rbacLog.Errorf("failed to initialize authorization policies: %v", err)
		return err
	}
	return nil
}<|MERGE_RESOLUTION|>--- conflicted
+++ resolved
@@ -16,10 +16,6 @@
 
 import (
 	"encoding/json"
-<<<<<<< HEAD
-	"fmt"
-=======
->>>>>>> 82797c0c
 	"sort"
 	"sync"
 	"time"
@@ -50,12 +46,6 @@
 	// Mutex is used to protect the below store.
 	// All data is set when the PushContext object is populated in `InitContext`,
 	// data should not be changed by plugins.
-<<<<<<< HEAD
-	Mutex sync.Mutex `json:"-,omitempty"`
-
-	// Services list all services in the system at the time push started.
-	Services []*Service `json:"-,omitempty"`
-=======
 	Mutex sync.Mutex `json:"-"`
 
 	// Synthesized from env.Mesh
@@ -87,7 +77,6 @@
 
 	// The following data is either a global index or used in the inbound path.
 	// Namespace specific views do not apply here.
->>>>>>> 82797c0c
 
 	// ServiceByHostname has all services, indexed by hostname.
 	ServiceByHostname map[Hostname]*Service `json:"-"`
@@ -105,13 +94,8 @@
 	// the endpoint needs to be re-evaluated later (eventual consistency)
 	ServicePort2Name map[string]PortList `json:"-"`
 
-<<<<<<< HEAD
-	destinationRuleHosts   []Hostname
-	destinationRuleByHosts map[Hostname]*combinedDestinationRule
-=======
 	// ServiceAccounts contains a map of hostname and port to service accounts.
 	ServiceAccounts map[Hostname]map[int][]string
->>>>>>> 82797c0c
 
 	initDone bool
 }
@@ -123,18 +107,6 @@
 	destRule map[Hostname]*combinedDestinationRule
 }
 
-<<<<<<< HEAD
-	// ServiceAccounts is a function mapping service name to service accounts.
-	ServiceAccounts func(string) []string `json:"-"`
-
-	// ServicePort2Name is used to keep track of service name and port mapping.
-	// This is needed because ADS names use port numbers, while endpoints use
-	// port names. The key is the service name. If a service or port are not found,
-	// the endpoint needs to be re-evaluated later (eventual consistency)
-	ServicePort2Name map[string]PortList `json:"-"`
-
-	initDone bool
-=======
 // XDSUpdater is used for direct updates of the xDS model and incremental push.
 // Pilot uses multiple registries - for example each K8S cluster is a registry instance,
 // as well as consul and future EDS or MCP sources. Each registry is responsible for
@@ -173,7 +145,6 @@
 	// The requests may be collapsed and throttled.
 	// This replaces the 'cache invalidation' model.
 	ConfigUpdate(full bool)
->>>>>>> 82797c0c
 }
 
 // XDSUpdater is used for direct updates of the xDS model and incremental push.
@@ -307,11 +278,7 @@
 }
 
 type combinedDestinationRule struct {
-<<<<<<< HEAD
-	subsets map[string]bool // list of subsets seen so far
-=======
 	subsets map[string]struct{} // list of subsets seen so far
->>>>>>> 82797c0c
 	// We are not doing ports
 	config *Config
 }
@@ -460,10 +427,7 @@
 		ServiceByHostname: map[Hostname]*Service{},
 		ProxyStatus:       map[string]map[string]ProxyPushStatus{},
 		ServicePort2Name:  map[string]PortList{},
-<<<<<<< HEAD
-=======
 		ServiceAccounts:   map[Hostname]map[int][]string{},
->>>>>>> 82797c0c
 		Start:             time.Now(),
 	}
 }
@@ -770,10 +734,6 @@
 		return err
 	}
 	// Sort the services in order of creation.
-<<<<<<< HEAD
-	ps.Services = sortServicesByCreationTime(services)
-	for _, s := range services {
-=======
 	allServices := sortServicesByCreationTime(services)
 	for _, s := range allServices {
 		ns := s.Attributes.Namespace
@@ -790,7 +750,6 @@
 				ps.publicServices = append(ps.publicServices, s)
 			}
 		}
->>>>>>> 82797c0c
 		ps.ServiceByHostname[s.Hostname] = s
 		ps.ServicePort2Name[string(s.Hostname)] = s.Ports
 	}
@@ -808,8 +767,6 @@
 	return services
 }
 
-<<<<<<< HEAD
-=======
 // Caches list of service accounts in the registry
 func (ps *PushContext) initServiceAccounts(env *Environment, services []*Service) {
 	for _, svc := range services {
@@ -823,7 +780,6 @@
 	}
 }
 
->>>>>>> 82797c0c
 // Caches list of virtual services
 func (ps *PushContext) initVirtualServices(env *Environment) error {
 	vservices, err := env.List(VirtualService.Type, NamespaceAll)
@@ -1026,57 +982,6 @@
 	// Sort by time first. So if two destination rule have top level traffic policies
 	// we take the first one.
 	sortConfigByCreationTime(configs)
-<<<<<<< HEAD
-	hosts := make([]Hostname, 0)
-	combinedDestinationRuleMap := make(map[Hostname]*combinedDestinationRule, len(configs))
-
-	for i := range configs {
-		rule := configs[i].Spec.(*networking.DestinationRule)
-		resolvedHost := ResolveShortnameToFQDN(rule.Host, configs[i].ConfigMeta)
-		if mdr, exists := combinedDestinationRuleMap[resolvedHost]; exists {
-			combinedRule := mdr.config.Spec.(*networking.DestinationRule)
-			// we have an another destination rule for same host.
-			// concatenate both of them -- essentially add subsets from one to other.
-			for _, subset := range rule.Subsets {
-				if _, subsetExists := mdr.subsets[subset.Name]; !subsetExists {
-					mdr.subsets[subset.Name] = true
-					combinedRule.Subsets = append(combinedRule.Subsets, subset)
-				} else {
-					ps.Add(DuplicatedSubsets, string(resolvedHost), nil,
-						fmt.Sprintf("Duplicate subset %s found while merging destination rules for %s",
-							subset.Name, string(resolvedHost)))
-				}
-
-				// If there is no top level policy and the incoming rule has top level
-				// traffic policy, use the one from the incoming rule.
-				if combinedRule.TrafficPolicy == nil && rule.TrafficPolicy != nil {
-					combinedRule.TrafficPolicy = rule.TrafficPolicy
-				}
-			}
-			continue
-		}
-
-		combinedDestinationRuleMap[resolvedHost] = &combinedDestinationRule{
-			subsets: make(map[string]bool),
-			config:  &configs[i],
-		}
-		for _, subset := range rule.Subsets {
-			combinedDestinationRuleMap[resolvedHost].subsets[subset.Name] = true
-		}
-		hosts = append(hosts, resolvedHost)
-	}
-
-	// presort it so that we don't sort it for each DestinationRule call.
-	sort.Sort(Hostnames(hosts))
-	ps.destinationRuleHosts = hosts
-	ps.destinationRuleByHosts = combinedDestinationRuleMap
-}
-
-// DestinationRule returns a destination rule for a service name in a given domain.
-func (ps *PushContext) DestinationRule(hostname Hostname) *Config {
-	if c, ok := MostSpecificHostMatch(hostname, ps.destinationRuleHosts); ok {
-		return ps.destinationRuleByHosts[c].config
-=======
 	namespaceLocalDestRules := make(map[string]*processedDestRules)
 	namespaceExportedDestRules := make(map[string]*processedDestRules)
 	allExportedDestRules := &processedDestRules{
@@ -1141,7 +1046,6 @@
 			allExportedDestRules.hosts, _ = ps.combineSingleDestinationRule(
 				allExportedDestRules.hosts, allExportedDestRules.destRule, configs[i])
 		}
->>>>>>> 82797c0c
 	}
 
 	// presort it so that we don't sort it for each DestinationRule call.
