--- conflicted
+++ resolved
@@ -135,11 +135,7 @@
 // The following example demonstrates the use of a dedicated egress gateway
 // through which all external service traffic is forwarded.
 // The 'exportTo' field allows for control over the visibility of a service
-<<<<<<< HEAD
-// declaration to other namespaces in the mesh. By default a service is exported
-=======
 // declaration to other namespaces in the mesh. By default, a service is exported
->>>>>>> c2d71f28
 // to all namespaces. The following example restricts the visibility to the
 // current namespace, represented by ".", so that it cannot be used by other
 // namespaces.
@@ -200,11 +196,7 @@
 //   hosts:
 //   - httpbin.com
 //   exportTo:
-<<<<<<< HEAD
-//   - *
-=======
 //   - "*"
->>>>>>> c2d71f28
 //   gateways:
 //   - mesh
 //   - istio-egressgateway
@@ -495,11 +487,7 @@
   // the service is declared in. Similarly the value "*" is reserved and
   // defines an export to all namespaces.
   //
-<<<<<<< HEAD
-  // For a Kubernetes Service the equivalent effect can be achieved by setting
-=======
   // For a Kubernetes Service, the equivalent effect can be achieved by setting
->>>>>>> c2d71f28
   // the annotation "networking.istio.io/exportTo" to a comma-separated list
   // of namespace names.
   //
