--- conflicted
+++ resolved
@@ -12,16 +12,10 @@
     enabled: false
 
   # Default is 10s second
-<<<<<<< HEAD
   refreshInterval: 1s
-  proxy:
-    image: proxy
 
   aspenMeshCloud:
     enabled: false
 
 ingress:
-  enabled: true
-=======
-  refreshInterval: 1s
->>>>>>> 3a136c90
+  enabled: true