--- conflicted
+++ resolved
@@ -47,14 +47,9 @@
       operation: INSERT_AFTER
       value:
         name: "envoy.filters.network.tcp_cluster_rewrite"
-<<<<<<< HEAD
         typed_config:
           "@type": "type.googleapis.com/istio.envoy.config.filter.network.tcp_cluster_rewrite.v2alpha1.TcpClusterRewrite"
-          cluster_pattern: "\\.global$"
-=======
-        config:
           cluster_pattern: "\\.{{ .Values.global.multiCluster.globalDomainSuffix | trim }}$"
->>>>>>> e9a02dab
           cluster_replacement: ".svc.{{ .Values.global.proxy.clusterDomain }}"
 ---
 {{- end }}
