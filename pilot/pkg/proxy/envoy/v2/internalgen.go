--- conflicted
+++ resolved
@@ -80,19 +80,11 @@
 	sg.startPush(TypeURLNACK, []proto.Message{dr})
 }
 
-<<<<<<< HEAD
 // PushAll will immediately send a response to all connections that
 // are watching for the specific type.
 // TODO: additional filters can be added, for example namespace.
 func (s *DiscoveryServer) PushAll(res *discovery.DiscoveryResponse) {
 
-=======
-// startPush is similar with DiscoveryServer.startPush() - but called directly,
-// since status discovery is not driven by config change events.
-// We also want connection events to be dispatched as soon as possible,
-// they may be consumed by other instances of Istiod to update internal state.
-func (sg *InternalGen) startPush(typeURL string, data []proto.Message) {
->>>>>>> 2c4e69a3
 	// Push config changes, iterating over connected envoys. This cover ADS and EDS(0.7), both share
 	// the same connection table
 	s.adsClientsMutex.RLock()
@@ -103,25 +95,7 @@
 			pending = append(pending, v)
 		}
 	}
-<<<<<<< HEAD
 	s.adsClientsMutex.RUnlock()
-=======
-	sg.Server.adsClientsMutex.RUnlock()
-
-	// only marshal resources if there are connected clients
-	if len(pending) == 0 {
-		return
-	}
-
-	resources := make([]*any.Any, 0, len(data))
-	for _, v := range data {
-		resources = append(resources, util.MessageToAny(v))
-	}
-	dr := &discovery.DiscoveryResponse{
-		TypeUrl:   typeURL,
-		Resources: resources,
-	}
->>>>>>> 2c4e69a3
 
 	for _, p := range pending {
 		// p.send() waits for an ACK - which is reasonable for normal push,
