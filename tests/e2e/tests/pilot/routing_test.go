// Copyright 2017 Istio Authors
//
// Licensed under the Apache License, Version 2.0 (the "License");
// you may not use this file except in compliance with the License.
// You may obtain a copy of the License at
//
//     http://www.apache.org/licenses/LICENSE-2.0
//
// Unless required by applicable law or agreed to in writing, software
// distributed under the License is distributed on an "AS IS" BASIS,
// WITHOUT WARRANTIES OR CONDITIONS OF ANY KIND, either express or implied.
// See the License for the specific language governing permissions and
// limitations under the License.

package pilot

import (
	"fmt"
	"regexp"
	"strconv"
	"strings"
	"testing"
	"time"

	"istio.io/istio/pkg/log"
	"istio.io/istio/tests/util"
)

func TestRoutes(t *testing.T) {
	samples := 100

	var cfgs *deployableConfig
	applyRuleFunc := func(t *testing.T, ruleYaml string) {
		// Delete the previous rule if there was one. No delay on the teardown, since we're going to apply
		// a delay when we push the new config.
		if cfgs != nil {
			if err := cfgs.TeardownNoDelay(); err != nil {
				t.Fatal(err)
			}
			cfgs = nil
		}

		// Apply the new rule
		cfgs = &deployableConfig{
			Namespace: tc.Kube.Namespace,
			YamlFiles: []string{ruleYaml},
		}
		if err := cfgs.Setup(); err != nil {
			t.Fatal(err)
		}
	}
	// Upon function exit, delete the active rule.
	defer func() {
		if cfgs != nil {
			_ = cfgs.Teardown()
		}
	}()

	cases := []struct {
		testName      string
		description   string
		config        string
		scheme        string
		src           string
		dst           string
		headerKey     string
		headerVal     string
		expectedCount map[string]int
		operation     string
		onFailure     func()
	}{
		{
			// First test default routing
			testName:      "a->c[v1=100]",
			description:   "routing all traffic to c-v1",
			config:        "rule-default-route.yaml",
			scheme:        "http",
			src:           "a",
			dst:           "c",
			headerKey:     "",
			headerVal:     "",
			expectedCount: map[string]int{"v1": 100, "v2": 0},
			operation:     "default-route",
		},
		{
			testName:      "a->c[v1=75,v2=25]",
			description:   "routing 75 percent to c-v1, 25 percent to c-v2",
			config:        "rule-weighted-route.yaml",
			scheme:        "http",
			src:           "a",
			dst:           "c",
			headerKey:     "",
			headerVal:     "",
			expectedCount: map[string]int{"v1": 75, "v2": 25},
		},
		{
			testName:      "a->c[v2=100]_header",
			description:   "routing 100 percent to c-v2 using header",
			config:        "rule-content-route.yaml",
			scheme:        "http",
			src:           "a",
			dst:           "c",
			headerKey:     "version",
			headerVal:     "v2",
			expectedCount: map[string]int{"v1": 0, "v2": 100},
			operation:     "",
		},
		{
			testName:      "a->c[v2=100]_regex_header",
			description:   "routing 100 percent to c-v2 using regex header",
			config:        "rule-regex-route.yaml",
			scheme:        "http",
			src:           "a",
			dst:           "c",
			headerKey:     "foo",
			headerVal:     "bar",
			expectedCount: map[string]int{"v1": 0, "v2": 100},
			operation:     "",
			onFailure: func() {
				op, err := tc.Kube.GetRoutes("a")
				log.Infof("error: %v\n%s", err, op)
				cfg, err := util.GetConfigs("destinationrules.networking.istio.io",
					"virtualservices.networking.istio.io", "externalservices.networking.istio.io",
					"policies.authentication.istio.io")

				log.Infof("config: %v\n%s", err, cfg)
			},
		},
		// SKIP websocket tests for v2
		// In case of websockets, the server does not return headers as part of response.
		// After upgrading to websocket connection, it waits for a dummy message from the
		// client over the websocket connection. It then returns all the headers as
		// part of the response message which is then printed out by the client.
		// So the verify checks here are really parsing the output of a websocket message
		// i.e., we are effectively checking websockets beyond just the upgrade.
		//{
		//	testName:      "a->c[v1=100]_websocket",
		//	description:   "routing 100 percent to c-v1 with websocket upgrades",
		//	config:        "rule-websocket-route.yaml",
		//	scheme:        "ws",
		//	src:           "a",
		//	dst:           "c",
		//	headerKey:     "testwebsocket",
		//	headerVal:     "enabled",
		//	expectedCount: map[string]int{"v1": 100, "v2": 0},
		//	operation:     "",
		//},
		{
			testName:      "a->c[v1=100]_append_headers",
			description:   "routing all traffic to c-v1 with appended headers",
			config:        "rule-default-route-append-headers.yaml",
			scheme:        "http",
			src:           "a",
			dst:           "c",
			headerKey:     "",
			headerVal:     "",
			expectedCount: map[string]int{"v1": 100, "v2": 0},
			operation:     "default-route",
		},
		{
			testName:      "a->c[v1=100]_CORS_policy",
			description:   "routing all traffic to c-v1 with CORS policy",
			config:        "rule-default-route-cors-policy.yaml",
			scheme:        "http",
			src:           "a",
			dst:           "c",
			headerKey:     "",
			headerVal:     "",
			expectedCount: map[string]int{"v1": 100, "v2": 0},
			operation:     "default-route",
		},
	}

	for _, version := range configVersions() {
		t.Run(version, func(t *testing.T) {
			if version == "v1alpha3" {
				destRule := "testdata/v1alpha3/destination-rule-c.yaml"
				cfgs := &deployableConfig{
					Namespace: tc.Kube.Namespace,
					YamlFiles: []string{destRule},
				}
				if err := cfgs.Setup(); err != nil {
					t.Fatal(err)
				}
				// Teardown after, but no need to wait, since a delay will be applied by either the next rule's
				// Setup() or the Teardown() for the final rule.
				defer cfgs.TeardownNoDelay()
			}

			for _, c := range cases {
				if strings.Contains(c.testName, "websocket") && version == "v1alpha3" {
					log.Infof("Skipping Websocket tests in v1alpha3 as they are not implemented yet")
					continue
				}

				// Run each case in a function to scope the configuration's lifecycle.
				func() {
					ruleYaml := fmt.Sprintf("testdata/%s/%s", version, c.config)
					applyRuleFunc(t, ruleYaml)

					runRetriableTest(t, c.testName, 5, func() error {
						reqURL := fmt.Sprintf("%s://%s/%s", c.scheme, c.dst, c.src)
						resp := ClientRequest(c.src, reqURL, samples, fmt.Sprintf("-key %s -val %s", c.headerKey, c.headerVal))
						count := make(map[string]int)
						for _, elt := range resp.Version {
							count[elt] = count[elt] + 1
						}
						log.Infof("request counts %v", count)
						epsilon := 10

						for version, expected := range c.expectedCount {
							if count[version] > expected+epsilon || count[version] < expected-epsilon {
								return fmt.Errorf("expected %v requests (+/-%v) to reach %s => Got %v",
									expected, epsilon, version, count[version])
							}
						}

						if c.operation != "" {
							response := ClientRequest(
								"t",
								fmt.Sprintf("http://zipkin.%s:9411/api/v1/traces", tc.Kube.Namespace),
								1, "",
							)

							if !response.IsHTTPOk() {
								return fmt.Errorf("could not retrieve traces from zipkin")
							}

							text := fmt.Sprintf("\"name\":\"%s\"", c.operation)
							if strings.Count(response.Body, text) != 10 {
								return fmt.Errorf("could not find operation %q in zipkin traces", c.operation)
							}
						}

						return nil
					}, c.onFailure)
				}()
			}
		})
	}
}

func TestRouteFaultInjection(t *testing.T) {
	if tc.V1alpha3 {
		t.Skipf("Skipping %s in v1alpha3+v2", t.Name())
	}
	for _, version := range configVersions() {
		// Invoke a function to scope the lifecycle of the deployed configs.
		func() {
			ruleYaml := fmt.Sprintf("testdata/%s/rule-fault-injection.yaml", version)
			cfgs := &deployableConfig{
				Namespace: tc.Kube.Namespace,
				YamlFiles: []string{ruleYaml},
			}
			if err := cfgs.Setup(); err != nil {
				t.Fatal(err)
			}
			defer cfgs.Teardown()

			runRetriableTest(t, version, 5, func() error {
				reqURL := "http://c/a"

				start := time.Now()
				resp := ClientRequest("a", reqURL, 1, "-key version -val v2")
				elapsed := time.Since(start)

				statusCode := ""
				if len(resp.Code) > 0 {
					statusCode = resp.Code[0]
				}

				respCode := 503
				respTime := time.Second * 5
				epsilon := time.Second * 2 // +/- 2s variance
				if elapsed > respTime+epsilon || elapsed < respTime-epsilon || strconv.Itoa(respCode) != statusCode {
					return fmt.Errorf("fault injection verification failed: "+
						"response time is %s with status code %s, "+
						"expected response time is %s +/- %s with status code %d", elapsed, statusCode, respTime, epsilon, respCode)
				}
				return nil
			})
		}()
	}
}

func TestRouteRedirectInjection(t *testing.T) {
	for _, version := range configVersions() {
		// Invoke a function to scope the lifecycle of the deployed configs.
		func() {
			// Push the rule config.
			ruleYaml := fmt.Sprintf("testdata/%s/rule-redirect-injection.yaml", version)
			cfgs := &deployableConfig{
				Namespace: tc.Kube.Namespace,
				YamlFiles: []string{ruleYaml},
			}
			if err := cfgs.Setup(); err != nil {
				t.Fatal(err)
			}
			defer cfgs.Teardown()

			runRetriableTest(t, version, 5, func() error {
				targetHost := "b"
				targetPath := "/new/path"

				reqURL := "http://c/a"
				resp := ClientRequest("a", reqURL, 1, "-key testredirect -val enabled")
				if !resp.IsHTTPOk() {
					return fmt.Errorf("redirect failed: response status code: %v, expected 200", resp.Code)
				}

				var host string
				if matches := regexp.MustCompile("(?i)Host=(.*)").FindStringSubmatch(resp.Body); len(matches) >= 2 {
					host = matches[1]
				}
				if host != targetHost {
					return fmt.Errorf("redirect failed: response body contains Host=%v, expected Host=%v", host, targetHost)
				}

				exp := regexp.MustCompile("(?i)URL=(.*)")
				paths := exp.FindAllStringSubmatch(resp.Body, -1)
				var path string
				if len(paths) > 1 {
					path = paths[1][1]
				}
				if path != targetPath {
					return fmt.Errorf("redirect failed: response body contains URL=%v, expected URL=%v", path, targetPath)
				}

				return nil
			})
		}()
	}
}

<<<<<<< HEAD
func TestRouteMirroring(t *testing.T) {
	t.Skipf("Skipping %s", t.Name())
=======
// TODO this is not implemented properly at the moment.
func TestRouteMirroring(t *testing.T) {
	t.Skipf("Skipping %s due to incomplete implementation", t.Name())
>>>>>>> ee923c7b
	for _, version := range configVersions() {
		logs := newAccessLogs()
		// Invoke a function to scope the lifecycle of the deployed configs.
		func() {
			// Push the rule config.
			ruleYaml := fmt.Sprintf("testdata/%s/rule-default-route-mirrored.yaml", version)
			cfgs := &deployableConfig{
				Namespace: tc.Kube.Namespace,
				YamlFiles: []string{ruleYaml},
			}
			if err := cfgs.Setup(); err != nil {
				t.Fatal(err)
			}
			defer cfgs.Teardown()

<<<<<<< HEAD
			runRetriableTest(t, version, 5, func() error {
				reqURL := "http://c/a"
				for i := 1; i <= 100; i++ {
					resp := ClientRequest("a", reqURL, 1, fmt.Sprintf("-key X-Request-Id -val %d", i))
					logEntry := fmt.Sprintf("HTTP request from a to c.istio-system.svc.cluster.local:80")
					if len(resp.ID) > 0 {
						id := resp.ID[0]
						logs.add("b", id, logEntry)
					}
				}
				return nil
			})
		}()

		// After all requests complete, run the check logs tests.
		if len(logs.logs) > 0 {
			t.Run("check", func(t *testing.T) {
				logs.checkLogs(t)
			})
		}
=======
			reqURL := "http://c/a"
			for i := 1; i <= 100; i++ {
				resp := ClientRequest("a", reqURL, 1, fmt.Sprintf("-key X-Request-Id -val %d", i))
				logEntry := fmt.Sprintf("HTTP request from a to c.istio-system.svc.cluster.local:80")
				if len(resp.ID) > 0 {
					id := resp.ID[0]
					logs.add("b", id, logEntry)
				}
			}

			t.Run("check", func(t *testing.T) {
				logs.checkLogs(t)
			})
		}()
>>>>>>> ee923c7b
	}
}<|MERGE_RESOLUTION|>--- conflicted
+++ resolved
@@ -332,14 +332,9 @@
 	}
 }
 
-<<<<<<< HEAD
-func TestRouteMirroring(t *testing.T) {
-	t.Skipf("Skipping %s", t.Name())
-=======
 // TODO this is not implemented properly at the moment.
 func TestRouteMirroring(t *testing.T) {
 	t.Skipf("Skipping %s due to incomplete implementation", t.Name())
->>>>>>> ee923c7b
 	for _, version := range configVersions() {
 		logs := newAccessLogs()
 		// Invoke a function to scope the lifecycle of the deployed configs.
@@ -355,28 +350,6 @@
 			}
 			defer cfgs.Teardown()
 
-<<<<<<< HEAD
-			runRetriableTest(t, version, 5, func() error {
-				reqURL := "http://c/a"
-				for i := 1; i <= 100; i++ {
-					resp := ClientRequest("a", reqURL, 1, fmt.Sprintf("-key X-Request-Id -val %d", i))
-					logEntry := fmt.Sprintf("HTTP request from a to c.istio-system.svc.cluster.local:80")
-					if len(resp.ID) > 0 {
-						id := resp.ID[0]
-						logs.add("b", id, logEntry)
-					}
-				}
-				return nil
-			})
-		}()
-
-		// After all requests complete, run the check logs tests.
-		if len(logs.logs) > 0 {
-			t.Run("check", func(t *testing.T) {
-				logs.checkLogs(t)
-			})
-		}
-=======
 			reqURL := "http://c/a"
 			for i := 1; i <= 100; i++ {
 				resp := ClientRequest("a", reqURL, 1, fmt.Sprintf("-key X-Request-Id -val %d", i))
@@ -391,6 +364,5 @@
 				logs.checkLogs(t)
 			})
 		}()
->>>>>>> ee923c7b
 	}
 }