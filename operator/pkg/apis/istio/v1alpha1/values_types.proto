// Copyright 2019 Istio Authors
//
// Licensed under the Apache License, Version 2.0 (the "License");
// you may not use this file except in compliance with the License.
// You may obtain a copy of the License at
//
//     http://www.apache.org/licenses/LICENSE-2.0
//
// Unless required by applicable law or agreed to in writing, software
// distributed under the License is distributed on an "AS IS" BASIS,
// WITHOUT WARRANTIES OR CONDITIONS OF ANY KIND, either express or implied.
// See the License for the specific language governing permissions and
// limitations under the License.


syntax = 'proto3';

import "google/protobuf/duration.proto";
import "k8s.io/api/core/v1/generated.proto";
import "github.com/gogo/protobuf/protobuf/google/protobuf/wrappers.proto";

package v1alpha1;

// Package-wide variables from generator "generated".
option go_package = "v1alpha1";

// Configuration for the addon ingress.
message AddonIngressConfig {
  // Controls whether addon ingress is enabled.
  google.protobuf.BoolValue enabled = 1;

  repeated string hosts = 2;

  TypeMapStringInterface annotations = 3;

  TypeMapStringInterface tls = 4;
}

// ArchConfig specifies the pod scheduling target architecture(amd64, ppc64le, s390x) for all the Istio control plane components.
message ArchConfig {
  // Sets pod scheduling weight for amd64 arch
  uint32 amd64 = 1;

  // Sets pod scheduling weight for ppc64le arch.
  uint32 ppc64le = 2;

  // Sets pod scheduling weight for s390x arch.
  uint32 s390x = 3;
}

// Configuration for CNI.
message CNIConfig {
  // Controls whether CNI is enabled.
  google.protobuf.BoolValue enabled = 1;

  string hub = 2;

  TypeInterface tag = 3;

  string image = 4;

  string pullPolicy = 5;

  string cniBinDir = 6;

  string cniConfDir = 7;

  string cniConfFileName = 8;

  repeated string excludeNamespaces = 9;

  TypeMapStringInterface podAnnotations = 10 [deprecated=true];

  string psp_cluster_role = 11;

  string logLevel = 12;
}

// Configuration for CPU target utilization for HorizontalPodAutoscaler target.
message CPUTargetUtilizationConfig {
  // K8s utilization setting for HorizontalPodAutoscaler target.
  //
  // See https://kubernetes.io/docs/tasks/run-application/horizontal-pod-autoscale/
  int32 targetAverageUtilization = 1;
}

// Configuration for CertManager.
message CertManagerConfig {
  // Controls whether CertManager is enabled.
  google.protobuf.BoolValue enabled = 1;

  // Image hub for the CertManager Deployment.
  string hub = 2;

  // Image tag for the CertManager Deployment.
  TypeInterface tag = 3;

  // Image name for the CertManager Deployment.
  string image = 4;

  uint32 replicaCount = 5 [deprecated=true];

  string email = 6;

  repeated string extraArgs = 7;
  // K8s node selector.
  //
  // See https://kubernetes.io/docs/concepts/configuration/assign-pod-node/#nodeselector
  TypeMapStringInterface nodeSelector = 8 [deprecated=true];

  // K8s resources settings.
  //
  // See https://kubernetes.io/docs/concepts/configuration/manage-compute-resources-container/#resource-requests-and-limits-of-pod-and-container
  Resources resources = 9 [deprecated=true];

  string podDnsPolicy = 10;

  TypeMapStringInterface podDnsConfig = 11;

  TypeSliceOfMapStringInterface podAntiAffinityLabelSelector = 12 [deprecated=true];

  TypeSliceOfMapStringInterface podAntiAffinityTermLabelSelector = 13 [deprecated=true];

  TypeSliceOfMapStringInterface tolerations = 14 [deprecated=true];

  TypeMapStringInterface podAnnotations = 15 [deprecated=true];

  TypeMapStringInterface podLabels = 16 [deprecated=true];
}

// Mirrors Resources for unmarshaling.
message Resources {
  map<string, string> limits = 1;
  map<string, string> requests = 2;
}

// Configuration for Core DNS.
message CoreDNSConfig {
  // Controls whether CoreDNS is enabled.
  google.protobuf.BoolValue enabled = 1;

  // Image for Core DNS.
  string coreDNSImage = 2;

  string coreDNSTag = 3;

  string coreDNSPluginImage = 4;

  // K8s node selector.
  //
  // See https://kubernetes.io/docs/concepts/configuration/assign-pod-node/#nodeselector
  TypeMapStringInterface nodeSelector = 5 [deprecated=true];

  // Number of replicas for Core DNS.
  uint32 replicaCount = 6 [deprecated=true];

  // K8s annotations for pods.
  //
  // See: https://kubernetes.io/docs/concepts/overview/working-with-objects/annotations/
  TypeMapStringInterface podAnnotations = 7 [deprecated=true];

  // K8s resources settings.
  //
  // See https://kubernetes.io/docs/concepts/configuration/manage-compute-resources-container/#resource-requests-and-limits-of-pod-and-container
  Resources resources = 8 [deprecated=true];

  // K8s rolling update strategy
  TypeIntOrStringForPB rollingMaxSurge = 9 [deprecated=true];

  // K8s rolling update strategy
  TypeIntOrStringForPB rollingMaxUnavailable = 10 [deprecated=true];

  TypeSliceOfMapStringInterface podAntiAffinityLabelSelector = 11 [deprecated=true];

  TypeSliceOfMapStringInterface podAntiAffinityTermLabelSelector = 12 [deprecated=true];

  TypeSliceOfMapStringInterface tolerations = 13 [deprecated=true];
}

// DefaultPodDisruptionBudgetConfig specifies the default pod disruption budget configuration.
//
// See https://kubernetes.io/docs/concepts/workloads/pods/disruptions/
message DefaultPodDisruptionBudgetConfig {
  // Controls whether a PodDisruptionBudget with a default minAvailable value of 1 is created for each deployment.
  google.protobuf.BoolValue enabled = 1;
}

// DefaultResourcesConfig specifies the default k8s resources settings for all Istio control plane components.
message DefaultResourcesConfig {
  // k8s resources settings.
  //
  // See https://kubernetes.io/docs/concepts/configuration/manage-compute-resources-container/#resource-requests-and-limits-of-pod-and-container
  ResourcesRequestsConfig requests = 1;
}

// Configuration for an egress gateway.
message EgressGatewayConfig {
  // Controls whether auto scaling with a HorizontalPodAutoscaler is enabled.
  google.protobuf.BoolValue autoscaleEnabled = 1;

  // maxReplicas setting for HorizontalPodAutoscaler.
  uint32 autoscaleMax = 2;

  // minReplicas setting for HorizontalPodAutoscaler.
  uint32 autoscaleMin = 3;

  string connectTimeout = 4;

  // K8s utilization setting for HorizontalPodAutoscaler target.
  //
  // See https://kubernetes.io/docs/tasks/run-application/horizontal-pod-autoscale/
  CPUTargetUtilizationConfig cpu = 5 [deprecated=true];

  google.protobuf.Duration drainDuration = 6;

  // Controls whether an egress gateway is enabled.
  google.protobuf.BoolValue enabled = 7;

  // Environment variables passed to the proxy container.
  TypeMapStringInterface env = 8;

  GatewayLabelsConfig labels = 9;

  // K8s node selector.
  //
  // See https://kubernetes.io/docs/concepts/configuration/assign-pod-node/#nodeselector
  TypeMapStringInterface nodeSelector = 10 [deprecated=true];

  // K8s annotations for pods.
  //
  // See: https://kubernetes.io/docs/concepts/overview/working-with-objects/annotations/
  TypeMapStringInterface podAnnotations = 11 [deprecated=true];

  // Pod anti-affinity label selector.
  //
  // Specify the pod anti-affinity that allows you to constrain which nodes
  // your pod is eligible to be scheduled based on labels on pods that are
  // already running on the node rather than based on labels on nodes.
  // There are currently two types of anti-affinity:
  //    "requiredDuringSchedulingIgnoredDuringExecution"
  //    "preferredDuringSchedulingIgnoredDuringExecution"
  // which denote “hard” vs. “soft” requirements, you can define your values
  // in "podAntiAffinityLabelSelector" and "podAntiAffinityTermLabelSelector"
  // correspondingly.
  // See https://kubernetes.io/docs/concepts/configuration/assign-pod-node/#affinity-and-anti-affinity
  //
  // Examples:
  // podAntiAffinityLabelSelector:
  //  - key: security
  //    operator: In
  //    values: S1,S2
  //    topologyKey: "kubernetes.io/hostname"
  //  This pod anti-affinity rule says that the pod requires not to be scheduled
  //  onto a node if that node is already running a pod with label having key
  //  “security” and value “S1”.
  TypeSliceOfMapStringInterface podAntiAffinityLabelSelector = 12 [deprecated=true];

  // See PodAntiAffinityLabelSelector.
  TypeSliceOfMapStringInterface podAntiAffinityTermLabelSelector = 13 [deprecated=true];

  // Ports Configuration for the egress gateway service.
  repeated PortsConfig ports = 14;

  // K8s resources settings.
  //
  // See https://kubernetes.io/docs/concepts/configuration/manage-compute-resources-container/#resource-requests-and-limits-of-pod-and-container
  Resources resources = 15 [deprecated=true];

  // Config for secret volume mounts.
  repeated SecretVolume secretVolumes = 16;

  // Annotations to add to the egress gateway service.
  TypeMapStringInterface serviceAnnotations = 17;

  // Service type.
  //
  // See https://kubernetes.io/docs/concepts/services-networking/service/#publishing-services-service-types
  string type = 18;

  // Enables cross-cluster access using SNI matching.
  ZeroVPNConfig zvpn = 19;

  TypeSliceOfMapStringInterface tolerations = 20 [deprecated=true];

  // K8s rolling update strategy
  TypeIntOrStringForPB rollingMaxSurge = 21 [deprecated=true];

  // K8s rolling update strategy
  TypeIntOrStringForPB rollingMaxUnavailable = 22 [deprecated=true];

  TypeSliceOfMapStringInterface configVolumes = 23;

  TypeSliceOfMapStringInterface additionalContainers = 24;
}

// EnvoyMetricsConfig is a set of configuration options for Envoy metrics.
message EnvoyMetricsConfig {
  // Enables the Envoy Metrics Service.
  google.protobuf.BoolValue enabled = 1;

  // Sets the destination Envoy Metrics Service address in Envoy.
  string host = 2;

  // Sets the destination Envoy Metrics Service port in Envoy.
  int32 port = 3;

  TypeMapStringInterface tlsSettings = 4;

  TypeMapStringInterface tcpKeepalive = 5;
}

// GalleyConfig is a set of Configuration for Galley.
message GalleyConfig {
  // Controls whether Galley is enabled.
  google.protobuf.BoolValue enabled = 1;

  // Image name used for Galley.
  //
  // This can be set either to image name if hub is also set in global.hub, or can be set to the full hub:name string.
  //
  // Examples: custom-galley, docker.io/someuser:custom-galley
  string image = 2;

  // TODO: Galley appears to use the mesh config - need to find which fields are used and need to be configured (https://github.com/istio/istio/issues/15865).
  map<string, string> mesh = 3;

  // See EgressGatewayConfig.
  TypeSliceOfMapStringInterface podAntiAffinityLabelSelector = 4 [deprecated=true];

  // See EgressGatewayConfig.
  TypeSliceOfMapStringInterface podAntiAffinityTermLabelSelector = 5 [deprecated=true];

  // Number of replicas in the Galley Deployment.
  uint32 replicaCount = 6 [deprecated=true];

  // K8s resources settings.
  //
  // See https://kubernetes.io/docs/concepts/configuration/manage-compute-resources-container/#resource-requests-and-limits-of-pod-and-container
  Resources resources = 7 [deprecated=true];

  // Enable analysis and status update in Galley
  google.protobuf.BoolValue enableAnalysis = 8;

  // K8s rolling update strategy
  TypeIntOrStringForPB rollingMaxSurge = 9 [deprecated=true];

  // K8s rolling update strategy
  TypeIntOrStringForPB rollingMaxUnavailable = 10 [deprecated=true];

  TypeSliceOfMapStringInterface tolerations = 11 [deprecated=true];

  google.protobuf.BoolValue enableServiceDiscovery = 12 [deprecated=true];

  // K8s node selector.
  //
  // See https://kubernetes.io/docs/concepts/configuration/assign-pod-node/#nodeselector
  TypeMapStringInterface nodeSelector = 13 [deprecated=true];

  TypeMapStringInterface podAnnotations = 14 [deprecated=true];

  string hub = 15;

  TypeInterface tag = 16;
}

// GatewayLabelsConfig is a set of Configuration for gateway labels.
message GatewayLabelsConfig {
  string app = 1;
  string istio = 2;
}

// Configuration for gateways.
message GatewaysConfig {
  // Configuration for an egress gateway.
  EgressGatewayConfig istio_egressgateway = 1;

  // Controls whether any gateways are enabled.
  google.protobuf.BoolValue enabled = 2;

  // Configuration for an ingress gateway.
  IngressGatewayConfig istio_ingressgateway = 4;
}

// Global Configuration for Istio components.
message GlobalConfig {
  // Specifies pod scheduling arch(amd64, ppc64le, s390x) and weight as follows:
  //   0 - Never scheduled
  //   1 - Least preferred
  //   2 - No preference
  //   3 - Most preferred
  ArchConfig arch = 1;

  TypeSliceOfMapStringInterface certificates = 40;

  // Specifies the namespace for the configuration and validation component.
  string configNamespace = 2;

  string configRootNamespace = 50;

  // Controls whether the server-side validation is enabled.
  google.protobuf.BoolValue configValidation = 3;

  // Controls whether the MTLS for communication between the control plane components is enabled.
  google.protobuf.BoolValue controlPlaneSecurityEnabled = 4;

  repeated string defaultConfigVisibilitySettings = 52;
  // Default k8s node selector for all the Istio control plane components
  //
  // See https://kubernetes.io/docs/concepts/configuration/assign-pod-node/#nodeselector
  TypeMapStringInterface defaultNodeSelector = 6 [deprecated=true];

  // Specifies the default pod disruption budget configuration.
  DefaultPodDisruptionBudgetConfig defaultPodDisruptionBudget = 7 [deprecated=true];

  // Controls whether the policy enforcement is enabled.
  google.protobuf.BoolValue disablePolicyChecks = 8;

  // Default k8s resources settings for all Istio control plane components.
  //
  // See https://kubernetes.io/docs/concepts/configuration/manage-compute-resources-container/#resource-requests-and-limits-of-pod-and-container
  DefaultResourcesConfig defaultResources = 9 [deprecated=true];

  TypeSliceOfMapStringInterface defaultTolerations = 55 [deprecated=true];

  // Controls whether the helm test templates are enabled.
  google.protobuf.BoolValue enableHelmTest = 10;

  // Controls whether the distributed tracing for the applications is enabled.
  //
  // See https://opentracing.io/docs/overview/what-is-tracing/
  google.protobuf.BoolValue enableTracing = 11;

  // Specifies the docker hub for Istio images.
  string hub = 12;

  // Specifies the image pull policy for the Istio images. one of Always, Never, IfNotPresent.
  // Defaults to Always if :latest tag is specified, or IfNotPresent otherwise. Cannot be updated.
  //
  // More info: https://kubernetes.io/docs/concepts/containers/images#updating-images
  string imagePullPolicy = 13;
  // ImagePullPolicy             v1.PullPolicy                 `json:"imagePullPolicy,omitempty"`

  TypeSliceOfMapStringInterface imagePullSecrets = 37;

  // Specifies the default namespace for the Istio control plane components.
  string istioNamespace = 14;

  // Specifies the global locality load balancing settings.
  // Locality-weighted load balancing allows administrators to control the distribution of traffic to
  // endpoints based on the localities of where the traffic originates and where it will terminate.
  // Please set either failover or distribute configuration but not both.
  //
  // localityLbSetting:
  //   distribute:
  //   - from: "us-central1/*"
  //     to:
  //       "us-central1/*": 80
  //       "us-central2/*": 20
  //
  // localityLbSetting:
  //   failover:
  //   - from: us-east
  //     to: eu-west
  //   - from: us-west
  //     to: us-east
  TypeMapStringInterface localityLbSetting = 15;
  // 	LocalityLbSetting map[string]interface{}    `json:"localityLbSetting"`

  // Specifies the Configuration for the legacy kubernetes Ingress.
  KubernetesIngressConfig k8sIngress = 16;

  google.protobuf.BoolValue logAsJson = 36;

  // Specifies the global logging level settings for the Istio control plane components.
  GlobalLoggingConfig logging = 17;

  // Specifies the Configuration for Istio mesh expansion to bare metal.
  MeshExpansionConfig meshExpansion = 18;

  string meshID = 53;

  // Configure the mesh networks to be used by the Split Horizon EDS.
  //
  // The following example defines two networks with different endpoints association methods.
  // For `network1` all endpoints that their IP belongs to the provided CIDR range will be
  // mapped to network1. The gateway for this network example is specified by its public IP
  // address and port.
  // The second network, `network2`, in this example is defined differently with all endpoints
  // retrieved through the specified Multi-Cluster registry being mapped to network2. The
  // gateway is also defined differently with the name of the gateway service on the remote
  // cluster. The public IP for the gateway will be determined from that remote service (only
  // LoadBalancer gateway service type is currently supported, for a NodePort type gateway service,
  // it still need to be configured manually).
  //
  // meshNetworks:
  //   network1:
  //     endpoints:
  //     - fromCidr: "192.168.0.1/24"
  //     gateways:
  //     - address: 1.1.1.1
  //       port: 80
  //   network2:
  //     endpoints:
  //     - fromRegistry: reg1
  //     gateways:
  //     - registryServiceName: istio-ingressgateway.istio-system.svc.cluster.local
  //       port: 443
  //
  TypeMapStringInterface meshNetworks = 19;

  // Specifies the monitor port number for all Istio control plane components.
  uint32 monitoringPort = 20;

  // Specifies the MTLS settings for the applications that Istio manages.
  MTLSConfig mtls = 21;

  // Specifies the Configuration for Istio mesh across multiple clusters through Istio gateways.
  MultiClusterConfig multiCluster = 22;

  string network = 39;

  // Custom DNS config for the pod to resolve names of services in other
  // clusters. Use this to add additional search domains, and other settings.
  // see https://kubernetes.io/docs/concepts/services-networking/dns-pod-service/#dns-config
  // This does not apply to gateway pods as they typically need a different
  // set of DNS settings than the normal application pods (e.g. in multicluster scenarios).
  repeated string podDNSSearchNamespaces = 43;

  google.protobuf.BoolValue omitSidecarInjectorConfigMap = 38;

  // Controls whether to restrict the applications namespace the controller manages;
  // If set it to false, the controller watches all namespaces.
  google.protobuf.BoolValue oneNamespace = 23;

  google.protobuf.BoolValue operatorManageWebhooks = 41;

  // Controls the default behavior of the sidecar for handling outbound traffic from the application.
  OutboundTrafficPolicyConfig outboundTrafficPolicy = 24;

  // Controls whether to allow traffic in cases when the mixer policy service cannot be reached.
  google.protobuf.BoolValue policyCheckFailOpen = 25;

  // Specifies the namespace for the policy component.
  string policyNamespace = 26;

  // Specifies the k8s priorityClassName for the istio control plane components.
  //
  // See https://kubernetes.io/docs/concepts/configuration/pod-priority-preemption/#priorityclass
  string priorityClassName = 27 [deprecated=true];

  string prometheusNamespace = 51;

  // Specifies how proxies are configured within Istio.
  ProxyConfig proxy = 28;

  // Specifies the Configuration for proxy_init container which sets the pods' networking to intercept the inbound/outbound traffic.
  ProxyInitConfig proxyInit = 29;

  // Specifies the Configuration for the SecretDiscoveryService instead of using K8S secrets to mount the certificates.
  SDSConfig sds = 30;

  // Specifies the tag for the Istio docker images.
  TypeInterface tag = 31;

  // Specifies the namespace for the telemetry component.
  string telemetryNamespace = 32;

  // Specifies the Configuration for each of the supported tracers.
  TracerConfig tracer = 33;

  // Specifies the trust domain that corresponds to the root cert of CA.
  string trustDomain = 34;

  // The trust domain aliases represent the aliases of trustDomain.
  repeated string trustDomainAliases = 42;

  // Controls whether to use of Mesh Configuration Protocol to distribute configuration.
  google.protobuf.BoolValue useMCP = 35;

  // Settings for remote cluster.
  // Controls whether to use the Istio remote control plane
  google.protobuf.BoolValue istioRemote = 44;
  google.protobuf.BoolValue createRemoteSvcEndpoints = 45;
  // If set, a selector-less service and endpoint for istio-pilot are created with the remotePilotAddress IP,
  // which ensures the istio-pilot. is DNS resolvable in the remote cluster.
  google.protobuf.BoolValue remotePilotCreateSvcEndpoint = 46;
  // Specifies the Istio control plane’s policy Pod IP address or remote cluster DNS resolvable hostname.
  string remotePolicyAddress = 47;
  // Specifies the Istio control plane’s pilot Pod IP address or remote cluster DNS resolvable hostname.
  string remotePilotAddress = 48;
  // Specifies the Istio control plane’s telemetry Pod IP address or remote cluster DNS resolvable hostname
  string remoteTelemetryAddress = 49;

  // Specifies the configution of istiod
  IstiodConfig istiod = 54;

  // Configure the Pilot certificate provider.
  // Currently, two providers are supported: "kubernetes" and "citadel".
  string pilotCertProvider = 56;

  // Configure the policy for validating JWT.
  // Currently, two options are supported: "third-party-jwt" and "first-party-jwt".
  string jwtPolicy = 57;

<<<<<<< HEAD
  // Controls whether the in-cluster MTLS key and certs are loaded from the secret volume mounts.
  google.protobuf.BoolValue mountMtlsCerts = 58;

=======
  // Specifies the configuration for Security Token Service.
  STSConfig sts = 58;
>>>>>>> b2fb2ae6
  // The next available key is 59
}

// Configuration for Security Token Service (STS) server.
//
// See https://tools.ietf.org/html/draft-ietf-oauth-token-exchange-16
message STSConfig {
  uint32 servicePort = 1;
}

message IstiodConfig {
  // If enabled, all control plane functionality will be handled by a single deployment.
  google.protobuf.BoolValue enabled = 1;
}

// GlobalLoggingConfig specifies the global logging level settings for the Istio control plane components.
message GlobalLoggingConfig {
  // Comma-separated minimum per-scope logging level of messages to output, in the form of <scope>:<level>,<scope>:<level>
  // The control plane has different scopes depending on component, but can configure default log level across all components
  // If empty, default scope and level will be used as configured in code
  string level = 1;
}

// Configuration for an ingress gateway.
message IngressGatewayConfig {
  // Controls whether auto scaling with a HorizontalPodAutoscaler is enabled.
  google.protobuf.BoolValue autoscaleEnabled = 1;

  // maxReplicas setting for HorizontalPodAutoscaler.
  uint32 autoscaleMax = 2;

  // minReplicas setting for HorizontalPodAutoscaler.
  uint32 autoscaleMin = 3;

  string connectTimeout = 4;

  // K8s utilization setting for HorizontalPodAutoscaler target.
  //
  // See https://kubernetes.io/docs/tasks/run-application/horizontal-pod-autoscale/
  CPUTargetUtilizationConfig cpu = 5 [deprecated=true];

  google.protobuf.BoolValue customService = 6;

  string debug = 7;

  string domain = 8;

  google.protobuf.Duration drainDuration = 9;

  // Controls whether an ingress gateway is enabled.
  google.protobuf.BoolValue enabled = 10;

  // Environment variables passed to the proxy container.
  TypeMapStringInterface env = 11;

  repeated string externalIPs = 12;

  google.protobuf.BoolValue k8sIngress = 13;

  google.protobuf.BoolValue k8sIngressHttps = 14;

  GatewayLabelsConfig labels = 15;

  string loadBalancerIP = 16;

  repeated string loadBalancerSourceRanges = 17;

  repeated PortsConfig meshExpansionPorts = 18;

  // K8s node selector.
  //
  // See https://kubernetes.io/docs/concepts/configuration/assign-pod-node/#nodeselector
  TypeMapStringInterface nodeSelector = 19 [deprecated=true];

  // K8s annotations for pods.
  //
  // See: https://kubernetes.io/docs/concepts/overview/working-with-objects/annotations/
  TypeMapStringInterface podAnnotations = 20 [deprecated=true];

  // See EgressGatewayConfig.
  TypeSliceOfMapStringInterface podAntiAffinityLabelSelector = 21 [deprecated=true];

  // See EgressGatewayConfig.
  TypeSliceOfMapStringInterface podAntiAffinityTermLabelSelector = 22 [deprecated=true];

  // Port Configuration for the ingress gateway.
  repeated PortsConfig ports = 23;

  // Number of replicas for the ingress gateway Deployment.
  uint32 replicaCount = 24 [deprecated=true];

  // K8s resources settings.
  //
  // See https://kubernetes.io/docs/concepts/configuration/manage-compute-resources-container/#resource-requests-and-limits-of-pod-and-container
  TypeMapStringInterface resources = 25 [deprecated=true];

  // Secret Discovery Service (SDS) Configuration for ingress gateway.
  IngressGatewaySdsConfig sds = 26;

  // Config for secret volume mounts.
  repeated SecretVolume secretVolumes = 27;

  // Annotations to add to the egress gateway service.
  TypeMapStringInterface serviceAnnotations = 28;

  // Service type.
  //
  // See https://kubernetes.io/docs/concepts/services-networking/service/#publishing-services-service-types
  string type = 29;

  // Enables cross-cluster access using SNI matching.
  IngressGatewayZvpnConfig zvpn = 30;

  // K8s rolling update strategy
  TypeIntOrStringForPB rollingMaxSurge = 31 [deprecated=true];

  // K8s rolling update strategy
  TypeIntOrStringForPB rollingMaxUnavailable = 32 [deprecated=true];

  // Ports to explicitly check for readiness
  string applicationPorts = 33;

  string externalTrafficPolicy = 34;

  TypeSliceOfMapStringInterface tolerations = 35 [deprecated=true];

  TypeSliceOfMapStringInterface ingressPorts = 36;

  TypeSliceOfMapStringInterface additionalContainers = 37;

  TypeSliceOfMapStringInterface configVolumes = 38;

  google.protobuf.BoolValue certificates = 39;

  google.protobuf.BoolValue tls = 40;

  TypeMapStringInterface telemetry_addon_gateways = 41;

  TypeSliceOfMapStringInterface hosts = 42;

  string telemetry_domain_name = 43;
}

// Secret Discovery Service (SDS) Configuration for ingress gateway.
message IngressGatewaySdsConfig {
  // If true, ingress gateway fetches credentials from SDS server to handle TLS connections.
  google.protobuf.BoolValue enabled = 1;

  // SDS server that watches kubernetes secrets and provisions credentials to ingress gateway.
  // This server runs in the same pod as ingress gateway.
  string image = 2;

  // K8s resources settings.
  //
  // See https://kubernetes.io/docs/concepts/configuration/manage-compute-resources-container/#resource-requests-and-limits-of-pod-and-container
  Resources resources = 3 [deprecated=true];
}

// IngressGatewayZvpnConfig enables cross-cluster access using SNI matching.
message IngressGatewayZvpnConfig {
  // Controls whether ZeroVPN is enabled.
  google.protobuf.BoolValue enabled = 1;

  string suffix = 2;
}

// Configuration for Kubernetes environment adapter in mixer.
message KubernetesEnvMixerAdapterConfig {
  // Enables the Kubernetes env adapter in Mixer.
  //
  // See: https://istio.io/docs/reference/config/policy-and-telemetry/adapters/kubernetesenv/
  google.protobuf.BoolValue enabled = 1;
}

// Configuration for the legacy kubernetes Ingress.
message KubernetesIngressConfig {
  // Enables gateway for legacy k8s Ingress.
  google.protobuf.BoolValue enabled = 1;

  // Enables HTTPS legacy k8s Ingress.
  google.protobuf.BoolValue enableHttps = 2;

  // Sets the gateway name for legacy k8s Ingress.
  string gatewayName = 3;
}

// Configuration for when mixer starts rejecting grpc requests.
message LoadSheddingConfig {
  string latencyThreshold = 1;
  mode mode = 2;
}

// Throttling behavior for mixer.
enum mode {
  // Removes throttling behavior for mixer.
  disabled = 0;
  // Enables an advisory mode for throttling behavior for mixer.
  log_only = 1;
  // Turn on throttling behavior for mixer.
  enforce = 2;
}


// MTLS settings for the applications that Istio manages.
message MTLSConfig {
  // Enables MTLS for service to service traffic.
  google.protobuf.BoolValue enabled = 1;

  google.protobuf.BoolValue auto = 2;
}

// Configuration for Istio mesh expansion to bare metal.
message MeshExpansionConfig {
  // Exposes Pilot and Citadel mTLS on the ingress gateway.
  google.protobuf.BoolValue enabled = 1;

  // Exposes Pilot and Citadel mTLS and the plain text Pilot ports on an internal gateway.
  google.protobuf.BoolValue useILB = 2;
}

// Configuration for Mixer Telemetry adapters.
message MixerTelemetryAdaptersConfig {
  // Configuration for Kubernetes environment adapter in mixer.
  KubernetesEnvMixerAdapterConfig kubernetesenv = 1;

  // Configuration for Prometheus adapter in mixer.
  PrometheusMixerAdapterConfig prometheus = 2;

  // Configuration for stdio adapter in mixer, recommended for debug usage only.
  StdioMixerAdapterConfig stdio = 3;

  //
  StackdriverMixerAdapterConfig stackdriver = 4;

  // Sets the --useAdapterCRDs mixer startup argument.
  google.protobuf.BoolValue useAdapterCRDs = 5;
}

// Configuration for Mixer Policy adapters.
message MixerPolicyAdaptersConfig {
  // Configuration for Kubernetes environment adapter in mixer.
  KubernetesEnvMixerAdapterConfig kubernetesenv = 1;

  // Configuration for Prometheus adapter in mixer.
  PrometheusMixerAdapterConfig prometheus = 2;

  // Configuration for stdio adapter in mixer, recommended for debug usage only.
  StdioMixerAdapterConfig stdio = 3;

  //
  StackdriverMixerAdapterConfig stackdriver = 4;

  // Sets the --useAdapterCRDs mixer startup argument.
  google.protobuf.BoolValue useAdapterCRDs = 5;
}

// Configuration for Mixer.
message MixerConfig {
  // MixerPolicyConfig is set of configurations for Mixer Policy
  MixerPolicyConfig policy = 1;

  // MixerTelemetryConfig is set of configurations for Mixer Telemetry
  MixerTelemetryConfig telemetry = 2;

  // Configuration for different mixer adapters.
  MixerTelemetryAdaptersConfig adapters = 3;
}

// Configuration for Mixer Policy.
message MixerPolicyConfig {
  // Controls whether a HorizontalPodAutoscaler is installed for Mixer Policy.
  google.protobuf.BoolValue autoscaleEnabled = 1;

  // Maximum number of replicas in the HorizontalPodAutoscaler for Mixer Policy.
  uint32 autoscaleMax = 2;

  // Minimum number of replicas in the HorizontalPodAutoscaler for Mixer Policy.
  uint32 autoscaleMin = 3;

  // Target CPU utilization used in HorizontalPodAutoscaler.
  //
  // See https://kubernetes.io/docs/tasks/run-application/horizontal-pod-autoscale/
  CPUTargetUtilizationConfig cpu = 4 [deprecated=true];

  // Controls whether Mixer Policy is enabled
  google.protobuf.BoolValue enabled = 5;

  // Image name used for Mixer Policy.
  //
  // This can be set either to image name if hub is also set, or can be set to the full hub:name string.
  //
  // Examples: custom-mixer, docker.io/someuser:custom-mixer
  string image = 6;

  // K8s annotations to attach to mixer policy deployment
  //
  // See: https://kubernetes.io/docs/concepts/overview/working-with-objects/annotations/
  TypeMapStringInterface podAnnotations = 7 [deprecated=true];

  // Number of replicas in the Mixer Policy Deployment
  uint32 replicaCount = 8 [deprecated=true];

  // Configuration for different mixer adapters.
  MixerPolicyAdaptersConfig adapters = 9;

  // Controls whether to enable the sticky session setting when choosing backend pods.
  google.protobuf.BoolValue sessionAffinityEnabled = 10;

  // K8s resources settings.
  //
  // See https://kubernetes.io/docs/concepts/configuration/manage-compute-resources-container/#resource-requests-and-limits-of-pod-and-container
  Resources resources = 11 [deprecated=true];

  // K8s rolling update strategy
  TypeIntOrStringForPB rollingMaxSurge = 12 [deprecated=true];

  // K8s rolling update strategy
  TypeIntOrStringForPB rollingMaxUnavailable = 13 [deprecated=true];

  TypeSliceOfMapStringInterface podAntiAffinityLabelSelector = 14 [deprecated=true];

  TypeSliceOfMapStringInterface podAntiAffinityTermLabelSelector = 15 [deprecated=true];

  // K8s node selector.
  //
  // See https://kubernetes.io/docs/concepts/configuration/assign-pod-node/#nodeselector
  TypeMapStringInterface nodeSelector = 16 [deprecated=true];

  // Environment variables passed to the Mixer container.
  //
  // Examples:
  // env:
  //   ENV_VAR_1: value1
  //   ENV_VAR_2: value2
  TypeMapStringInterface env = 17;

  TypeSliceOfMapStringInterface tolerations = 18 [deprecated=true];

  string hub = 19;

  TypeInterface tag = 20;
}

// Configuration for Mixer Telemetry.
message MixerTelemetryConfig {
  // Controls whether a HorizontalPodAutoscaler is installed for Mixer Telemetry.
  google.protobuf.BoolValue autoscaleEnabled = 2;

  // Maximum number of replicas in the HorizontalPodAutoscaler for Mixer Telemetry.
  uint32 autoscaleMax = 3;

  // Minimum number of replicas in the HorizontalPodAutoscaler for Mixer Telemetry.
  uint32 autoscaleMin = 4;

  // Target CPU utilization used in HorizontalPodAutoscaler.
  //
  // See https://kubernetes.io/docs/tasks/run-application/horizontal-pod-autoscale/
  CPUTargetUtilizationConfig cpu = 5 [deprecated=true];

  // Controls whether Mixer Telemetry is enabled.
  google.protobuf.BoolValue enabled = 6;

  // Environment variables passed to the Mixer container.
  //
  // Examples:
  // env:
  //   ENV_VAR_1: value1
  //   ENV_VAR_2: value2
  TypeMapStringInterface env = 7;

  // Image name used for Mixer Telemetry.
  //
  // This can be set either to image name if hub is also set, or can be set to the full hub:name string.
  //
  // Examples: custom-mixer, docker.io/someuser:custom-mixer
  string image = 8;

  // LoadSheddingConfig configs when mixer starts rejecting grpc requests.
  LoadSheddingConfig loadshedding = 9;

  // K8s node selector.
  //
  // See https://kubernetes.io/docs/concepts/configuration/assign-pod-node/#nodeselector
  TypeMapStringInterface nodeSelector = 10 [deprecated=true];

  // K8s annotations to attach to mixer telemetry deployment
  //
  // See: https://kubernetes.io/docs/concepts/overview/working-with-objects/annotations/
  TypeMapStringInterface podAnnotations = 11 [deprecated=true];

  // Number of replicas in the Mixer Telemetry Deployment.
  uint32 replicaCount = 12 [deprecated=true];

  // K8s rolling update strategy
  TypeIntOrStringForPB rollingMaxSurge  = 15 [deprecated=true];

  // K8s rolling update strategy
  TypeIntOrStringForPB rollingMaxUnavailable = 16 [deprecated=true];

  // Controls whether to use of Mesh Configuration Protocol to distribute configuration.
  google.protobuf.BoolValue useMCP = 17;

  string reportBatchMaxTime = 18;

  uint32 reportBatchMaxEntries = 19;

  // K8s resources settings.
  //
  // See https://kubernetes.io/docs/concepts/configuration/manage-compute-resources-container/#resource-requests-and-limits-of-pod-and-container
  Resources resources = 13 [deprecated=true];

  // Controls whether to enable the sticky session setting when choosing backend pods.
  google.protobuf.BoolValue sessionAffinityEnabled = 14;

  TypeSliceOfMapStringInterface podAntiAffinityLabelSelector = 20 [deprecated=true];

  TypeSliceOfMapStringInterface podAntiAffinityTermLabelSelector = 21 [deprecated=true];

  TypeSliceOfMapStringInterface tolerations = 22 [deprecated=true];

  string hub = 23;

  TypeInterface tag = 24;
}

// MultiClusterConfig specifies the Configuration for Istio mesh across multiple clusters through the istio gateways.
message MultiClusterConfig {
  // Enables the connection between two kubernetes clusters via their respective ingressgateway services.
  // Use if the pods in each cluster cannot directly talk to one another.
  google.protobuf.BoolValue enabled = 1;

  string clusterName = 2;
}

// Configuration for Node Agent Daemonset.
message NodeAgentConfig {
  // Controls whether Node Agent is enabled.
  google.protobuf.BoolValue enabled = 1;

  // Environment variables passed to the Node Agent container.
  //
  // Examples:
  // env:
  //   ENV_VAR_1: value1
  //   ENV_VAR_2: value2
  TypeMapStringInterface env = 2;

  // Image name for the Node Agent DaemonSet.
  string image = 3;

  // K8s node selector.
  //
  // See https://kubernetes.io/docs/concepts/configuration/assign-pod-node/#nodeselector
  TypeMapStringInterface nodeSelector = 4 [deprecated=true];

  TypeSliceOfMapStringInterface tolerations = 5 [deprecated=true];

  TypeSliceOfMapStringInterface podAntiAffinityLabelSelector = 6 [deprecated=true];

  TypeSliceOfMapStringInterface podAntiAffinityTermLabelSelector = 7 [deprecated=true];

  // K8s annotations for pods.
  //
  // See: https://kubernetes.io/docs/concepts/overview/working-with-objects/annotations/
  TypeMapStringInterface podAnnotations = 8 [deprecated=true];

  string hub = 9;

  TypeInterface tag = 10;
}

// OutboundTrafficPolicyConfig controls the default behavior of the sidecar for handling outbound traffic from the application.
message OutboundTrafficPolicyConfig {
  // Specifies the sidecar's default behavior when handling outbound traffic from the application.
  enum Mode {
    // Outbound traffic to unknown destinations will be allowed, in case there are no services or ServiceEntries for the destination port
    ALLOW_ANY = 0;
    // Restrict outbound traffic to services defined in the service registry as well as those defined through ServiceEntries
    REGISTRY_ONLY = 1;
  }
  Mode mode = 2;
}

// Configuration for Pilot.
message PilotConfig {
  // Controls whether Pilot is enabled.
  google.protobuf.BoolValue enabled = 1;

  // Controls whether a HorizontalPodAutoscaler is installed for Pilot.
  google.protobuf.BoolValue autoscaleEnabled = 2;

  // Minimum number of replicas in the HorizontalPodAutoscaler for Pilot.
  uint32 autoscaleMin = 3;

  // Maximum number of replicas in the HorizontalPodAutoscaler for Pilot.
  uint32 autoscaleMax = 4;

  // Number of replicas in the Pilot Deployment.
  uint32 replicaCount = 5 [deprecated=true];

  // Image name used for Pilot.
  //
  // This can be set either to image name if hub is also set, or can be set to the full hub:name string.
  //
  // Examples: custom-pilot, docker.io/someuser:custom-pilot
  string image = 6;

  // Controls whether a sidecar proxy is installed in the Pilot pod.
  //
  // Setting to true installs a proxy in the Pilot pod, used primarily for collecting Pilot telemetry.
  google.protobuf.BoolValue sidecar = 7;

  // Trace sampling fraction.
  //
  // Used to set the fraction of time that traces are sampled. Higher values are more accurate but add CPU overhead.
  //
  // Allowed values: 0.0 to 1.0
  double traceSampling = 8;

  // K8s resources settings.
  //
  // See https://kubernetes.io/docs/concepts/configuration/manage-compute-resources-container/#resource-requests-and-limits-of-pod-and-container
  Resources resources = 9 [deprecated=true];

  // Namespace that the configuration management feature is installed into, if different from Pilot namespace.
  string configNamespace = 10;

  // Target CPU utilization used in HorizontalPodAutoscaler.
  //
  // See https://kubernetes.io/docs/tasks/run-application/horizontal-pod-autoscale/
  CPUTargetUtilizationConfig cpu = 11 [deprecated=true];

  // K8s node selector.
  //
  // See https://kubernetes.io/docs/concepts/configuration/assign-pod-node/#nodeselector
  TypeMapStringInterface nodeSelector = 12 [deprecated=true];

  // Maximum duration that a sidecar can be connected to a pilot.
  //
  // This setting balances out load across pilot instances, but adds some resource overhead.
  //
  // Examples: 300s, 30m, 1h
  google.protobuf.Duration keepaliveMaxServerConnectionAge = 13;

  // Labels that are added to Pilot pods.
  //
  // See https://kubernetes.io/docs/concepts/overview/working-with-objects/labels/
  TypeMapStringInterface deploymentLabels = 14;

  // Used to override control plane networks.
  TypeMapStringInterface meshNetworks = 15;

  // See EgressGatewayConfig.
  TypeSliceOfMapStringInterface podAntiAffinityLabelSelector = 16 [deprecated=true];

  // See EgressGatewayConfig.
  TypeSliceOfMapStringInterface podAntiAffinityTermLabelSelector = 17 [deprecated=true];

  // Configuration settings passed to Pilot as a ConfigMap.
  //
  // This controls whether the mesh config map, generated from values.yaml is generated.
  // If false, pilot wil use default values or user-supplied values, in that order of preference.
  google.protobuf.BoolValue configMap = 18;

  // Controls legacy k8s ingress. Only one pilot profile should enable ingress support.
  PilotIngressConfig ingress = 19;

  // Controls whether Pilot is configured through the Mesh Control Protocol (MCP).
  //
  // If set to true, Pilot requires an MCP server (like Galley) to be installed.
  google.protobuf.BoolValue useMCP = 20;

  // Environment variables passed to the Pilot container.
  //
  // Examples:
  // env:
  //   ENV_VAR_1: value1
  //   ENV_VAR_2: value2
  TypeMapStringInterface env = 21;

  // Controls whether Istio policy is applied to Pilot.
  PilotPolicyConfig policy = 22;

  // K8s rolling update strategy
  TypeIntOrStringForPB rollingMaxSurge  = 24 [deprecated=true];

  // K8s rolling update strategy
  TypeIntOrStringForPB rollingMaxUnavailable = 25 [deprecated=true];

  //
  TypeSliceOfMapStringInterface tolerations = 26 [deprecated=true];

  TypeSliceOfMapStringInterface appNamespaces = 27;

  // if protocol sniffing is enabled for outbound
  google.protobuf.BoolValue enableProtocolSniffingForOutbound = 28;
  // if protocol sniffing is enabled for inbound
  google.protobuf.BoolValue enableProtocolSniffingForInbound = 29;

  // K8s annotations for pods.
  //
  // See: https://kubernetes.io/docs/concepts/overview/working-with-objects/annotations/
  TypeMapStringInterface podAnnotations = 30 [deprecated=true];

  // ConfigSource describes a source of configuration data for networking
  // rules, and other Istio configuration artifacts. Multiple data sources
  // can be configured for a single control plane.
  PilotConfigSource configSource = 31;

  string jwksResolverExtraRootCA = 32;

  TypeSliceOfMapStringInterface plugins = 33;

  string hub = 34;

  TypeInterface tag = 35;
}

// Controls legacy k8s ingress. Only one pilot profile should enable ingress support.
message PilotIngressConfig {
  // Sets the type ingress service for Pilot.
  //
  // If empty, node-port is assumed.
  //
  // Allowed values: node-port, istio-ingressgateway, ingress
  string ingressService = 1;

  ingressControllerMode ingressControllerMode = 2;
  // If mode is STRICT, this value must be set on "kubernetes.io/ingress.class" annotation to activate.
  string ingressClass = 3;
}

// Mode for the ingress controller.
enum ingressControllerMode {
  // Selects all Ingress resources, with or without Istio annotation.
  DEFAULT = 0;
  // Selects only resources with istio annotation.
  STRICT = 1;
  // No ingress or sync.
  OFF = 2;
}

// Controls whether Istio policy is applied to Pilot.
message PilotPolicyConfig {
  // Controls whether Istio policy is applied to Pilot.
  google.protobuf.BoolValue enabled = 1;
}

// Controls telemetry configuration
message TelemetryConfig {
  // Controls whether telemetry is exported for Pilot.
  google.protobuf.BoolValue enabled = 1;

  // Use telemetry v1.
  TelemetryV1Config v1 = 2;

  // Use telemetry v2.
  TelemetryV2Config v2 = 3;
}

// Controls whether pilot will configure telemetry v1.
message TelemetryV1Config {
  // Controls whether pilot will configure telemetry v1.
  google.protobuf.BoolValue enabled = 1;
}

// Controls whether pilot will configure telemetry v2.
message TelemetryV2Config {
  // Controls whether pilot will configure telemetry v2.
  google.protobuf.BoolValue enabled = 1;

  TelemetryV2PrometheusConfig prometheus = 2;

  TelemetryV2StackDriverConfig stackdriver = 3;
}

// Conrols telemetry v2 prometheus settings.
message TelemetryV2PrometheusConfig {
  // Controls whether stats envoyfilter would be enabled or not.
  google.protobuf.BoolValue enabled = 1;
}

// Conrols telemetry v2 stackdriver settings.
message TelemetryV2StackDriverConfig {
  google.protobuf.BoolValue enabled = 1;

  google.protobuf.BoolValue logging = 2;

  google.protobuf.BoolValue monitoring = 3;

  google.protobuf.BoolValue topology = 4;

  TypeMapStringInterface configOverride = 5;
}

// PilotConfigSource describes information about a configuration store inside a
// mesh. A single control plane instance can interact with one or more data
// sources.
message PilotConfigSource {
  // Describes the source of configuration, if nothing is specified default is MCP.
  repeated string subscribedResources = 1;
}

// Configuration for a port.
message PortsConfig {
  // Port name.
  string name = 1;

  // Port number.
  int32 port = 2;

  // NodePort number.
  int32 nodePort = 3;

  // Target port number.
  int32 targetPort = 4;
}

// Configuration for Prometheus.
message PrometheusConfig {
  google.protobuf.BoolValue createPrometheusResource = 1;

  google.protobuf.BoolValue enabled = 2;

  uint32 replicaCount = 3 [deprecated=true];

  string hub = 4;

  TypeInterface tag = 5;

  string retention = 6;

  TypeMapStringInterface nodeSelector = 7 [deprecated=true];
  // GOSTRUCT: NodeSelector             map[string]interface{}    `json:"nodeSelector,omitempty"`

  google.protobuf.Duration scrapeInterval = 8;

  string contextPath = 9;

  AddonIngressConfig ingress = 10;

  PrometheusServiceConfig service = 11;

  PrometheusSecurityConfig security = 12;

  TypeSliceOfMapStringInterface tolerations = 13 [deprecated=true];

  TypeSliceOfMapStringInterface podAntiAffinityLabelSelector = 14 [deprecated=true];

  TypeSliceOfMapStringInterface podAntiAffinityTermLabelSelector = 15 [deprecated=true];

  // K8s resources settings.
  //
  // See https://kubernetes.io/docs/concepts/configuration/manage-compute-resources-container/#resource-requests-and-limits-of-pod-and-container
  Resources resources = 16 [deprecated=true];

  TypeSliceOfMapStringInterface datasources = 17 [deprecated=true];

  // K8s annotations for pods.
  //
  // See: https://kubernetes.io/docs/concepts/overview/working-with-objects/annotations/
  TypeMapStringInterface podAnnotations = 18 [deprecated=true];

  string image = 19 [deprecated=true];
}

// Configuration for Prometheus adapter in mixer.
message PrometheusMixerAdapterConfig {
  // Enables the Prometheus adapter in Mixer.
  google.protobuf.BoolValue enabled = 1;

  // Sets the duration after which Prometheus registry purges a metric.
  //
  // See: https://istio.io/docs/reference/config/policy-and-telemetry/adapters/prometheus/#Params
  google.protobuf.Duration metricsExpiryDuration = 2;
}

// Configuration for Prometheus adapter security.
message PrometheusSecurityConfig {
  // Controls whether Prometheus security is enabled.
  google.protobuf.BoolValue enabled = 1;
}

// Configuration for Prometheus adapter service.
message PrometheusServiceConfig {
  TypeMapStringInterface annotations = 1;
  PrometheusServiceNodePortConfig nodePort = 2;
}

// Configuration for Prometheus Service NodePort.
message PrometheusServiceNodePortConfig {
  // Controls whether Prometheus NodePort config is enabled.
  google.protobuf.BoolValue enabled = 1;

  uint32 port = 2;
}

// Configures the access log for sidecar to JSON or TEXT
enum accessLogEncoding {
  JSON = 0;
  TEXT = 1;
}

// Configuration for Proxy.
message ProxyConfig {
  google.protobuf.BoolValue enabled = 35;

  // Specifies the path to write the sidecar access log file.
  string accessLogFile = 1;

  // Configures how and what fields are displayed in sidecar access log.
  string accessLogFormat = 2;

  accessLogEncoding accessLogEncoding = 3;

  string autoInject = 4;

  // Domain for the cluster, default: "cluster.local".
  //
  // K8s allows this to be customized, see https://kubernetes.io/docs/tasks/administer-cluster/dns-custom-nameservers/
  string clusterDomain = 5;

  // Per Component log level for proxy, applies to gateways and sidecars.
  //
  // If a component level is not set, then the global "logLevel" will be used. If left empty, "misc:error" is used.
  string componentLogLevel = 6;

  // Controls number of proxy worker threads.
  //
  // If set to 0 (default), then start worker thread for each CPU thread/core.
  uint32 concurrency = 7;

  // Configures the DNS refresh rate for Envoy cluster of type STRICT_DNS.
  //
  // This must be given it terms of seconds. For example, 300s is valid but 5m is invalid.
  google.protobuf.Duration dnsRefreshRate = 8;

  // Enables core dumps for newly injected sidecars.
  //
  // If set, newly injected sidecars will have core dumps enabled.
  google.protobuf.BoolValue enableCoreDump = 9;

  // Configures Envoy Metrics Service.
  EnvoyMetricsConfig envoyMetricsService = 10;

  // Configures statsd export in Envoy.
  EnvoyMetricsConfig envoyStatsd = 11;

  // Specifies the Istio ingress ports not to capture.
  string excludeInboundPorts = 12;

  // Lists the excluded IP ranges of Istio egress traffic that the sidecar captures.
  string excludeIPRanges = 13;

  // Image name or path for the proxy, default: "proxyv2".
  //
  // If registry or tag are not specified, global.hub and global.tag are used.
  //
  // Examples: my-proxy (uses global.hub/tag), docker.io/myrepo/my-proxy:v1.0.0
  string image = 14;

  // Specifies the Istio ingress ports to capture.
  //
  // Examples:
  // "":          Redirect no inbound traffic to Envoy.
  // "*":         Redirect all inbound traffic to Envoy.
  // "80,8080":   Redirect only selected ports.
  string includeInboundPorts = 15;

  // Lists the IP ranges of Istio egress traffic that the sidecar captures.
  //
  // Example: "172.30.0.0/16,172.20.0.0/16"
  // This would only capture egress traffic on those two IP Ranges, all other outbound traffic would # be allowed by the sidecar."
  string includeIPRanges = 16;

  // Comma separated list of virtual interfaces whose inbound traffic (from VM) will be treated as outbound. By default, no interfaces are configured.
  string kubevirtInterfaces = 17;

  // Log level for proxy, applies to gateways and sidecars. If left empty, "warning" is used. Expected values are: trace\|debug\|info\|warning\|error\|critical\|off
  string logLevel = 18;

  // Enables privileged securityContext for the istio-proxy container.
  //
  // See https://kubernetes.io/docs/tasks/configure-pod-container/security-context/
  google.protobuf.BoolValue privileged = 19;

  // Sets the initial delay for readiness probes in seconds.
  uint32 readinessInitialDelaySeconds = 20;

  // Sets the interval between readiness probes in seconds.
  uint32 readinessPeriodSeconds = 21;

  // Sets the number of successive failed probes before indicating readiness failure.
  uint32 readinessFailureThreshold = 22;

  // Default port used for the Pilot agent's health checks.
  uint32 statusPort = 23;

  // K8s resources settings.
  //
  // See https://kubernetes.io/docs/concepts/configuration/manage-compute-resources-container/#resource-requests-and-limits-of-pod-and-container
  Resources resources = 24 [deprecated=true];

  tracer tracer = 25;

  string protocolDetectionTimeout = 26;

  EnvoyAccessLogConfig envoyAccessLogService = 27;

  string excludeOutboundPorts = 28;

  google.protobuf.Duration drainDuration = 29;

  string connectTimeout = 30;

  google.protobuf.Duration parentShutdownDuration = 32;
}

// Specifies which tracer to use.
enum tracer {
  zipkin = 0;
  lightstep = 1;
  datadog = 2;
  stackdriver = 3;
}

message EnvoyAccessLogConfig {
  google.protobuf.BoolValue enabled = 1;

  string host = 2;

  string port = 3;

  EnvoyAccessLogtlsSettings tlsSettings = 4;

  TypeMapStringInterface tcpKeepalive = 5;
}

message EnvoyAccessLogtlsSettings {
  string mode = 1;

  string clientCertificate = 2;

  string privateKey = 3;

  string caCertificates = 4;

  string sni = 5;

  repeated string subjectAltNames = 6;
}

// Configuration for proxy_init container which sets the pods' networking to intercept the inbound/outbound traffic.
message ProxyInitConfig {
  // Specifies the image for the proxy_init container.
  string image = 1;
  // K8s resources settings.
  //
  // See https://kubernetes.io/docs/concepts/configuration/manage-compute-resources-container/#resource-requests-and-limits-of-pod-and-container
  Resources resources = 5 [deprecated=true];
}

// Configuration for K8s resource requests.
message ResourcesRequestsConfig {
  string cpu = 1;

  string memory = 2;
}

// Configuration for the SecretDiscoveryService instead of using K8S secrets to mount the certificates.
message SDSConfig {
  // Controls whether the SecretDiscoveryService is enabled.
  google.protobuf.BoolValue enabled = 1 [deprecated=true];

  // Specifies the Unix Domain Socket through which Envoy communicates with NodeAgent SDS to get key/cert for mTLS.
  string udsPath = 2 [deprecated=true];

  // Enables SDS use of k8s normal JWT to request for certificates.
  google.protobuf.BoolValue useNormalJwt = 3 [deprecated=true];

  // Enables SDS use of trustworthy JWT to request for certificates.
  google.protobuf.BoolValue useTrustworthyJwt = 4 [deprecated=true];

  TypeMapStringInterface token = 5 [deprecated=true];
}

// Configuration for secret volume mounts.
//
// See https://kubernetes.io/docs/concepts/configuration/secret/#using-secrets.
message SecretVolume {
  string mountPath = 1;

  string name = 2;

  string secretName = 3;
}

// Configuration for Citadel.
message SecurityConfig {
  // Controls whether Citadel is enabled.
  google.protobuf.BoolValue enabled = 1;

  // Number of replicas in the Citadel Deployment.
  uint32 replicaCount = 2 [deprecated=true];

  // Image name used for Citadel.
  //
  // This can be set either to image name if hub is also set, or can be set to the full hub:name string.
  //
  // Examples: custom-citadel, docker.io/someuser:custom-citadel
  string image = 3;

  // Controls whether self-signed CA is used for citadel to generate the certificate/key pair.
  //
  // Setting to false if you want to use your own root CA for Citade Deployment.
  google.protobuf.BoolValue selfSigned = 4;

  // The trust domain corresponds to the trust root of a system
  // Refer to https://github.com/spiffe/spiffe/blob/master/standards/SPIFFE-ID.md#21-trust-domain
  // Indicate the domain used in SPIFFE identity URL
  // The default depends on the environment.
  //   kubernetes: cluster.local
  //    else:  default dns domain
  string trustDomain = 5;

  // The DNS Certs specifies the customized DNS name and corresponding service account.
  //
  // Example:
  //   istio-pilot-service-account.istio-control: istio-pilot.istio-control.svc
  //   istio-galley-service-account.istio-config: istio-galley.istio-config.svc
  map<string, string> dnsCerts = 6;

  // Controls whether the mesh-wide authentication policy is created or not.
  //
  // Setting to true creates the mesh-wide authentication policy with name "default".
  google.protobuf.BoolValue createMeshPolicy = 7;

  google.protobuf.BoolValue enableNamespacesByDefault = 8;

  google.protobuf.BoolValue citadelHealthCheck = 9;

  // K8s node selector.
  //
  // See https://kubernetes.io/docs/concepts/configuration/assign-pod-node/#nodeselector
  TypeMapStringInterface nodeSelector = 10 [deprecated=true];

  TypeMapStringInterface env = 11;

  // K8s annotations for pods.
  //
  // See: https://kubernetes.io/docs/concepts/overview/working-with-objects/annotations/
  TypeMapStringInterface podAnnotations = 12 [deprecated=true];

  // How long workload certs are valid for
  string workloadCertTtl = 13;

  TypeSliceOfMapStringInterface tolerations = 14 [deprecated=true];

  // K8s resources settings.
  //
  // See https://kubernetes.io/docs/concepts/configuration/manage-compute-resources-container/#resource-requests-and-limits-of-pod-and-container
  Resources resources = 15 [deprecated=true];

  // K8s rolling update strategy
  TypeIntOrStringForPB rollingMaxSurge = 16 [deprecated=true];

  // K8s rolling update strategy
  TypeIntOrStringForPB rollingMaxUnavailable = 17 [deprecated=true];

  TypeSliceOfMapStringInterface podAntiAffinityLabelSelector = 18 [deprecated=true];

  TypeSliceOfMapStringInterface podAntiAffinityTermLabelSelector = 19 [deprecated=true];
}

// ServiceConfig is described in istio.io documentation.
message ServiceConfig {
  TypeMapStringInterface annotations = 1;

  uint32 externalPort = 2;

  string name = 3;

  string type = 18;
}

// SidecarInjectorConfig is described in istio.io documentation.
message SidecarInjectorConfig {
  // Controls whether Sidecar Injector is enabled.
  google.protobuf.BoolValue enabled = 1;

  // Enables sidecar auto-injection in namespaces by default.
  google.protobuf.BoolValue enableNamespacesByDefault = 2;

  // Image name used for Sidecar Injector.
  //
  // This can be set either to image name if hub is also set, or can be set to the full hub:name string.
  //
  // Examples: custom-sidecar_injector, docker.io/someuser:custom-sidecar_injector
  string image = 3;

  string hub = 4;

  TypeInterface tag = 5;

  // K8s node selector. Each component can overwrite the default values by adding its node selector block in the relevant section and setting the desired values.
  //
  // See https://kubernetes.io/docs/concepts/configuration/assign-pod-node/#nodeselector
  TypeMapStringInterface nodeSelector = 10 [deprecated=true];

  // Instructs Istio to not inject the sidecar on those pods, based on labels that are present in those pods.
  //
  // Annotations in the pods have higher precedence than the label selectors.
  // Order of evaluation: Pod Annotations → NeverInjectSelector → AlwaysInjectSelector → Default Policy.
  // See https://istio.io/docs/setup/kubernetes/additional-setup/sidecar-injection/#more-control-adding-exceptions
  TypeSliceOfMapStringInterface neverInjectSelector = 11;

  // See NeverInjectSelector.
  TypeSliceOfMapStringInterface alwaysInjectSelector = 12;

  // See EgressGatewayConfig.
  TypeSliceOfMapStringInterface podAntiAffinityLabelSelector = 13 [deprecated=true];

  // See EgressGatewayConfig.
  TypeSliceOfMapStringInterface podAntiAffinityTermLabelSelector = 14 [deprecated=true];

  // Number of replicas in the Sidecar Injector Deployment.
  uint32 replicaCount = 15 [deprecated=true];

  //  If true, webhook or istioctl injector will rewrite PodSpec for liveness health check to redirect request to sidecar. This makes liveness check work even when mTLS is enabled.
  google.protobuf.BoolValue rewriteAppHTTPProbe = 16;

  // Controls whether self-signed CA is used for Sidecar Injector to generate the certificate/key pair.
  //
  // Setting to false if you want to use your own root CA.
  google.protobuf.BoolValue selfSigned = 17;

  string injectLabel = 18;

  // injectedAnnotations are additional annotations that will be added to the pod spec after injection
  // This is primarily to support PSP annotations.
  TypeMapStringInterface injectedAnnotations = 19;

  // K8s resources settings.
  //
  // See https://kubernetes.io/docs/concepts/configuration/manage-compute-resources-container/#resource-requests-and-limits-of-pod-and-container
  Resources resources = 20 [deprecated=true];

  // Enable objectSelector to filter out pods with no need for sidecar before calling istio-sidecar-injector.
  TypeMapStringInterface objectSelector = 21;

  TypeSliceOfMapStringInterface tolerations = 22 [deprecated=true];

  TypeMapStringInterface lifecycle = 23;

  // K8s annotations for pods.
  //
  // See: https://kubernetes.io/docs/concepts/overview/working-with-objects/annotations/
  TypeMapStringInterface podAnnotations = 24 [deprecated=true];

  // K8s rolling update strategy
  TypeIntOrStringForPB rollingMaxSurge = 25 [deprecated=true];

  // K8s rolling update strategy
  TypeIntOrStringForPB rollingMaxUnavailable = 26 [deprecated=true];
}

// Configuration for stdio adapter in mixer, recommended for debug usage only.
message StdioMixerAdapterConfig {
  // Enable stdio adapter to output logs and metrics to local machine.
  google.protobuf.BoolValue enabled = 1;

  // Whether to output a console-friendly or json-friendly format.
  google.protobuf.BoolValue outputAsJson = 2;
}

// Configuration for stackdriver adapter in mixer.
message StackdriverMixerAdapterConfig {
  google.protobuf.BoolValue enabled = 1;

  StackdriverAuthConfig auth = 2;

  StackdriverTracerConfig tracer = 3;

  StackdriverContextGraph contextGraph = 4;

  message EnabledConfig {
    google.protobuf.BoolValue enabled = 1;
  }

  EnabledConfig logging = 5;

  EnabledConfig metrics = 6;
}

message StackdriverAuthConfig {
  google.protobuf.BoolValue appCredentials = 1;

  string apiKey = 2;

  string serviceAccountPath = 3;
}

message StackdriverTracerConfig {
  google.protobuf.BoolValue enabled = 1;

  uint32 sampleProbability = 2;
}

message StackdriverContextGraph {
  google.protobuf.BoolValue enabled = 1;
}

// Configuration for each of the supported tracers.
message TracerConfig {
  // Configuration for the datadog tracing service.
  TracerDatadogConfig datadog = 1;

  // Configuration for the lightstep tracing service.
  TracerLightStepConfig lightstep = 2;

  // Configuration for the zipkin tracing service.
  TracerZipkinConfig zipkin = 3;

  // Configuration for the stackdriver tracing service.
  TracerStackdriverConfig stackdriver = 4;
}

// Configuration for the datadog tracing service.
message TracerDatadogConfig {
  // Address in host:port format for reporting trace data to the Datadog agent.
  string address = 1;
}

// Configuration for the lightstep tracing service.
message TracerLightStepConfig {
  // Sets the lightstep satellite pool address in host:port format for reporting trace data.
  string address = 1;

  // Sets the lightstep access token.
  string accessToken = 2;

  // Sets path to the file containing the cacert to use when verifying TLS.
  string cacertPath = 3;

  // Enables lightstep secure connection.
  google.protobuf.BoolValue secure = 4;
}

// Configuration for the zipkin tracing service.
message TracerZipkinConfig {
  // Address of zipkin instance in host:port format for reporting trace data.
  //
  // Example: <zipkin-collector-service>.<zipkin-collector-namespace>:941
  string address = 1;
}

// Configuration for the stackdriver tracing service.
message TracerStackdriverConfig {
  // enables trace output to stdout.
  google.protobuf.BoolValue debug = 1;

  // The global default max number of attributes per span.
  uint32 maxNumberOfAttributes = 2;

  // The global default max number of annotation events per span.
  uint32 maxNumberOfAnnotations = 3;

  // The global default max number of message events per span.
  uint32 maxNumberOfMessageEvents = 4;
}

// Configurations for different tracing system to be installed.
message TracingConfig {
  // Enables tracing systems installation.
  google.protobuf.BoolValue enabled = 1;

  // Controls legacy k8s ingress for addon tracing components.
  TracingIngressConfig ingress = 2;

  // Defines Configuration for addon Jaeger tracing.
  TracingJaegerConfig jaeger = 3;

  // K8s node selector.
  //
  // See https://kubernetes.io/docs/concepts/configuration/assign-pod-node/#nodeselector
  TypeMapStringInterface nodeSelector = 4 [deprecated=true];

  // Configures which tracing system to be installed.
  string provider = 5;

  // Controls K8s service for addon tracing components.
  ServiceConfig service = 6;

  // Defines Configuration for addon Zipkin tracing.
  TracingZipkinConfig zipkin = 7;

  TracingOpencensusConfig opencensus = 8;

  string contextPath = 9;

  // See EgressGatewayConfig.
  TypeSliceOfMapStringInterface podAntiAffinityLabelSelector = 13 [deprecated=true];

  // See EgressGatewayConfig.
  TypeSliceOfMapStringInterface podAntiAffinityTermLabelSelector = 14 [deprecated=true];

  TypeSliceOfMapStringInterface tolerations = 15 [deprecated=true];
}

message TracingOpencensusConfig {
  // Image hub for Opencensus tracing deployment.
  string hub = 1;

  // Image tag for Opencensus tracing deployment.
  TypeInterface tag = 2;

  TracingOpencensusExportersConfig exporters  = 3;
  // K8s resources settings.
  //
  // See https://kubernetes.io/docs/concepts/configuration/manage-compute-resources-container/#resource-requests-and-limits-of-pod-and-container
  TypeMapStringInterface resources = 5 [deprecated=true];

  // K8s annotations for pods.
  //
  // See: https://kubernetes.io/docs/concepts/overview/working-with-objects/annotations/
  TypeMapStringInterface podAnnotations = 6 [deprecated=true];
}

message TracingOpencensusExportersConfig {
  TypeMapStringInterface stackdriver = 1;
}
// Controls legacy k8s ingress for addon tracing components.
message TracingIngressConfig {
  // Enables k8s ingress for addon tracing components.
  google.protobuf.BoolValue enabled = 1;

  TypeMapStringInterface annotations = 2;

  repeated string hosts = 3;

  TypeMapStringInterface tls = 4;
}

// Configuration for addon Jaeger tracing.
message TracingJaegerConfig {
  // Image hub for Jaeger tracing deployment.
  string hub = 1;

  // Image tag for Jaeger tracing deployment.
  TypeInterface tag = 2;

  string image = 10;

  // Configures Jaeger in-memory storage setting.
  TracingJaegerMemoryConfig memory = 3;

  string spanStorageType = 4;

  google.protobuf.BoolValue persist = 5;

  string storageClassName = 6;

  string accessMode = 7;

  // K8s resources settings.
  //
  // See https://kubernetes.io/docs/concepts/configuration/manage-compute-resources-container/#resource-requests-and-limits-of-pod-and-container
  TypeMapStringInterface resources = 8 [deprecated=true];

  // K8s annotations for pods.
  //
  // See: https://kubernetes.io/docs/concepts/overview/working-with-objects/annotations/
  TypeMapStringInterface podAnnotations = 9 [deprecated=true];
}

// Configuration for Jaeger in-memory storage setting.
message TracingJaegerMemoryConfig {
  // Set limit of the amount of traces stored in memory for Jaeger
  uint32 max_traces = 1;
}

// Configuration for Zipkin.
message TracingZipkinConfig {
  // Image hub for Zipkin tracing deployment.
  string hub = 1;

  // Image tag for Zipkin tracing deployment.
  TypeInterface tag = 2;

  string image = 9;

  // InitialDelaySeconds of livenessProbe for Zipkin deployment
  uint32 probeStartupDelay = 3;

  // Container port for Zipkin deployment
  uint32 queryPort = 4;

  // K8s resources settings.
  //
  // See https://kubernetes.io/docs/concepts/configuration/manage-compute-resources-container/#resource-requests-and-limits-of-pod-and-container
  Resources resources = 5 [deprecated=true];

  // Configure java heap opts for Zipkin deployment
  uint32 javaOptsHeap = 6;

  // Configures number of max spans to keep in Zipkin memory storage.
  //
  // Example: A safe estimate is 1K of memory per span (each span with 2 annotations + 1 binary annotation), plus 100 MB for a safety buffer
  uint32 maxSpans = 7;

  // Configures GC values of JAVA_OPTS for Zipkin deployment
  TracingZipkinNodeConfig node = 8;

  // K8s annotations for pods.
  //
  // See: https://kubernetes.io/docs/concepts/overview/working-with-objects/annotations/
  TypeMapStringInterface podAnnotations = 10 [deprecated=true];
}

// Configuration for GC values of JAVA_OPTS for Zipkin deployment
message TracingZipkinNodeConfig {
  // Configures -XX:ConcGCThreads value of JAVA_OPTS for Zipkin deployment
  uint32 cpus = 1;
}

message KialiSecurityConfig {
  google.protobuf.BoolValue enabled = 1;

  string cert_file = 2;

  string private_key_file = 3;
}

message KialiDashboardConfig {
  string secretName = 1;

  string usernameKey = 2;

  string passphraseKey = 3;

  google.protobuf.BoolValue viewOnlyMode = 4;

  string grafanaURL = 5;

  string jaegerURL = 6;

  TypeMapStringInterface auth = 7;
}

message KialiIngressConfig {
  google.protobuf.BoolValue enabled = 1;

  TypeMapStringInterface annotations = 2;

  TypeSliceOfMapStringInterface tls = 3;

  repeated string hosts = 4;
}
// Configuration for Kiali addon.
message KialiConfig {
  google.protobuf.BoolValue enabled = 1;

  google.protobuf.BoolValue createDemoSecret = 2;

  // Image hub for kiali deployment.
  string hub = 3;

  // Image tag for kiali deployment.
  TypeInterface tag = 4;

  // Number of replicas for Kiali.
  uint32 replicaCount = 5 [deprecated=true];

  string prometheusNamespace = 6;

  KialiSecurityConfig security = 7;

  KialiDashboardConfig dashboard = 8;

  KialiIngressConfig ingress = 9;

  string contextPath = 15;

  // K8s node selector.
  //
  // See https://kubernetes.io/docs/concepts/configuration/assign-pod-node/#nodeselector
  TypeMapStringInterface nodeSelector = 10 [deprecated=true];

  // K8s annotations for pods.
  //
  // See: https://kubernetes.io/docs/concepts/overview/working-with-objects/annotations/
  TypeMapStringInterface podAnnotations = 11 [deprecated=true];

  // Pod anti-affinity label selector.
  //
  // Specify the pod anti-affinity that allows you to constrain which nodes
  // your pod is eligible to be scheduled based on labels on pods that are
  // already running on the node rather than based on labels on nodes.
  // There are currently two types of anti-affinity:
  //    "requiredDuringSchedulingIgnoredDuringExecution"
  //    "preferredDuringSchedulingIgnoredDuringExecution"
  // which denote “hard” vs. “soft” requirements, you can define your values
  // in "podAntiAffinityLabelSelector" and "podAntiAffinityTermLabelSelector"
  // correspondingly.
  // See https://kubernetes.io/docs/concepts/configuration/assign-pod-node/#affinity-and-anti-affinity
  //
  // Examples:
  // podAntiAffinityLabelSelector:
  //  - key: security
  //    operator: In
  //    values: S1,S2
  //    topologyKey: "kubernetes.io/hostname"
  //  This pod anti-affinity rule says that the pod requires not to be scheduled
  //  onto a node if that node is already running a pod with label having key
  //  “security” and value “S1”.
  TypeSliceOfMapStringInterface podAntiAffinityLabelSelector = 12 [deprecated=true];

  // See PodAntiAffinityLabelSelector.
  TypeSliceOfMapStringInterface podAntiAffinityTermLabelSelector = 13 [deprecated=true];

  TypeSliceOfMapStringInterface tolerations = 14 [deprecated=true];

  string image = 16 [deprecated=true];

  // K8s resources settings.
  //
  // See https://kubernetes.io/docs/concepts/configuration/manage-compute-resources-container/#resource-requests-and-limits-of-pod-and-container
  Resources resources = 17 [deprecated=true];
}

message Values {
  CertManagerConfig certmanager = 1;

  CNIConfig cni = 2;

  CoreDNSConfig istiocoredns = 3;

  GalleyConfig galley = 4;

  GatewaysConfig gateways = 5;

  GlobalConfig global = 6;

  TypeMapStringInterface grafana = 7;

  MixerConfig mixer = 8;

  NodeAgentConfig nodeagent = 9 [deprecated=true];

  PilotConfig pilot = 10;

  // Controls whether telemetry is exported for Pilot.
  TelemetryConfig telemetry = 23;

  PrometheusConfig prometheus = 11;

  SecurityConfig security = 12;

  SidecarInjectorConfig sidecarInjectorWebhook = 13;

  TracingConfig tracing = 14;

  KialiConfig kiali = 15;

  string version = 16;

  google.protobuf.BoolValue clusterResources = 17;

  // TODO: populate these.
  TypeMapStringInterface prometheusOperator = 18;
  CNIConfig istio_cni = 19;

  google.protobuf.BoolValue kustomize = 20;
}

// GOTYPE: map[string]interface{}
message TypeMapStringInterface {}

// GOTYPE: []map[string]interface{}
message TypeSliceOfMapStringInterface {}

// GOTYPE: *IntOrStringForPB
message TypeIntOrStringForPB {}

// ZeroVPNConfig enables cross-cluster access using SNI matching.
message ZeroVPNConfig {
  // Controls whether ZeroVPN is enabled.
  google.protobuf.BoolValue enabled = 1;

  string suffix = 2;
}

// GOTYPE: interface{}
message TypeInterface {}<|MERGE_RESOLUTION|>--- conflicted
+++ resolved
@@ -602,15 +602,13 @@
   // Currently, two options are supported: "third-party-jwt" and "first-party-jwt".
   string jwtPolicy = 57;
 
-<<<<<<< HEAD
-  // Controls whether the in-cluster MTLS key and certs are loaded from the secret volume mounts.
-  google.protobuf.BoolValue mountMtlsCerts = 58;
-
-=======
   // Specifies the configuration for Security Token Service.
   STSConfig sts = 58;
->>>>>>> b2fb2ae6
-  // The next available key is 59
+
+  // Controls whether the in-cluster MTLS key and certs are loaded from the secret volume mounts.
+  google.protobuf.BoolValue mountMtlsCerts = 59;
+
+  // The next available key is 60
 }
 
 // Configuration for Security Token Service (STS) server.
