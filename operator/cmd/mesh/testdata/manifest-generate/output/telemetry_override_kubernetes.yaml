<<<<<<< HEAD
=======
apiVersion: apps/v1
kind: Deployment
metadata:
  labels:
    app: istio-mixer
    istio: mixer
    release: istio
  name: istio-telemetry
  namespace: istio-system
spec:
  replicas: 1
  selector:
    matchLabels:
      istio: mixer
      istio-mixer-type: telemetry
  strategy:
    rollingUpdate:
      maxSurge: 100%
      maxUnavailable: 25%
  template:
    metadata:
      annotations:
        sidecar.istio.io/inject: "false"
      labels:
        app: telemetry
        istio: mixer
        istio-mixer-type: telemetry
    spec:
      affinity:
        nodeAffinity:
          preferredDuringSchedulingIgnoredDuringExecution:
          - preference:
              matchExpressions:
              - key: beta.kubernetes.io/arch
                operator: In
                values:
                - amd64
            weight: 2
          - preference:
              matchExpressions:
              - key: beta.kubernetes.io/arch
                operator: In
                values:
                - ppc64le
            weight: 2
          - preference:
              matchExpressions:
              - key: beta.kubernetes.io/arch
                operator: In
                values:
                - s390x
            weight: 2
          requiredDuringSchedulingIgnoredDuringExecution:
            nodeSelectorTerms:
            - matchExpressions:
              - key: beta.kubernetes.io/arch
                operator: In
                values:
                - amd64
                - ppc64le
                - s390x
      containers:
      - args:
        - --monitoringPort=15014
        - --address
        - tcp://0.0.0.0:9091
        - --log_output_level=default:info
        - --configStoreURL=k8s://
        - --configDefaultNamespace=istio-system
        - --useAdapterCRDs=false
        - --useTemplateCRDs=false
        - --trace_zipkin_url=http://zipkin.istio-telemetry:1234/api/v1/spans
        env:
        - name: POD_NAMESPACE
          valueFrom:
            fieldRef:
              apiVersion: v1
              fieldPath: metadata.namespace
        - name: GOMAXPROCS
          value: "6"
        image: gcr.io/istio-testing/mixer:latest
        imagePullPolicy: IfNotPresent
        livenessProbe:
          httpGet:
            path: /version
            port: 15014
          initialDelaySeconds: 5
          periodSeconds: 5
        name: mixer
        ports:
        - containerPort: 9091
        - containerPort: 15014
        - containerPort: 42422
        resources:
          limits:
            cpu: 4800m
            memory: 4G
          requests:
            cpu: 1000m
            memory: 1G
        securityContext:
          capabilities:
            drop:
            - ALL
          runAsGroup: 1337
          runAsNonRoot: true
          runAsUser: 1337
        volumeMounts:
        - mountPath: /sock
          name: uds-socket
        - mountPath: /var/run/secrets/istio.io/telemetry/adapter
          name: telemetry-adapter-secret
          readOnly: true
      securityContext:
        fsGroup: 1337
      serviceAccountName: istio-mixer-service-account
      volumes:
      - name: istio-certs
        secret:
          optional: true
          secretName: istio.istio-mixer-service-account
      - emptyDir: {}
        name: uds-socket
      - name: telemetry-adapter-secret
        secret:
          optional: true
          secretName: telemetry-adapter-secret
      - configMap:
          name: telemetry-envoy-config
        name: telemetry-envoy-config
---


>>>>>>> 65eb698e
apiVersion: config.istio.io/v1alpha2
kind: handler
metadata:
  labels:
    app: istio-telemetry
    release: istio
  name: prometheus
  namespace: istio-system
spec:
  compiledAdapter: prometheus
  params:
    metrics:
    - instance_name: requestcount.instance.istio-system
      kind: COUNTER
      label_names:
      - new_metric
      - source_app
      - source_principal
      - source_workload
      - source_workload_namespace
      - source_version
      - destination_app
      - destination_principal
      - destination_workload
      - destination_workload_namespace
      - destination_version
      - destination_service
      - destination_service_name
      - destination_service_namespace
      - request_protocol
      - response_code
      - response_flags
      - permissive_response_code
      - permissive_response_policyid
      - connection_security_policy
      name: requests_total
    - buckets:
        explicit_buckets:
          bounds:
          - 0.005
          - 0.01
          - 0.025
          - 0.05
          - 0.1
          - 0.25
          - 0.5
          - 1
          - 2.5
          - 5
          - 10
      instance_name: requestduration.instance.istio-system
      kind: DISTRIBUTION
      label_names:
      - reporter
      - source_app
      - source_principal
      - source_workload
      - source_workload_namespace
      - source_version
      - destination_app
      - destination_principal
      - destination_workload
      - destination_workload_namespace
      - destination_version
      - destination_service
      - destination_service_name
      - destination_service_namespace
      - request_protocol
      - response_code
      - response_flags
      - permissive_response_code
      - permissive_response_policyid
      - connection_security_policy
      name: request_duration_seconds
    - buckets:
        exponentialBuckets:
          growthFactor: 10
          numFiniteBuckets: 8
          scale: 1
      instance_name: requestsize.instance.istio-system
      kind: DISTRIBUTION
      label_names:
      - reporter
      - source_app
      - source_principal
      - source_workload
      - source_workload_namespace
      - source_version
      - destination_app
      - destination_principal
      - destination_workload
      - destination_workload_namespace
      - destination_version
      - destination_service
      - destination_service_name
      - destination_service_namespace
      - request_protocol
      - response_code
      - response_flags
      - permissive_response_code
      - permissive_response_policyid
      - connection_security_policy
      name: request_bytes
    - buckets:
        exponentialBuckets:
          growthFactor: 10
          numFiniteBuckets: 8
          scale: 1
      instance_name: responsesize.instance.istio-system
      kind: DISTRIBUTION
      label_names:
      - reporter
      - source_app
      - source_principal
      - source_workload
      - source_workload_namespace
      - source_version
      - destination_app
      - destination_principal
      - destination_workload
      - destination_workload_namespace
      - destination_version
      - destination_service
      - destination_service_name
      - destination_service_namespace
      - request_protocol
      - response_code
      - response_flags
      - permissive_response_code
      - permissive_response_policyid
      - connection_security_policy
      name: response_bytes
    - instance_name: tcpbytesent.instance.istio-system
      kind: COUNTER
      label_names:
      - reporter
      - source_app
      - source_principal
      - source_workload
      - source_workload_namespace
      - source_version
      - destination_app
      - destination_principal
      - destination_workload
      - destination_workload_namespace
      - destination_version
      - destination_service
      - destination_service_name
      - destination_service_namespace
      - connection_security_policy
      - response_flags
      name: tcp_sent_bytes_total
    - instance_name: tcpbytereceived.instance.istio-system
      kind: COUNTER
      label_names:
      - reporter
      - source_app
      - source_principal
      - source_workload
      - source_workload_namespace
      - source_version
      - destination_app
      - destination_principal
      - destination_workload
      - destination_workload_namespace
      - destination_version
      - destination_service
      - destination_service_name
      - destination_service_namespace
      - connection_security_policy
      - response_flags
      name: tcp_received_bytes_total
    - instance_name: tcpconnectionsopened.instance.istio-system
      kind: COUNTER
      label_names:
      - reporter
      - source_app
      - source_principal
      - source_workload
      - source_workload_namespace
      - source_version
      - destination_app
      - destination_principal
      - destination_workload
      - destination_workload_namespace
      - destination_version
      - destination_service
      - destination_service_name
      - destination_service_namespace
      - connection_security_policy
      - response_flags
      name: tcp_connections_opened_total
    - instance_name: tcpconnectionsclosed.instance.istio-system
      kind: COUNTER
      label_names:
      - reporter
      - source_app
      - source_principal
      - source_workload
      - source_workload_namespace
      - source_version
      - destination_app
      - destination_principal
      - destination_workload
      - destination_workload_namespace
      - destination_version
      - destination_service
      - destination_service_name
      - destination_service_namespace
      - connection_security_policy
      - response_flags
      name: tcp_connections_closed_total
    metricsExpirationPolicy:
      metricsExpiryDuration: 10m
---


apiVersion: apps/v1
kind: Deployment
metadata:
  labels:
    app: istio-mixer
    istio: mixer
    release: istio
  name: istio-telemetry
  namespace: istio-system
spec:
  replicas: 1
  selector:
    matchLabels:
      istio: mixer
      istio-mixer-type: telemetry
  strategy:
    rollingUpdate:
      maxSurge: 100%
      maxUnavailable: 25%
  template:
    metadata:
      annotations:
        sidecar.istio.io/inject: "false"
      labels:
        app: telemetry
        istio: mixer
        istio-mixer-type: telemetry
    spec:
      affinity:
        nodeAffinity:
          preferredDuringSchedulingIgnoredDuringExecution:
          - preference:
              matchExpressions:
              - key: beta.kubernetes.io/arch
                operator: In
                values:
                - amd64
            weight: 2
          - preference:
              matchExpressions:
              - key: beta.kubernetes.io/arch
                operator: In
                values:
                - ppc64le
            weight: 2
          - preference:
              matchExpressions:
              - key: beta.kubernetes.io/arch
                operator: In
                values:
                - s390x
            weight: 2
          requiredDuringSchedulingIgnoredDuringExecution:
            nodeSelectorTerms:
            - matchExpressions:
              - key: beta.kubernetes.io/arch
                operator: In
                values:
                - amd64
                - ppc64le
                - s390x
      containers:
      - args:
        - --monitoringPort=15014
        - --address
        - tcp://0.0.0.0:9091
        - --log_output_level=default:info
        - --configStoreURL=k8s://
        - --configDefaultNamespace=istio-system
        - --useAdapterCRDs=false
        - --useTemplateCRDs=false
        - --trace_zipkin_url=http://zipkin.istio-telemetry:1234/api/v1/spans
        env:
        - name: POD_NAMESPACE
          valueFrom:
            fieldRef:
              apiVersion: v1
              fieldPath: metadata.namespace
        - name: GOMAXPROCS
          value: "6"
        image: gcr.io/istio-testing/mixer:latest
        imagePullPolicy: IfNotPresent
        livenessProbe:
          httpGet:
            path: /version
            port: 15014
          initialDelaySeconds: 5
          periodSeconds: 5
        name: mixer
        ports:
        - containerPort: 9091
        - containerPort: 15014
        - containerPort: 42422
        resources:
          limits:
            cpu: 4800m
            memory: 4G
          requests:
            cpu: 1000m
            memory: 1G
        securityContext:
          runAsGroup: 1337
          runAsNonRoot: true
          runAsUser: 1337
        volumeMounts:
        - mountPath: /sock
          name: uds-socket
        - mountPath: /var/run/secrets/istio.io/telemetry/adapter
          name: telemetry-adapter-secret
          readOnly: true
      securityContext:
        fsGroup: 1337
      serviceAccountName: istio-mixer-service-account
      volumes:
      - name: istio-certs
        secret:
          optional: true
          secretName: istio.istio-mixer-service-account
      - emptyDir: {}
        name: uds-socket
      - name: telemetry-adapter-secret
        secret:
          optional: true
          secretName: telemetry-adapter-secret
      - configMap:
          name: telemetry-envoy-config
        name: telemetry-envoy-config
---<|MERGE_RESOLUTION|>--- conflicted
+++ resolved
@@ -1,5 +1,220 @@
-<<<<<<< HEAD
-=======
+apiVersion: config.istio.io/v1alpha2
+kind: handler
+metadata:
+  labels:
+    app: istio-telemetry
+    release: istio
+  name: prometheus
+  namespace: istio-system
+spec:
+  compiledAdapter: prometheus
+  params:
+    metrics:
+    - instance_name: requestcount.instance.istio-system
+      kind: COUNTER
+      label_names:
+      - new_metric
+      - source_app
+      - source_principal
+      - source_workload
+      - source_workload_namespace
+      - source_version
+      - destination_app
+      - destination_principal
+      - destination_workload
+      - destination_workload_namespace
+      - destination_version
+      - destination_service
+      - destination_service_name
+      - destination_service_namespace
+      - request_protocol
+      - response_code
+      - response_flags
+      - permissive_response_code
+      - permissive_response_policyid
+      - connection_security_policy
+      name: requests_total
+    - buckets:
+        explicit_buckets:
+          bounds:
+          - 0.005
+          - 0.01
+          - 0.025
+          - 0.05
+          - 0.1
+          - 0.25
+          - 0.5
+          - 1
+          - 2.5
+          - 5
+          - 10
+      instance_name: requestduration.instance.istio-system
+      kind: DISTRIBUTION
+      label_names:
+      - reporter
+      - source_app
+      - source_principal
+      - source_workload
+      - source_workload_namespace
+      - source_version
+      - destination_app
+      - destination_principal
+      - destination_workload
+      - destination_workload_namespace
+      - destination_version
+      - destination_service
+      - destination_service_name
+      - destination_service_namespace
+      - request_protocol
+      - response_code
+      - response_flags
+      - permissive_response_code
+      - permissive_response_policyid
+      - connection_security_policy
+      name: request_duration_seconds
+    - buckets:
+        exponentialBuckets:
+          growthFactor: 10
+          numFiniteBuckets: 8
+          scale: 1
+      instance_name: requestsize.instance.istio-system
+      kind: DISTRIBUTION
+      label_names:
+      - reporter
+      - source_app
+      - source_principal
+      - source_workload
+      - source_workload_namespace
+      - source_version
+      - destination_app
+      - destination_principal
+      - destination_workload
+      - destination_workload_namespace
+      - destination_version
+      - destination_service
+      - destination_service_name
+      - destination_service_namespace
+      - request_protocol
+      - response_code
+      - response_flags
+      - permissive_response_code
+      - permissive_response_policyid
+      - connection_security_policy
+      name: request_bytes
+    - buckets:
+        exponentialBuckets:
+          growthFactor: 10
+          numFiniteBuckets: 8
+          scale: 1
+      instance_name: responsesize.instance.istio-system
+      kind: DISTRIBUTION
+      label_names:
+      - reporter
+      - source_app
+      - source_principal
+      - source_workload
+      - source_workload_namespace
+      - source_version
+      - destination_app
+      - destination_principal
+      - destination_workload
+      - destination_workload_namespace
+      - destination_version
+      - destination_service
+      - destination_service_name
+      - destination_service_namespace
+      - request_protocol
+      - response_code
+      - response_flags
+      - permissive_response_code
+      - permissive_response_policyid
+      - connection_security_policy
+      name: response_bytes
+    - instance_name: tcpbytesent.instance.istio-system
+      kind: COUNTER
+      label_names:
+      - reporter
+      - source_app
+      - source_principal
+      - source_workload
+      - source_workload_namespace
+      - source_version
+      - destination_app
+      - destination_principal
+      - destination_workload
+      - destination_workload_namespace
+      - destination_version
+      - destination_service
+      - destination_service_name
+      - destination_service_namespace
+      - connection_security_policy
+      - response_flags
+      name: tcp_sent_bytes_total
+    - instance_name: tcpbytereceived.instance.istio-system
+      kind: COUNTER
+      label_names:
+      - reporter
+      - source_app
+      - source_principal
+      - source_workload
+      - source_workload_namespace
+      - source_version
+      - destination_app
+      - destination_principal
+      - destination_workload
+      - destination_workload_namespace
+      - destination_version
+      - destination_service
+      - destination_service_name
+      - destination_service_namespace
+      - connection_security_policy
+      - response_flags
+      name: tcp_received_bytes_total
+    - instance_name: tcpconnectionsopened.instance.istio-system
+      kind: COUNTER
+      label_names:
+      - reporter
+      - source_app
+      - source_principal
+      - source_workload
+      - source_workload_namespace
+      - source_version
+      - destination_app
+      - destination_principal
+      - destination_workload
+      - destination_workload_namespace
+      - destination_version
+      - destination_service
+      - destination_service_name
+      - destination_service_namespace
+      - connection_security_policy
+      - response_flags
+      name: tcp_connections_opened_total
+    - instance_name: tcpconnectionsclosed.instance.istio-system
+      kind: COUNTER
+      label_names:
+      - reporter
+      - source_app
+      - source_principal
+      - source_workload
+      - source_workload_namespace
+      - source_version
+      - destination_app
+      - destination_principal
+      - destination_workload
+      - destination_workload_namespace
+      - destination_version
+      - destination_service
+      - destination_service_name
+      - destination_service_namespace
+      - connection_security_policy
+      - response_flags
+      name: tcp_connections_closed_total
+    metricsExpirationPolicy:
+      metricsExpiryDuration: 10m
+---
+
+
 apiVersion: apps/v1
 kind: Deployment
 metadata:
@@ -130,352 +345,4 @@
       - configMap:
           name: telemetry-envoy-config
         name: telemetry-envoy-config
----
-
-
->>>>>>> 65eb698e
-apiVersion: config.istio.io/v1alpha2
-kind: handler
-metadata:
-  labels:
-    app: istio-telemetry
-    release: istio
-  name: prometheus
-  namespace: istio-system
-spec:
-  compiledAdapter: prometheus
-  params:
-    metrics:
-    - instance_name: requestcount.instance.istio-system
-      kind: COUNTER
-      label_names:
-      - new_metric
-      - source_app
-      - source_principal
-      - source_workload
-      - source_workload_namespace
-      - source_version
-      - destination_app
-      - destination_principal
-      - destination_workload
-      - destination_workload_namespace
-      - destination_version
-      - destination_service
-      - destination_service_name
-      - destination_service_namespace
-      - request_protocol
-      - response_code
-      - response_flags
-      - permissive_response_code
-      - permissive_response_policyid
-      - connection_security_policy
-      name: requests_total
-    - buckets:
-        explicit_buckets:
-          bounds:
-          - 0.005
-          - 0.01
-          - 0.025
-          - 0.05
-          - 0.1
-          - 0.25
-          - 0.5
-          - 1
-          - 2.5
-          - 5
-          - 10
-      instance_name: requestduration.instance.istio-system
-      kind: DISTRIBUTION
-      label_names:
-      - reporter
-      - source_app
-      - source_principal
-      - source_workload
-      - source_workload_namespace
-      - source_version
-      - destination_app
-      - destination_principal
-      - destination_workload
-      - destination_workload_namespace
-      - destination_version
-      - destination_service
-      - destination_service_name
-      - destination_service_namespace
-      - request_protocol
-      - response_code
-      - response_flags
-      - permissive_response_code
-      - permissive_response_policyid
-      - connection_security_policy
-      name: request_duration_seconds
-    - buckets:
-        exponentialBuckets:
-          growthFactor: 10
-          numFiniteBuckets: 8
-          scale: 1
-      instance_name: requestsize.instance.istio-system
-      kind: DISTRIBUTION
-      label_names:
-      - reporter
-      - source_app
-      - source_principal
-      - source_workload
-      - source_workload_namespace
-      - source_version
-      - destination_app
-      - destination_principal
-      - destination_workload
-      - destination_workload_namespace
-      - destination_version
-      - destination_service
-      - destination_service_name
-      - destination_service_namespace
-      - request_protocol
-      - response_code
-      - response_flags
-      - permissive_response_code
-      - permissive_response_policyid
-      - connection_security_policy
-      name: request_bytes
-    - buckets:
-        exponentialBuckets:
-          growthFactor: 10
-          numFiniteBuckets: 8
-          scale: 1
-      instance_name: responsesize.instance.istio-system
-      kind: DISTRIBUTION
-      label_names:
-      - reporter
-      - source_app
-      - source_principal
-      - source_workload
-      - source_workload_namespace
-      - source_version
-      - destination_app
-      - destination_principal
-      - destination_workload
-      - destination_workload_namespace
-      - destination_version
-      - destination_service
-      - destination_service_name
-      - destination_service_namespace
-      - request_protocol
-      - response_code
-      - response_flags
-      - permissive_response_code
-      - permissive_response_policyid
-      - connection_security_policy
-      name: response_bytes
-    - instance_name: tcpbytesent.instance.istio-system
-      kind: COUNTER
-      label_names:
-      - reporter
-      - source_app
-      - source_principal
-      - source_workload
-      - source_workload_namespace
-      - source_version
-      - destination_app
-      - destination_principal
-      - destination_workload
-      - destination_workload_namespace
-      - destination_version
-      - destination_service
-      - destination_service_name
-      - destination_service_namespace
-      - connection_security_policy
-      - response_flags
-      name: tcp_sent_bytes_total
-    - instance_name: tcpbytereceived.instance.istio-system
-      kind: COUNTER
-      label_names:
-      - reporter
-      - source_app
-      - source_principal
-      - source_workload
-      - source_workload_namespace
-      - source_version
-      - destination_app
-      - destination_principal
-      - destination_workload
-      - destination_workload_namespace
-      - destination_version
-      - destination_service
-      - destination_service_name
-      - destination_service_namespace
-      - connection_security_policy
-      - response_flags
-      name: tcp_received_bytes_total
-    - instance_name: tcpconnectionsopened.instance.istio-system
-      kind: COUNTER
-      label_names:
-      - reporter
-      - source_app
-      - source_principal
-      - source_workload
-      - source_workload_namespace
-      - source_version
-      - destination_app
-      - destination_principal
-      - destination_workload
-      - destination_workload_namespace
-      - destination_version
-      - destination_service
-      - destination_service_name
-      - destination_service_namespace
-      - connection_security_policy
-      - response_flags
-      name: tcp_connections_opened_total
-    - instance_name: tcpconnectionsclosed.instance.istio-system
-      kind: COUNTER
-      label_names:
-      - reporter
-      - source_app
-      - source_principal
-      - source_workload
-      - source_workload_namespace
-      - source_version
-      - destination_app
-      - destination_principal
-      - destination_workload
-      - destination_workload_namespace
-      - destination_version
-      - destination_service
-      - destination_service_name
-      - destination_service_namespace
-      - connection_security_policy
-      - response_flags
-      name: tcp_connections_closed_total
-    metricsExpirationPolicy:
-      metricsExpiryDuration: 10m
----
-
-
-apiVersion: apps/v1
-kind: Deployment
-metadata:
-  labels:
-    app: istio-mixer
-    istio: mixer
-    release: istio
-  name: istio-telemetry
-  namespace: istio-system
-spec:
-  replicas: 1
-  selector:
-    matchLabels:
-      istio: mixer
-      istio-mixer-type: telemetry
-  strategy:
-    rollingUpdate:
-      maxSurge: 100%
-      maxUnavailable: 25%
-  template:
-    metadata:
-      annotations:
-        sidecar.istio.io/inject: "false"
-      labels:
-        app: telemetry
-        istio: mixer
-        istio-mixer-type: telemetry
-    spec:
-      affinity:
-        nodeAffinity:
-          preferredDuringSchedulingIgnoredDuringExecution:
-          - preference:
-              matchExpressions:
-              - key: beta.kubernetes.io/arch
-                operator: In
-                values:
-                - amd64
-            weight: 2
-          - preference:
-              matchExpressions:
-              - key: beta.kubernetes.io/arch
-                operator: In
-                values:
-                - ppc64le
-            weight: 2
-          - preference:
-              matchExpressions:
-              - key: beta.kubernetes.io/arch
-                operator: In
-                values:
-                - s390x
-            weight: 2
-          requiredDuringSchedulingIgnoredDuringExecution:
-            nodeSelectorTerms:
-            - matchExpressions:
-              - key: beta.kubernetes.io/arch
-                operator: In
-                values:
-                - amd64
-                - ppc64le
-                - s390x
-      containers:
-      - args:
-        - --monitoringPort=15014
-        - --address
-        - tcp://0.0.0.0:9091
-        - --log_output_level=default:info
-        - --configStoreURL=k8s://
-        - --configDefaultNamespace=istio-system
-        - --useAdapterCRDs=false
-        - --useTemplateCRDs=false
-        - --trace_zipkin_url=http://zipkin.istio-telemetry:1234/api/v1/spans
-        env:
-        - name: POD_NAMESPACE
-          valueFrom:
-            fieldRef:
-              apiVersion: v1
-              fieldPath: metadata.namespace
-        - name: GOMAXPROCS
-          value: "6"
-        image: gcr.io/istio-testing/mixer:latest
-        imagePullPolicy: IfNotPresent
-        livenessProbe:
-          httpGet:
-            path: /version
-            port: 15014
-          initialDelaySeconds: 5
-          periodSeconds: 5
-        name: mixer
-        ports:
-        - containerPort: 9091
-        - containerPort: 15014
-        - containerPort: 42422
-        resources:
-          limits:
-            cpu: 4800m
-            memory: 4G
-          requests:
-            cpu: 1000m
-            memory: 1G
-        securityContext:
-          runAsGroup: 1337
-          runAsNonRoot: true
-          runAsUser: 1337
-        volumeMounts:
-        - mountPath: /sock
-          name: uds-socket
-        - mountPath: /var/run/secrets/istio.io/telemetry/adapter
-          name: telemetry-adapter-secret
-          readOnly: true
-      securityContext:
-        fsGroup: 1337
-      serviceAccountName: istio-mixer-service-account
-      volumes:
-      - name: istio-certs
-        secret:
-          optional: true
-          secretName: istio.istio-mixer-service-account
-      - emptyDir: {}
-        name: uds-socket
-      - name: telemetry-adapter-secret
-        secret:
-          optional: true
-          secretName: telemetry-adapter-secret
-      - configMap:
-          name: telemetry-envoy-config
-        name: telemetry-envoy-config
 ---