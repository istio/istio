// Copyright 2017 Istio Authors
//
// Licensed under the Apache License, Version 2.0 (the "License");
// you may not use this file except in compliance with the License.
// You may obtain a copy of the License at
//
//     http://www.apache.org/licenses/LICENSE-2.0
//
// Unless required by applicable law or agreed to in writing, software
// distributed under the License is distributed on an "AS IS" BASIS,
// WITHOUT WARRANTIES OR CONDITIONS OF ANY KIND, either express or implied.
// See the License for the specific language governing permissions and
// limitations under the License.

package v1

import (
	"crypto/sha1"
	"encoding/json"
	"errors"
	"fmt"
	"io"
	"os"
	"sort"
	"strconv"
	"strings"
	"time"

	multierror "github.com/hashicorp/go-multierror"

	meshconfig "istio.io/api/mesh/v1alpha1"
	networking "istio.io/api/networking/v1alpha3"
	routing "istio.io/api/routing/v1alpha1"
	"istio.io/istio/pilot/pkg/model"
	"istio.io/istio/pkg/log"
)

// Config generation main functions.
// The general flow of the generation process consists of the following steps:
// - routes are created for each destination, with referenced clusters stored as a special field
// - routes are organized into listeners for inbound and outbound traffic
// - clusters are aggregated and normalized across routes
// - extra policies and filters are added by additional passes over abstract config structures
// - configuration elements are de-duplicated and ordered in a canonical way

// WriteFile saves config to a file
func (conf *Config) WriteFile(fname string) error {
	if log.InfoEnabled() {
		log.Infof("writing configuration to %s", fname)
		if err := conf.Write(os.Stderr); err != nil {
			log.Errora(err)
		}
	}

	file, err := os.Create(fname)
	if err != nil {
		return err
	}

	if err := conf.Write(file); err != nil {
		err = multierror.Append(err, file.Close())
		return err
	}

	return file.Close()
}

func (conf *Config) Write(w io.Writer) error {
	out, err := json.MarshalIndent(&conf, "", "  ")
	if err != nil {
		return err
	}

	_, err = w.Write(out)
	return err
}

// BuildConfig creates a proxy config with discovery services and admin port
// it creates config for Ingress, Egress and Sidecar proxies
// TODO: remove after new agent package is done
func BuildConfig(config meshconfig.ProxyConfig, pilotSAN []string) *Config {
	listeners := Listeners{}

	clusterRDS := buildCluster(config.DiscoveryAddress, RDSName, config.ConnectTimeout)
	clusterLDS := buildCluster(config.DiscoveryAddress, LDSName, config.ConnectTimeout)
	clusters := Clusters{clusterRDS, clusterLDS}

	out := &Config{
		Listeners: listeners,
		LDS: &LDSCluster{
			Cluster:        LDSName,
			RefreshDelayMs: protoDurationToMS(config.DiscoveryRefreshDelay),
		},
		Admin: Admin{
			AccessLogPath: DefaultAccessLog,
			Address:       fmt.Sprintf("tcp://%s:%d", LocalhostAddress, config.ProxyAdminPort),
		},
		ClusterManager: ClusterManager{
			Clusters: clusters,
			SDS: &DiscoveryCluster{
				Cluster:        buildCluster(config.DiscoveryAddress, SDSName, config.ConnectTimeout),
				RefreshDelayMs: protoDurationToMS(config.DiscoveryRefreshDelay),
			},
			CDS: &DiscoveryCluster{
				Cluster:        buildCluster(config.DiscoveryAddress, CDSName, config.ConnectTimeout),
				RefreshDelayMs: protoDurationToMS(config.DiscoveryRefreshDelay),
			},
		},
		StatsdUDPIPAddress: config.StatsdUdpAddress,
	}

	// apply auth policies
	switch config.ControlPlaneAuthPolicy {
	case meshconfig.AuthenticationPolicy_NONE:
		// do nothing
	case meshconfig.AuthenticationPolicy_MUTUAL_TLS:
		sslContext := buildClusterSSLContext(model.AuthCertsPath, pilotSAN)
		clusterRDS.SSLContext = sslContext
		clusterLDS.SSLContext = sslContext
		out.ClusterManager.SDS.Cluster.SSLContext = sslContext
		out.ClusterManager.CDS.Cluster.SSLContext = sslContext
	default:
		panic(fmt.Sprintf("ControlPlaneAuthPolicy cannot be %v\n", config.ControlPlaneAuthPolicy))
	}

	if config.ZipkinAddress != "" {
		out.ClusterManager.Clusters = append(out.ClusterManager.Clusters,
			buildCluster(config.ZipkinAddress, ZipkinCollectorCluster, config.ConnectTimeout))
		out.Tracing = buildZipkinTracing()
	}

	return out
}

// buildListeners produces a list of listeners and referenced clusters for all proxies
func buildListeners(env model.Environment, node model.Proxy) (Listeners, error) {
	switch node.Type {
	case model.Sidecar:
		proxyInstances, err := env.GetProxyServiceInstances(node)
		if err != nil {
			return nil, err
		}
		services, err := env.Services()
		if err != nil {
			return nil, err
		}
		listeners, _ := buildSidecarListenersClusters(env.Mesh, proxyInstances,
			services, env.ManagementPorts(node.IPAddress), node, env.IstioConfigStore)
		return listeners, nil
	case model.Router:
		// TODO: add listeners for other protocols too
		return buildGatewayHTTPListeners(env.Mesh, env.IstioConfigStore, node)
	case model.Ingress:
		services, err := env.Services()
		if err != nil {
			return nil, err
		}
		var svc *model.Service
		for _, s := range services {
			if strings.HasPrefix(s.Hostname, "istio-ingress") {
				svc = s
				break
			}
		}
		insts := make([]*model.ServiceInstance, 0, 1)
		if svc != nil {
			insts = append(insts, &model.ServiceInstance{Service: svc})
		}
		return buildIngressListeners(env.Mesh, insts, env.ServiceDiscovery, env.IstioConfigStore, node), nil
	}
	return nil, nil
}

func buildClusters(env model.Environment, node model.Proxy) (Clusters, error) {
	var clusters Clusters
	var proxyInstances []*model.ServiceInstance
	var err error
	switch node.Type {
	case model.Sidecar, model.Router:
		proxyInstances, err = env.GetProxyServiceInstances(node)
		if err != nil {
			return clusters, err
		}
		services, err := env.Services() // nolint: vetshadow
		if err != nil {
			return clusters, err
		}
		_, clusters = buildSidecarListenersClusters(env.Mesh, proxyInstances,
			services, env.ManagementPorts(node.IPAddress), node, env.IstioConfigStore)
	case model.Ingress:
		httpRouteConfigs, _ := BuildIngressRoutes(env.Mesh, node, nil, env.ServiceDiscovery, env.IstioConfigStore)
		clusters = httpRouteConfigs.Clusters().Normalize()
	}

	if err != nil {
		return clusters, err
	}

	// apply custom policies for outbound clusters
	for _, cluster := range clusters {
		ApplyClusterPolicy(cluster, proxyInstances, env.IstioConfigStore, env.Mesh, env.ServiceAccounts, node.Domain)
	}

	// append Mixer service definition if necessary
	if env.Mesh.MixerCheckServer != "" || env.Mesh.MixerReportServer != "" {
		clusters = append(clusters, BuildMixerClusters(env.Mesh, node, env.MixerSAN)...)
		clusters = append(clusters, BuildMixerAuthFilterClusters(env.IstioConfigStore, env.Mesh, proxyInstances)...)
	}

	return clusters, nil
}

// buildSidecarListenersClusters produces a list of listeners and referenced clusters for sidecar proxies
// TODO: this implementation is inefficient as it is recomputing all the routes for all proxies
// There is a lot of potential to cache and reuse cluster definitions across proxies and also
// skip computing the actual HTTP routes
func buildSidecarListenersClusters(
	mesh *meshconfig.MeshConfig,
	proxyInstances []*model.ServiceInstance,
	services []*model.Service,
	managementPorts model.PortList,
	node model.Proxy,
	config model.IstioConfigStore) (Listeners, Clusters) {

	// ensure services are ordered to simplify generation logic
	sort.Slice(services, func(i, j int) bool { return services[i].Hostname < services[j].Hostname })

	listeners := make(Listeners, 0)
	clusters := make(Clusters, 0)

	if node.Type == model.Router {
		outbound, outClusters := buildOutboundListeners(mesh, node, proxyInstances, services, config)
		listeners = append(listeners, outbound...)
		clusters = append(clusters, outClusters...)
	} else if mesh.ProxyListenPort > 0 {
		inbound, inClusters := buildInboundListeners(mesh, node, proxyInstances, config)
		outbound, outClusters := buildOutboundListeners(mesh, node, proxyInstances, services, config)
		mgmtListeners, mgmtClusters := buildMgmtPortListeners(mesh, managementPorts, node.IPAddress)

		listeners = append(listeners, inbound...)
		listeners = append(listeners, outbound...)
		clusters = append(clusters, inClusters...)
		clusters = append(clusters, outClusters...)

		// If management listener port and service port are same, bad things happen
		// when running in kubernetes, as the probes stop responding. So, append
		// non overlapping listeners only.
		for i := range mgmtListeners {
			m := mgmtListeners[i]
			c := mgmtClusters[i]
			l := listeners.GetByAddress(m.Address)
			if l != nil {
				log.Warnf("Omitting listener for management address %s (%s) due to collision with service listener %s (%s)",
					m.Name, m.Address, l.Name, l.Address)
				continue
			}
			listeners = append(listeners, m)
			clusters = append(clusters, c)
		}

		// set bind to port values for port redirection
		for _, listener := range listeners {
			listener.BindToPort = false
		}

		// add an extra listener that binds to the port that is the recipient of the iptables redirect
		listeners = append(listeners, &Listener{
			Name:           VirtualListenerName,
			Address:        fmt.Sprintf("tcp://%s:%d", WildcardAddress, mesh.ProxyListenPort),
			BindToPort:     true,
			UseOriginalDst: true,
			Filters:        make([]*NetworkFilter, 0),
		})
	}

	// enable HTTP PROXY port if necessary; this will add an RDS route for this port
	if mesh.ProxyHttpPort > 0 {
		useRemoteAddress := false
		traceOperation := EgressTraceOperation
		listenAddress := LocalhostAddress

		if node.Type == model.Router {
			useRemoteAddress = true
			traceOperation = IngressTraceOperation
			listenAddress = WildcardAddress
		}

		// only HTTP outbound clusters are needed
<<<<<<< HEAD
		httpOutbound := buildOutboundHTTPRoutes(node, proxyInstances, services, config)
		httpOutbound = buildEgressHTTPRoutes(mesh, node, proxyInstances, config, httpOutbound)
		httpOutbound = buildExternalServiceHTTPRoutes(mesh, node, proxyInstances, config, httpOutbound)
		clusters = append(clusters, httpOutbound.clusters()...)
=======
		httpOutbound := buildOutboundHTTPRoutes(mesh, node, proxyInstances, services, config)
		httpOutbound = BuildEgressHTTPRoutes(mesh, node, proxyInstances, config, httpOutbound)
		httpOutbound = BuildExternalServiceHTTPRoutes(mesh, node, proxyInstances, config, httpOutbound)
		clusters = append(clusters, httpOutbound.Clusters()...)
>>>>>>> 861c1155
		listeners = append(listeners, buildHTTPListener(buildHTTPListenerOpts{
			mesh:             mesh,
			proxy:            node,
			proxyInstances:   proxyInstances,
			routeConfig:      nil,
			ip:               listenAddress,
			port:             int(mesh.ProxyHttpPort),
			rds:              RDSAll,
			useRemoteAddress: useRemoteAddress,
			direction:        traceOperation,
			outboundListener: true,
			store:            config,
		}))
		// TODO: need inbound listeners in HTTP_PROXY case, with dedicated ingress listener.
	}

	return listeners.normalize(), clusters.Normalize()
}

// buildRDSRoutes supplies RDS-enabled HTTP routes
// The route name is assumed to be the port number used by the route in the
// listener, or the special value for _all routes_.
// TODO: this can be optimized by querying for a specific HTTP port in the table
func buildRDSRoute(mesh *meshconfig.MeshConfig, node model.Proxy, routeName string,
	discovery model.ServiceDiscovery, config model.IstioConfigStore) (*HTTPRouteConfig, error) {
	var httpConfigs HTTPRouteConfigs

	switch node.Type {
	case model.Ingress:
		httpConfigs, _ = BuildIngressRoutes(mesh, node, nil, discovery, config)
	case model.Sidecar:
		proxyInstances, err := discovery.GetProxyServiceInstances(node)
		if err != nil {
			return nil, err
		}
		services, err := discovery.Services()
		if err != nil {
			return nil, err
		}
<<<<<<< HEAD
		httpConfigs = buildOutboundHTTPRoutes(node, proxyInstances, services, config)
		httpConfigs = buildEgressHTTPRoutes(mesh, node, proxyInstances, config, httpConfigs)
		httpConfigs = buildExternalServiceHTTPRoutes(mesh, node, proxyInstances, config, httpConfigs)
=======
		httpConfigs = buildOutboundHTTPRoutes(mesh, node, proxyInstances, services, config)
		httpConfigs = BuildEgressHTTPRoutes(mesh, node, proxyInstances, config, httpConfigs)
		httpConfigs = BuildExternalServiceHTTPRoutes(mesh, node, proxyInstances, config, httpConfigs)
>>>>>>> 861c1155
	case model.Router:
		listenerPort, err := strconv.Atoi(routeName)
		if err != nil {
			return nil, fmt.Errorf("parsing routeName %q as number: %s", routeName, err)
		}

		return buildGatewayVirtualHosts(config, node, listenerPort)
	default:
		return nil, errors.New("unrecognized node type")
	}

	if routeName == RDSAll {
		return httpConfigs.Combine(), nil
	}

	port, err := strconv.Atoi(routeName)
	if err != nil {
		return nil, err
	}

	if httpConfigs[port] == nil {
		httpConfigs[port] = &HTTPRouteConfig{VirtualHosts: []*VirtualHost{}}
	}
	return httpConfigs[port], nil
}

// options required to build an HTTPListener
type buildHTTPListenerOpts struct { // nolint: maligned
	mesh             *meshconfig.MeshConfig
	proxy            model.Proxy
	proxyInstances   []*model.ServiceInstance
	routeConfig      *HTTPRouteConfig
	ip               string
	port             int
	rds              string
	useRemoteAddress bool
	direction        string
	outboundListener bool
	store            model.IstioConfigStore
}

// buildHTTPListener constructs a listener for the network interface address and port.
// Set RDS parameter to a non-empty value to enable RDS for the matching route name.
func buildHTTPListener(opts buildHTTPListenerOpts) *Listener {
	filters := buildFaultFilters(opts.routeConfig)

	filters = append(filters, HTTPFilter{
		Type:   decoder,
		Name:   router,
		Config: FilterRouterConfig{},
	})

	filter := HTTPFilter{
		Name:   CORSFilter,
		Config: CORSFilterConfig{},
	}
	filters = append([]HTTPFilter{filter}, filters...)

	if opts.mesh.MixerCheckServer != "" || opts.mesh.MixerReportServer != "" {
		mixerConfig := BuildHTTPMixerFilterConfig(opts.mesh, opts.proxy, opts.proxyInstances, opts.outboundListener, opts.store)
		filter := HTTPFilter{
			Type:   decoder,
			Name:   MixerFilter,
			Config: mixerConfig,
		}
		filters = append([]HTTPFilter{filter}, filters...)
	}

	config := &HTTPFilterConfig{
		CodecType:        auto,
		UseRemoteAddress: opts.useRemoteAddress,
		StatPrefix:       "http",
		Filters:          filters,
	}

	if opts.mesh.AccessLogFile != "" {
		config.AccessLog = []AccessLog{{
			Path: opts.mesh.AccessLogFile,
		}}
	}

	if opts.mesh.EnableTracing {
		config.GenerateRequestID = true
		config.Tracing = &HTTPFilterTraceConfig{
			OperationName: opts.direction,
		}
	}

	if opts.rds != "" {
		config.RDS = &RDS{
			Cluster:         RDSName,
			RouteConfigName: opts.rds,
			RefreshDelayMs:  protoDurationToMS(opts.mesh.RdsRefreshDelay),
		}
	} else {
		config.RouteConfig = opts.routeConfig
	}

	return &Listener{
		BindToPort: true,
		Name:       fmt.Sprintf("http_%s_%d", opts.ip, opts.port),
		Address:    fmt.Sprintf("tcp://%s:%d", opts.ip, opts.port),
		Filters: []*NetworkFilter{{
			Type:   read,
			Name:   HTTPConnectionManager,
			Config: config,
		}},
	}
}

// consolidateAuthPolicy returns service auth policy, if it's not INHERIT. Else,
// returns mesh policy.
func consolidateAuthPolicy(mesh *meshconfig.MeshConfig, serviceAuthPolicy meshconfig.AuthenticationPolicy) meshconfig.AuthenticationPolicy {
	if serviceAuthPolicy != meshconfig.AuthenticationPolicy_INHERIT {
		return serviceAuthPolicy
	}
	// TODO: use AuthenticationPolicy for mesh policy and remove this conversion
	switch mesh.AuthPolicy {
	case meshconfig.MeshConfig_MUTUAL_TLS:
		return meshconfig.AuthenticationPolicy_MUTUAL_TLS
	case meshconfig.MeshConfig_NONE:
		return meshconfig.AuthenticationPolicy_NONE
	default:
		// Never get here, there are no other enum value for mesh.AuthPolicy.
		panic(fmt.Sprintf("Unknown mesh auth policy: %v\n", mesh.AuthPolicy))
	}
}

// mayApplyInboundAuth adds ssl_context to the listener if consolidateAuthPolicy.
func mayApplyInboundAuth(listener *Listener, mesh *meshconfig.MeshConfig,
	serviceAuthPolicy meshconfig.AuthenticationPolicy) {
	if consolidateAuthPolicy(mesh, serviceAuthPolicy) == meshconfig.AuthenticationPolicy_MUTUAL_TLS {
		listener.SSLContext = buildListenerSSLContext(model.AuthCertsPath)
	}
}

// buildTCPListener constructs a listener for the TCP proxy
// in addition, it enables mongo proxy filter based on the protocol
func buildTCPListener(tcpConfig *TCPRouteConfig, ip string, port int, protocol model.Protocol) *Listener {

	baseTCPProxy := &NetworkFilter{
		Type: read,
		Name: TCPProxyFilter,
		Config: &TCPProxyFilterConfig{
			StatPrefix:  "tcp",
			RouteConfig: tcpConfig,
		},
	}

	// Use Envoy's TCP proxy for TCP and Redis protocols. Currently, Envoy does not support CDS clusters
	// for Redis proxy. Once Envoy supports CDS clusters, remove the following lines
	if protocol == model.ProtocolRedis {
		protocol = model.ProtocolTCP
	}

	switch protocol {
	case model.ProtocolMongo:
		// TODO: add a watcher for /var/lib/istio/mongo/certs
		// if certs are found use, TLS or mTLS clusters for talking to MongoDB.
		// User is responsible for mounting those certs in the pod.
		return &Listener{
			Name:    fmt.Sprintf("mongo_%s_%d", ip, port),
			Address: fmt.Sprintf("tcp://%s:%d", ip, port),
			Filters: []*NetworkFilter{{
				Type: both,
				Name: MongoProxyFilter,
				Config: &MongoProxyFilterConfig{
					StatPrefix: "mongo",
				},
			},
				baseTCPProxy,
			},
		}
	case model.ProtocolRedis:
		// Redis filter requires the cluster name to be specified
		// as part of the filter. We extract the cluster from the
		// TCPRoute. Since TCPRoute has only one route, we take the
		// cluster from the first route. The moment this route array
		// has multiple routes, we need a fallback. For the moment,
		// fallback to base TCP.

		// Unlike Mongo, Redis is a standalone filter, that is not
		// stacked on top of tcp_proxy
		if len(tcpConfig.Routes) == 1 {
			return &Listener{
				Name:    fmt.Sprintf("redis_%s_%d", ip, port),
				Address: fmt.Sprintf("tcp://%s:%d", ip, port),
				Filters: []*NetworkFilter{{
					Type: both,
					Name: RedisProxyFilter,
					Config: &RedisProxyFilterConfig{
						ClusterName: tcpConfig.Routes[0].Cluster,
						StatPrefix:  "redis",
						ConnPool: &RedisConnPool{
							OperationTimeoutMS: int64(RedisDefaultOpTimeout / time.Millisecond),
						},
					},
				}},
			}
		}
	}

	return &Listener{
		Name:    fmt.Sprintf("tcp_%s_%d", ip, port),
		Address: fmt.Sprintf("tcp://%s:%d", ip, port),
		Filters: []*NetworkFilter{baseTCPProxy},
	}
}

// buildOutboundListeners combines HTTP routes and TCP listeners
func buildOutboundListeners(mesh *meshconfig.MeshConfig, node model.Proxy, proxyInstances []*model.ServiceInstance,
	services []*model.Service, config model.IstioConfigStore) (Listeners, Clusters) {
	listeners, clusters := buildOutboundTCPListeners(mesh, node, services)

	egressTCPListeners, egressTCPClusters := buildEgressTCPListeners(mesh, node, config)
	listeners = append(listeners, egressTCPListeners...)
	clusters = append(clusters, egressTCPClusters...)

	externalServiceTCPListeners, externalServiceTCPClusters := buildExternalServiceTCPListeners(mesh, config)
	listeners = append(listeners, externalServiceTCPListeners...)
	clusters = append(clusters, externalServiceTCPClusters...)

	// note that outbound HTTP routes are supplied through RDS
<<<<<<< HEAD
	httpOutbound := buildOutboundHTTPRoutes(node, proxyInstances, services, config)
	httpOutbound = buildEgressHTTPRoutes(mesh, node, proxyInstances, config, httpOutbound)
	httpOutbound = buildExternalServiceHTTPRoutes(mesh, node, proxyInstances, config, httpOutbound)
=======
	httpOutbound := buildOutboundHTTPRoutes(mesh, node, proxyInstances, services, config)
	httpOutbound = BuildEgressHTTPRoutes(mesh, node, proxyInstances, config, httpOutbound)
	httpOutbound = BuildExternalServiceHTTPRoutes(mesh, node, proxyInstances, config, httpOutbound)
>>>>>>> 861c1155

	for port, routeConfig := range httpOutbound {
		operation := EgressTraceOperation
		useRemoteAddress := false

		if node.Type == model.Router {
			// if this is in Router mode, then use ingress style trace operation, and remote address settings
			useRemoteAddress = true
			operation = IngressTraceOperation
		}

		listeners = append(listeners, buildHTTPListener(buildHTTPListenerOpts{
			mesh:             mesh,
			proxy:            node,
			proxyInstances:   proxyInstances,
			routeConfig:      routeConfig,
			ip:               WildcardAddress,
			port:             port,
			rds:              fmt.Sprintf("%d", port),
			useRemoteAddress: useRemoteAddress,
			direction:        operation,
			outboundListener: true,
			store:            config,
		}))
		clusters = append(clusters, routeConfig.Clusters()...)
	}

	return listeners, clusters
}

// BuildClusterFunc is a function that builds a Cluster.
type BuildClusterFunc func(hostname string, port *model.Port, labels model.Labels, isExternal bool) *Cluster

// buildDestinationHTTPRoutes creates HTTP route for a service and a port from rules
func buildDestinationHTTPRoutes(node model.Proxy, service *model.Service,
	servicePort *model.Port,
	proxyInstances []*model.ServiceInstance,
	config model.IstioConfigStore,
	buildCluster BuildClusterFunc,
) []*HTTPRoute {
	protocol := servicePort.Protocol
	switch protocol {
	case model.ProtocolHTTP, model.ProtocolHTTP2, model.ProtocolGRPC:
		routes := make([]*HTTPRoute, 0)

		// collect route rules
		useDefaultRoute := true
		rules := config.RouteRules(proxyInstances, service.Hostname, node.Domain)
		// sort for output uniqueness
		// if v1alpha2 rules are returned, len(rules) <= 1 is guaranteed
		// because v1alpha2 rules are unique per host.
		model.SortRouteRules(rules)

		for _, rule := range rules {
			httpRoutes := BuildHTTPRoutes(config, rule, service, servicePort, proxyInstances, node.Domain, buildCluster)
			routes = append(routes, httpRoutes...)

			// User can provide timeout/retry policies without any match condition,
			// or specific route. User could also provide a single default route, in
			// which case, we should not be generating another default route.
			// For every HTTPRoute we build, the return value also provides a boolean
			// "catchAll" flag indicating if the route that was built was a catch all route.
			// When such a route is encountered, we stop building further routes for the
			// destination and we will not add the default route after the for loop.
			for _, httpRoute := range httpRoutes {
				if httpRoute.CatchAll() {
					useDefaultRoute = false
					break
				}
			}

			if !useDefaultRoute {
				break
			}
		}

		if useDefaultRoute {
			// default route for the destination is always the lowest priority route
			cluster := buildCluster(service.Hostname, servicePort, nil, service.External())
			routes = append(routes, BuildDefaultRoute(cluster))
		}

		return routes

	case model.ProtocolHTTPS:
		// as an exception, external name HTTPS port is sent in plain-text HTTP/1.1
		if service.External() {
			cluster := buildCluster(service.Hostname, servicePort, nil, service.External())
			return []*HTTPRoute{BuildDefaultRoute(cluster)}
		}

	case model.ProtocolTCP, model.ProtocolMongo, model.ProtocolRedis:
		// handled by buildOutboundTCPListeners

	default:
		log.Debugf("Unsupported outbound protocol %v for port %#v", protocol, servicePort)
	}

	return nil
}

// buildOutboundHTTPRoutes creates HTTP route configs indexed by ports for the
// traffic outbound from the proxy instance
func buildOutboundHTTPRoutes(node model.Proxy,
	proxyInstances []*model.ServiceInstance, services []*model.Service, config model.IstioConfigStore) HTTPRouteConfigs {
	httpConfigs := make(HTTPRouteConfigs)
	suffix := strings.Split(node.Domain, ".")

	// outbound connections/requests are directed to service ports; we create a
	// map for each service port to define filters
	for _, service := range services {
		for _, servicePort := range service.Ports {
			routes := buildDestinationHTTPRoutes(node, service, servicePort, proxyInstances, config, BuildOutboundCluster)

			if len(routes) > 0 {
				host := BuildVirtualHost(service, servicePort, suffix, routes)
				http := httpConfigs.EnsurePort(servicePort.Port)

				// there should be at most one occurrence of the service for the same
				// port since service port values are distinct; that means the virtual
				// host domains, which include the sole domain name for the service, do
				// not overlap for the same route config.
				// for example, a service "a" with two ports 80 and 8080, would have virtual
				// hosts on 80 and 8080 listeners that contain domain "a".
				http.VirtualHosts = append(http.VirtualHosts, host)
			}
		}
	}

	return httpConfigs.Normalize()
}

// buildOutboundTCPListeners lists listeners and referenced clusters for TCP
// protocols (including HTTPS)
//
// TODO(github.com/istio/pilot/issues/237)
//
// Sharing tcp_proxy and http_connection_manager filters on the same port for
// different destination services doesn't work with Envoy (yet). When the
// tcp_proxy filter's route matching fails for the http service the connection
// is closed without falling back to the http_connection_manager.
//
// Temporary workaround is to add a listener for each service IP that requires
// TCP routing
//
// Connections to the ports of non-load balanced services are directed to
// the connection's original destination. This avoids costly queries of instance
// IPs and ports, but requires that ports of non-load balanced service be unique.
func buildOutboundTCPListeners(mesh *meshconfig.MeshConfig, node model.Proxy,
	services []*model.Service) (Listeners, Clusters) {
	tcpListeners := make(Listeners, 0)
	tcpClusters := make(Clusters, 0)

	var originalDstCluster *Cluster
	wildcardListenerPorts := make(map[int]bool)
	for _, service := range services {
		if service.External() {
			continue // TODO TCP external services not currently supported
		}
		for _, servicePort := range service.Ports {
			switch servicePort.Protocol {
			case model.ProtocolTCP, model.ProtocolHTTPS, model.ProtocolMongo, model.ProtocolRedis:
				if service.LoadBalancingDisabled || service.Address == "" ||
					node.Type == model.Router {
					// ensure only one wildcard listener is created per port if its headless service
					// or if its for a Router (where there is one wildcard TCP listener per port)
					// or if this is in environment where services don't get a dummy load balancer IP.
					if wildcardListenerPorts[servicePort.Port] {
						log.Debugf("Multiple definitions for port %d", servicePort.Port)
						continue
					}
					wildcardListenerPorts[servicePort.Port] = true

					var cluster *Cluster
					// Router mode cannot handle headless services
					if service.LoadBalancingDisabled && node.Type != model.Router {
						if originalDstCluster == nil {
							originalDstCluster = BuildOriginalDSTCluster(
								"orig-dst-cluster-tcp", mesh.ConnectTimeout)
							tcpClusters = append(tcpClusters, originalDstCluster)
						}
						cluster = originalDstCluster
					} else {
						cluster = BuildOutboundCluster(service.Hostname, servicePort, nil,
							service.External())
						tcpClusters = append(tcpClusters, cluster)
					}
					route := BuildTCPRoute(cluster, nil)
					config := &TCPRouteConfig{Routes: []*TCPRoute{route}}
					listener := buildTCPListener(
						config, WildcardAddress, servicePort.Port, servicePort.Protocol)
					if node.Type == model.Router {
						listener.BindToPort = true
					}
					tcpListeners = append(tcpListeners, listener)
				} else {
					cluster := BuildOutboundCluster(service.Hostname, servicePort, nil, service.External())
					route := BuildTCPRoute(cluster, []string{service.Address})
					config := &TCPRouteConfig{Routes: []*TCPRoute{route}}
					listener := buildTCPListener(
						config, service.Address, servicePort.Port, servicePort.Protocol)
					tcpClusters = append(tcpClusters, cluster)
					tcpListeners = append(tcpListeners, listener)
				}
			}
		}
	}

	return tcpListeners, tcpClusters
}

// buildInboundListeners creates listeners for the server-side (inbound)
// configuration for co-located service proxyInstances. The function also returns
// all inbound clusters since they are statically declared in the proxy
// configuration and do not utilize CDS.
func buildInboundListeners(mesh *meshconfig.MeshConfig, node model.Proxy,
	proxyInstances []*model.ServiceInstance, config model.IstioConfigStore) (Listeners, Clusters) {
	listeners := make(Listeners, 0, len(proxyInstances))
	clusters := make(Clusters, 0, len(proxyInstances))

	// inbound connections/requests are redirected to the endpoint address but appear to be sent
	// to the service address
	// assumes that endpoint addresses/ports are unique in the instance set
	// TODO: validate that duplicated endpoints for services can be handled (e.g. above assumption)
	for _, instance := range proxyInstances {
		endpoint := instance.Endpoint
		servicePort := endpoint.ServicePort
		protocol := servicePort.Protocol
		cluster := BuildInboundCluster(endpoint.Port, protocol, mesh.ConnectTimeout)
		clusters = append(clusters, cluster)

		var listener *Listener

		// Local service instances can be accessed through one of three
		// addresses: localhost, endpoint IP, and service
		// VIP. Localhost bypasses the proxy and doesn't need any TCP
		// route config. Endpoint IP is handled below and Service IP is handled
		// by outbound routes.
		// Traffic sent to our service VIP is redirected by remote
		// services' kubeproxy to our specific endpoint IP.
		switch protocol {
		case model.ProtocolHTTP, model.ProtocolHTTP2, model.ProtocolGRPC:
			defaultRoute := BuildDefaultRoute(cluster)

			// set server-side mixer filter config for inbound HTTP routes
			if mesh.MixerCheckServer != "" || mesh.MixerReportServer != "" {
				defaultRoute.OpaqueConfig = BuildMixerOpaqueConfig(!mesh.DisablePolicyChecks, false, instance.Service.Hostname)
			}

			host := &VirtualHost{
				Name:    fmt.Sprintf("inbound|%d", endpoint.Port),
				Domains: []string{"*"},
				Routes:  []*HTTPRoute{},
			}

			// Websocket enabled routes need to have an explicit use_websocket : true
			// This setting needs to be enabled on Envoys at both sender and receiver end
			if protocol == model.ProtocolHTTP {
				// get all the route rules applicable to the proxyInstances
				rules := config.RouteRulesByDestination(proxyInstances, node.Domain)

				// sort for output uniqueness
				// if v1alpha2 rules are returned, len(rules) <= 1 is guaranteed
				// because v1alpha2 rules are unique per host.
				model.SortRouteRules(rules)
				for _, config := range rules {
					switch config.Spec.(type) {
					case *routing.RouteRule:
						rule := config.Spec.(*routing.RouteRule)
						if route := BuildInboundRoute(config, rule, cluster); route != nil {
							// set server-side mixer filter config for inbound HTTP routes
							// Note: websocket routes do not call the filter chain. Will be
							// resolved in future.
							if mesh.MixerCheckServer != "" || mesh.MixerReportServer != "" {
								route.OpaqueConfig = BuildMixerOpaqueConfig(!mesh.DisablePolicyChecks, false,
									instance.Service.Hostname)
							}

							host.Routes = append(host.Routes, route)
						}
					case *networking.VirtualService:
						rule := config.Spec.(*networking.VirtualService)

						// if no routes are returned, it is a TCP RouteRule
						routes := BuildInboundRoutesV2(proxyInstances, config, rule, cluster)
						for _, route := range routes {
							// set server-side mixer filter config for inbound HTTP routes
							// Note: websocket routes do not call the filter chain. Will be
							// resolved in future.
							if mesh.MixerCheckServer != "" || mesh.MixerReportServer != "" {
								route.OpaqueConfig = BuildMixerOpaqueConfig(!mesh.DisablePolicyChecks, false,
									instance.Service.Hostname)
							}
						}

						host.Routes = append(host.Routes, routes...)
					default:
						panic("unsupported rule")
					}
				}
			}

			host.Routes = append(host.Routes, defaultRoute)

			routeConfig := &HTTPRouteConfig{VirtualHosts: []*VirtualHost{host}}
			listener = buildHTTPListener(buildHTTPListenerOpts{
				mesh:             mesh,
				proxy:            node,
				proxyInstances:   proxyInstances,
				routeConfig:      routeConfig,
				ip:               endpoint.Address,
				port:             endpoint.Port,
				rds:              "",
				useRemoteAddress: false,
				direction:        IngressTraceOperation,
				outboundListener: false,
				store:            config,
			})

		case model.ProtocolTCP, model.ProtocolHTTPS, model.ProtocolMongo, model.ProtocolRedis:
			listener = buildTCPListener(&TCPRouteConfig{
				Routes: []*TCPRoute{BuildTCPRoute(cluster, []string{endpoint.Address})},
			}, endpoint.Address, endpoint.Port, protocol)

			// set server-side mixer filter config
			if mesh.MixerCheckServer != "" || mesh.MixerReportServer != "" {
				filter := &NetworkFilter{
					Type:   both,
					Name:   MixerFilter,
					Config: BuildTCPMixerFilterConfig(mesh, node, instance),
				}
				listener.Filters = append([]*NetworkFilter{filter}, listener.Filters...)
			}

		default:
			log.Debugf("Unsupported inbound protocol %v for port %#v", protocol, servicePort)
		}

		if listener != nil {
			mayApplyInboundAuth(listener, mesh, endpoint.ServicePort.AuthenticationPolicy)
			listeners = append(listeners, listener)
		}
	}

	return listeners, clusters
}

func appendPortToDomains(domains []string, port int) []string {
	domainsWithPorts := make([]string, len(domains), 2*len(domains))
	copy(domainsWithPorts, domains)

	for _, domain := range domains {
		domainsWithPorts = append(domainsWithPorts, domain+":"+strconv.Itoa(port))
	}

	return domainsWithPorts
}

// TruncateClusterName to a fixed size string using SHA if necessary
func TruncateClusterName(name string) string {
	if len(name) > MaxClusterNameLength {
		prefix := name[:MaxClusterNameLength-sha1.Size*2]
		sum := sha1.Sum([]byte(name))
		return fmt.Sprintf("%s%x", prefix, sum)
	}
	return name
}

func buildEgressVirtualHost(serviceName string, destination string,
	mesh *meshconfig.MeshConfig, node model.Proxy, port *model.Port, proxyInstances []*model.ServiceInstance,
	config model.IstioConfigStore) *VirtualHost {
	var externalTrafficCluster *Cluster

	protocolToHandle := port.Protocol
	if protocolToHandle == model.ProtocolGRPC {
		protocolToHandle = model.ProtocolHTTP2
	}

	// Create a unique orig dst cluster for each service defined by egress rule
	// So that we can apply circuit breakers, outlier detections, etc., later.
	svc := model.Service{Hostname: destination}
	key := svc.Key(port, nil)
	externalTrafficCluster = BuildOriginalDSTCluster(key, mesh.ConnectTimeout)
	externalTrafficCluster.ServiceName = key
	externalTrafficCluster.Hostname = destination
	externalTrafficCluster.Port = port
	if protocolToHandle == model.ProtocolHTTPS {
		externalTrafficCluster.SSLContext = &SSLContextExternal{}
	}

	if protocolToHandle == model.ProtocolHTTP2 {
		externalTrafficCluster.Features = ClusterFeatureHTTP2
	}

	if protocolToHandle == model.ProtocolHTTPS {
		// temporarily set the protocol to HTTP because we require applications
		// to use http to talk to external services (and we do TLS origination).
		// buildDestinationHTTPRoutes does not generate route blocks for HTTPS services
		port.Protocol = model.ProtocolHTTP
	}

	dest := &model.Service{Hostname: destination}
	routes := buildDestinationHTTPRoutes(node, dest, port, proxyInstances, config, BuildOutboundCluster)
	// reset the protocol to the original value
	port.Protocol = protocolToHandle

	if mesh.MixerCheckServer != "" || mesh.MixerReportServer != "" {
		oc := BuildMixerConfig(node, serviceName, dest, proxyInstances, config, mesh.DisablePolicyChecks, false)
		for _, route := range routes {
			route.OpaqueConfig = oc
		}
	}

	// Set the destination clusters to the cluster we computed above.
	// Services defined via egress rules do not have labels and hence no weighted clusters
	for _, route := range routes {
		// redirect rules must have empty Cluster name
		if !route.Redirect() {
			route.Cluster = externalTrafficCluster.Name
		}
		// cluster for default route must be defined
		route.Clusters = []*Cluster{externalTrafficCluster}
	}

	virtualHostName := fmt.Sprintf("%s:%d", destination, port.Port)
	return &VirtualHost{
		Name:    virtualHostName,
		Domains: appendPortToDomains([]string{destination}, port.Port),
		Routes:  routes,
	}
}

// BuildEgressHTTPRoutes builds egress HTTP routes.
func BuildEgressHTTPRoutes(mesh *meshconfig.MeshConfig, node model.Proxy,
	proxyInstances []*model.ServiceInstance, config model.IstioConfigStore,
	httpConfigs HTTPRouteConfigs) HTTPRouteConfigs {

	if node.Type == model.Router {
		// No egress rule support for Routers. As semantics are not clear.
		return httpConfigs
	}

	egressRules, errs := model.RejectConflictingEgressRules(config.EgressRules())
	if errs != nil {
		log.Warnf("Rejected rules: %v", errs)
	}

	for _, r := range egressRules {
		rule, _ := r.Spec.(*routing.EgressRule)
		meshName := r.Name + "." + r.Namespace + "." + r.Domain

		for _, port := range rule.Ports {
			protocol := model.ConvertCaseInsensitiveStringToProtocol(port.Protocol)
			if !model.IsEgressRulesSupportedHTTPProtocol(protocol) {
				continue
			}
			intPort := int(port.Port)
			modelPort := &model.Port{Name: fmt.Sprintf("external-%v-%d", protocol, intPort),
				Port: intPort, Protocol: protocol}
			httpConfig := httpConfigs.EnsurePort(intPort)
			httpConfig.VirtualHosts = append(httpConfig.VirtualHosts,
				buildEgressVirtualHost(meshName, rule.Destination.Service, mesh, node, modelPort, proxyInstances, config))
		}
	}

	return httpConfigs.Normalize()
}

// buildEgressTCPListeners builds a listener on 0.0.0.0 per each distinct port of all TCP egress
// rules and a cluster per each TCP egress rule
func buildEgressTCPListeners(mesh *meshconfig.MeshConfig, node model.Proxy,
	config model.IstioConfigStore) (Listeners, Clusters) {

	tcpListeners := make(Listeners, 0)
	tcpClusters := make(Clusters, 0)

	if node.Type == model.Router {
		// No egress rule support for Routers. As semantics are not clear.
		return tcpListeners, tcpClusters
	}

	egressRules, errs := model.RejectConflictingEgressRules(config.EgressRules())
	if errs != nil {
		log.Warnf("Rejected rules: %v", errs)
	}

	tcpRulesByPort := make(map[int][]*routing.EgressRule)
	tcpProtocolByPort := make(map[int]model.Protocol)

	for _, r := range egressRules {
		rule, _ := r.Spec.(*routing.EgressRule)
		for _, port := range rule.Ports {
			protocol := model.ConvertCaseInsensitiveStringToProtocol(port.Protocol)
			if !model.IsEgressRulesSupportedTCPProtocol(protocol) {
				continue
			}
			intPort := int(port.Port)
			tcpRulesByPort[intPort] = append(tcpRulesByPort[intPort], rule)
			tcpProtocolByPort[intPort] = protocol
		}
	}

	for intPort, rules := range tcpRulesByPort {
		protocol := tcpProtocolByPort[intPort]
		modelPort := &model.Port{Name: fmt.Sprintf("external-%v-%d", protocol, intPort),
			Port: intPort, Protocol: protocol}

		tcpRoutes := make([]*TCPRoute, 0)
		for _, rule := range rules {
			tcpRoute, tcpCluster := buildEgressTCPRoute(rule.Destination.Service, mesh, modelPort)
			tcpRoutes = append(tcpRoutes, tcpRoute)
			tcpClusters = append(tcpClusters, tcpCluster)
		}

		config := &TCPRouteConfig{Routes: tcpRoutes}
		tcpListener := buildTCPListener(config, WildcardAddress, intPort, protocol)
		tcpListeners = append(tcpListeners, tcpListener)
	}

	return tcpListeners, tcpClusters
}

// buildEgressTCPRoute builds a tcp route and a cluster per port of a TCP egress service
// see comment to buildOutboundTCPListeners
func buildEgressTCPRoute(destination string,
	mesh *meshconfig.MeshConfig, port *model.Port) (*TCPRoute, *Cluster) {

	// Create a unique orig dst cluster for each service defined by egress rule
	// So that we can apply circuit breakers, outlier detections, etc., later.
	svc := model.Service{Hostname: destination}
	key := svc.Key(port, nil)
	externalTrafficCluster := BuildOriginalDSTCluster(key, mesh.ConnectTimeout)
	externalTrafficCluster.Port = port
	externalTrafficCluster.ServiceName = key
	externalTrafficCluster.Hostname = destination

	route := BuildTCPRoute(externalTrafficCluster, []string{destination})
	return route, externalTrafficCluster
}

// buildMgmtPortListeners creates inbound TCP only listeners for the management ports on
// server (inbound). The function also returns all inbound clusters since
// they are statically declared in the proxy configuration and do not
// utilize CDS.
// Management port listeners are slightly different from standard Inbound listeners
// in that, they do not have mixer filters nor do they have inbound auth.
// N.B. If a given management port is same as the service instance's endpoint port
// the pod will fail to start in Kubernetes, because the mixer service tries to
// lookup the service associated with the Pod. Since the pod is yet to be started
// and hence not bound to the service), the service lookup fails causing the mixer
// to fail the health check call. This results in a vicious cycle, where kubernetes
// restarts the unhealthy pod after successive failed health checks, and the mixer
// continues to reject the health checks as there is no service associated with
// the pod.
// So, if a user wants to use kubernetes probes with Istio, she should ensure
// that the health check ports are distinct from the service ports.
func buildMgmtPortListeners(mesh *meshconfig.MeshConfig, managementPorts model.PortList,
	managementIP string) (Listeners, Clusters) {
	listeners := make(Listeners, 0, len(managementPorts))
	clusters := make(Clusters, 0, len(managementPorts))

	// assumes that inbound connections/requests are sent to the endpoint address
	for _, mPort := range managementPorts {
		switch mPort.Protocol {
		case model.ProtocolHTTP, model.ProtocolHTTP2, model.ProtocolGRPC, model.ProtocolTCP,
			model.ProtocolHTTPS, model.ProtocolMongo, model.ProtocolRedis:
			cluster := BuildInboundCluster(mPort.Port, model.ProtocolTCP, mesh.ConnectTimeout)
			listener := buildTCPListener(&TCPRouteConfig{
				Routes: []*TCPRoute{BuildTCPRoute(cluster, []string{managementIP})},
			}, managementIP, mPort.Port, model.ProtocolTCP)

			clusters = append(clusters, cluster)
			listeners = append(listeners, listener)
		default:
			log.Warnf("Unsupported inbound protocol %v for management port %#v",
				mPort.Protocol, mPort)
		}
	}

	return listeners, clusters
}<|MERGE_RESOLUTION|>--- conflicted
+++ resolved
@@ -286,17 +286,10 @@
 		}
 
 		// only HTTP outbound clusters are needed
-<<<<<<< HEAD
 		httpOutbound := buildOutboundHTTPRoutes(node, proxyInstances, services, config)
-		httpOutbound = buildEgressHTTPRoutes(mesh, node, proxyInstances, config, httpOutbound)
-		httpOutbound = buildExternalServiceHTTPRoutes(mesh, node, proxyInstances, config, httpOutbound)
-		clusters = append(clusters, httpOutbound.clusters()...)
-=======
-		httpOutbound := buildOutboundHTTPRoutes(mesh, node, proxyInstances, services, config)
 		httpOutbound = BuildEgressHTTPRoutes(mesh, node, proxyInstances, config, httpOutbound)
 		httpOutbound = BuildExternalServiceHTTPRoutes(mesh, node, proxyInstances, config, httpOutbound)
 		clusters = append(clusters, httpOutbound.Clusters()...)
->>>>>>> 861c1155
 		listeners = append(listeners, buildHTTPListener(buildHTTPListenerOpts{
 			mesh:             mesh,
 			proxy:            node,
@@ -336,15 +329,9 @@
 		if err != nil {
 			return nil, err
 		}
-<<<<<<< HEAD
 		httpConfigs = buildOutboundHTTPRoutes(node, proxyInstances, services, config)
-		httpConfigs = buildEgressHTTPRoutes(mesh, node, proxyInstances, config, httpConfigs)
-		httpConfigs = buildExternalServiceHTTPRoutes(mesh, node, proxyInstances, config, httpConfigs)
-=======
-		httpConfigs = buildOutboundHTTPRoutes(mesh, node, proxyInstances, services, config)
 		httpConfigs = BuildEgressHTTPRoutes(mesh, node, proxyInstances, config, httpConfigs)
 		httpConfigs = BuildExternalServiceHTTPRoutes(mesh, node, proxyInstances, config, httpConfigs)
->>>>>>> 861c1155
 	case model.Router:
 		listenerPort, err := strconv.Atoi(routeName)
 		if err != nil {
@@ -568,15 +555,9 @@
 	clusters = append(clusters, externalServiceTCPClusters...)
 
 	// note that outbound HTTP routes are supplied through RDS
-<<<<<<< HEAD
 	httpOutbound := buildOutboundHTTPRoutes(node, proxyInstances, services, config)
-	httpOutbound = buildEgressHTTPRoutes(mesh, node, proxyInstances, config, httpOutbound)
-	httpOutbound = buildExternalServiceHTTPRoutes(mesh, node, proxyInstances, config, httpOutbound)
-=======
-	httpOutbound := buildOutboundHTTPRoutes(mesh, node, proxyInstances, services, config)
 	httpOutbound = BuildEgressHTTPRoutes(mesh, node, proxyInstances, config, httpOutbound)
 	httpOutbound = BuildExternalServiceHTTPRoutes(mesh, node, proxyInstances, config, httpOutbound)
->>>>>>> 861c1155
 
 	for port, routeConfig := range httpOutbound {
 		operation := EgressTraceOperation
