<<<<<<< HEAD
apiVersion: v1
kind: ConfigMap
metadata:
  name: istio-security-custom-resources
  namespace: {{ .Release.Namespace }}
  labels:
    app: istio-security
    chart: {{ .Chart.Name }}-{{ .Chart.Version | replace "+" "_" }}
    release: {{ .Release.Name }}
    heritage: {{ .Release.Service }}
    istio: security
data:
  custom-resources.yaml: |-
    {{- if .Values.global.mtls.enabled }}
      {{- include "security-default.yaml.tpl" . | indent 4}}
    {{- else }}
      {{- include "security-permissive.yaml.tpl" . | indent 4}}
    {{- end }}
  run.sh: |-
=======
apiVersion: v1	
kind: ConfigMap	
metadata:	
  name: istio-security-custom-resources	
  namespace: {{ .Release.Namespace }}	
  labels:	
    app: {{ template "security.name" . }}	
    chart: {{ template "security.chart" . }}	
    heritage: {{ .Release.Service }}	
    release: {{ .Release.Name }}	
    istio: citadel	
data:	
  custom-resources.yaml: |-	
    {{- if .Values.global.mtls.enabled }}	
      {{- include "security-default.yaml.tpl" . | indent 4}}	
    {{- else }}	
      {{- include "security-permissive.yaml.tpl" . | indent 4}}	
    {{- end }}	
  run.sh: |-	
>>>>>>> 82797c0c
    {{- include "install-custom-resources.sh.tpl" . | indent 4}}<|MERGE_RESOLUTION|>--- conflicted
+++ resolved
@@ -1,24 +1,3 @@
-<<<<<<< HEAD
-apiVersion: v1
-kind: ConfigMap
-metadata:
-  name: istio-security-custom-resources
-  namespace: {{ .Release.Namespace }}
-  labels:
-    app: istio-security
-    chart: {{ .Chart.Name }}-{{ .Chart.Version | replace "+" "_" }}
-    release: {{ .Release.Name }}
-    heritage: {{ .Release.Service }}
-    istio: security
-data:
-  custom-resources.yaml: |-
-    {{- if .Values.global.mtls.enabled }}
-      {{- include "security-default.yaml.tpl" . | indent 4}}
-    {{- else }}
-      {{- include "security-permissive.yaml.tpl" . | indent 4}}
-    {{- end }}
-  run.sh: |-
-=======
 apiVersion: v1	
 kind: ConfigMap	
 metadata:	
@@ -38,5 +17,4 @@
       {{- include "security-permissive.yaml.tpl" . | indent 4}}	
     {{- end }}	
   run.sh: |-	
->>>>>>> 82797c0c
     {{- include "install-custom-resources.sh.tpl" . | indent 4}}