// Copyright 2017 Istio Authors
//
// Licensed under the Apache License, Version 2.0 (the "License");
// you may not use this file except in compliance with the License.
// You may obtain a copy of the License at
//
//     http://www.apache.org/licenses/LICENSE-2.0
//
// Unless required by applicable law or agreed to in writing, software
// distributed under the License is distributed on an "AS IS" BASIS,
// WITHOUT WARRANTIES OR CONDITIONS OF ANY KIND, either express or implied.
// See the License for the specific language governing permissions and
// limitations under the License.

package v1alpha3

import (
	"encoding/json"
	"fmt"
	"reflect"
	"sort"
	"strings"
	"time"

	xdsapi "github.com/envoyproxy/go-control-plane/envoy/api/v2"
	"github.com/envoyproxy/go-control-plane/envoy/api/v2/auth"
	"github.com/envoyproxy/go-control-plane/envoy/api/v2/core"
	"github.com/envoyproxy/go-control-plane/envoy/api/v2/listener"
	fileaccesslog "github.com/envoyproxy/go-control-plane/envoy/config/accesslog/v2"
	accesslog "github.com/envoyproxy/go-control-plane/envoy/config/filter/accesslog/v2"
	http_conn "github.com/envoyproxy/go-control-plane/envoy/config/filter/network/http_connection_manager/v2"
	tcp_proxy "github.com/envoyproxy/go-control-plane/envoy/config/filter/network/tcp_proxy/v2"
	envoy_type "github.com/envoyproxy/go-control-plane/envoy/type"
	xdsutil "github.com/envoyproxy/go-control-plane/pkg/util"
	google_protobuf "github.com/gogo/protobuf/types"
	"github.com/prometheus/client_golang/prometheus"

	meshconfig "istio.io/api/mesh/v1alpha1"
	networking "istio.io/api/networking/v1alpha3"
	"istio.io/istio/pilot/pkg/model"
	"istio.io/istio/pilot/pkg/networking/plugin"
	"istio.io/istio/pilot/pkg/networking/util"
	"istio.io/istio/pkg/features/pilot"
	"istio.io/istio/pkg/log"
	"istio.io/istio/pkg/proto"
)

const (
	envoyListenerTLSInspector = "envoy.listener.tls_inspector"

	// RDSHttpProxy is the special name for HTTP PROXY route
	RDSHttpProxy = "http_proxy"

	// VirtualListenerName is the name for traffic capture listener
	VirtualListenerName = "virtual"

	// WildcardAddress binds to all IP addresses
	WildcardAddress = "0.0.0.0"

	// LocalhostAddress for local binding
	LocalhostAddress = "127.0.0.1"

<<<<<<< HEAD
	// EnvoyHTTPLogFormat format for envoy access logs
	EnvoyHTTPLogFormat = "[%START_TIME%] \"%REQ(:METHOD)% %REQ(X-ENVOY-ORIGINAL-PATH?:PATH)%" +
		"%PROTOCOL%\" %RESPONSE_CODE% %RESPONSE_FLAGS% %BYTES_RECEIVED% %BYTES_SENT% " +
		"%DURATION% %RESP(X-ENVOY-UPSTREAM-SERVICE-TIME)% \"%REQ(X-FORWARDED-FOR)%\" " +
		"\"%REQ(USER-AGENT)%\" \"%REQ(X-REQUEST-ID)%\" \"%REQ(:AUTHORITY)%\" \"%UPSTREAM_HOST%\" " +
		"%UPSTREAM_CLUSTER% %UPSTREAM_LOCAL_ADDRESS% %DOWNSTREAM_LOCAL_ADDRESS% " +
		"%DOWNSTREAM_REMOTE_ADDRESS%\n"

	// EnvoyTCPLogFormat format for envoy access logs
	EnvoyTCPLogFormat = "[%START_TIME%] %RESPONSE_FLAGS% %BYTES_RECEIVED% %BYTES_SENT% " +
		"%DURATION% \"%UPSTREAM_HOST%\" %UPSTREAM_CLUSTER% %UPSTREAM_LOCAL_ADDRESS% %DOWNSTREAM_LOCAL_ADDRESS% " +
		"%DOWNSTREAM_REMOTE_ADDRESS%\n"
=======
	// EnvoyTextLogFormat format for envoy text based access logs
	EnvoyTextLogFormat = "[%START_TIME%] \"%REQ(:METHOD)% %REQ(X-ENVOY-ORIGINAL-PATH?:PATH)% " +
		"%PROTOCOL%\" %RESPONSE_CODE% %RESPONSE_FLAGS% \"%DYNAMIC_METADATA(istio.mixer:status)%\" %BYTES_RECEIVED% %BYTES_SENT% " +
		"%DURATION% %RESP(X-ENVOY-UPSTREAM-SERVICE-TIME)% \"%REQ(X-FORWARDED-FOR)%\" " +
		"\"%REQ(USER-AGENT)%\" \"%REQ(X-REQUEST-ID)%\" \"%REQ(:AUTHORITY)%\" \"%UPSTREAM_HOST%\" " +
		"%UPSTREAM_CLUSTER% %UPSTREAM_LOCAL_ADDRESS% %DOWNSTREAM_LOCAL_ADDRESS% " +
		"%DOWNSTREAM_REMOTE_ADDRESS% %REQUESTED_SERVER_NAME%\n"

	// EnvoyServerName for istio's envoy
	EnvoyServerName = "istio-envoy"
>>>>>>> 82797c0c
)

var (
	// EnvoyJSONLogFormat map of values for envoy json based access logs
	EnvoyJSONLogFormat = &google_protobuf.Struct{
		Fields: map[string]*google_protobuf.Value{
			"start_time":                &google_protobuf.Value{Kind: &google_protobuf.Value_StringValue{StringValue: "%START_TIME%"}},
			"method":                    &google_protobuf.Value{Kind: &google_protobuf.Value_StringValue{StringValue: "%START_TIME%"}},
			"path":                      &google_protobuf.Value{Kind: &google_protobuf.Value_StringValue{StringValue: "%REQ(X-ENVOY-ORIGINAL-PATH?:PATH)%"}},
			"protocol":                  &google_protobuf.Value{Kind: &google_protobuf.Value_StringValue{StringValue: "%PROTOCOL%"}},
			"response_code":             &google_protobuf.Value{Kind: &google_protobuf.Value_StringValue{StringValue: "%RESPONSE_CODE%"}},
			"response_flags":            &google_protobuf.Value{Kind: &google_protobuf.Value_StringValue{StringValue: "%RESPONSE_FLAGS%"}},
			"bytes_received":            &google_protobuf.Value{Kind: &google_protobuf.Value_StringValue{StringValue: "%BYTES_RECEIVED%"}},
			"bytes_sent":                &google_protobuf.Value{Kind: &google_protobuf.Value_StringValue{StringValue: "%BYTES_SENT%"}},
			"duration":                  &google_protobuf.Value{Kind: &google_protobuf.Value_StringValue{StringValue: "%DURATION%"}},
			"upstream_service_time":     &google_protobuf.Value{Kind: &google_protobuf.Value_StringValue{StringValue: "%RESP(X-ENVOY-UPSTREAM-SERVICE-TIME)%"}},
			"x_forwarded_for":           &google_protobuf.Value{Kind: &google_protobuf.Value_StringValue{StringValue: "%REQ(X-FORWARDED-FOR)%"}},
			"user_agent":                &google_protobuf.Value{Kind: &google_protobuf.Value_StringValue{StringValue: "%REQ(USER-AGENT)%"}},
			"request_id":                &google_protobuf.Value{Kind: &google_protobuf.Value_StringValue{StringValue: "%REQ(X-REQUEST-ID)%"}},
			"authority":                 &google_protobuf.Value{Kind: &google_protobuf.Value_StringValue{StringValue: "%REQ(:AUTHORITY)%"}},
			"upstream_host":             &google_protobuf.Value{Kind: &google_protobuf.Value_StringValue{StringValue: "%UPSTREAM_HOST%"}},
			"upstream_cluster":          &google_protobuf.Value{Kind: &google_protobuf.Value_StringValue{StringValue: "%UPSTREAM_CLUSTER%"}},
			"upstream_local_address":    &google_protobuf.Value{Kind: &google_protobuf.Value_StringValue{StringValue: "%UPSTREAM_LOCAL_ADDRESS%"}},
			"downstream_local_address":  &google_protobuf.Value{Kind: &google_protobuf.Value_StringValue{StringValue: "%DOWNSTREAM_LOCAL_ADDRESS%"}},
			"downstream_remote_address": &google_protobuf.Value{Kind: &google_protobuf.Value_StringValue{StringValue: "%DOWNSTREAM_REMOTE_ADDRESS%"}},
			"requested_server_name":     &google_protobuf.Value{Kind: &google_protobuf.Value_StringValue{StringValue: "%REQUESTED_SERVER_NAME%"}},
			"istio_policy_status":       &google_protobuf.Value{Kind: &google_protobuf.Value_StringValue{StringValue: "%DYNAMIC_METADATA(istio.mixer:status)%"}},
		},
	}
)

func buildAccessLog(fl *fileaccesslog.FileAccessLog, env *model.Environment) {
	switch env.Mesh.AccessLogEncoding {
	case meshconfig.MeshConfig_TEXT:
		formatString := EnvoyTextLogFormat
		if env.Mesh.AccessLogFormat != "" {
			formatString = env.Mesh.AccessLogFormat
		}
		fl.AccessLogFormat = &fileaccesslog.FileAccessLog_Format{
			Format: formatString,
		}
	case meshconfig.MeshConfig_JSON:
		var jsonLog *google_protobuf.Struct
		// TODO potential optimization to avoid recomputing the user provided format for every listener
		// mesh AccessLogFormat field could change so need a way to have a cached value that can be cleared
		// on changes
		if env.Mesh.AccessLogFormat != "" {
			jsonFields := map[string]string{}
			err := json.Unmarshal([]byte(env.Mesh.AccessLogFormat), &jsonFields)
			if err == nil {
				jsonLog = &google_protobuf.Struct{
					Fields: make(map[string]*google_protobuf.Value, len(jsonFields)),
				}
				fmt.Println(jsonFields)
				for key, value := range jsonFields {
					jsonLog.Fields[key] = &google_protobuf.Value{Kind: &google_protobuf.Value_StringValue{StringValue: value}}
				}
			} else {
				fmt.Println(env.Mesh.AccessLogFormat)
				log.Errorf("error parsing provided json log format, default log format will be used: %v", err)
			}
		}
		if jsonLog == nil {
			jsonLog = EnvoyJSONLogFormat
		}
		fl.AccessLogFormat = &fileaccesslog.FileAccessLog_JsonFormat{
			JsonFormat: jsonLog,
		}
	default:
		log.Warnf("unsupported access log format %v", env.Mesh.AccessLogEncoding)
	}
}

var (
	// TODO: gauge should be reset on refresh, not the best way to represent errors but better
	// than nothing.
	// TODO: add dimensions - namespace of rule, service, rule name
	invalidOutboundListeners = prometheus.NewGauge(prometheus.GaugeOpts{
		Name: "pilot_invalid_out_listeners",
		Help: "Number of invalid outbound listeners.",
	})
<<<<<<< HEAD
	filterChainsConflict = prometheus.NewGauge(prometheus.GaugeOpts{
		Name: "pilot_conf_filter_chains",
		Help: "Number of conflicting filter chains.",
	})
	totalInternalErrors = prometheus.NewCounter(prometheus.CounterOpts{
		Name: "pilot_total_internal_errors",
		Help: "Total number of internal pilot errors, excluding xDS errors.",
	})
=======
>>>>>>> 82797c0c
)

func init() {
	prometheus.MustRegister(invalidOutboundListeners)
<<<<<<< HEAD
	prometheus.MustRegister(filterChainsConflict)
	prometheus.MustRegister(totalInternalErrors)
=======
>>>>>>> 82797c0c
}

// ListenersALPNProtocols denotes the the list of ALPN protocols that the listener
// should expose
var ListenersALPNProtocols = []string{"h2", "http/1.1"}

// BuildListeners produces a list of listeners and referenced clusters for all proxies
func (configgen *ConfigGeneratorImpl) BuildListeners(env *model.Environment, node *model.Proxy, push *model.PushContext) ([]*xdsapi.Listener, error) {
	switch node.Type {
	case model.SidecarProxy:
		return configgen.buildSidecarListeners(env, node, push)
	case model.Router, model.Ingress:
		return configgen.buildGatewayListeners(env, node, push)
	}
	return nil, nil
}

// buildSidecarListeners produces a list of listeners for sidecar proxies
func (configgen *ConfigGeneratorImpl) buildSidecarListeners(env *model.Environment, node *model.Proxy,
	push *model.PushContext) ([]*xdsapi.Listener, error) {

	mesh := env.Mesh

	proxyInstances := node.ServiceInstances
	noneMode := node.GetInterceptionMode() == model.InterceptionNone
	listeners := make([]*xdsapi.Listener, 0)

	if mesh.ProxyListenPort > 0 {
		inbound := configgen.buildSidecarInboundListeners(env, node, push, proxyInstances)
		outbound := configgen.buildSidecarOutboundListeners(env, node, push, proxyInstances)

		listeners = append(listeners, inbound...)
		listeners = append(listeners, outbound...)

<<<<<<< HEAD
		mgmtListeners := buildSidecarInboundMgmtListeners(env, managementPorts, node.IPAddress)
		// If management listener port and service port are same, bad things happen
		// when running in kubernetes, as the probes stop responding. So, append
		// non overlapping listeners only.
		for i := range mgmtListeners {
			m := mgmtListeners[i]
			l := util.GetByAddress(listeners, m.Address.String())
			if l != nil {
				log.Warnf("Omitting listener for management address %s (%s) due to collision with service listener %s (%s)",
					m.Name, m.Address, l.Name, l.Address)
				continue
=======
		listeners = configgen.generateManagementListeners(node, noneMode, env, listeners)

		tcpProxy := &tcp_proxy.TcpProxy{
			StatPrefix:       util.BlackHoleCluster,
			ClusterSpecifier: &tcp_proxy.TcpProxy_Cluster{Cluster: util.BlackHoleCluster},
		}

		if mesh.OutboundTrafficPolicy.Mode == meshconfig.MeshConfig_OutboundTrafficPolicy_ALLOW_ANY {
			// We need a passthrough filter to fill in the filter stack for orig_dst listener
			tcpProxy = &tcp_proxy.TcpProxy{
				StatPrefix:       util.PassthroughCluster,
				ClusterSpecifier: &tcp_proxy.TcpProxy_Cluster{Cluster: util.PassthroughCluster},
>>>>>>> 82797c0c
			}
		}
		var transparent *google_protobuf.BoolValue
		if node.GetInterceptionMode() == model.InterceptionTproxy {
			transparent = proto.BoolTrue
		}

		filter := listener.Filter{
			Name: xdsutil.TCPProxy,
		}

		if util.IsXDSMarshalingToAnyEnabled(node) {
			filter.ConfigType = &listener.Filter_TypedConfig{TypedConfig: util.MessageToAny(tcpProxy)}
		} else {
			filter.ConfigType = &listener.Filter_Config{Config: util.MessageToStruct(tcpProxy)}
		}

		// add an extra listener that binds to the port that is the recipient of the iptables redirect
		listeners = append(listeners, &xdsapi.Listener{
			Name:           VirtualListenerName,
			Address:        util.BuildAddress(WildcardAddress, uint32(mesh.ProxyListenPort)),
			Transparent:    transparent,
			UseOriginalDst: proto.BoolTrue,
			FilterChains: []listener.FilterChain{
				{
					Filters: []listener.Filter{filter},
				},
			},
		})
	}

	httpProxyPort := mesh.ProxyHttpPort
	if httpProxyPort == 0 && noneMode { // make sure http proxy is enabled for 'none' interception.
		httpProxyPort = int32(pilot.DefaultPortHTTPProxy)
	}
	// enable HTTP PROXY port if necessary; this will add an RDS route for this port
	if httpProxyPort > 0 {
		useRemoteAddress := false
		traceOperation := http_conn.EGRESS
		listenAddress := LocalhostAddress

		httpOpts := &core.Http1ProtocolOptions{
			AllowAbsoluteUrl: proto.BoolTrue,
		}
		if pilot.HTTP10 || node.Metadata[model.NodeMetadataHTTP10] == "1" {
			httpOpts.AcceptHttp_10 = true
		}

		opts := buildListenerOpts{
			env:            env,
			proxy:          node,
			proxyInstances: proxyInstances,
			bind:           listenAddress,
			port:           int(httpProxyPort),
			filterChainOpts: []*filterChainOpts{{
				httpOpts: &httpListenerOpts{
					rds:              RDSHttpProxy,
					useRemoteAddress: useRemoteAddress,
					direction:        traceOperation,
					connectionManager: &http_conn.HttpConnectionManager{
						HttpProtocolOptions: httpOpts,
					},
				},
			}},
			bindToPort:      true,
			skipUserFilters: true,
		}
		l := buildListener(opts)
		// TODO: plugins for HTTP_PROXY mode, envoyfilter needs another listener match for SIDECAR_HTTP_PROXY
		// there is no mixer for http_proxy
		mutable := &plugin.MutableObjects{
			Listener:     l,
			FilterChains: []plugin.FilterChain{{}},
		}
		pluginParams := &plugin.InputParams{
			ListenerProtocol: plugin.ListenerProtocolHTTP,
			ListenerCategory: networking.EnvoyFilter_ListenerMatch_SIDECAR_OUTBOUND,
			Env:              env,
			Node:             node,
			ProxyInstances:   proxyInstances,
			Push:             push,
		}
		if err := buildCompleteFilterChain(pluginParams, mutable, opts); err != nil {
			log.Warna("buildSidecarListeners ", err.Error())
		} else {
			listeners = append(listeners, l)
		}
		// TODO: need inbound listeners in HTTP_PROXY case, with dedicated ingress listener.
	}

	return listeners, nil
}

// buildSidecarInboundListeners creates listeners for the server-side (inbound)
// configuration for co-located service proxyInstances.
func (configgen *ConfigGeneratorImpl) buildSidecarInboundListeners(env *model.Environment, node *model.Proxy, push *model.PushContext,
	proxyInstances []*model.ServiceInstance) []*xdsapi.Listener {

	var listeners []*xdsapi.Listener
	listenerMap := make(map[string]*inboundListenerEntry)

	// If the user specifies a Sidecar CRD with an inbound listener, only construct that listener
	// and not the ones from the proxyInstances
	var proxyLabels model.LabelsCollection
	for _, w := range proxyInstances {
		proxyLabels = append(proxyLabels, w.Labels)
	}

	sidecarScope := node.SidecarScope
	noneMode := node.GetInterceptionMode() == model.InterceptionNone

	if sidecarScope == nil || !sidecarScope.HasCustomIngressListeners {
		// There is no user supplied sidecarScope for this namespace
		// Construct inbound listeners in the usual way by looking at the ports of the service instances
		// attached to the proxy
		// We should not create inbound listeners in NONE mode based on the service instances
		// Doing so will prevent the workloads from starting as they would be listening on the same port
		// Users are required to provide the sidecar config to define the inbound listeners
		if node.GetInterceptionMode() == model.InterceptionNone {
			return nil
		}

		// inbound connections/requests are redirected to the endpoint address but appear to be sent
		// to the service address.
		for _, instance := range proxyInstances {
			endpoint := instance.Endpoint
			bindToPort := false
			bind := endpoint.Address

			// Local service instances can be accessed through one of three
			// addresses: localhost, endpoint IP, and service
			// VIP. Localhost bypasses the proxy and doesn't need any TCP
			// route config. Endpoint IP is handled below and Service IP is handled
			// by outbound routes.
			// Traffic sent to our service VIP is redirected by remote
			// services' kubeproxy to our specific endpoint IP.
			listenerOpts := buildListenerOpts{
				env:            env,
				proxy:          node,
				proxyInstances: proxyInstances,
				proxyLabels:    proxyLabels,
				bind:           bind,
				port:           endpoint.Port,
				bindToPort:     bindToPort,
			}

			pluginParams := &plugin.InputParams{
				ListenerProtocol: plugin.ModelProtocolToListenerProtocol(endpoint.ServicePort.Protocol),
				ListenerCategory: networking.EnvoyFilter_ListenerMatch_SIDECAR_INBOUND,
				Env:              env,
				Node:             node,
				ProxyInstances:   proxyInstances,
				ServiceInstance:  instance,
				Port:             endpoint.ServicePort,
				Push:             push,
				Bind:             bind,
			}

			if l := configgen.buildSidecarInboundListenerForPortOrUDS(listenerOpts, pluginParams, listenerMap); l != nil {
				listeners = append(listeners, l)
			}
		}

	} else {
		rule := sidecarScope.Config.Spec.(*networking.Sidecar)
		for _, ingressListener := range rule.Ingress {
			// determine the bindToPort setting for listeners
			bindToPort := false
			if noneMode {
				// dont care what the listener's capture mode setting is. The proxy does not use iptables
				bindToPort = true
			} else {
				// proxy uses iptables redirect or tproxy. IF mode is not set
				// for older proxies, it defaults to iptables redirect.  If the
				// listener's capture mode specifies NONE, then the proxy wants
				// this listener alone to be on a physical port. If the
				// listener's capture mode is default, then its same as
				// iptables i.e. bindToPort is false.
				if ingressListener.CaptureMode == networking.CaptureMode_NONE {
					bindToPort = true
				}
			}
<<<<<<< HEAD
		case plugin.ListenerProtocolTCP:
			if listenerOpts.tlsMultiplexed {
				listenerOpts.filterChainOpts = []*filterChainOpts{
					{
						transportProtocol: authn.EnvoyRawBufferMatch,
						networkFilters:    buildInboundNetworkFilters(env, instance),
					}, {
						transportProtocol: authn.EnvoyTLSMatch,
						networkFilters:    buildInboundNetworkFilters(env, instance),
					},
				}
			} else {
				listenerOpts.filterChainOpts = []*filterChainOpts{{
					networkFilters: buildInboundNetworkFilters(env, instance),
				}}
			}
=======
>>>>>>> 82797c0c

			listenPort := &model.Port{
				Port:     int(ingressListener.Port.Number),
				Protocol: model.ParseProtocol(ingressListener.Port.Protocol),
				Name:     ingressListener.Port.Name,
			}

			// if app doesn't have a declared ServicePort, but a sidecar ingress is defined - we can't generate a listener
			// for that port since we don't know what policies or configs apply to it ( many are based on service matching).
			// Sidecar doesn't include all the info needed to configure a port.
			instance := configgen.findServiceInstanceForIngressListener(proxyInstances, ingressListener)

			if instance == nil {
				// We didn't find a matching service instance. Skip this ingress listener
				continue
			}

			bind := ingressListener.Bind
			// if bindToPort is true, we set the bind address if empty to 0.0.0.0 - this is an inbound port.
			if len(bind) == 0 && bindToPort {
				bind = WildcardAddress
			} else if len(bind) == 0 {
				// auto infer the IP from the proxyInstances
				// We assume all endpoints in the proxy instances have the same IP
				// as they should all be pointing to the same network endpoint
				bind = instance.Endpoint.Address
			}

			listenerOpts := buildListenerOpts{
				env:            env,
				proxy:          node,
				proxyInstances: proxyInstances,
				proxyLabels:    proxyLabels,
				bind:           bind,
				port:           listenPort.Port,
				bindToPort:     bindToPort,
			}

			// Update the values here so that the plugins use the right ports
			// uds values
			// TODO: all plugins need to be updated to account for the fact that
			// the port may be 0 but bind may have a UDS value
			// Inboundroute will be different for
			instance.Endpoint.Address = bind
			instance.Endpoint.ServicePort = listenPort
			// TODO: this should be parsed from the defaultEndpoint field in the ingressListener
			instance.Endpoint.Port = listenPort.Port

			pluginParams := &plugin.InputParams{
				ListenerProtocol: plugin.ModelProtocolToListenerProtocol(listenPort.Protocol),
				ListenerCategory: networking.EnvoyFilter_ListenerMatch_SIDECAR_INBOUND,
				Env:              env,
				Node:             node,
				ProxyInstances:   proxyInstances,
				ServiceInstance:  instance,
				Port:             listenPort,
				Push:             push,
				Bind:             bind,
			}

			if l := configgen.buildSidecarInboundListenerForPortOrUDS(listenerOpts, pluginParams, listenerMap); l != nil {
				listeners = append(listeners, l)
			}
		}
	}

	return listeners
}

// buildSidecarInboundListenerForPortOrUDS creates a single listener on the server-side (inbound)
// for a given port or unix domain socket
func (configgen *ConfigGeneratorImpl) buildSidecarInboundListenerForPortOrUDS(listenerOpts buildListenerOpts,
	pluginParams *plugin.InputParams, listenerMap map[string]*inboundListenerEntry) *xdsapi.Listener {

	// Local service instances can be accessed through one of four addresses:
	// unix domain socket, localhost, endpoint IP, and service
	// VIP. Localhost bypasses the proxy and doesn't need any TCP
	// route config. Endpoint IP is handled below and Service IP is handled
	// by outbound routes. Traffic sent to our service VIP is redirected by
	// remote services' kubeproxy to our specific endpoint IP.
	listenerMapKey := fmt.Sprintf("%s:%d", listenerOpts.bind, pluginParams.Port.Port)

	if old, exists := listenerMap[listenerMapKey]; exists {
		// For sidecar specified listeners, the caller is expected to supply a dummy service instance
		// with the right port and a hostname constructed from the sidecar config's name+namespace
		pluginParams.Push.Add(model.ProxyStatusConflictInboundListener, pluginParams.Node.ID, pluginParams.Node,
			fmt.Sprintf("Conflicting inbound listener:%s. existing: %s, incoming: %s", listenerMapKey,
				old.instanceHostname, pluginParams.ServiceInstance.Service.Hostname))

		// Skip building listener for the same ip port
		return nil
	}

	allChains := []plugin.FilterChain{}
	var httpOpts *httpListenerOpts
	var tcpNetworkFilters []listener.Filter

	switch pluginParams.ListenerProtocol {
	case plugin.ListenerProtocolHTTP:
		httpOpts = &httpListenerOpts{
			routeConfig: configgen.buildSidecarInboundHTTPRouteConfig(pluginParams.Env, pluginParams.Node,
				pluginParams.Push, pluginParams.ServiceInstance),
			rds:              "", // no RDS for inbound traffic
			useRemoteAddress: false,
			direction:        http_conn.INGRESS,
			connectionManager: &http_conn.HttpConnectionManager{
				// Append and forward client cert to backend.
				ForwardClientCertDetails: http_conn.APPEND_FORWARD,
				SetCurrentClientCertDetails: &http_conn.HttpConnectionManager_SetCurrentClientCertDetails{
					Subject: &google_protobuf.BoolValue{Value: true},
					Uri:     true,
					Dns:     true,
				},
				ServerName: EnvoyServerName,
			},
		}
		// See https://github.com/grpc/grpc-web/tree/master/net/grpc/gateway/examples/helloworld#configure-the-proxy
		if pluginParams.ServiceInstance.Endpoint.ServicePort.Protocol.IsHTTP2() {
			httpOpts.connectionManager.Http2ProtocolOptions = &core.Http2ProtocolOptions{}
			if pluginParams.ServiceInstance.Endpoint.ServicePort.Protocol == model.ProtocolGRPCWeb {
				httpOpts.addGRPCWebFilter = true
			}
		}

	case plugin.ListenerProtocolTCP:
		tcpNetworkFilters = buildInboundNetworkFilters(pluginParams.Env, pluginParams.Node, pluginParams.ServiceInstance)

	default:
		log.Warnf("Unsupported inbound protocol %v for port %#v", pluginParams.ListenerProtocol,
			pluginParams.ServiceInstance.Endpoint.ServicePort)
		return nil
	}

	for _, p := range configgen.Plugins {
		chains := p.OnInboundFilterChains(pluginParams)
		if len(chains) == 0 {
			continue
		}
		if len(allChains) != 0 {
			log.Warnf("Multiple plugins setup inbound filter chains for listener %s, FilterChainMatch may not work as intended!",
				listenerMapKey)
		}
		allChains = append(allChains, chains...)
	}
	// Construct the default filter chain.
	if len(allChains) == 0 {
		log.Debugf("Use default filter chain for %v", pluginParams.ServiceInstance.Endpoint)
		// add one empty entry to the list so we generate a default listener below
		allChains = []plugin.FilterChain{{}}
	}
	for _, chain := range allChains {
		listenerOpts.filterChainOpts = append(listenerOpts.filterChainOpts, &filterChainOpts{
			httpOpts:        httpOpts,
			networkFilters:  tcpNetworkFilters,
			tlsContext:      chain.TLSContext,
			match:           chain.FilterChainMatch,
			listenerFilters: chain.ListenerFilters,
		})
	}

	// call plugins
	l := buildListener(listenerOpts)
	mutable := &plugin.MutableObjects{
		Listener:     l,
		FilterChains: make([]plugin.FilterChain, len(l.FilterChains)),
	}
	for _, p := range configgen.Plugins {
		if err := p.OnInboundListener(pluginParams, mutable); err != nil {
			log.Warn(err.Error())
		}
	}
	// Filters are serialized one time into an opaque struct once we have the complete list.
	if err := buildCompleteFilterChain(pluginParams, mutable, listenerOpts); err != nil {
		log.Warna("buildSidecarInboundListeners ", err.Error())
		return nil
	}

	listenerMap[listenerMapKey] = &inboundListenerEntry{
		bind:             listenerOpts.bind,
		instanceHostname: pluginParams.ServiceInstance.Service.Hostname,
	}
	return mutable.Listener
}

type inboundListenerEntry struct {
	bind             string
	instanceHostname model.Hostname // could be empty if generated via Sidecar CRD
}

type outboundListenerEntry struct {
	services    []*model.Service
	servicePort *model.Port
	bind        string
	listener    *xdsapi.Listener
<<<<<<< HEAD
=======
	locked      bool
>>>>>>> 82797c0c
}

func protocolName(p model.Protocol) string {
	switch plugin.ModelProtocolToListenerProtocol(p) {
	case plugin.ListenerProtocolHTTP:
		return "HTTP"
	case plugin.ListenerProtocolTCP:
		return "TCP"
	default:
		return "UNKNOWN"
	}
}

type outboundListenerConflict struct {
	metric          *model.PushMetric
	node            *model.Proxy
	listenerName    string
	currentProtocol model.Protocol
	currentServices []*model.Service
	newHostname     model.Hostname
	newProtocol     model.Protocol
}

func (c outboundListenerConflict) addMetric(push *model.PushContext) {
	currentHostnames := make([]string, len(c.currentServices))
	for i, s := range c.currentServices {
		currentHostnames[i] = string(s.Hostname)
	}
	concatHostnames := strings.Join(currentHostnames, ",")
	push.Add(c.metric,
		c.listenerName,
		c.node,
		fmt.Sprintf("Listener=%s Accepted%s=%s Rejected%s=%s %sServices=%d",
			c.listenerName,
			protocolName(c.currentProtocol),
			concatHostnames,
			protocolName(c.newProtocol),
			c.newHostname,
			protocolName(c.currentProtocol),
			len(c.currentServices)))
}

// buildSidecarOutboundListeners generates http and tcp listeners for
// outbound connections from the proxy based on the sidecar scope associated with the proxy.
// TODO(github.com/istio/pilot/issues/237)
//
// Sharing tcp_proxy and http_connection_manager filters on the same port for
// different destination services doesn't work with Envoy (yet). When the
// tcp_proxy filter's route matching fails for the http service the connection
// is closed without falling back to the http_connection_manager.
//
// Temporary workaround is to add a listener for each service IP that requires
// TCP routing
//
// Connections to the ports of non-load balanced services are directed to
// the connection's original destination. This avoids costly queries of instance
// IPs and ports, but requires that ports of non-load balanced service be unique.
<<<<<<< HEAD
func (configgen *ConfigGeneratorImpl) buildSidecarOutboundListeners(env *model.Environment, node *model.Proxy, push *model.PushContext,
	proxyInstances []*model.ServiceInstance, services []*model.Service) []*xdsapi.Listener {
=======
func (configgen *ConfigGeneratorImpl) buildSidecarOutboundListeners(env *model.Environment, node *model.Proxy,
	push *model.PushContext, proxyInstances []*model.ServiceInstance) []*xdsapi.Listener {
>>>>>>> 82797c0c

	var proxyLabels model.LabelsCollection
	for _, w := range proxyInstances {
		proxyLabels = append(proxyLabels, w.Labels)
	}

	sidecarScope := node.SidecarScope
	noneMode := node.GetInterceptionMode() == model.InterceptionNone

	var tcpListeners, httpListeners []*xdsapi.Listener
	// For conflict resolution
	listenerMap := make(map[string]*outboundListenerEntry)

	if sidecarScope == nil || sidecarScope.Config == nil {
		// this namespace has no sidecar scope. Construct listeners in the old way
		services := push.Services(node)
		meshGateway := map[string]bool{model.IstioMeshGateway: true}
		virtualServices := push.VirtualServices(node, meshGateway)

		for _, service := range services {
			for _, servicePort := range service.Ports {

				listenerOpts := buildListenerOpts{
					env:            env,
					proxy:          node,
					proxyInstances: proxyInstances,
					proxyLabels:    proxyLabels,
					port:           servicePort.Port,
					bind:           "",
					bindToPort:     false,
				}

				pluginParams := &plugin.InputParams{
					ListenerProtocol: plugin.ModelProtocolToListenerProtocol(servicePort.Protocol),
					ListenerCategory: networking.EnvoyFilter_ListenerMatch_SIDECAR_OUTBOUND,
					Env:              env,
					Node:             node,
					ProxyInstances:   proxyInstances,
					Push:             push,
					Bind:             "",
					Port:             servicePort,
					Service:          service,
				}

				configgen.buildSidecarOutboundListenerForPortOrUDS(listenerOpts, pluginParams, listenerMap, virtualServices)
			}
		}
	} else {
		// The sidecarConfig if provided could filter the list of
		// services/virtual services that we need to process. It could also
		// define one or more listeners with specific ports. Once we generate
		// listeners for these user specified ports, we will auto generate
		// configs for other ports if and only if the sidecarConfig has an
		// egressListener on wildcard port.
		//
		// Validation will ensure that we have utmost one wildcard egress listener
		// occurring in the end

		// Add listeners based on the config in the sidecar.EgressListeners if
		// no Sidecar CRD is provided for this config namespace,
		// push.SidecarScope will generate a default catch all egress listener.
		for _, egressListener := range sidecarScope.EgressListeners {

			services := egressListener.Services()
			virtualServices := egressListener.VirtualServices()

			// determine the bindToPort setting for listeners
			bindToPort := false
			if noneMode {
				// dont care what the listener's capture mode setting is. The proxy does not use iptables
				bindToPort = true
			} else {
				// proxy uses iptables redirect or tproxy. IF mode is not set
				// for older proxies, it defaults to iptables redirect.  If the
				// listener's capture mode specifies NONE, then the proxy wants
				// this listener alone to be on a physical port. If the
				// listener's capture mode is default, then its same as
				// iptables i.e. bindToPort is false.
				if egressListener.IstioListener != nil &&
					egressListener.IstioListener.CaptureMode == networking.CaptureMode_NONE {
					bindToPort = true
				}
			}

			if egressListener.IstioListener != nil &&
				egressListener.IstioListener.Port != nil {
				// We have a non catch all listener on some user specified port
				// The user specified port may or may not match a service port.
				// If it does not match any service port, then we expect the
				// user to provide a virtualService that will route to a proper
				// Service. This is the reason why we can't reuse the big
				// forloop logic below as it iterates over all services and
				// their service ports.

				listenPort := &model.Port{
					Port:     int(egressListener.IstioListener.Port.Number),
					Protocol: model.ParseProtocol(egressListener.IstioListener.Port.Protocol),
					Name:     egressListener.IstioListener.Port.Name,
				}

				// If capture mode is NONE i.e. bindToPort is true, we will only bind to
				// loopback IP. If captureMode is not NONE, i.e. bindToPort is false, then
				// we will bind to user specified IP (if any) or to 0.0.0.0
				// We cannot auto infer bind IPs here from the imported services as the user could specify
				// some random port and import 100s of multi-port services. Our behavior for HTTP is that
				// when the user explicitly specifies a port, we establish a HTTP proxy on that port for
				// the imported services. For TCP, the user would have to specify a virtualService for the
				// imported Service, mapping from the listenPort to some specific service port
				bind := ""
				if bindToPort {
					bind = LocalhostAddress
				} else {
					bind = egressListener.IstioListener.Bind
					if len(bind) == 0 {
						bind = WildcardAddress
					}
				}

<<<<<<< HEAD
				listenerOpts.filterChainOpts = buildSidecarOutboundTCPTLSFilterChainOpts(env, node, push, configs,
					destinationIPAddress, service, servicePort, proxyLabels, meshGateway)
			default:
				// UDP or other protocols: no need to log, it's too noisy
				continue
			}

			// Even if we have a non empty current listener, lets build the new listener with the filter chains
			// In the end, we will merge the filter chains

			// call plugins
			listenerOpts.ip = listenAddress
			l := buildListener(listenerOpts)
			mutable := &plugin.MutableObjects{
				Listener:     l,
				FilterChains: make([]plugin.FilterChain, len(l.FilterChains)),
			}
=======
				listenerOpts := buildListenerOpts{
					env:            env,
					proxy:          node,
					proxyInstances: proxyInstances,
					proxyLabels:    proxyLabels,
					bind:           bind,
					port:           listenPort.Port,
					bindToPort:     bindToPort,
				}
>>>>>>> 82797c0c

				pluginParams := &plugin.InputParams{
					ListenerProtocol: plugin.ModelProtocolToListenerProtocol(listenPort.Protocol),
					ListenerCategory: networking.EnvoyFilter_ListenerMatch_SIDECAR_OUTBOUND,
					Env:              env,
					Node:             node,
					ProxyInstances:   proxyInstances,
					Push:             push,
					Bind:             bind,
					Port:             listenPort,
				}

				configgen.buildSidecarOutboundListenerForPortOrUDS(listenerOpts, pluginParams, listenerMap, virtualServices)

			} else {
				// This is a catch all egress listener with no port. This
				// should be the last egress listener in the sidecar
				// Scope. Construct a listener for each service and service
				// port, if and only if this port was not specified in any of
				// the preceding listeners from the sidecarScope. This allows
				// users to specify a trimmed set of services for one or more
				// listeners and then add a catch all egress listener for all
				// other ports. Doing so allows people to restrict the set of
				// services exposed on one or more listeners, and avoid hard
				// port conflicts like tcp taking over http or http taking over
				// tcp, or simply specify that of all the listeners that Istio
				// generates, the user would like to have only specific sets of
				// services exposed on a particular listener.
				//
				// To ensure that we do not add anything to listeners we have
				// already generated, run through the outboundListenerEntry map and set
				// the locked bit to true.
				// buildSidecarOutboundListenerForPortOrUDS will not add/merge
				// any HTTP/TCP listener if there is already a outboundListenerEntry
				// with locked bit set to true
				for _, e := range listenerMap {
					e.locked = true
				}

				bind := ""
				if bindToPort {
					bind = LocalhostAddress
				}
				for _, service := range services {
					for _, servicePort := range service.Ports {
						// check if this node is capable of starting a listener on this service port
						// if bindToPort is true. Else Envoy will crash
						if !validatePort(node, servicePort.Port, bindToPort) {
							continue
						}

						listenerOpts := buildListenerOpts{
							env:            env,
							proxy:          node,
							proxyInstances: proxyInstances,
							proxyLabels:    proxyLabels,
							port:           servicePort.Port,
							bind:           bind,
							bindToPort:     bindToPort,
						}

						pluginParams := &plugin.InputParams{
							ListenerProtocol: plugin.ModelProtocolToListenerProtocol(servicePort.Protocol),
							ListenerCategory: networking.EnvoyFilter_ListenerMatch_SIDECAR_OUTBOUND,
							Env:              env,
							Node:             node,
							ProxyInstances:   proxyInstances,
							Push:             push,
							Bind:             bind,
							Port:             servicePort,
							Service:          service,
						}

						configgen.buildSidecarOutboundListenerForPortOrUDS(listenerOpts, pluginParams, listenerMap, virtualServices)
					}
				}
			}
		}
	}
	// Now validate all the listeners. Collate the tcp listeners first and then the HTTP listeners
	// TODO: This is going to be bad for caching as the order of listeners in tcpListeners or httpListeners is not
	// guaranteed.
	for name, l := range listenerMap {
		if err := l.listener.Validate(); err != nil {
			log.Warnf("buildSidecarOutboundListeners: error validating listener %s (type %v): %v", name, l.servicePort.Protocol, err)
			invalidOutboundListeners.Add(1)
			continue
		}
		if l.servicePort.Protocol.IsTCP() {
			tcpListeners = append(tcpListeners, l.listener)
		} else {
			httpListeners = append(httpListeners, l.listener)
		}
	}

	return append(tcpListeners, httpListeners...)
}

// validatePort checks if the sidecar proxy is capable of listening on a
// given port in a particular bind mode for a given UID. Sidecars not running
// as root wont be able to listen on ports <1024 when using bindToPort = true
func validatePort(node *model.Proxy, i int, bindToPort bool) bool {
	if !bindToPort {
		return true // all good, iptables doesn't care
	}

	if i > 1024 {
		return true
	}

	proxyProcessUID := node.Metadata[model.NodeMetadataSidecarUID]
	if proxyProcessUID == "0" {
		return true
	}

	return false
}

// buildSidecarOutboundListenerForPortOrUDS builds a single listener and
// adds it to the listenerMap provided by the caller.  Listeners are added
// if one doesn't already exist. HTTP listeners on same port are ignored
// (as vhosts are shipped through RDS).  TCP listeners on same port are
// allowed only if they have different CIDR matches.
func (configgen *ConfigGeneratorImpl) buildSidecarOutboundListenerForPortOrUDS(listenerOpts buildListenerOpts,
	pluginParams *plugin.InputParams, listenerMap map[string]*outboundListenerEntry, virtualServices []model.Config) {

	var destinationCIDR string
	var listenerMapKey string
	var currentListenerEntry *outboundListenerEntry

	switch pluginParams.ListenerProtocol {
	case plugin.ListenerProtocolHTTP:
		// first identify the bind if its not set. Then construct the key
		// used to lookup the listener in the conflict map.
		if len(listenerOpts.bind) == 0 { // no user specified bind. Use 0.0.0.0:Port
			listenerOpts.bind = WildcardAddress
		}
		listenerMapKey = fmt.Sprintf("%s:%d", listenerOpts.bind, pluginParams.Port.Port)

		var exists bool

		// Have we already generated a listener for this Port based on user
		// specified listener ports? if so, we should not add any more HTTP
		// services to the port. The user could have specified a sidecar
		// resource with one or more explicit ports and then added a catch
		// all listener, implying add all other ports as usual. When we are
		// iterating through the services for a catchAll egress listener,
		// the caller would have set the locked bit for each listener Entry
		// in the map.
		//
		// Check if this HTTP listener conflicts with an existing TCP
		// listener. We could have listener conflicts occur on unix domain
		// sockets, or on IP binds. Specifically, its common to see
		// conflicts on binds for wildcard address when a service has NONE
		// resolution type, since we collapse all HTTP listeners into a
		// single 0.0.0.0:port listener and use vhosts to distinguish
		// individual http services in that port
		if currentListenerEntry, exists = listenerMap[listenerMapKey]; exists {
			// NOTE: This is not a conflict. This is simply filtering the
			// services for a given listener explicitly.
			if currentListenerEntry.locked {
				return
			}
			if pluginParams.Service != nil {
				if !currentListenerEntry.servicePort.Protocol.IsHTTP() {
					outboundListenerConflict{
						metric:          model.ProxyStatusConflictOutboundListenerTCPOverHTTP,
						node:            pluginParams.Node,
						listenerName:    listenerMapKey,
						currentServices: currentListenerEntry.services,
						currentProtocol: currentListenerEntry.servicePort.Protocol,
						newHostname:     pluginParams.Service.Hostname,
						newProtocol:     pluginParams.Port.Protocol,
					}.addMetric(pluginParams.Push)
				}

				// Skip building listener for the same http port
				currentListenerEntry.services = append(currentListenerEntry.services, pluginParams.Service)
			}
			return
		}

		// No conflicts. Add a http filter chain option to the listenerOpts
		var rdsName string
		if pluginParams.Port.Port == 0 {
			rdsName = listenerOpts.bind // use the UDS as a rds name
		} else {
			rdsName = fmt.Sprintf("%d", pluginParams.Port.Port)
		}
		httpOpts := &httpListenerOpts{
			useRemoteAddress: false,
			direction:        http_conn.EGRESS,
			rds:              rdsName,
		}

		if pilot.HTTP10 || pluginParams.Node.Metadata[model.NodeMetadataHTTP10] == "1" {
			httpOpts.connectionManager = &http_conn.HttpConnectionManager{
				HttpProtocolOptions: &core.Http1ProtocolOptions{
					AcceptHttp_10: true,
				},
			}
		}

		listenerOpts.filterChainOpts = []*filterChainOpts{{
			httpOpts: httpOpts,
		}}

	case plugin.ListenerProtocolTCP:
		// first identify the bind if its not set. Then construct the key
		// used to lookup the listener in the conflict map.

		// Determine the listener address if bind is empty
		// we listen on the service VIP if and only
		// if the address is an IP address. If its a CIDR, we listen on
		// 0.0.0.0, and setup a filter chain match for the CIDR range.
		// As a small optimization, CIDRs with /32 prefix will be converted
		// into listener address so that there is a dedicated listener for this
		// ip:port. This will reduce the impact of a listener reload

		if len(listenerOpts.bind) == 0 {
			svcListenAddress := pluginParams.Service.GetServiceAddressForProxy(pluginParams.Node)
			// We should never get an empty address.
			// This is a safety guard, in case some platform adapter isn't doing things
			// properly
			if len(svcListenAddress) > 0 {
				if !strings.Contains(svcListenAddress, "/") {
					listenerOpts.bind = svcListenAddress
				} else {
					// Address is a CIDR. Fall back to 0.0.0.0 and
					// filter chain match
					destinationCIDR = svcListenAddress
					listenerOpts.bind = WildcardAddress
				}
			}
		}

		// could be a unix domain socket or an IP bind
		listenerMapKey = fmt.Sprintf("%s:%d", listenerOpts.bind, pluginParams.Port.Port)

		var exists bool

		// Have we already generated a listener for this Port based on user
		// specified listener ports? if so, we should not add any more
		// services to the port. The user could have specified a sidecar
		// resource with one or more explicit ports and then added a catch
		// all listener, implying add all other ports as usual. When we are
		// iterating through the services for a catchAll egress listener,
		// the caller would have set the locked bit for each listener Entry
		// in the map.
		//
		// Check if this TCP listener conflicts with an existing HTTP listener
		if currentListenerEntry, exists = listenerMap[listenerMapKey]; exists {
			// NOTE: This is not a conflict. This is simply filtering the
			// services for a given listener explicitly.
			if currentListenerEntry.locked {
				return
			}
			// Check for port collisions between TCP/TLS and HTTP. If
			// configured correctly, TCP/TLS ports may not collide. We'll
			// need to do additional work to find out if there is a
			// collision within TCP/TLS.
			if !currentListenerEntry.servicePort.Protocol.IsTCP() {
				// NOTE: While pluginParams.Service can be nil,
				// this code cannot be reached if Service is nil because a pluginParams.Service can be nil only
				// for user defined Egress listeners with ports. And these should occur in the API before
				// the wildcard egress listener. the check for the "locked" bit will eliminate the collision.
				// User is also not allowed to add duplicate ports in the egress listener
				var newHostname model.Hostname
				if pluginParams.Service != nil {
					newHostname = pluginParams.Service.Hostname
				} else {
					// user defined outbound listener via sidecar API
					newHostname = "sidecar-config-egress-http-listener"
				}

				outboundListenerConflict{
					metric:          model.ProxyStatusConflictOutboundListenerHTTPOverTCP,
					node:            pluginParams.Node,
					listenerName:    listenerMapKey,
					currentServices: currentListenerEntry.services,
					currentProtocol: currentListenerEntry.servicePort.Protocol,
					newHostname:     newHostname,
					newProtocol:     pluginParams.Port.Protocol,
				}.addMetric(pluginParams.Push)
				return
			}

			// We have a collision with another TCP port. This can happen
			// for headless services, or non-k8s services that do not have
			// a VIP, or when we have two binds on a unix domain socket or
			// on same IP.  Unfortunately we won't know if this is a real
			// conflict or not until we process the VirtualServices, etc.
			// The conflict resolution is done later in this code
		}

		meshGateway := map[string]bool{model.IstioMeshGateway: true}
		listenerOpts.filterChainOpts = buildSidecarOutboundTCPTLSFilterChainOpts(pluginParams.Env, pluginParams.Node,
			pluginParams.Push, virtualServices,
			destinationCIDR, pluginParams.Service,
			pluginParams.Port, listenerOpts.proxyLabels, meshGateway)
	default:
		// UDP or other protocols: no need to log, it's too noisy
		return
	}

	// Lets build the new listener with the filter chains. In the end, we will
	// merge the filter chains with any existing listener on the same port/bind point
	l := buildListener(listenerOpts)
	mutable := &plugin.MutableObjects{
		Listener:     l,
		FilterChains: make([]plugin.FilterChain, len(l.FilterChains)),
	}

	for _, p := range configgen.Plugins {
		if err := p.OnOutboundListener(pluginParams, mutable); err != nil {
			log.Warn(err.Error())
		}
	}

	// Filters are serialized one time into an opaque struct once we have the complete list.
	if err := buildCompleteFilterChain(pluginParams, mutable, listenerOpts); err != nil {
		log.Warna("buildSidecarOutboundListeners: ", err.Error())
		return
	}

	// TODO(rshriram) merge multiple identical filter chains with just a single destination CIDR based
	// filter chain match, into a single filter chain and array of destinationcidr matches

	// We checked TCP over HTTP, and HTTP over TCP conflicts above.
	// The code below checks for TCP over TCP conflicts and merges listeners
	if currentListenerEntry != nil {
		// merge the newly built listener with the existing listener
		// if and only if the filter chains have distinct conditions
		// Extract the current filter chain matches
		// For every new filter chain match being added, check if any previous match is same
		// if so, skip adding this filter chain with a warning
		// This is very unoptimized.
		newFilterChains := make([]listener.FilterChain, 0,
			len(currentListenerEntry.listener.FilterChains)+len(mutable.Listener.FilterChains))
		newFilterChains = append(newFilterChains, currentListenerEntry.listener.FilterChains...)

		for _, incomingFilterChain := range mutable.Listener.FilterChains {
			conflictFound := false

		compareWithExisting:
			for _, existingFilterChain := range currentListenerEntry.listener.FilterChains {
				if existingFilterChain.FilterChainMatch == nil {
					// This is a catch all filter chain.
					// We can only merge with a non-catch all filter chain
					// Else mark it as conflict
					if incomingFilterChain.FilterChainMatch == nil {
						// NOTE: While pluginParams.Service can be nil,
						// this code cannot be reached if Service is nil because a pluginParams.Service can be nil only
						// for user defined Egress listeners with ports. And these should occur in the API before
						// the wildcard egress listener. the check for the "locked" bit will eliminate the collision.
						// User is also not allowed to add duplicate ports in the egress listener
						var newHostname model.Hostname
						if pluginParams.Service != nil {
							newHostname = pluginParams.Service.Hostname
						} else {
							// user defined outbound listener via sidecar API
							newHostname = "sidecar-config-egress-tcp-listener"
						}

						conflictFound = true
						outboundListenerConflict{
							metric:          model.ProxyStatusConflictOutboundListenerTCPOverTCP,
							node:            pluginParams.Node,
							listenerName:    listenerMapKey,
							currentServices: currentListenerEntry.services,
							currentProtocol: currentListenerEntry.servicePort.Protocol,
							newHostname:     newHostname,
							newProtocol:     pluginParams.Port.Protocol,
						}.addMetric(pluginParams.Push)
						break compareWithExisting
					} else {
						continue
					}
				}
				if incomingFilterChain.FilterChainMatch == nil {
					continue
				}

				// We have two non-catch all filter chains. Check for duplicates
				if reflect.DeepEqual(*existingFilterChain.FilterChainMatch, *incomingFilterChain.FilterChainMatch) {
					var newHostname model.Hostname
					if pluginParams.Service != nil {
						newHostname = pluginParams.Service.Hostname
					} else {
						// user defined outbound listener via sidecar API
						newHostname = "sidecar-config-egress-tcp-listener"
					}

					conflictFound = true
					outboundListenerConflict{
						metric:          model.ProxyStatusConflictOutboundListenerTCPOverTCP,
						node:            pluginParams.Node,
						listenerName:    listenerMapKey,
						currentServices: currentListenerEntry.services,
						currentProtocol: currentListenerEntry.servicePort.Protocol,
						newHostname:     newHostname,
						newProtocol:     pluginParams.Port.Protocol,
					}.addMetric(pluginParams.Push)
					break compareWithExisting
				}
			}

			if !conflictFound {
				// There is no conflict with any filter chain in the existing listener.
				// So append the new filter chains to the existing listener's filter chains
				newFilterChains = append(newFilterChains, incomingFilterChain)
				if pluginParams.Service != nil {
					lEntry := listenerMap[listenerMapKey]
					lEntry.services = append(lEntry.services, pluginParams.Service)
				}
			}
		}
		currentListenerEntry.listener.FilterChains = newFilterChains
	} else {
		listenerMap[listenerMapKey] = &outboundListenerEntry{
			services:    []*model.Service{pluginParams.Service},
			servicePort: pluginParams.Port,
			bind:        listenerOpts.bind,
			listener:    mutable.Listener,
		}
	}

	if log.DebugEnabled() && len(mutable.Listener.FilterChains) > 1 || currentListenerEntry != nil {
		var numChains int
		if currentListenerEntry != nil {
			numChains = len(currentListenerEntry.listener.FilterChains)
		} else {
			numChains = len(mutable.Listener.FilterChains)
		}
		log.Debugf("buildSidecarOutboundListeners: multiple filter chain listener %s with %d chains", mutable.Listener.Name, numChains)
	}
}

func (configgen *ConfigGeneratorImpl) generateManagementListeners(node *model.Proxy, noneMode bool,
	env *model.Environment, listeners []*xdsapi.Listener) []*xdsapi.Listener {
	// Do not generate any management port listeners if the user has specified a SidecarScope object
	// with ingress listeners. Specifying the ingress listener implies that the user wants
	// to only have those specific listeners and nothing else, in the inbound path.
	generateManagementListeners := true
	sidecarScope := node.SidecarScope
	if sidecarScope != nil && sidecarScope.HasCustomIngressListeners ||
		noneMode {
		generateManagementListeners = false
	}
	if generateManagementListeners {
		// Let ServiceDiscovery decide which IP and Port are used for management if
		// there are multiple IPs
		mgmtListeners := make([]*xdsapi.Listener, 0)
		for _, ip := range node.IPAddresses {
			managementPorts := env.ManagementPorts(ip)
			management := buildSidecarInboundMgmtListeners(node, env, managementPorts, ip)
			mgmtListeners = append(mgmtListeners, management...)
		}

		// If management listener port and service port are same, bad things happen
		// when running in kubernetes, as the probes stop responding. So, append
		// non overlapping listeners only.
		for i := range mgmtListeners {
			m := mgmtListeners[i]
			l := util.GetByAddress(listeners, m.Address.String())
			if l != nil {
				log.Warnf("Omitting listener for management address %s (%s) due to collision with service listener %s (%s)",
					m.Name, m.Address.String(), l.Name, l.Address.String())
				continue
			}
			listeners = append(listeners, m)
		}
	}
	return listeners
}

// Deprecated: buildSidecarInboundMgmtListeners creates inbound TCP only listeners for the management ports on
// server (inbound). Management port listeners are slightly different from standard Inbound listeners
// in that, they do not have mixer filters nor do they have inbound auth.
// N.B. If a given management port is same as the service instance's endpoint port
// the pod will fail to start in Kubernetes, because the mixer service tries to
// lookup the service associated with the Pod. Since the pod is yet to be started
// and hence not bound to the service), the service lookup fails causing the mixer
// to fail the health check call. This results in a vicious cycle, where kubernetes
// restarts the unhealthy pod after successive failed health checks, and the mixer
// continues to reject the health checks as there is no service associated with
// the pod.
// So, if a user wants to use kubernetes probes with Istio, she should ensure
// that the health check ports are distinct from the service ports.
<<<<<<< HEAD
func buildSidecarInboundMgmtListeners(env *model.Environment, managementPorts model.PortList, managementIP string) []*xdsapi.Listener {
=======
func buildSidecarInboundMgmtListeners(node *model.Proxy, env *model.Environment, managementPorts model.PortList, managementIP string) []*xdsapi.Listener {
>>>>>>> 82797c0c
	listeners := make([]*xdsapi.Listener, 0, len(managementPorts))

	if managementIP == "" {
		managementIP = "127.0.0.1"
	}

	// NOTE: We should not generate inbound listeners when the proxy does not have any IPtables traffic capture
	// as it would interfere with the workloads listening on the same port
	if node.GetInterceptionMode() == model.InterceptionNone {
		return nil
	}

	// assumes that inbound connections/requests are sent to the endpoint address
	for _, mPort := range managementPorts {
		switch mPort.Protocol {
		case model.ProtocolHTTP, model.ProtocolHTTP2, model.ProtocolGRPC, model.ProtocolGRPCWeb, model.ProtocolTCP,
			model.ProtocolHTTPS, model.ProtocolTLS, model.ProtocolMongo, model.ProtocolRedis, model.ProtocolMySQL:

			instance := &model.ServiceInstance{
				Endpoint: model.NetworkEndpoint{
					Address:     managementIP,
					Port:        mPort.Port,
					ServicePort: mPort,
				},
				Service: &model.Service{
					Hostname: ManagementClusterHostname,
				},
			}
			listenerOpts := buildListenerOpts{
				bind: managementIP,
				port: mPort.Port,
				filterChainOpts: []*filterChainOpts{{
<<<<<<< HEAD
					networkFilters: buildInboundNetworkFilters(env, instance),
=======
					networkFilters: buildInboundNetworkFilters(env, node, instance),
>>>>>>> 82797c0c
				}},
				// No user filters for the management unless we introduce new listener matches
				skipUserFilters: true,
			}
			l := buildListener(listenerOpts)
			mutable := &plugin.MutableObjects{
				Listener:     l,
				FilterChains: []plugin.FilterChain{{}},
			}
			pluginParams := &plugin.InputParams{
				ListenerProtocol: plugin.ListenerProtocolTCP,
				ListenerCategory: networking.EnvoyFilter_ListenerMatch_SIDECAR_OUTBOUND,
				Env:              env,
				Node:             node,
				Port:             mPort,
			}
			// TODO: should we call plugins for the admin port listeners too? We do everywhere else we construct listeners.
			if err := buildCompleteFilterChain(pluginParams, mutable, listenerOpts); err != nil {
				log.Warna("buildSidecarInboundMgmtListeners ", err.Error())
			} else {
				listeners = append(listeners, l)
			}
		default:
			log.Warnf("Unsupported inbound protocol %v for management port %#v",
				mPort.Protocol, mPort)
		}
	}

	return listeners
}

// httpListenerOpts are options for an HTTP listener
type httpListenerOpts struct {
	//nolint: maligned
	routeConfig      *xdsapi.RouteConfiguration
	rds              string
	useRemoteAddress bool
	direction        http_conn.HttpConnectionManager_Tracing_OperationName
	// If set, use this as a basis
	connectionManager *http_conn.HttpConnectionManager
	// stat prefix for the http connection manager
	// DO not set this field. Will be overridden by buildCompleteFilterChain
	statPrefix string
	// addGRPCWebFilter specifies whether the envoy.grpc_web HTTP filter
	// should be added.
	addGRPCWebFilter bool
}

// filterChainOpts describes a filter chain: a set of filters with the same TLS context
type filterChainOpts struct {
	sniHosts         []string
	destinationCIDRs []string
	metadata         *core.Metadata
	tlsContext       *auth.DownstreamTlsContext
	httpOpts         *httpListenerOpts
	match            *listener.FilterChainMatch
	listenerFilters  []listener.ListenerFilter
	networkFilters   []listener.Filter
}

// buildListenerOpts are the options required to build a Listener
type buildListenerOpts struct {
	// nolint: maligned
	env             *model.Environment
	proxy           *model.Proxy
	proxyInstances  []*model.ServiceInstance
	proxyLabels     model.LabelsCollection
	bind            string
	port            int
	bindToPort      bool
	filterChainOpts []*filterChainOpts
	skipUserFilters bool
}

func buildHTTPConnectionManager(node *model.Proxy, env *model.Environment, httpOpts *httpListenerOpts,
	httpFilters []*http_conn.HttpFilter) *http_conn.HttpConnectionManager {

	filters := make([]*http_conn.HttpFilter, len(httpFilters))
	copy(filters, httpFilters)

	if httpOpts.addGRPCWebFilter {
		filters = append(filters, &http_conn.HttpFilter{Name: xdsutil.GRPCWeb})
	}

	filters = append(filters,
		&http_conn.HttpFilter{Name: xdsutil.CORS},
		&http_conn.HttpFilter{Name: xdsutil.Fault},
		&http_conn.HttpFilter{Name: xdsutil.Router},
	)

	if httpOpts.connectionManager == nil {
		httpOpts.connectionManager = &http_conn.HttpConnectionManager{}
	}

	connectionManager := httpOpts.connectionManager
	connectionManager.CodecType = http_conn.AUTO
	connectionManager.AccessLog = []*accesslog.AccessLog{}
	connectionManager.HttpFilters = filters
	connectionManager.StatPrefix = httpOpts.statPrefix
	if httpOpts.useRemoteAddress {
		connectionManager.UseRemoteAddress = proto.BoolTrue
	} else {
		connectionManager.UseRemoteAddress = proto.BoolFalse
	}

	// Allow websocket upgrades
	websocketUpgrade := &http_conn.HttpConnectionManager_UpgradeConfig{UpgradeType: "websocket"}
	connectionManager.UpgradeConfigs = []*http_conn.HttpConnectionManager_UpgradeConfig{websocketUpgrade}
	notimeout := 0 * time.Second
	// Setting IdleTimeout to 0 seems to break most tests, causing
	// envoy to disconnect.
	// connectionManager.IdleTimeout = &notimeout
	connectionManager.StreamIdleTimeout = &notimeout

	if httpOpts.rds != "" {
		rds := &http_conn.HttpConnectionManager_Rds{
			Rds: &http_conn.Rds{
				ConfigSource: core.ConfigSource{
					ConfigSourceSpecifier: &core.ConfigSource_Ads{
						Ads: &core.AggregatedConfigSource{},
					},
				},
				RouteConfigName: httpOpts.rds,
			},
		}
		connectionManager.RouteSpecifier = rds
	} else {
		connectionManager.RouteSpecifier = &http_conn.HttpConnectionManager_RouteConfig{RouteConfig: httpOpts.routeConfig}
	}

	if env.Mesh.AccessLogFile != "" {
		fl := &fileaccesslog.FileAccessLog{
			Path:   env.Mesh.AccessLogFile,
			Format: EnvoyHTTPLogFormat,
		}

		acc := &accesslog.AccessLog{
			Name: xdsutil.FileAccessLog,
		}

		if util.IsProxyVersionGE11(node) {
			buildAccessLog(fl, env)
		}

		if util.IsXDSMarshalingToAnyEnabled(node) {
			acc.ConfigType = &accesslog.AccessLog_TypedConfig{TypedConfig: util.MessageToAny(fl)}
		} else {
			acc.ConfigType = &accesslog.AccessLog_Config{Config: util.MessageToStruct(fl)}
		}

		connectionManager.AccessLog = []*accesslog.AccessLog{acc}
	}

	if env.Mesh.EnableTracing {
		tc := model.GetTraceConfig()
		connectionManager.Tracing = &http_conn.HttpConnectionManager_Tracing{
			OperationName: httpOpts.direction,
			ClientSampling: &envoy_type.Percent{
				Value: tc.ClientSampling,
			},
			RandomSampling: &envoy_type.Percent{
				Value: tc.RandomSampling,
			},
			OverallSampling: &envoy_type.Percent{
				Value: tc.OverallSampling,
			},
		}
		connectionManager.GenerateRequestId = proto.BoolTrue
	}

	return connectionManager
}

// buildListener builds and initializes a Listener proto based on the provided opts. It does not set any filters.
func buildListener(opts buildListenerOpts) *xdsapi.Listener {
	filterChains := make([]listener.FilterChain, 0, len(opts.filterChainOpts))
	listenerFiltersMap := make(map[string]bool)
	var listenerFilters []listener.ListenerFilter

	// add a TLS inspector if we need to detect ServerName or ALPN
	needTLSInspector := false
	for _, chain := range opts.filterChainOpts {
		needsALPN := chain.tlsContext != nil && chain.tlsContext.CommonTlsContext != nil && len(chain.tlsContext.CommonTlsContext.AlpnProtocols) > 0
		if len(chain.sniHosts) > 0 || needsALPN {
			needTLSInspector = true
			break
		}
	}
	if needTLSInspector {
		listenerFiltersMap[envoyListenerTLSInspector] = true
		listenerFilters = append(listenerFilters, listener.ListenerFilter{Name: envoyListenerTLSInspector})
	}

	for _, chain := range opts.filterChainOpts {
		for _, filter := range chain.listenerFilters {
			if _, exist := listenerFiltersMap[filter.Name]; !exist {
				listenerFiltersMap[filter.Name] = true
				listenerFilters = append(listenerFilters, filter)
			}
		}
		match := &listener.FilterChainMatch{}
		needMatch := false
		if chain.match != nil {
			needMatch = true
			match = chain.match
		}
		if len(chain.sniHosts) > 0 {
			sort.Strings(chain.sniHosts)
			fullWildcardFound := false
			for _, h := range chain.sniHosts {
				if h == "*" {
					fullWildcardFound = true
					// If we have a host with *, it effectively means match anything, i.e.
					// no SNI based matching for this host.
					break
				}
			}
			if !fullWildcardFound {
				match.ServerNames = chain.sniHosts
			}
		}
		if len(chain.destinationCIDRs) > 0 {
			sort.Strings(chain.destinationCIDRs)
			for _, d := range chain.destinationCIDRs {
				if len(d) == 0 {
					continue
				}
				cidr := util.ConvertAddressToCidr(d)
				if cidr != nil && cidr.AddressPrefix != model.UnspecifiedIP {
					match.PrefixRanges = append(match.PrefixRanges, cidr)
				}
			}
		}

		if !needMatch && reflect.DeepEqual(*match, listener.FilterChainMatch{}) {
			match = nil
		}
		filterChains = append(filterChains, listener.FilterChain{
			FilterChainMatch: match,
			TlsContext:       chain.tlsContext,
		})
	}

	var deprecatedV1 *xdsapi.Listener_DeprecatedV1
	if !opts.bindToPort {
		deprecatedV1 = &xdsapi.Listener_DeprecatedV1{
			BindToPort: proto.BoolFalse,
		}
	}

	return &xdsapi.Listener{
		// TODO: need to sanitize the opts.bind if its a UDS socket, as it could have colons, that envoy
		// doesn't like
		Name:            fmt.Sprintf("%s_%d", opts.bind, opts.port),
		Address:         util.BuildAddress(opts.bind, uint32(opts.port)),
		ListenerFilters: listenerFilters,
		FilterChains:    filterChains,
		DeprecatedV1:    deprecatedV1,
	}
}

// buildCompleteFilterChain adds the provided TCP and HTTP filters to the provided Listener and serializes them.
//
// TODO: should we change this from []plugins.FilterChains to [][]listener.Filter, [][]*http_conn.HttpFilter?
// TODO: given how tightly tied listener.FilterChains, opts.filterChainOpts, and mutable.FilterChains are to eachother
// we should encapsulate them some way to ensure they remain consistent (mainly that in each an index refers to the same
// chain)
func buildCompleteFilterChain(pluginParams *plugin.InputParams, mutable *plugin.MutableObjects, opts buildListenerOpts) error {
	if len(opts.filterChainOpts) == 0 {
		return fmt.Errorf("must have more than 0 chains in listener: %#v", mutable.Listener)
	}

	httpConnectionManagers := make([]*http_conn.HttpConnectionManager, len(mutable.FilterChains))
	for i := range mutable.FilterChains {
		chain := mutable.FilterChains[i]
		opt := opts.filterChainOpts[i]
		mutable.Listener.FilterChains[i].Metadata = opt.metadata

		if opt.httpOpts == nil {
			// we are building a network filter chain (no http connection manager) for this filter chain
			// In HTTP, we need to have mixer, RBAC, etc. upfront so that they can enforce policies immediately
			// For network filters such as mysql, mongo, etc., we need the filter codec upfront. Data from this
			// codec is used by RBAC or mixer later.

			if len(opt.networkFilters) > 0 {
				// this is the terminating filter
				lastNetworkFilter := opt.networkFilters[len(opt.networkFilters)-1]

				for n := 0; n < len(opt.networkFilters)-1; n++ {
					mutable.Listener.FilterChains[i].Filters = append(mutable.Listener.FilterChains[i].Filters, opt.networkFilters[n])
				}

				if len(chain.TCP) > 0 {
					mutable.Listener.FilterChains[i].Filters = append(mutable.Listener.FilterChains[i].Filters, chain.TCP...)
				}
				mutable.Listener.FilterChains[i].Filters = append(mutable.Listener.FilterChains[i].Filters, lastNetworkFilter)
			}
			log.Debugf("attached %d network filters to listener %q filter chain %d", len(chain.TCP)+len(opt.networkFilters), mutable.Listener.Name, i)
		} else {
			// Add the TCP filters first.. and then the HTTP connection manager
			if len(chain.TCP) > 0 {
				mutable.Listener.FilterChains[i].Filters = append(mutable.Listener.FilterChains[i].Filters, chain.TCP...)
			}
			if opt.httpOpts != nil {
				opt.httpOpts.statPrefix = mutable.Listener.Name
				httpConnectionManagers[i] = buildHTTPConnectionManager(pluginParams.Node, opts.env, opt.httpOpts, chain.HTTP)
				filter := listener.Filter{
					Name: xdsutil.HTTPConnectionManager,
				}
				if util.IsXDSMarshalingToAnyEnabled(pluginParams.Node) {
					filter.ConfigType = &listener.Filter_TypedConfig{TypedConfig: util.MessageToAny(httpConnectionManagers[i])}
				} else {
					filter.ConfigType = &listener.Filter_Config{Config: util.MessageToStruct(httpConnectionManagers[i])}
				}
				mutable.Listener.FilterChains[i].Filters = append(mutable.Listener.FilterChains[i].Filters, filter)
				log.Debugf("attached HTTP filter with %d http_filter options to listener %q filter chain %d",
					len(httpConnectionManagers[i].HttpFilters), mutable.Listener.Name, i)
			}
		}
	}

	if !opts.skipUserFilters {
		// NOTE: we have constructed the HTTP connection manager filter above and we are passing the whole filter chain
		// EnvoyFilter crd could choose to replace the HTTP ConnectionManager that we built or can choose to add
		// more filters to the HTTP filter chain. In the latter case, the insertUserFilters function will
		// overwrite the HTTP connection manager in the filter chain after inserting the new filters
		insertUserFilters(pluginParams, mutable.Listener, httpConnectionManagers)
	}

	return nil
}<|MERGE_RESOLUTION|>--- conflicted
+++ resolved
@@ -60,20 +60,6 @@
 	// LocalhostAddress for local binding
 	LocalhostAddress = "127.0.0.1"
 
-<<<<<<< HEAD
-	// EnvoyHTTPLogFormat format for envoy access logs
-	EnvoyHTTPLogFormat = "[%START_TIME%] \"%REQ(:METHOD)% %REQ(X-ENVOY-ORIGINAL-PATH?:PATH)%" +
-		"%PROTOCOL%\" %RESPONSE_CODE% %RESPONSE_FLAGS% %BYTES_RECEIVED% %BYTES_SENT% " +
-		"%DURATION% %RESP(X-ENVOY-UPSTREAM-SERVICE-TIME)% \"%REQ(X-FORWARDED-FOR)%\" " +
-		"\"%REQ(USER-AGENT)%\" \"%REQ(X-REQUEST-ID)%\" \"%REQ(:AUTHORITY)%\" \"%UPSTREAM_HOST%\" " +
-		"%UPSTREAM_CLUSTER% %UPSTREAM_LOCAL_ADDRESS% %DOWNSTREAM_LOCAL_ADDRESS% " +
-		"%DOWNSTREAM_REMOTE_ADDRESS%\n"
-
-	// EnvoyTCPLogFormat format for envoy access logs
-	EnvoyTCPLogFormat = "[%START_TIME%] %RESPONSE_FLAGS% %BYTES_RECEIVED% %BYTES_SENT% " +
-		"%DURATION% \"%UPSTREAM_HOST%\" %UPSTREAM_CLUSTER% %UPSTREAM_LOCAL_ADDRESS% %DOWNSTREAM_LOCAL_ADDRESS% " +
-		"%DOWNSTREAM_REMOTE_ADDRESS%\n"
-=======
 	// EnvoyTextLogFormat format for envoy text based access logs
 	EnvoyTextLogFormat = "[%START_TIME%] \"%REQ(:METHOD)% %REQ(X-ENVOY-ORIGINAL-PATH?:PATH)% " +
 		"%PROTOCOL%\" %RESPONSE_CODE% %RESPONSE_FLAGS% \"%DYNAMIC_METADATA(istio.mixer:status)%\" %BYTES_RECEIVED% %BYTES_SENT% " +
@@ -84,7 +70,6 @@
 
 	// EnvoyServerName for istio's envoy
 	EnvoyServerName = "istio-envoy"
->>>>>>> 82797c0c
 )
 
 var (
@@ -166,26 +151,10 @@
 		Name: "pilot_invalid_out_listeners",
 		Help: "Number of invalid outbound listeners.",
 	})
-<<<<<<< HEAD
-	filterChainsConflict = prometheus.NewGauge(prometheus.GaugeOpts{
-		Name: "pilot_conf_filter_chains",
-		Help: "Number of conflicting filter chains.",
-	})
-	totalInternalErrors = prometheus.NewCounter(prometheus.CounterOpts{
-		Name: "pilot_total_internal_errors",
-		Help: "Total number of internal pilot errors, excluding xDS errors.",
-	})
-=======
->>>>>>> 82797c0c
 )
 
 func init() {
 	prometheus.MustRegister(invalidOutboundListeners)
-<<<<<<< HEAD
-	prometheus.MustRegister(filterChainsConflict)
-	prometheus.MustRegister(totalInternalErrors)
-=======
->>>>>>> 82797c0c
 }
 
 // ListenersALPNProtocols denotes the the list of ALPN protocols that the listener
@@ -220,19 +189,6 @@
 		listeners = append(listeners, inbound...)
 		listeners = append(listeners, outbound...)
 
-<<<<<<< HEAD
-		mgmtListeners := buildSidecarInboundMgmtListeners(env, managementPorts, node.IPAddress)
-		// If management listener port and service port are same, bad things happen
-		// when running in kubernetes, as the probes stop responding. So, append
-		// non overlapping listeners only.
-		for i := range mgmtListeners {
-			m := mgmtListeners[i]
-			l := util.GetByAddress(listeners, m.Address.String())
-			if l != nil {
-				log.Warnf("Omitting listener for management address %s (%s) due to collision with service listener %s (%s)",
-					m.Name, m.Address, l.Name, l.Address)
-				continue
-=======
 		listeners = configgen.generateManagementListeners(node, noneMode, env, listeners)
 
 		tcpProxy := &tcp_proxy.TcpProxy{
@@ -245,7 +201,6 @@
 			tcpProxy = &tcp_proxy.TcpProxy{
 				StatPrefix:       util.PassthroughCluster,
 				ClusterSpecifier: &tcp_proxy.TcpProxy_Cluster{Cluster: util.PassthroughCluster},
->>>>>>> 82797c0c
 			}
 		}
 		var transparent *google_protobuf.BoolValue
@@ -428,25 +383,6 @@
 					bindToPort = true
 				}
 			}
-<<<<<<< HEAD
-		case plugin.ListenerProtocolTCP:
-			if listenerOpts.tlsMultiplexed {
-				listenerOpts.filterChainOpts = []*filterChainOpts{
-					{
-						transportProtocol: authn.EnvoyRawBufferMatch,
-						networkFilters:    buildInboundNetworkFilters(env, instance),
-					}, {
-						transportProtocol: authn.EnvoyTLSMatch,
-						networkFilters:    buildInboundNetworkFilters(env, instance),
-					},
-				}
-			} else {
-				listenerOpts.filterChainOpts = []*filterChainOpts{{
-					networkFilters: buildInboundNetworkFilters(env, instance),
-				}}
-			}
-=======
->>>>>>> 82797c0c
 
 			listenPort := &model.Port{
 				Port:     int(ingressListener.Port.Number),
@@ -641,10 +577,7 @@
 	servicePort *model.Port
 	bind        string
 	listener    *xdsapi.Listener
-<<<<<<< HEAD
-=======
 	locked      bool
->>>>>>> 82797c0c
 }
 
 func protocolName(p model.Protocol) string {
@@ -702,13 +635,8 @@
 // Connections to the ports of non-load balanced services are directed to
 // the connection's original destination. This avoids costly queries of instance
 // IPs and ports, but requires that ports of non-load balanced service be unique.
-<<<<<<< HEAD
-func (configgen *ConfigGeneratorImpl) buildSidecarOutboundListeners(env *model.Environment, node *model.Proxy, push *model.PushContext,
-	proxyInstances []*model.ServiceInstance, services []*model.Service) []*xdsapi.Listener {
-=======
 func (configgen *ConfigGeneratorImpl) buildSidecarOutboundListeners(env *model.Environment, node *model.Proxy,
 	push *model.PushContext, proxyInstances []*model.ServiceInstance) []*xdsapi.Listener {
->>>>>>> 82797c0c
 
 	var proxyLabels model.LabelsCollection
 	for _, w := range proxyInstances {
@@ -827,25 +755,6 @@
 					}
 				}
 
-<<<<<<< HEAD
-				listenerOpts.filterChainOpts = buildSidecarOutboundTCPTLSFilterChainOpts(env, node, push, configs,
-					destinationIPAddress, service, servicePort, proxyLabels, meshGateway)
-			default:
-				// UDP or other protocols: no need to log, it's too noisy
-				continue
-			}
-
-			// Even if we have a non empty current listener, lets build the new listener with the filter chains
-			// In the end, we will merge the filter chains
-
-			// call plugins
-			listenerOpts.ip = listenAddress
-			l := buildListener(listenerOpts)
-			mutable := &plugin.MutableObjects{
-				Listener:     l,
-				FilterChains: make([]plugin.FilterChain, len(l.FilterChains)),
-			}
-=======
 				listenerOpts := buildListenerOpts{
 					env:            env,
 					proxy:          node,
@@ -855,7 +764,6 @@
 					port:           listenPort.Port,
 					bindToPort:     bindToPort,
 				}
->>>>>>> 82797c0c
 
 				pluginParams := &plugin.InputParams{
 					ListenerProtocol: plugin.ModelProtocolToListenerProtocol(listenPort.Protocol),
@@ -1345,11 +1253,7 @@
 // the pod.
 // So, if a user wants to use kubernetes probes with Istio, she should ensure
 // that the health check ports are distinct from the service ports.
-<<<<<<< HEAD
-func buildSidecarInboundMgmtListeners(env *model.Environment, managementPorts model.PortList, managementIP string) []*xdsapi.Listener {
-=======
 func buildSidecarInboundMgmtListeners(node *model.Proxy, env *model.Environment, managementPorts model.PortList, managementIP string) []*xdsapi.Listener {
->>>>>>> 82797c0c
 	listeners := make([]*xdsapi.Listener, 0, len(managementPorts))
 
 	if managementIP == "" {
@@ -1382,11 +1286,7 @@
 				bind: managementIP,
 				port: mPort.Port,
 				filterChainOpts: []*filterChainOpts{{
-<<<<<<< HEAD
-					networkFilters: buildInboundNetworkFilters(env, instance),
-=======
 					networkFilters: buildInboundNetworkFilters(env, node, instance),
->>>>>>> 82797c0c
 				}},
 				// No user filters for the management unless we introduce new listener matches
 				skipUserFilters: true,
