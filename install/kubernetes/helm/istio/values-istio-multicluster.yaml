--- conflicted
+++ resolved
@@ -19,18 +19,12 @@
   # Default is 10s second
   refreshInterval: 1s
 
-<<<<<<< HEAD
-  multicluster:
-    enabled: true
-
   aspenMeshCloud:
     enabled: false
 
 ingress:
   enabled: true
 
-=======
->>>>>>> 3a136c90
 prometheus:
   enabled: true
 
