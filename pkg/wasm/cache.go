// Copyright Istio Authors
//
// Licensed under the Apache License, Version 2.0 (the "License");
// you may not use this file except in compliance with the License.
// You may obtain a copy of the License at
//
//     http://www.apache.org/licenses/LICENSE-2.0
//
// Unless required by applicable law or agreed to in writing, software
// distributed under the License is distributed on an "AS IS" BASIS,
// WITHOUT WARRANTIES OR CONDITIONS OF ANY KIND, either express or implied.
// See the License for the specific language governing permissions and
// limitations under the License.

package wasm

import (
	"crypto/sha256"
	"fmt"
	"io/ioutil"
	"net/url"
	"os"
	"path/filepath"
	"sync"
	"time"

	"istio.io/pkg/log"
)

var wasmLog = log.RegisterScope("wasm", "", 0)

const (
	// DefaultWasmModulePurgeInteval is the default interval for periodic stale Wasm module clean up.
	DefaultWasmModulePurgeInteval = 10 * time.Minute

	// DefaultWasmModuleExpiry is the default duration for least recently touched Wasm module to become stale.
	DefaultWasmModuleExpiry = 24 * time.Hour
)

// Cache models a Wasm module cache.
// TODO(bianpengyuan): add metrics to the wasm package.
type Cache interface {
	Get(url, checksum string, timeout time.Duration) (string, error)
	Cleanup()
}

// LocalFileCache for downloaded Wasm modules. Currently it stores the Wasm module as local file.
type LocalFileCache struct {
	// Map from Wasm module checksum to cache entry.
	modules map[cacheKey]cacheEntry

	// http fetcher fetches Wasm module with HTTP get.
	httpFetcher *HTTPFetcher

	// directory path used to store Wasm module.
	dir string

	// mux is needed because stale Wasm module files will be purged periodically.
	mux sync.Mutex

	// Duration for stale Wasm module purging.
	purgeInterval    time.Duration
	wasmModuleExpiry time.Duration

	// stopChan currently is only used by test
	stopChan chan struct{}
}

var _ Cache = &LocalFileCache{}

type cacheKey struct {
	downloadURL string
	checksum    string
}

// cacheEntry contains information about a Wasm module cache entry.
type cacheEntry struct {
	// File path to the downloaded wasm modules.
	modulePath string

	// Last time that this local Wasm module is referenced.
	last time.Time
}

// NewLocalFileCache create a new Wasm module cache which downloads and stores Wasm module files locally.
func NewLocalFileCache(dir string, purgeInterval, moduleExpiry time.Duration) *LocalFileCache {
	cache := &LocalFileCache{
		httpFetcher:      NewHTTPFetcher(),
		modules:          make(map[cacheKey]cacheEntry),
		dir:              dir,
		purgeInterval:    purgeInterval,
		wasmModuleExpiry: moduleExpiry,
		stopChan:         make(chan struct{}),
	}
	go func() {
		cache.purge()
	}()
	return cache
}

// Get returns path the local Wasm module file.
func (c *LocalFileCache) Get(downloadURL, checksum string, timeout time.Duration) (string, error) {
	url, err := url.Parse(downloadURL)
	if err != nil {
		return "", fmt.Errorf("fail to parse Wasm module fetch url: %s", downloadURL)
	}
	// Construct Wasm cache key with downloading URL and provided checksum of the module.
	key := cacheKey{
		downloadURL: downloadURL,
		checksum:    checksum,
	}

	switch url.Scheme {
	case "http", "https":
		// First check if the cache entry is already downloaded.
		if modulePath := c.getEntry(key); modulePath != "" {
			return modulePath, nil
		}

		// If the module is not available locally, download the Wasm module with http fetcher.
		b, err := c.httpFetcher.Fetch(downloadURL, timeout)
		if err != nil {
			return "", err
		}

		// Get sha256 checksum and check if it is the same as provided one.
		dChecksum := fmt.Sprintf("%x", sha256.Sum256(b))
		if checksum != "" && dChecksum != checksum {
			return "", fmt.Errorf("module downloaded from %v has checksum %v, which does not match: %v", downloadURL, dChecksum, checksum)
		}

		// TODO(bianpengyuan): Add sanity check on downloaded file to make sure it is a valid Wasm module.

		key.checksum = dChecksum
		f := filepath.Join(c.dir, fmt.Sprintf("%s.wasm", dChecksum))

		if err := c.addEntry(key, b, f); err != nil {
			return "", err
		}

		return f, nil
	default:
		return "", fmt.Errorf("unsupported Wasm module downloading URL scheme: %v", url.Scheme)
	}
}

<<<<<<< HEAD
// Cleanup closes background Wasm module purge routine.
func (c *LocalFileCache) Cleanup() {
	close(c.stopChan)
}

func (c *LocalFileCache) addEntry(key cacheKey, modulePath string) {
=======
func (c *LocalFileCache) addEntry(key cacheKey, wasmModule []byte, f string) error {
>>>>>>> 16377733
	c.mux.Lock()
	defer c.mux.Unlock()

	// Check if the module has already been added. If so, avoid writing the file again.
	if ce, ok := c.modules[key]; ok {
		// Update last touched time.
		ce.last = time.Now()
		return nil
	}

	// Materialize the Wasm module into a local file. Use checksum as name of the module.
	if err := ioutil.WriteFile(f, wasmModule, 0644); err != nil {
		return err
	}

	ce := cacheEntry{
		modulePath: f,
		last:       time.Now(),
	}
	c.modules[key] = ce
	return nil
}

func (c *LocalFileCache) getEntry(key cacheKey) string {
	modulePath := ""
	c.mux.Lock()
	defer c.mux.Unlock()
	if ce, ok := c.modules[key]; ok {
		// Update last touched time.
		ce.last = time.Now()
		modulePath = ce.modulePath
	}
	return modulePath
}

// Purge periodically clean up the stale Wasm modules local file and the cache map.
func (c *LocalFileCache) purge() {
	ticker := time.NewTicker(c.purgeInterval)
	defer ticker.Stop()
	for {
		select {
		case <-ticker.C:
			c.mux.Lock()
			for k, m := range c.modules {
				if m.expired(c.wasmModuleExpiry) {
					// The module has not be touched for expiry duration, delete it from the map as well as the local dir.
					if err := os.Remove(m.modulePath); err != nil {
						wasmLog.Errorf("failed to purge Wasm module %v: %v", m.modulePath, err)
					} else {
						delete(c.modules, k)
						wasmLog.Debugf("successfully removed stale Wasm module %v", m.modulePath)
					}
				}
			}
			c.mux.Unlock()
		case <-c.stopChan:
			// Currently this will only happen in test.
			return
		}
	}
}

// Expired returns true if the module has not been touched for Wasm module Expiry.
func (ce *cacheEntry) expired(expiry time.Duration) bool {
	now := time.Now()
	return now.Sub(ce.last) > expiry
}<|MERGE_RESOLUTION|>--- conflicted
+++ resolved
@@ -144,16 +144,12 @@
 	}
 }
 
-<<<<<<< HEAD
 // Cleanup closes background Wasm module purge routine.
 func (c *LocalFileCache) Cleanup() {
 	close(c.stopChan)
 }
 
-func (c *LocalFileCache) addEntry(key cacheKey, modulePath string) {
-=======
 func (c *LocalFileCache) addEntry(key cacheKey, wasmModule []byte, f string) error {
->>>>>>> 16377733
 	c.mux.Lock()
 	defer c.mux.Unlock()
 
