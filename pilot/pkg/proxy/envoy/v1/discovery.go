--- conflicted
+++ resolved
@@ -139,14 +139,7 @@
 // DiscoveryService publishes services, clusters, and routes for all proxies
 type DiscoveryService struct {
 	model.Environment
-<<<<<<< HEAD
-	// gRPC server serving envoy v2 EDS APIs
-	serverV2 *envoyv2.DiscoveryServer
-	rds2     *envoyv2.ConfigCache
-
-	server          *http.Server
-=======
->>>>>>> 1ca7ebfa
+
 	webhookClient   *http.Client
 	webhookEndpoint string
 	// TODO Profile and optimize cache eviction policy to avoid
@@ -328,7 +321,7 @@
 
 // NewDiscoveryService creates an Envoy discovery service on a given port
 func NewDiscoveryService(ctl model.Controller, configCache model.ConfigStoreCache,
-	environment model.Environment, o DiscoveryServiceOptions, rds2 bool) (*DiscoveryService, error) {
+	environment model.Environment, o DiscoveryServiceOptions) (*DiscoveryService, error) {
 	out := &DiscoveryService{
 		Environment: environment,
 		sdsCache:    newDiscoveryCache("sds", o.EnableCaching),
@@ -337,18 +330,6 @@
 		ldsCache:    newDiscoveryCache("lds", o.EnableCaching),
 	}
 
-<<<<<<< HEAD
-	if envoyv2.Enabled() {
-		// For now we create the gRPC server sourcing data from Pilot's older data model.
-		out.serverV2 = envoyv2.NewDiscoveryServer(out)
-	}
-
-	if envoyv2.Enabled() && rds2 {
-		out.rds2 = envoyv2.NewConfigCache(environment.ServiceDiscovery, configCache)
-	}
-
-=======
->>>>>>> 1ca7ebfa
 	container := restful.NewContainer()
 	if o.EnableProfiling {
 		container.ServeMux.HandleFunc("/debug/pprof/", pprof.Index)
@@ -380,13 +361,6 @@
 		for _, descriptor := range model.IstioConfigTypes {
 			configCache.RegisterEventHandler(descriptor.Type, configHandler)
 		}
-	}
-
-	if out.rds2 != nil {
-		if err := ctl.AppendServiceHandler(out.rds2.OnServiceEvent); err != nil {
-			return nil, err
-		}
-		configCache.RegisterEventHandler(model.VirtualService.Type, out.rds2.OnConfigEvent)
 	}
 
 	return out, nil
