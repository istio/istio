--- conflicted
+++ resolved
@@ -12,15 +12,6 @@
 // See the License for the specific language governing permissions and
 // limitations under the License.
 
-<<<<<<< HEAD
-// Package driver is invoked by kubelet when a pod installs a flexvolume drive
-// of type nodeagent/uds
-// This driver communicates to the nodeagent by
-//   * writing credentials of workloads to a file
-// to shares the properties of the pod with nodeagent.
-//
-=======
->>>>>>> 0b4526f6
 package driver
 
 import (
@@ -49,7 +40,6 @@
 type Capabilities struct {
 	Attach         bool `json:"attach"`
 	SELinuxRelabel bool `json:"selinuxRelabel"`
-<<<<<<< HEAD
 }
 
 // InitResponse is the response to the 'init' command.
@@ -90,12 +80,6 @@
 // FlexVolumeInputs is the structure used by kubelet to notify driver
 // volume mounts/unmounts.
 type FlexVolumeInputs struct {
-=======
-}
-
-// NodeAgentInputs defines the input from FlexVolume driver.
-type NodeAgentInputs struct {
->>>>>>> 0b4526f6
 	UID            string `json:"kubernetes.io/pod.uid"`
 	Name           string `json:"kubernetes.io/pod.name"`
 	Namespace      string `json:"kubernetes.io/pod.namespace"`
@@ -103,7 +87,6 @@
 }
 
 const (
-<<<<<<< HEAD
 	versionK8s        string = "1.8"
 	configFileName    string = "/etc/flexvolume/nodeagent.json"
 	nodeAgentHome     string = "/tmp/nodeagent"
@@ -134,20 +117,6 @@
 func InitCommand() error {
 	if configuration.K8sVersion == "1.8" {
 		resp, err := json.Marshal(&InitResponse{Status: "Success", Message: "Init ok.", Capabilities: &Capabilities{Attach: false}})
-=======
-	nodeAgentMgmtAPI string = "/tmp/udsuspver/mgmt.sock"
-	nodeAgentUdsHome string = "/tmp/nodeagent"
-)
-
-var (
-	logWrt *syslog.Writer
-)
-
-// Init initialize the driver
-func Init(version string) error {
-	if version == "1.8" {
-		resp, err := json.Marshal(&Resp{Status: "Success", Message: "Init ok.", Capabilities: &Capabilities{Attach: false}})
->>>>>>> 0b4526f6
 		if err != nil {
 			return err
 		}
@@ -157,22 +126,14 @@
 	return genericSucc("init", "", "Init ok.")
 }
 
-<<<<<<< HEAD
 // produceWorkloadCredential converts input from the kubelet to WorkloadInfo
 func produceWorkloadCredential(opts string) (*fv.Credential, error) {
 	ninputs := FlexVolumeInputs{}
-=======
-// checkValidMountOpts checks if there are sufficient inputs to
-// call Nodeagent.
-func checkValidMountOpts(opts string) (*pb.WorkloadInfo, bool) {
-	ninputs := NodeAgentInputs{}
->>>>>>> 0b4526f6
 	err := json.Unmarshal([]byte(opts), &ninputs)
 	if err != nil {
 		return nil, false
 	}
 
-<<<<<<< HEAD
 	wlInfo := fv.Credential{
 		UID:            ninputs.UID,
 		Workload:       ninputs.Name,
@@ -188,21 +149,6 @@
 // * do a bind mount of the nodeagent's directory on the node to the destinationDir/nodeagent.
 func doMount(destinationDir string, cred *fv.Credential) error {
 	newDir := filepath.Join(configuration.NodeAgentWorkloadHomeDir, cred.UID)
-=======
-	attrs := pb.WorkloadInfo_WorkloadAttributes{
-		Uid:            ninputs.UID,
-		Workload:       ninputs.Name,
-		Namespace:      ninputs.Namespace,
-		Serviceaccount: ninputs.ServiceAccount}
-
-	wlInfo := pb.WorkloadInfo{Attrs: &attrs}
-	return &wlInfo, true
-}
-
-// doMount perform the actual mount work
-func doMount(dstDir string, ninputs *pb.WorkloadInfo_WorkloadAttributes) error {
-	newDir := nodeAgentUdsHome + "/" + ninputs.Uid
->>>>>>> 0b4526f6
 	err := os.MkdirAll(newDir, 0777)
 	if err != nil {
 		return err
@@ -239,7 +185,6 @@
 	return nil
 }
 
-<<<<<<< HEAD
 // Rollback the operations done by doMount
 // rollback code is best effort attempts to clean up.
 // nolint: errcheck
@@ -250,12 +195,6 @@
 	// Sufficient to just remove the underlying directory.
 	os.RemoveAll(destinationDir)
 	os.RemoveAll(filepath.Join(configuration.NodeAgentWorkloadHomeDir, cred.UID))
-=======
-// doUnmount perform the actual unmount work
-func doUnmount(dir string) error {
-	cmd := exec.Command("/bin/umount", dir)
-	return cmd.Run()
->>>>>>> 0b4526f6
 }
 
 // addListener add the listener for the workload
@@ -265,11 +204,7 @@
 		return errors.New("failed to create Nodeagent client")
 	}
 
-<<<<<<< HEAD
 	ninputs, err := produceWorkloadCredential(opts)
-=======
-	_, err := client.WorkloadAdded(ninputs)
->>>>>>> 0b4526f6
 	if err != nil {
 		return err
 	}
@@ -308,14 +243,9 @@
 		return failure("mount", inp, sErr)
 	}
 
-<<<<<<< HEAD
 	if err := addCredentialFile(ninputs); err != nil {
 		handleErrMount(dir, ninputs)
 		sErr := "Failure to create credentials: " + err.Error()
-=======
-	if err := addListener(ninputs); err != nil {
-		sErr := "Failure to notify nodeagent: " + err.Error()
->>>>>>> 0b4526f6
 		return failure("mount", inp, sErr)
 	}
 
@@ -332,20 +262,12 @@
 
 	uid := comps[5]
 	// TBD: Check if uid is the correct format.
-<<<<<<< HEAD
 	naInp := &fv.Credential{
 		UID: uid,
 	}
 	if err := removeCredentialFile(naInp); err != nil {
 		// Go ahead and finish the unmount; no need to hold up kubelet.
 		emsgs = append(emsgs, "Failure to delete credentials file: "+err.Error())
-=======
-	attrs := pb.WorkloadInfo_WorkloadAttributes{Uid: uid}
-	naInp := &pb.WorkloadInfo{Attrs: &attrs}
-	if err := delListener(naInp); err != nil {
-		sErr := "Failure to notify nodeagent: " + err.Error()
-		return failure("unmount", dir, sErr)
->>>>>>> 0b4526f6
 	}
 
 	// unmount the bind mount
@@ -393,7 +315,6 @@
 		return
 	}
 
-<<<<<<< HEAD
 	opt := strings.Join([]string{caller, inp, opts}, "|")
 	if configuration.LogLevel == logLevelWarn {
 		logWriter.Warning(opt) //nolint: errcheck
@@ -506,10 +427,4 @@
 	var err error
 	logWriter, err = syslog.New(logLevel(configuration.LogLevel)|syslog.LOG_DAEMON, tag)
 	return logWriter, err
-=======
-	op := caller + "|"
-	op = op + inp + "|"
-	op = op + opts
-	_ = logWrt.Warning(op)
->>>>>>> 0b4526f6
 }