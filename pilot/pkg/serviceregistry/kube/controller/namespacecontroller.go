// Copyright Istio Authors
//
// Licensed under the Apache License, Version 2.0 (the "License");
// you may not use this file except in compliance with the License.
// You may obtain a copy of the License at
//
//     http://www.apache.org/licenses/LICENSE-2.0
//
// Unless required by applicable law or agreed to in writing, software
// distributed under the License is distributed on an "AS IS" BASIS,
// WITHOUT WARRANTIES OR CONDITIONS OF ANY KIND, either express or implied.
// See the License for the specific language governing permissions and
// limitations under the License.

package controller

import (
	v1 "k8s.io/api/core/v1"
	metav1 "k8s.io/apimachinery/pkg/apis/meta/v1"
	"k8s.io/apimachinery/pkg/labels"
	"k8s.io/apimachinery/pkg/types"
	corev1 "k8s.io/client-go/kubernetes/typed/core/v1"
	listerv1 "k8s.io/client-go/listers/core/v1"
	"k8s.io/client-go/tools/cache"

	"istio.io/istio/pilot/pkg/keycertbundle"
	"istio.io/istio/pkg/kube"
	"istio.io/istio/pkg/kube/controllers"
	"istio.io/istio/pkg/kube/inject"
	"istio.io/istio/security/pkg/k8s"
)

const (
	// CACertNamespaceConfigMap is the name of the ConfigMap in each namespace storing the root cert of non-Kube CA.
	CACertNamespaceConfigMap = "istio-ca-root-cert"
)

var configMapLabel = map[string]string{"istio.io/config": "true"}

// NamespaceController manages reconciles a configmap in each namespace with a desired set of data.
type NamespaceController struct {
	client          corev1.CoreV1Interface
	caBundleWatcher *keycertbundle.Watcher

	queue              controllers.Queue
	namespacesInformer cache.SharedInformer
	configMapInformer  cache.SharedInformer
	namespaceLister    listerv1.NamespaceLister
	configmapLister    listerv1.ConfigMapLister
}

// NewNamespaceController returns a pointer to a newly constructed NamespaceController instance.
func NewNamespaceController(kubeClient kube.Client, caBundleWatcher *keycertbundle.Watcher) *NamespaceController {
	c := &NamespaceController{
		client:          kubeClient.CoreV1(),
		caBundleWatcher: caBundleWatcher,
	}
	c.queue = controllers.NewQueue("namespace controller", controllers.WithReconciler(c.insertDataForNamespace))

	c.configMapInformer = kubeClient.KubeInformer().Core().V1().ConfigMaps().Informer()
	c.configmapLister = kubeClient.KubeInformer().Core().V1().ConfigMaps().Lister()
	c.namespacesInformer = kubeClient.KubeInformer().Core().V1().Namespaces().Informer()
	c.namespaceLister = kubeClient.KubeInformer().Core().V1().Namespaces().Lister()

	c.configMapInformer.AddEventHandler(controllers.FilteredObjectSpecHandler(c.queue.AddObject, func(o controllers.Object) bool {
		if o.GetName() != CACertNamespaceConfigMap {
			// This is a change to a configmap we don't watch, ignore it
			return false
		}
		if inject.IgnoredNamespaces.Contains(o.GetNamespace()) {
			// skip special kubernetes system namespaces
			return false
		}
		return true
	}))
	c.namespacesInformer.AddEventHandler(controllers.FilteredObjectSpecHandler(c.queue.AddObject, func(o controllers.Object) bool {
		return !inject.IgnoredNamespaces.Contains(o.GetName())
	}))

	return c
}

// Run starts the NamespaceController until a value is sent to stopCh.
func (nc *NamespaceController) Run(stopCh <-chan struct{}) {
	if !cache.WaitForCacheSync(stopCh, nc.namespacesInformer.HasSynced, nc.configMapInformer.HasSynced) {
		log.Error("Failed to sync namespace controller cache")
		return
	}
	go nc.startCaBundleWatcher(stopCh)
	nc.queue.Run(stopCh)
}

// startCaBundleWatcher listens for updates to the CA bundle and update cm in each namespace
func (nc *NamespaceController) startCaBundleWatcher(stop <-chan struct{}) {
	id, watchCh := nc.caBundleWatcher.AddWatcher()
	defer nc.caBundleWatcher.RemoveWatcher(id)
	for {
		select {
		case <-watchCh:
			namespaceList, _ := nc.namespaceLister.List(labels.Everything())
			for _, ns := range namespaceList {
				nc.namespaceChange(ns)
			}
		case <-stop:
			return
		}
	}
}

// insertDataForNamespace will add data into the configmap for the specified namespace
// If the configmap is not found, it will be created.
<<<<<<< HEAD
// If you know the current contents of the configmap, using updateDataInConfigMap is more efficient.
func (nc *NamespaceController) insertDataForNamespace(o types.NamespacedName) error {
=======
// If you know the current contents of the configmap, using UpdateDataInConfigMap is more efficient.
func (nc *NamespaceController) insertDataForNamespace(key interface{}) error {
	o := key.(types.NamespacedName)
>>>>>>> d9f32902
	ns := o.Namespace
	if ns == "" {
		// For Namespace object, it will not have o.Namespace field set
		ns = o.Name
	}
	meta := metav1.ObjectMeta{
		Name:      CACertNamespaceConfigMap,
		Namespace: ns,
		Labels:    configMapLabel,
	}
	return k8s.InsertDataToConfigMap(nc.client, nc.configmapLister, meta, nc.caBundleWatcher.GetCABundle())
}

// On namespace change, update the config map.
// If terminating, this will be skipped
func (nc *NamespaceController) namespaceChange(ns *v1.Namespace) {
	if ns.Status.Phase != v1.NamespaceTerminating {
		nc.syncNamespace(ns.Name)
	}
}

func (nc *NamespaceController) syncNamespace(ns string) {
	// skip special kubernetes system namespaces
	if inject.IgnoredNamespaces.Contains(ns) {
		return
	}
	nc.queue.Add(types.NamespacedName{Name: ns})
}<|MERGE_RESOLUTION|>--- conflicted
+++ resolved
@@ -109,14 +109,9 @@
 
 // insertDataForNamespace will add data into the configmap for the specified namespace
 // If the configmap is not found, it will be created.
-<<<<<<< HEAD
-// If you know the current contents of the configmap, using updateDataInConfigMap is more efficient.
-func (nc *NamespaceController) insertDataForNamespace(o types.NamespacedName) error {
-=======
 // If you know the current contents of the configmap, using UpdateDataInConfigMap is more efficient.
 func (nc *NamespaceController) insertDataForNamespace(key interface{}) error {
 	o := key.(types.NamespacedName)
->>>>>>> d9f32902
 	ns := o.Namespace
 	if ns == "" {
 		// For Namespace object, it will not have o.Namespace field set
