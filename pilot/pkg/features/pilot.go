--- conflicted
+++ resolved
@@ -65,11 +65,6 @@
 	ClusterName = env.Register("CLUSTER_ID", constants.DefaultClusterName,
 		"Defines the cluster and service registry that this Istiod instance belongs to").Get()
 
-<<<<<<< HEAD
-	DNSJitterDurationEnv = env.Register("ENVOY_DNS_JITTER_DURATION", 0, "Jitter added to periodic DNS resolution").Get()
-
-=======
->>>>>>> febb73c7
 	ExternalIstiod = env.Register("EXTERNAL_ISTIOD", false,
 		"If this is set to true, one Istiod will control remote clusters including CA.").Get()
 
