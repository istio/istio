// Copyright 2019 Istio Authors
//
// Licensed under the Apache License, Version 2.0 (the "License");
// you may not use this file except in compliance with the License.
// You may obtain a copy of the License at
//
//     http://www.apache.org/licenses/LICENSE-2.0
//
// Unless required by applicable law or agreed to in writing, software
// distributed under the License is distributed on an "AS IS" BASIS,
// WITHOUT WARRANTIES OR CONDITIONS OF ANY KIND, either express or implied.
// See the License for the specific language governing permissions and
// limitations under the License.

package istioagent

import (
	"io/ioutil"
	"net"
	"os"
	"path"
	"strings"
	"time"

	meshconfig "istio.io/api/mesh/v1alpha1"
	"istio.io/istio/pkg/config/constants"

	"istio.io/istio/pilot/pkg/security/model"
	"istio.io/istio/pkg/kube"
	caClientInterface "istio.io/istio/security/pkg/nodeagent/caclient/interface"
	citadel "istio.io/istio/security/pkg/nodeagent/caclient/providers/citadel"
	gca "istio.io/istio/security/pkg/nodeagent/caclient/providers/google"
	"istio.io/istio/security/pkg/nodeagent/plugin/providers/google/stsclient"

	"istio.io/istio/security/pkg/nodeagent/cache"
	"istio.io/istio/security/pkg/nodeagent/sds"
	"istio.io/istio/security/pkg/nodeagent/secretfetcher"
	"istio.io/pkg/env"
	"istio.io/pkg/log"
)

// To debug:
// curl -X POST localhost:15000/logging?config=trace - to see SendingDiscoveryRequest

// Breakpoints in secretcache.go GenerateSecret..

// Note that istiod currently can't validate the JWT token unless it runs on k8s
// Main problem is the JWT validation check which hardcodes the k8s server address and token location.
//
// To test on a local machine, for debugging:
//
// kis exec $POD -- cat /run/secrets/istio-token/istio-token > var/run/secrets/tokens/istio-token
// kis port-forward $POD 15010:15010 &
//
// You can also copy the K8S CA and a token to be used to connect to k8s - but will need removing the hardcoded addr
// kis exec $POD -- cat /run/secrets/kubernetes.io/serviceaccount/{ca.crt,token} > var/run/secrets/kubernetes.io/serviceaccount/
//
// Or disable the jwt validation while debugging SDS problems.

var (
	caProviderEnv = env.RegisterStringVar(caProvider, "Citadel", "").Get()
	// TODO: default to same as discovery address
	caEndpointEnv = env.RegisterStringVar(caEndpoint, "", "").Get()

	pluginNamesEnv             = env.RegisterStringVar(pluginNames, "", "").Get()
	enableIngressGatewaySDSEnv = env.RegisterBoolVar(enableIngressGatewaySDS, false, "").Get()

	trustDomainEnv = env.RegisterStringVar(trustDomain, "", "").Get()
	secretTTLEnv   = env.RegisterDurationVar(secretTTL, 24*time.Hour,
		"The cert lifetime requested by istio agent").Get()
	secretRotationGracePeriodRatioEnv = env.RegisterFloatVar(secretRotationGracePeriodRatio, 0.5,
		"The grace period ratio for the cert rotation, by default 0.5.").Get()
	secretRotationIntervalEnv = env.RegisterDurationVar(secretRotationInterval, 5*time.Minute,
		"The ticker to detect and rotate the certificates, by default 5 minutes").Get()
	staledConnectionRecycleIntervalEnv = env.RegisterDurationVar(staledConnectionRecycleInterval, 5*time.Minute,
		"The ticker to detect and close stale connections").Get()
	initialBackoffInMilliSecEnv = env.RegisterIntVar(initialBackoffInMilliSec, 0, "").Get()
	pkcs8KeysEnv                = env.RegisterBoolVar(pkcs8Key, false, "Whether to generate PKCS#8 private keys").Get()

	// Location of K8S CA root.
	k8sCAPath = "/var/run/secrets/kubernetes.io/serviceaccount/ca.crt"

	// CitadelCACertPath is the directory for Citadel CA certificate.
	// This is mounted from config map 'istio-ca-root-cert'. Part of startup,
	// this may be replaced with ./etc/certs, if a root-cert.pem is found, to
	// handle secrets mounted from non-citadel CAs.
	CitadelCACertPath = "./var/run/secrets/istio"
)

const (
	// name of authentication provider.
	caProvider = "CA_PROVIDER"

	// CA endpoint.
	caEndpoint = "CA_ADDR"

	// names of authentication provider's plugins.
	pluginNames = "PLUGINS"

	// The trust domain corresponds to the trust root of a system.
	// Refer to https://github.com/spiffe/spiffe/blob/master/standards/SPIFFE-ID.md#21-trust-domain
	trustDomain = "TRUST_DOMAIN"

	// The ingress gateway SDS mode allows node agent to provision credentials to ingress gateway
	// proxy by watching kubernetes secrets.
	enableIngressGatewaySDS = "ENABLE_INGRESS_GATEWAY_SDS"

	// The environmental variable name for secret TTL, node agent decides whether a secret
	// is expired if time.now - secret.createtime >= secretTTL.
	// example value format like "90m"
	secretTTL = "SECRET_TTL"

	// The environmental variable name for grace period ratio that secret is re-generated before
	// its expiration.
	// Example value format like "0.5"
	secretRotationGracePeriodRatio = "SECRET_GRACE_PERIOD_RATIO"

	// The environmental variable name for the interval to check and rotate the key and certs.
	// Example value format like "20m"
	secretRotationInterval = "SECRET_ROTATION_CHECK_INTERVAL"

	// The environmental variable name for staled connection recycle job running interval.
	// example value format like "5m"
	staledConnectionRecycleInterval = "STALED_CONNECTION_RECYCLE_RUN_INTERVAL"

	// The environmental variable name for the initial backoff in milliseconds.
	// example value format like "10"
	initialBackoffInMilliSec = "INITIAL_BACKOFF_MSEC"

	pkcs8Key = "PKCS8_KEY"
)

var (
	// LocalSDS is the location of the in-process SDS server - must be in a writeable dir.
	LocalSDS = "./etc/istio/proxy/SDS"

	workloadSdsCacheOptions cache.Options
	gatewaySdsCacheOptions  cache.Options
	serverOptions           sds.Options
	gatewaySecretChan       chan struct{}
)

// SDSAgent contains the configuration of the agent, based on the injected
// environment:
// - SDS hostPath if node-agent was used
// - /etc/certs/key if Citadel or other mounted Secrets are used
// - root cert to use for connecting to XDS server
// - CA address, with proper defaults and detection
type SDSAgent struct {
	// Location of JWTPath to connect to CA. If empty, SDS is not possible.
	// If set SDS will be used - either local or via hostPath.
	JWTPath string

	// SDSAddress is the address of the SDS server. Starts with unix: for hostpath mount or built-in
	// May also be a https address.
	SDSAddress string

	// CertPath is set with the location of the certs, or empty if mounted certs are not present.
	CertsPath string

	// RequireCerts is set if the agent requires certificates:
	// - if controlPlaneAuthEnabled is set
	// - port of discovery server is not 15010 (the plain text default).
	RequireCerts bool

	// PilotCertProvider is the provider of the Pilot certificate
	PilotCertProvider string

	// OutputKeyCertToDir is the directory for output the key and certificate
	OutputKeyCertToDir string

	// RootCert is the CA root certificate. It is loaded part of detecting the
	// SDS operating mode - may be the Citadel CA, Kubernentes CA or a custom
	// CA. If not set it should be assumed we are using a public certificate (like ACME).
	RootCert []byte

	// WorkloadSecrets is the interface used to get secrets. The SDS agent
	// is calling this.
	WorkloadSecrets *cache.SecretCache

	// If set, this is the Citadel client, used to retrieve certificates.
	CitadelClient caClientInterface.Client

	// CAEndpoint is the CA endpoint to which node agent sends CSR request.
	CAEndpoint  string
	proxyConfig *meshconfig.ProxyConfig
}

// NewSDSAgent wraps the logic for a local SDS. It will check if the JWT token required for local SDS is
// present, and set additional config options for the in-process SDS agent.
//
// The JWT token is currently using a pre-defined audience (istio-ca) or it must match the trust domain (WIP).
// If the JWT token is not present - the local SDS agent can't authenticate.
//
// If node agent and JWT are mounted: it indicates user injected a config using hostPath, and will be used.
//
func NewSDSAgent(proxyConfig *meshconfig.ProxyConfig, pilotCertProvider, jwtPath, outputKeyCertToDir string) *SDSAgent {
	ac := &SDSAgent{
		proxyConfig: proxyConfig,
	}
	discAddr := proxyConfig.DiscoveryAddress
	tlsRequired := proxyConfig.ControlPlaneAuthPolicy == meshconfig.AuthenticationPolicy_MUTUAL_TLS

	ac.PilotCertProvider = pilotCertProvider
	ac.OutputKeyCertToDir = outputKeyCertToDir

	_, discPort, err := net.SplitHostPort(discAddr)
	if err != nil {
		log.Fatalf("Invalid discovery address %v %v", discAddr, err)
	}

	if _, err := os.Stat(jwtPath); err == nil && citadel.ProvCert == "" {
		// If the JWT file exists, and explicit 'prov cert' is not - use the JWT
		ac.JWTPath = jwtPath
	} else {
		// If original /etc/certs or a separate 'provisioning certs' (VM) are present, use them instead of tokens
		certDir := "./etc/certs"
		if citadel.ProvCert != "" {
			certDir = citadel.ProvCert
		}
		if _, err := os.Stat(certDir + "/key.pem"); err == nil {
			ac.CertsPath = certDir
		}
		ac.OutputKeyCertToDir = certDir
		// If the root-cert is in the old location, use it.
		if _, err := os.Stat(certDir + "/root-cert.pem"); err == nil {
			CitadelCACertPath = certDir
		}

		if ac.CertsPath != "" {
			log.Warna("Using existing certificate ", ac.CertsPath)
		} else {
			// Can't use in-process SDS.
			log.Warna("Missing JWT token, can't use in process SDS ", jwtPath, err)

			// TODO do not special case port 15012
			if discPort == "15012" {
				log.Fatala("Missing JWT, can't authenticate with control plane. Try using plain text (15010)")
			}
<<<<<<< HEAD
                        // continue to initialize the agent. 
=======
			// continue to initialize the agent.
>>>>>>> 1a0b74d0
		}
	}

	ac.SDSAddress = "unix:" + LocalSDS

	ac.CAEndpoint = caEndpointEnv
	if caEndpointEnv == "" {
		// if not set, we will fallback to the discovery address
		ac.CAEndpoint = discAddr
	}

	if tlsRequired {
		ac.RequireCerts = true
	}

	// Istiod uses a fixed, defined port for K8S-signed certificates.
	// TODO do not special case port 15012
	if discPort == "15012" {
		ac.RequireCerts = true
	}

	return ac
}

// Simplified SDS setup. This is called if and only if user has explicitly mounted a K8S JWT token, and is not
// using a hostPath mounted or external SDS server.
//
// 1. External CA: requires authenticating the trusted JWT AND validating the SAN against the JWT.
//    For example Google CA
//
// 2. Indirect, using istiod: using K8S cert.
//
// 3. Monitor mode - watching secret in same namespace ( Ingress)
//
// 4. TODO: File watching, for backward compat/migration from mounted secrets.
func (conf *SDSAgent) Start(isSidecar bool, podNamespace string) (*sds.Server, error) {
	applyEnvVars()

	gatewaySdsCacheOptions = workloadSdsCacheOptions

	serverOptions.PilotCertProvider = conf.PilotCertProvider
	// Next to the envoy config, writeable dir (mounted as mem)
	serverOptions.WorkloadUDSPath = LocalSDS
	serverOptions.UseLocalJWT = conf.JWTPath != "" // true if we a JWT exists
	serverOptions.CertsDir = conf.CertsPath
	serverOptions.JWTPath = conf.JWTPath
	serverOptions.OutputKeyCertToDir = conf.OutputKeyCertToDir
	serverOptions.CAEndpoint = conf.CAEndpoint
	serverOptions.TLSEnabled = conf.RequireCerts

	// TODO: env control
	initXDS(conf.proxyConfig)

	// TODO: remove the caching, workload has a single cert
	workloadSecretCache, _ := conf.newSecretCache(serverOptions)

	var gatewaySecretCache *cache.SecretCache
	if !isSidecar {
		if ingressSdsExists() {
			log.Infof("Starting gateway SDS")
			serverOptions.EnableIngressGatewaySDS = true
			// TODO: what is the setting for ingress ?
			serverOptions.IngressGatewayUDSPath = strings.TrimPrefix(model.IngressGatewaySdsUdsPath, "unix:")
			gatewaySecretCache = newIngressSecretCache(podNamespace)
		} else {
			log.Infof("Skipping gateway SDS")
		}
	}

	server, err := sds.NewServer(serverOptions, workloadSecretCache, gatewaySecretCache)
	if err != nil {
		return nil, err
	}

	startXDS()

	return server, nil
}

func ingressSdsExists() bool {
	p := strings.TrimPrefix(model.IngressGatewaySdsUdsPath, "unix:")
	dir := path.Dir(p)
	_, err := os.Stat(dir)
	return !os.IsNotExist(err)
}

// newSecretCache creates the cache for workload secrets and/or gateway secrets.
func (conf *SDSAgent) newSecretCache(serverOptions sds.Options) (workloadSecretCache *cache.SecretCache, caClient caClientInterface.Client) {
	ret := &secretfetcher.SecretFetcher{}

	// TODO: get the MC public keys from pilot.
	// In node agent, a controller is used getting 'istio-security.istio-system' config map
	// Single caTLSRootCert inside.

	var err error

	// TODO: this should all be packaged in a plugin, possibly with optional compilation.
	log.Infof("serverOptions.CAEndpoint == %v", serverOptions.CAEndpoint)
	if (serverOptions.CAProviderName == "GoogleCA" || strings.Contains(serverOptions.CAEndpoint, "googleapis.com")) &&
		stsclient.GKEClusterURL != "" {
		// Use a plugin to an external CA - this has direct support for the K8S JWT token
		// This is only used if the proper env variables are injected - otherwise the existing Citadel or Istiod will be
		// used.
		caClient, err = gca.NewGoogleCAClient(serverOptions.CAEndpoint, true)
		serverOptions.PluginNames = []string{"GoogleTokenExchange"}
	} else {
		// Determine the default CA.
		// If /etc/certs exists - it means Citadel is used (possibly in a mode to only provision the root-cert, not keys)
		// Otherwise: default to istiod
		//
		// If an explicit CA is configured, assume it is mounting /etc/certs
		var rootCert []byte

		tls := true
		certReadErr := false

		if serverOptions.CAEndpoint == "" {
			// When serverOptions.CAEndpoint is nil, the default CA endpoint
			// will be a hardcoded default value (e.g., the namespace will be hardcoded
			// as istio-system).
			log.Info("Istio Agent uses default istiod CA")
			serverOptions.CAEndpoint = "istiod.istio-system.svc:15012"

			if serverOptions.PilotCertProvider == "istiod" {
				log.Info("istiod uses self-issued certificate")
				if rootCert, err = ioutil.ReadFile(path.Join(CitadelCACertPath, constants.CACertNamespaceConfigMapDataName)); err != nil {
					certReadErr = true
				} else {
					log.Infof("the CA cert of istiod is: %v", string(rootCert))
				}
			} else if serverOptions.PilotCertProvider == "kubernetes" {
				log.Infof("istiod uses the k8s root certificate %v", k8sCAPath)
				if rootCert, err = ioutil.ReadFile(k8sCAPath); err != nil {
					certReadErr = true
				}
			} else if serverOptions.PilotCertProvider == "custom" {
				log.Infof("istiod uses a custom root certificate mounted in a well known location %v",
					cache.DefaultRootCertFilePath)
				if rootCert, err = ioutil.ReadFile(cache.DefaultRootCertFilePath); err != nil {
					certReadErr = true
				}
			} else {
				certReadErr = true
			}
			if certReadErr {
				rootCert = nil
				// for debugging only
				log.Warnf("Failed to load root cert, assume IP secure network: %v", err)
				serverOptions.CAEndpoint = "istiod.istio-system.svc:15010"
				tls = false
			}
		} else {
			// Explicitly configured CA
			log.Infoa("Using user-configured CA ", serverOptions.CAEndpoint)
			if strings.HasSuffix(serverOptions.CAEndpoint, ":15010") {
				log.Warna("Debug mode or IP-secure network")
				tls = false
			} else if serverOptions.TLSEnabled {
				if serverOptions.PilotCertProvider == "istiod" {
					log.Info("istiod uses self-issued certificate")
					if rootCert, err = ioutil.ReadFile(path.Join(CitadelCACertPath, constants.CACertNamespaceConfigMapDataName)); err != nil {
						certReadErr = true
					} else {
						log.Infof("the CA cert of istiod is: %v", string(rootCert))
					}
				} else if serverOptions.PilotCertProvider == "kubernetes" {
					log.Infof("istiod uses the k8s root certificate %v", k8sCAPath)
					if rootCert, err = ioutil.ReadFile(k8sCAPath); err != nil {
						certReadErr = true
					}
				} else if serverOptions.PilotCertProvider == "custom" {
					log.Infof("istiod uses a custom root certificate mounted in a well known location %v",
						cache.DefaultRootCertFilePath)
					if rootCert, err = ioutil.ReadFile(cache.DefaultRootCertFilePath); err != nil {
						certReadErr = true
					}
				} else {
					log.Errorf("unknown cert provider %v", serverOptions.PilotCertProvider)
					certReadErr = true
				}
				if certReadErr {
					rootCert = nil
					log.Fatal("invalid config - port 15012 missing a root certificate")
				}
			} else {
				rootCertPath := path.Join(CitadelCACertPath, constants.CACertNamespaceConfigMapDataName)
				if rootCert, err = ioutil.ReadFile(rootCertPath); err != nil {
					// We may not provide root cert, and can just use public system certificate pool
					log.Infof("no certs found at %v, using system certs", rootCertPath)
				} else {
					log.Infof("the CA cert of istiod is: %v", string(rootCert))
				}
			}
		}

		conf.RootCert = rootCert
		// Will use TLS unless the reserved 15010 port is used ( istiod on an ipsec/secure VPC)
		// rootCert may be nil - in which case the system roots are used, and the CA is expected to have public key
		// Otherwise assume the injection has mounted /etc/certs/root-cert.pem
		caClient, err = citadel.NewCitadelClient(serverOptions.CAEndpoint, tls, rootCert)
		if err == nil {
			conf.CitadelClient = caClient
		}
	}

	if err != nil {
		log.Errorf("failed to create secretFetcher for workload proxy: %v", err)
		os.Exit(1)
	}
	ret.UseCaClient = true
	ret.CaClient = caClient

	workloadSdsCacheOptions.TrustDomain = serverOptions.TrustDomain
	workloadSdsCacheOptions.Pkcs8Keys = serverOptions.Pkcs8Keys
	workloadSdsCacheOptions.Plugins = sds.NewPlugins(serverOptions.PluginNames)
	workloadSdsCacheOptions.OutputKeyCertToDir = serverOptions.OutputKeyCertToDir
	workloadSecretCache = cache.NewSecretCache(ret, sds.NotifyProxy, workloadSdsCacheOptions)
	conf.WorkloadSecrets = workloadSecretCache
	return
}

// TODO: use existing 'sidecar/router' config to enable loading Secrets
func newIngressSecretCache(namespace string) (gatewaySecretCache *cache.SecretCache) {
	gSecretFetcher := &secretfetcher.SecretFetcher{
		UseCaClient: false,
	}

	cs, err := kube.CreateClientset("", "")

	if err != nil {
		log.Errorf("failed to create secretFetcher for gateway proxy: %v", err)
		os.Exit(1)
	}
	gSecretFetcher.FallbackSecretName = "gateway-fallback"

	gSecretFetcher.InitWithKubeClientAndNs(cs.CoreV1(), namespace)

	gatewaySecretChan = make(chan struct{})
	gSecretFetcher.Run(gatewaySecretChan)
	gatewaySecretCache = cache.NewSecretCache(gSecretFetcher, sds.NotifyProxy, gatewaySdsCacheOptions)
	return gatewaySecretCache
}

func applyEnvVars() {
	serverOptions.PluginNames = strings.Split(pluginNamesEnv, ",")

	serverOptions.EnableWorkloadSDS = true

	serverOptions.EnableIngressGatewaySDS = enableIngressGatewaySDSEnv
	serverOptions.CAProviderName = caProviderEnv
	serverOptions.TrustDomain = trustDomainEnv
	serverOptions.Pkcs8Keys = pkcs8KeysEnv
	serverOptions.RecycleInterval = staledConnectionRecycleIntervalEnv
	workloadSdsCacheOptions.SecretTTL = secretTTLEnv
	workloadSdsCacheOptions.SecretRotationGracePeriodRatio = secretRotationGracePeriodRatioEnv
	workloadSdsCacheOptions.RotationInterval = secretRotationIntervalEnv
	workloadSdsCacheOptions.InitialBackoffInMilliSec = int64(initialBackoffInMilliSecEnv)
	// Disable the secret eviction for istio agent.
	workloadSdsCacheOptions.EvictionDuration = 0
	if citadel.ProvCert != "" {
		workloadSdsCacheOptions.AlwaysValidTokenFlag = true
	}
	workloadSdsCacheOptions.OutputKeyCertToDir = serverOptions.OutputKeyCertToDir
}<|MERGE_RESOLUTION|>--- conflicted
+++ resolved
@@ -22,7 +22,6 @@
 	"strings"
 	"time"
 
-	meshconfig "istio.io/api/mesh/v1alpha1"
 	"istio.io/istio/pkg/config/constants"
 
 	"istio.io/istio/pilot/pkg/security/model"
@@ -182,8 +181,7 @@
 	CitadelClient caClientInterface.Client
 
 	// CAEndpoint is the CA endpoint to which node agent sends CSR request.
-	CAEndpoint  string
-	proxyConfig *meshconfig.ProxyConfig
+	CAEndpoint string
 }
 
 // NewSDSAgent wraps the logic for a local SDS. It will check if the JWT token required for local SDS is
@@ -194,12 +192,8 @@
 //
 // If node agent and JWT are mounted: it indicates user injected a config using hostPath, and will be used.
 //
-func NewSDSAgent(proxyConfig *meshconfig.ProxyConfig, pilotCertProvider, jwtPath, outputKeyCertToDir string) *SDSAgent {
-	ac := &SDSAgent{
-		proxyConfig: proxyConfig,
-	}
-	discAddr := proxyConfig.DiscoveryAddress
-	tlsRequired := proxyConfig.ControlPlaneAuthPolicy == meshconfig.AuthenticationPolicy_MUTUAL_TLS
+func NewSDSAgent(discAddr string, tlsRequired bool, pilotCertProvider, jwtPath, outputKeyCertToDir string) *SDSAgent {
+	ac := &SDSAgent{}
 
 	ac.PilotCertProvider = pilotCertProvider
 	ac.OutputKeyCertToDir = outputKeyCertToDir
@@ -221,7 +215,6 @@
 		if _, err := os.Stat(certDir + "/key.pem"); err == nil {
 			ac.CertsPath = certDir
 		}
-		ac.OutputKeyCertToDir = certDir
 		// If the root-cert is in the old location, use it.
 		if _, err := os.Stat(certDir + "/root-cert.pem"); err == nil {
 			CitadelCACertPath = certDir
@@ -237,11 +230,7 @@
 			if discPort == "15012" {
 				log.Fatala("Missing JWT, can't authenticate with control plane. Try using plain text (15010)")
 			}
-<<<<<<< HEAD
-                        // continue to initialize the agent. 
-=======
 			// continue to initialize the agent.
->>>>>>> 1a0b74d0
 		}
 	}
 
@@ -285,15 +274,12 @@
 	serverOptions.PilotCertProvider = conf.PilotCertProvider
 	// Next to the envoy config, writeable dir (mounted as mem)
 	serverOptions.WorkloadUDSPath = LocalSDS
-	serverOptions.UseLocalJWT = conf.JWTPath != "" // true if we a JWT exists
+	serverOptions.UseLocalJWT = conf.CertsPath == "" // true if we don't have a key.pem
 	serverOptions.CertsDir = conf.CertsPath
 	serverOptions.JWTPath = conf.JWTPath
 	serverOptions.OutputKeyCertToDir = conf.OutputKeyCertToDir
 	serverOptions.CAEndpoint = conf.CAEndpoint
 	serverOptions.TLSEnabled = conf.RequireCerts
-
-	// TODO: env control
-	initXDS(conf.proxyConfig)
 
 	// TODO: remove the caching, workload has a single cert
 	workloadSecretCache, _ := conf.newSecretCache(serverOptions)
@@ -315,8 +301,6 @@
 	if err != nil {
 		return nil, err
 	}
-
-	startXDS()
 
 	return server, nil
 }
