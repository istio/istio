// Copyright 2018 Istio Authors.
//
// Licensed under the Apache License, Version 2.0 (the "License");
// you may not use this file except in compliance with the License.
// You may obtain a copy of the License at
//
//     http://www.apache.org/licenses/LICENSE-2.0
//
// Unless required by applicable law or agreed to in writing, software
// distributed under the License is distributed on an "AS IS" BASIS,
// WITHOUT WARRANTIES OR CONDITIONS OF ANY KIND, either express or implied.
// See the License for the specific language governing permissions and
// limitations under the License.

package validate

import (
	"errors"
	"fmt"
	"io"
	"os"

	multierror "github.com/hashicorp/go-multierror"
	"github.com/spf13/cobra"
	yaml "gopkg.in/yaml.v3"
	"k8s.io/apimachinery/pkg/apis/meta/v1/unstructured"

	mixercrd "istio.io/istio/mixer/pkg/config/crd"
	mixerstore "istio.io/istio/mixer/pkg/config/store"
	mixervalidate "istio.io/istio/mixer/pkg/validate"
	"istio.io/istio/pilot/pkg/config/kube/crd"
	"istio.io/istio/pilot/pkg/model"
)

<<<<<<< HEAD
/*

TODO(https://github.com/istio/istio/issues/4887)

Reusing the existing mixer validation code pulls in all of the mixer
adapter packages into istioctl. Not only is this not ideal (see
issue), but it also breaks the istioctl build on windows as some mixer
adapters use linux specific packges (e.g. syslog).

func createMixerValidator() store.BackendValidator {
	info := generatedTmplRepo.SupportedTmplInfo
	templates := make(map[string]*template.Info, len(info))
	for k := range info {
		t := info[k]
		templates[k] = &t
	}
	adapters := config.AdapterInfoMap(adapter.Inventory(), template.NewRepository(info).SupportsTemplate)
	return store.NewValidator(nil, runtimeConfig.KindMap(adapters, templates))
}
=======
// TODO use k8s.io/cli-runtime when we switch to v1.12 k8s dependency
// k8s.io/cli-runtime was created for k8s v.12. Prior to that release,
// the genericclioptions packages are organized under kubectl.

var (
	// Expect YAML to only include these top-level fields
	validFields = map[string]bool{
		"apiVersion": true,
		"kind":       true,
		"metadata":   true,
		"spec":       true,
		"status":     true,
	}
>>>>>>> 36eaeeec

	mixerAPIVersion = "config.istio.io/v1alpha2"
)

type validator struct {
	mixerValidator mixerstore.BackendValidator
}

func (v *validator) validateResource(un *unstructured.Unstructured) error {
	schema, exists := model.IstioConfigTypes.GetByType(crd.CamelCaseToKebabCase(un.GetKind()))
	if exists {
		obj, err := crd.ConvertObjectFromUnstructured(schema, un, "")
		if err != nil {
			return fmt.Errorf("cannot parse proto message: %v", err)
		}
		return schema.Validate(obj.Name, obj.Namespace, obj.Spec)
	}

	if v.mixerValidator != nil && un.GetAPIVersion() == mixerAPIVersion {
		if !v.mixerValidator.SupportsKind(un.GetKind()) {
			return fmt.Errorf("%s not implemented", un.GetKind())
		}
		return v.mixerValidator.Validate(&mixerstore.BackendEvent{
			Type: mixerstore.Update,
			Key: mixerstore.Key{
				Name:      un.GetName(),
				Namespace: un.GetNamespace(),
				Kind:      un.GetKind(),
			},
			Value: mixercrd.ToBackEndResource(un),
		})
	}
	return fmt.Errorf("%s.%s validation is not supported", un.GetKind(), un.GetAPIVersion())
}

func validateFile(reader io.Reader) error {
	decoder := yaml.NewDecoder(reader)
	var errs error
	for {
		out := make(map[string]interface{})
		err := decoder.Decode(&out)
		if err == io.EOF {
			return errs
		}
		if err != nil {
			errs = multierror.Append(errs, err)
			return errs
		}
		if len(out) == 0 {
			continue
		}
		un := unstructured.Unstructured{Object: out}
		err = validateResource(&un)
		if err != nil {
			errs = multierror.Append(errs, multierror.Prefix(err, fmt.Sprintf("%s/%s/%s",
				un.GetKind(), un.GetNamespace(), un.GetName())))
		}
	}
}

func validateFiles(filenames []string) error {
	if len(filenames) == 0 {
		return errors.New(`error: you must specify resources by --filename.
Example resource specifications include:
   '-f rsrc.yaml'
   '--filename=rsrc.json'`)
	}

	var errs error
<<<<<<< HEAD
	for _, filename := range filenames {
		reader, err := os.Open(filename)
=======
	v := &validator{
		mixerValidator: mixervalidate.NewDefaultValidator(true),
	}

	_ = r.Visit(func(info *resource.Info, err error) error {
>>>>>>> 36eaeeec
		if err != nil {
			errs = multierror.Append(errs, fmt.Errorf("cannot read file %q: %v", filename, err))
			continue
		}
		err = validateFile(reader)
		if err != nil {
			errs = multierror.Append(errs, err)
		}
<<<<<<< HEAD
=======

		if err := v.validateResource(un); err != nil {
			errs = multierror.Append(errs, fmt.Errorf("error validating resource (%v Name=%v Namespace=%v): %v",
				un.GetObjectKind().GroupVersionKind(), un.GetName(), un.GetNamespace(), err))
		}
		return nil
	})
	if errs != nil {
		return errs
	}
	for _, fname := range options.Filenames {
		fmt.Fprintf(writer, "%q is valid\n", fname)
>>>>>>> 36eaeeec
	}
	return errs
}

// NewValidateCommand creates a new command for validating Istio k8s resources.
func NewValidateCommand() *cobra.Command {
	var filenames []string

	c := &cobra.Command{
		Use:     "validate -f FILENAME [options]",
		Short:   "Validate Istio policy and rules",
		Example: `istioctl validate -f bookinfo-gateway.yaml`,
		Args:    cobra.NoArgs,
		RunE: func(c *cobra.Command, _ []string) error {
			return validateFiles(filenames)
		},
	}

	flags := c.PersistentFlags()
	flags.StringSliceVarP(&filenames, "filename", "f", nil, "Names of files to validate")

	return c
}<|MERGE_RESOLUTION|>--- conflicted
+++ resolved
@@ -32,43 +32,14 @@
 	"istio.io/istio/pilot/pkg/model"
 )
 
-<<<<<<< HEAD
-/*
+var (
+	mixerAPIVersion = "config.istio.io/v1alpha2"
 
-TODO(https://github.com/istio/istio/issues/4887)
-
-Reusing the existing mixer validation code pulls in all of the mixer
-adapter packages into istioctl. Not only is this not ideal (see
-issue), but it also breaks the istioctl build on windows as some mixer
-adapters use linux specific packges (e.g. syslog).
-
-func createMixerValidator() store.BackendValidator {
-	info := generatedTmplRepo.SupportedTmplInfo
-	templates := make(map[string]*template.Info, len(info))
-	for k := range info {
-		t := info[k]
-		templates[k] = &t
-	}
-	adapters := config.AdapterInfoMap(adapter.Inventory(), template.NewRepository(info).SupportsTemplate)
-	return store.NewValidator(nil, runtimeConfig.KindMap(adapters, templates))
-}
-=======
-// TODO use k8s.io/cli-runtime when we switch to v1.12 k8s dependency
-// k8s.io/cli-runtime was created for k8s v.12. Prior to that release,
-// the genericclioptions packages are organized under kubectl.
-
-var (
-	// Expect YAML to only include these top-level fields
-	validFields = map[string]bool{
-		"apiVersion": true,
-		"kind":       true,
-		"metadata":   true,
-		"spec":       true,
-		"status":     true,
-	}
->>>>>>> 36eaeeec
-
-	mixerAPIVersion = "config.istio.io/v1alpha2"
+	errMissingFilename = errors.New(`error: you must specify resources by --filename.
+Example resource specifications include:
+   '-f rsrc.yaml'
+   '--filename=rsrc.json'`)
+	errKindNotSupported = errors.New("kind is not supported")
 )
 
 type validator struct {
@@ -87,7 +58,7 @@
 
 	if v.mixerValidator != nil && un.GetAPIVersion() == mixerAPIVersion {
 		if !v.mixerValidator.SupportsKind(un.GetKind()) {
-			return fmt.Errorf("%s not implemented", un.GetKind())
+			return errKindNotSupported
 		}
 		return v.mixerValidator.Validate(&mixerstore.BackendEvent{
 			Type: mixerstore.Update,
@@ -99,10 +70,11 @@
 			Value: mixercrd.ToBackEndResource(un),
 		})
 	}
-	return fmt.Errorf("%s.%s validation is not supported", un.GetKind(), un.GetAPIVersion())
+
+	return nil
 }
 
-func validateFile(reader io.Reader) error {
+func (v *validator) validateFile(reader io.Reader) error {
 	decoder := yaml.NewDecoder(reader)
 	var errs error
 	for {
@@ -119,56 +91,34 @@
 			continue
 		}
 		un := unstructured.Unstructured{Object: out}
-		err = validateResource(&un)
+		err = v.validateResource(&un)
 		if err != nil {
-			errs = multierror.Append(errs, multierror.Prefix(err, fmt.Sprintf("%s/%s/%s",
+			errs = multierror.Append(errs, multierror.Prefix(err, fmt.Sprintf("%s/%s/%s:",
 				un.GetKind(), un.GetNamespace(), un.GetName())))
 		}
 	}
 }
 
-func validateFiles(filenames []string) error {
+func validateFiles(filenames []string, referential bool) error {
 	if len(filenames) == 0 {
-		return errors.New(`error: you must specify resources by --filename.
-Example resource specifications include:
-   '-f rsrc.yaml'
-   '--filename=rsrc.json'`)
+		return errMissingFilename
+	}
+
+	v := &validator{
+		mixerValidator: mixervalidate.NewDefaultValidator(referential),
 	}
 
 	var errs error
-<<<<<<< HEAD
 	for _, filename := range filenames {
 		reader, err := os.Open(filename)
-=======
-	v := &validator{
-		mixerValidator: mixervalidate.NewDefaultValidator(true),
-	}
-
-	_ = r.Visit(func(info *resource.Info, err error) error {
->>>>>>> 36eaeeec
 		if err != nil {
 			errs = multierror.Append(errs, fmt.Errorf("cannot read file %q: %v", filename, err))
 			continue
 		}
-		err = validateFile(reader)
+		err = v.validateFile(reader)
 		if err != nil {
 			errs = multierror.Append(errs, err)
 		}
-<<<<<<< HEAD
-=======
-
-		if err := v.validateResource(un); err != nil {
-			errs = multierror.Append(errs, fmt.Errorf("error validating resource (%v Name=%v Namespace=%v): %v",
-				un.GetObjectKind().GroupVersionKind(), un.GetName(), un.GetNamespace(), err))
-		}
-		return nil
-	})
-	if errs != nil {
-		return errs
-	}
-	for _, fname := range options.Filenames {
-		fmt.Fprintf(writer, "%q is valid\n", fname)
->>>>>>> 36eaeeec
 	}
 	return errs
 }
@@ -176,6 +126,7 @@
 // NewValidateCommand creates a new command for validating Istio k8s resources.
 func NewValidateCommand() *cobra.Command {
 	var filenames []string
+	var referential bool
 
 	c := &cobra.Command{
 		Use:     "validate -f FILENAME [options]",
@@ -183,12 +134,13 @@
 		Example: `istioctl validate -f bookinfo-gateway.yaml`,
 		Args:    cobra.NoArgs,
 		RunE: func(c *cobra.Command, _ []string) error {
-			return validateFiles(filenames)
+			return validateFiles(filenames, referential)
 		},
 	}
 
 	flags := c.PersistentFlags()
 	flags.StringSliceVarP(&filenames, "filename", "f", nil, "Names of files to validate")
+	flags.BoolVarP(&referential, "referential", "x", true, "Enable structural validation for policy and telemetry")
 
 	return c
 }