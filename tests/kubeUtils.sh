#!/bin/bash

# Copyright 2017 Istio Authors

#   Licensed under the Apache License, Version 2.0 (the "License");
#   you may not use this file except in compliance with the License.
#   You may obtain a copy of the License at

#       http://www.apache.org/licenses/LICENSE-2.0

#   Unless required by applicable law or agreed to in writing, software
#   distributed under the License is distributed on an "AS IS" BASIS,
#   WITHOUT WARRANTIES OR CONDITIONS OF ANY KIND, either express or implied.
#   See the License for the specific language governing permissions and
#   limitations under the License.

TESTS_DIR="$(cd "$(dirname "${BASH_SOURCE[0]}")" && pwd)"
. ${TESTS_DIR}/commonUtils.sh || { echo "Cannot load common utilities"; exit 1; }

K8CLI="kubectl"

# Generate a namespace to use for testing
function generate_namespace() {
    local uuid="$(uuidgen)"
    [[ -z "${uuid}" ]] && error_exit 'Please install uuidgen'
    echo "bookinfo-test-${uuid:0:8}"
}

# Create a kube namespace to isolate test
function create_namespace(){
    print_block_echo "Creating kube namespace"
    ${K8CLI} create namespace ${NAMESPACE} \
    || error_exit 'Failed to create namespace'
}

# Bring up control plane
function deploy_istio() {
    local istio_install="${1}"
    print_block_echo "Deploying ISTIO"
    ${K8CLI} -n ${NAMESPACE} create -f "${istio_install}" \
      || error_exit 'Failed to create control plane'
    retry -n 10 find_istio_endpoints \
      || error_exit 'Could not deploy istio'
}

function find_istio_endpoints() {
    local endpoints=($(${K8CLI} get endpoints -n ${NAMESPACE} \
      -o jsonpath='{.items[*].subsets[*].addresses[*].ip}'))
    echo ${endpoints[@]}
    [[ ${#endpoints[@]} -eq 4 ]] && return 0
<<<<<<< HEAD
=======
    ${K8CLI} get endpoints -n ${NAMESPACE}
>>>>>>> 3bf501d8
    return 1
}

# Port forward manager, then point istioctl at it
function setup_istioctl(){
    print_block_echo "Setting up istioctl"
    ${K8CLI} -n ${NAMESPACE} port-forward $(${K8CLI} -n ${NAMESPACE} get pod -l istio=manager \
     -o jsonpath='{.items[0].metadata.name}') 8081:8081 &
    pfPID=$!
    export ISTIO_MANAGER_ADDRESS=http://localhost:8081
}

# Kill the port forwarding process
function cleanup_istioctl(){
    print_block_echo "Cleaning up istioctl"
<<<<<<< HEAD
    kill ${pfPID}
}

=======
    if [[ ! -z ${pfPID} ]];then
      kill ${pfPID}
    fi
    if [[ ! -z ${pfPID2} ]];then
      kill ${pfPID2}
    fi
}

# Port forward mixer
function setup_mixer(){
    print_block_echo "Setting up mixer"
    ${K8CLI} -n ${NAMESPACE} port-forward $(${K8CLI} -n ${NAMESPACE} get pod -l istio=mixer \
    -o jsonpath='{.items[0].metadata.name}') 9091 9094 9095:42422 &
    pfPID2=$!
    export ISTIO_MIXER_METRICS=http://localhost:9095
    export ISTIO_MIXER_CONFIGAPI=http://localhost:9094
}


>>>>>>> 3bf501d8
# Deploy the bookinfo microservices
function deploy_bookinfo() {
    local bookinfo_dir="${1}"
    print_block_echo "Deploying BookInfo to kube"
    ${K8CLI} -n ${NAMESPACE} create -f "${bookinfo_dir}" \
      || error_exit 'Failed to deploy bookinfo'
    retry -n 10 find_ingress_controller \
      || error_exit 'Could not deploy bookstore'
}

function find_ingress_controller() {
<<<<<<< HEAD
    #local gateway="$(${K8CLI} get svc istio-ingress -n ${NAMESPACE} \
    #  -o jsonpath='{.status.loadBalancer.ingress[*].ip}')"
    #if [[ ${gateway} =~ ^[0-9]{1,3}\.[0-9]{1,3}\.[0-9]{1,3}\.[0-9]{1,3}$ ]]; then
    #    GATEWAY_URL="http://${gateway}"
    #    return 0
    #fi
    local gateway="$(${K8CLI} get po -l istio=ingress -n ${NAMESPACE} \
      -o jsonpath='{.items[0].status.hostIP}'):$(${K8CLI} get svc istio-ingress -n ${NAMESPACE} \
      -o jsonpath={.spec.ports[0].nodePort})"
    if [[ ${gateway} =~ ^[0-9]{1,3}\.[0-9]{1,3}\.[0-9]{1,3}\.[0-9]{1,3}\:3[0-2][0-9][0-9][0-9]$ ]]; then
        GATEWAY_URL="http://${gateway}"
        return 0
=======
    if [[ ! -z ${OUT_OF_CLUSTER} ]]; then
      local gateway="$(${K8CLI} get svc istio-ingress -n ${NAMESPACE} \
        -o jsonpath='{.status.loadBalancer.ingress[0].ip}')"
      if [[ ${gateway} =~ ^[0-9]{1,3}\.[0-9]{1,3}\.[0-9]{1,3}\.[0-9]{1,3}$ ]]; then
          GATEWAY_URL="http://${gateway}"
          return 0
      fi
    else
      local gateway="$(${K8CLI} get po -l istio=ingress -n ${NAMESPACE} \
        -o jsonpath='{.items[0].status.hostIP}'):$(${K8CLI} get svc istio-ingress -n ${NAMESPACE} \
        -o jsonpath={.spec.ports[0].nodePort})"
      if [[ ${gateway} =~ ^[0-9]{1,3}\.[0-9]{1,3}\.[0-9]{1,3}\.[0-9]{1,3}\:3[0-2][0-9][0-9][0-9]$ ]]; then
          GATEWAY_URL="http://${gateway}"
          return 0
      fi
>>>>>>> 3bf501d8
    fi
    return 1
}

# Clean up all the things
function cleanup() {
    print_block_echo "Cleaning up ISTIO"
    ${K8CLI} -n ${NAMESPACE} delete -f "${ISTIO_INSTALL_DIR}"
    print_block_echo "Cleaning up BookInfo"
    ${K8CLI} -n ${NAMESPACE} delete -f "${BOOKINFO_DIR}"
    print_block_echo "Deleting namespace"
    ${K8CLI} delete namespace ${NAMESPACE}
}

# Debug dump for failures
function dump_debug() {
    echo ""
    $K8CLI -n $NAMESPACE get pods,deployments,svc,endpoints
    $K8CLI -n $NAMESPACE get thirdpartyresources
    $K8CLI -n $NAMESPACE get thirdpartyresources -o json
    GATEWAY_PODNAME=$($K8CLI -n $NAMESPACE get pods | grep istio-ingress | awk '{print $1}')
    $K8CLI -n $NAMESPACE logs $GATEWAY_PODNAME
    PRODUCTPAGE_PODNAME=$($K8CLI -n $NAMESPACE get pods | grep productpage | awk '{print $1}')
    $K8CLI -n $NAMESPACE logs $PRODUCTPAGE_PODNAME -c productpage
    $K8CLI -n $NAMESPACE logs $PRODUCTPAGE_PODNAME -c proxy
    $K8CLI -n $NAMESPACE get istioconfig -o yaml
    $K8CLI -n $NAMESPACE get cm/mixer-config -o yaml
    MIXER_PODNAME=$($K8CLI -n $NAMESPACE get pods | grep istio-mixer | awk '{print $1}')
    $K8CLI -n $NAMESPACE logs $MIXER_PODNAME
}<|MERGE_RESOLUTION|>--- conflicted
+++ resolved
@@ -48,10 +48,7 @@
       -o jsonpath='{.items[*].subsets[*].addresses[*].ip}'))
     echo ${endpoints[@]}
     [[ ${#endpoints[@]} -eq 4 ]] && return 0
-<<<<<<< HEAD
-=======
     ${K8CLI} get endpoints -n ${NAMESPACE}
->>>>>>> 3bf501d8
     return 1
 }
 
@@ -67,11 +64,6 @@
 # Kill the port forwarding process
 function cleanup_istioctl(){
     print_block_echo "Cleaning up istioctl"
-<<<<<<< HEAD
-    kill ${pfPID}
-}
-
-=======
     if [[ ! -z ${pfPID} ]];then
       kill ${pfPID}
     fi
@@ -91,7 +83,6 @@
 }
 
 
->>>>>>> 3bf501d8
 # Deploy the bookinfo microservices
 function deploy_bookinfo() {
     local bookinfo_dir="${1}"
@@ -103,20 +94,6 @@
 }
 
 function find_ingress_controller() {
-<<<<<<< HEAD
-    #local gateway="$(${K8CLI} get svc istio-ingress -n ${NAMESPACE} \
-    #  -o jsonpath='{.status.loadBalancer.ingress[*].ip}')"
-    #if [[ ${gateway} =~ ^[0-9]{1,3}\.[0-9]{1,3}\.[0-9]{1,3}\.[0-9]{1,3}$ ]]; then
-    #    GATEWAY_URL="http://${gateway}"
-    #    return 0
-    #fi
-    local gateway="$(${K8CLI} get po -l istio=ingress -n ${NAMESPACE} \
-      -o jsonpath='{.items[0].status.hostIP}'):$(${K8CLI} get svc istio-ingress -n ${NAMESPACE} \
-      -o jsonpath={.spec.ports[0].nodePort})"
-    if [[ ${gateway} =~ ^[0-9]{1,3}\.[0-9]{1,3}\.[0-9]{1,3}\.[0-9]{1,3}\:3[0-2][0-9][0-9][0-9]$ ]]; then
-        GATEWAY_URL="http://${gateway}"
-        return 0
-=======
     if [[ ! -z ${OUT_OF_CLUSTER} ]]; then
       local gateway="$(${K8CLI} get svc istio-ingress -n ${NAMESPACE} \
         -o jsonpath='{.status.loadBalancer.ingress[0].ip}')"
@@ -132,7 +109,6 @@
           GATEWAY_URL="http://${gateway}"
           return 0
       fi
->>>>>>> 3bf501d8
     fi
     return 1
 }
