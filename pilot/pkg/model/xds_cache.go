--- conflicted
+++ resolved
@@ -75,13 +75,8 @@
 	}
 }
 
-<<<<<<< HEAD
-func indexConfig(configIndex map[ConfigKey]sets.StringPointerSet, k *string, dependentConfigs []ConfigKey) {
+func indexConfig(configIndex map[ConfigKey]sets.Set, k string, dependentConfigs []ConfigKey) {
 	for _, cfg := range dependentConfigs {
-=======
-func indexConfig(configIndex map[ConfigKey]sets.Set, k string, entry XdsCacheEntry) {
-	for _, cfg := range entry.DependentConfigs() {
->>>>>>> 5f918bc4
 		if configIndex[cfg] == nil {
 			configIndex[cfg] = sets.New()
 		}
@@ -89,8 +84,7 @@
 	}
 }
 
-<<<<<<< HEAD
-func clearIndexConfig(configIndex map[ConfigKey]sets.StringPointerSet, k *string, dependentConfigs []ConfigKey) {
+func clearIndexConfig(configIndex map[ConfigKey]sets.Set, k string, dependentConfigs []ConfigKey) {
 	for _, cfg := range dependentConfigs {
 		index := configIndex[cfg]
 		if index != nil {
@@ -102,12 +96,8 @@
 	}
 }
 
-func indexType(typeIndex map[config.GroupVersionKind]sets.StringPointerSet, k *string, dependentTypes []config.GroupVersionKind) {
+func indexType(typeIndex map[config.GroupVersionKind]sets.Set, k string, dependentTypes []config.GroupVersionKind) {
 	for _, t := range dependentTypes {
-=======
-func indexType(typeIndex map[config.GroupVersionKind]sets.Set, k string, entry XdsCacheEntry) {
-	for _, t := range entry.DependentTypes() {
->>>>>>> 5f918bc4
 		if typeIndex[t] == nil {
 			typeIndex[t] = sets.New()
 		}
@@ -115,7 +105,7 @@
 	}
 }
 
-func clearIndexType(typeIndex map[config.GroupVersionKind]sets.StringPointerSet, k *string, dependentTypes []config.GroupVersionKind) {
+func clearIndexType(typeIndex map[config.GroupVersionKind]sets.Set, k string, dependentTypes []config.GroupVersionKind) {
 	for _, t := range dependentTypes {
 		index := typeIndex[t]
 		if index != nil {
@@ -171,14 +161,8 @@
 func NewXdsCache() XdsCache {
 	cache := &lruCache{
 		enableAssertions: features.EnableUnsafeAssertions,
-<<<<<<< HEAD
-		configIndex:      map[ConfigKey]sets.StringPointerSet{},
-		typesIndex:       map[config.GroupVersionKind]sets.StringPointerSet{},
-=======
-		store:            newLru(),
 		configIndex:      map[ConfigKey]sets.Set{},
 		typesIndex:       map[config.GroupVersionKind]sets.Set{},
->>>>>>> 5f918bc4
 	}
 	cache.store = newLru(cache.evict)
 
@@ -189,14 +173,8 @@
 func NewLenientXdsCache() XdsCache {
 	cache := &lruCache{
 		enableAssertions: false,
-<<<<<<< HEAD
-		configIndex:      map[ConfigKey]sets.StringPointerSet{},
-		typesIndex:       map[config.GroupVersionKind]sets.StringPointerSet{},
-=======
-		store:            newLru(),
 		configIndex:      map[ConfigKey]sets.Set{},
 		typesIndex:       map[config.GroupVersionKind]sets.Set{},
->>>>>>> 5f918bc4
 	}
 	cache.store = newLru(cache.evict)
 
@@ -237,8 +215,8 @@
 	value := v.(cacheValue)
 
 	// we don't need to acquire locks, since this function is called when we write to the store
-	clearIndexConfig(l.configIndex, &key, value.dependentConfigs)
-	clearIndexType(l.typesIndex, &key, value.dependentTypes)
+	clearIndexConfig(l.configIndex, key, value.dependentConfigs)
+	clearIndexType(l.typesIndex, key, value.dependentTypes)
 }
 
 // assertUnchanged checks that a cache entry is not changed. This helps catch bad cache invalidation
@@ -304,13 +282,8 @@
 	toWrite := cacheValue{value: value, token: token, dependentConfigs: dependentConfigs, dependentTypes: dependentTypes}
 	l.store.Add(k, toWrite)
 	l.token = token
-<<<<<<< HEAD
-	indexConfig(l.configIndex, &k, dependentConfigs)
-	indexType(l.typesIndex, &k, dependentTypes)
-=======
-	indexConfig(l.configIndex, k, entry)
-	indexType(l.typesIndex, k, entry)
->>>>>>> 5f918bc4
+	indexConfig(l.configIndex, k, dependentConfigs)
+	indexType(l.typesIndex, k, dependentTypes)
 	size(l.store.Len())
 }
 
@@ -365,18 +338,12 @@
 	l.mu.Lock()
 	defer l.mu.Unlock()
 	l.token = CacheToken(time.Now().UnixNano())
-<<<<<<< HEAD
 	// Purge with an evict function would turn up to be pretty slow since
 	// it runs the function for every key in the store, might be better to just
 	// create a new store.
 	l.store = newLru(l.evict)
-	l.configIndex = map[ConfigKey]sets.StringPointerSet{}
-	l.typesIndex = map[config.GroupVersionKind]sets.StringPointerSet{}
-=======
-	l.store.Purge()
 	l.configIndex = map[ConfigKey]sets.Set{}
 	l.typesIndex = map[config.GroupVersionKind]sets.Set{}
->>>>>>> 5f918bc4
 	size(l.store.Len())
 }
 
