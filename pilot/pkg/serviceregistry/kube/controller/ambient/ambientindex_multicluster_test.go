// Copyright Istio Authors
//
// Licensed under the Apache License, Version 2.0 (the "License");
// you may not use this file except in compliance with the License.
// You may obtain a copy of the License at
//
//	http://www.apache.org/licenses/LICENSE-2.0
//
// Unless required by applicable law or agreed to in writing, software
// distributed under the License is distributed on an "AS IS" BASIS,
// WITHOUT WARRANTIES OR CONDITIONS OF ANY KIND, either express or implied.
// See the License for the specific language governing permissions and
// limitations under the License.
package ambient

import (
	"fmt"
	"reflect"
	"testing"

	corev1 "k8s.io/api/core/v1"
	metav1 "k8s.io/apimachinery/pkg/apis/meta/v1"
	k8sv1 "sigs.k8s.io/gateway-api/apis/v1"
	k8sbeta "sigs.k8s.io/gateway-api/apis/v1beta1"

	"istio.io/api/label"
	apiv1alpha3 "istio.io/client-go/pkg/apis/networking/v1"
	clientsecurityv1beta1 "istio.io/client-go/pkg/apis/security/v1"
	"istio.io/istio/pilot/pkg/features"
	"istio.io/istio/pilot/pkg/model"
	"istio.io/istio/pilot/pkg/serviceregistry/kube/controller/ambient/multicluster"
	"istio.io/istio/pilot/pkg/serviceregistry/util/xdsfake"
	"istio.io/istio/pkg/cluster"
	"istio.io/istio/pkg/config/constants"
	"istio.io/istio/pkg/kube/kclient/clienttest"
	"istio.io/istio/pkg/kube/krt"
	"istio.io/istio/pkg/ptr"
	"istio.io/istio/pkg/test"
	"istio.io/istio/pkg/test/util/assert"
	"istio.io/istio/pkg/test/util/retry"
	"istio.io/istio/pkg/workloadapi"
)

type ambientclients struct {
	pc    clienttest.TestClient[*corev1.Pod]
	sc    clienttest.TestClient[*corev1.Service]
	sec   clienttest.TestWriter[*corev1.Secret]
	ns    clienttest.TestWriter[*corev1.Namespace]
	grc   clienttest.TestWriter[*k8sbeta.Gateway]
	gwcls clienttest.TestWriter[*k8sbeta.GatewayClass]
	se    clienttest.TestWriter[*apiv1alpha3.ServiceEntry]
	we    clienttest.TestWriter[*apiv1alpha3.WorkloadEntry]
	pa    clienttest.TestWriter[*clientsecurityv1beta1.PeerAuthentication]
	authz clienttest.TestWriter[*clientsecurityv1beta1.AuthorizationPolicy]
}

type remoteAmbientClients struct {
	clusterID cluster.ID
	*ambientclients
}

func (r *remoteAmbientClients) ResourceName() string {
	return string(r.clusterID)
}

func TestAmbientMulticlusterIndex_WaypointForWorkloadTraffic(t *testing.T) {
	test.SetForTest(t, &features.EnableAmbientMultiNetwork, true)
	cases := []struct {
		name         string
		trafficType  string
		podAssertion func(s *ambientTestServer)
		svcAssertion func(s *ambientTestServer)
	}{
		{
			name:        "service traffic",
			trafficType: constants.ServiceTraffic,
			podAssertion: func(s *ambientTestServer) {
				s.t.Helper()
				s.assertNoEvent(s.t)
			},
			svcAssertion: func(s *ambientTestServer) {
				s.t.Helper()
				s.assertEvent(s.t, s.svcXdsName("svc2"))
			},
		},
		{
			name:        "all traffic",
			trafficType: constants.AllTraffic,
			podAssertion: func(s *ambientTestServer) {
				s.t.Helper()
				s.assertEvent(s.t, s.podXdsName("pod1"))
			},
			svcAssertion: func(s *ambientTestServer) {
				s.t.Helper()
				s.assertEvent(s.t, s.svcXdsName("svc2"))
			},
		},
		{
			name:        "workload traffic",
			trafficType: constants.WorkloadTraffic,
			podAssertion: func(s *ambientTestServer) {
				s.t.Helper()
				s.assertEvent(s.t, s.podXdsName("pod1"))
			},
			svcAssertion: func(s *ambientTestServer) {
				s.t.Helper()
				s.assertNoEvent(s.t)
			},
		},
		{
			name:        "no traffic",
			trafficType: constants.NoTraffic,
			podAssertion: func(s *ambientTestServer) {
				s.t.Helper()
				s.assertNoEvent(s.t)
			},
			svcAssertion: func(s *ambientTestServer) {
				s.t.Helper()
				s.assertNoEvent(s.t)
			},
		},
	}

	for _, c := range cases {
		t.Run(c.name, func(t *testing.T) {
			s := newAmbientTestServer(t, testC, testNW, "")
			s.AddSecret("s1", "c1") // overlapping ips
			s.AddSecret("s2", "c2") // Non-overlapping ips
			remoteClients := krt.NewCollection(s.remoteClusters, func(_ krt.HandlerContext, c *multicluster.Cluster) **remoteAmbientClients {
				cl := c.Client
				return ptr.Of(&remoteAmbientClients{
					clusterID: c.ID,
					ambientclients: &ambientclients{
						pc:    clienttest.NewDirectClient[*corev1.Pod, corev1.Pod, *corev1.PodList](t, cl),
						sc:    clienttest.NewDirectClient[*corev1.Service, corev1.Service, *corev1.ServiceList](t, cl),
						ns:    clienttest.NewWriter[*corev1.Namespace](t, cl),
						grc:   clienttest.NewWriter[*k8sbeta.Gateway](t, cl),
						gwcls: clienttest.NewWriter[*k8sbeta.GatewayClass](t, cl),
						se:    clienttest.NewWriter[*apiv1alpha3.ServiceEntry](t, cl),
						we:    clienttest.NewWriter[*apiv1alpha3.WorkloadEntry](t, cl),
						pa:    clienttest.NewWriter[*clientsecurityv1beta1.PeerAuthentication](t, cl),
						authz: clienttest.NewWriter[*clientsecurityv1beta1.AuthorizationPolicy](t, cl),
						sec:   clienttest.NewWriter[*corev1.Secret](t, cl),
					},
				})
			})

			assert.EventuallyEqual(t, func() int {
				return len(remoteClients.List())
			}, 2)

			differentCIDRIPs := map[string]string{
				"waypoint": "10.1.0.10",
				"pod1":     "127.0.0.6",
				"svc2":     "10.1.0.1",
			}
			duplicateCIDRIPs := map[string]string{
				"waypoint": "10.0.0.10",
				"pod1":     "127.0.0.1",
				"svc2":     "10.0.0.1",
			}
			clusterToIPs := map[cluster.ID]map[string]string{
				"cluster0": duplicateCIDRIPs,
				"c1":       duplicateCIDRIPs,
				"c2":       differentCIDRIPs,
			}
			clusterToNetwork := map[cluster.ID]string{
				"cluster0": testNW,
				"c1":       "testnetwork-2", // overlapping ips
				"c2":       testNW,          // different ips
			}
			networkGatewayIps := map[cluster.ID]string{ // these have to be global
				"cluster0": "77.1.2.4",
				"c1":       "77.1.2.49",
				"c2":       "", // c2 and cluster0 share the same network, so no gw
			}
			rClients := remoteClients.List()
			clients := append([]*remoteAmbientClients{
				{
					clusterID: s.clusterID,
					ambientclients: &ambientclients{
						pc:    s.pc,
						sc:    s.sc,
						ns:    s.ns,
						grc:   s.grc,
						gwcls: s.gwcls,
						se:    s.se,
						we:    s.we,
						pa:    s.pa,
						authz: s.authz,
						sec:   s.sec,
					},
				},
			}, rClients...)
			for _, client := range clients {
				// Test ambient index already creates istio-system namespace
				if client.clusterID != s.clusterID {
					client.ns.Create(&corev1.Namespace{
						ObjectMeta: metav1.ObjectMeta{
							Name:   systemNS,
							Labels: map[string]string{label.TopologyNetwork.Name: clusterToNetwork[client.clusterID]},
						},
					})
					client.ns.Create(&corev1.Namespace{
						ObjectMeta: metav1.ObjectMeta{
							Name:   testNS,
							Labels: map[string]string{label.TopologyNetwork.Name: clusterToNetwork[client.clusterID]},
						},
					})
<<<<<<< HEAD
					client.gwcls.Create(&k8sbeta.GatewayClass{
						ObjectMeta: metav1.ObjectMeta{
							Name: constants.EastWestGatewayClassName,
						},
						Spec: k8sv1.GatewayClassSpec{
							ControllerName: constants.ManagedGatewayMeshController,
						},
					})
				}
				if networkGatewayIps[client.clusterID] != "" {
					s.addNetworkGatewayForClient(t, networkGatewayIps[client.clusterID], clusterToNetwork[client.clusterID], client.grc)
				}
				if networkGatewayIps[client.clusterID] != "" {
					s.addNetworkGatewayForClient(t, networkGatewayIps[client.clusterID], clusterToNetwork[client.clusterID], client.grc)
=======
>>>>>>> 4d03a069
				}
			}

			// Need the namespaces to exist before creating services
			assert.EventuallyEqual(t, func() int {
				ns := s.namespaces.List()
				return len(ns)
			}, 2)

			for _, client := range clients {
				ips := clusterToIPs[client.clusterID]
				// These steps happen for every test regardless of traffic type.
				// It involves creating a waypoint for the specified traffic type
				// then creating a workload and a service with no annotations set
				// on these objects yet.
				s.addWaypointForClient(t, ips["waypoint"], "test-wp", c.trafficType, true, client.grc)

				s.addServiceForClient(t, "svc2",
					map[string]string{
<<<<<<< HEAD
						"istio.io/global": "",
=======
						"istio.io/global": "true",
>>>>>>> 4d03a069
					},
					map[string]string{},
					[]int32{80}, map[string]string{"app": "a"}, ips["svc2"], client.sc)
				s.assertEvent(t, s.svcXdsName("svc2"))
			}

			// Service configuration needs to be uniform, so we add services to all clusters first,
			// then check for events
			events := make([]string, 0, len(clients))
			for _, client := range clients {
				ips := clusterToIPs[client.clusterID]
				s.addPodsForClient(t, ips["pod1"], "pod1", "sa1",
					map[string]string{"app": "a"}, nil, true, corev1.PodRunning, client.pc)
				if clusterToNetwork[client.clusterID] == clusterToNetwork[s.clusterID] {
					events = append(events, s.podXdsNameForCluster("pod1", client.clusterID))
				} else if networkGatewayIps[client.clusterID] != "" {
					events = append(events, fmt.Sprintf("%s/SplitHorizonWorkload/ns1/east-west/%s/%s",
						clusterToNetwork[client.clusterID],
						networkGatewayIps[client.clusterID],
						s.svcXdsName("svc2"),
					))
				}
			}
			// the service sans get updated.
			events = append(events, s.svcXdsName("svc2"))
			s.assertEvent(t, events...)

			t.Run("xds event filtering", func(t *testing.T) {
				// Test that label selector change doesn't cause xDS push
				// especially in the context of the merge implementation.
				svc2 := s.sc.Get("svc2", testNS)
				tmp := svc2.DeepCopy()
				tmp.Spec.Selector["foo"] = "bar"
				s.sc.Update(tmp)
				// The new selector should disqualify pod1 from being a part
				// of this service. We should NOT get a service event though
				s.fx.StrictMatchOrFail(t, xdsfake.Event{
					Type: "xds",
					ID:   s.podXdsName("pod1"),
				})
				s.sc.Update(svc2)
				// We should get another event from the pod being a part of the
				// service again. Again, we should NOT get a service event.
				s.fx.StrictMatchOrFail(t, xdsfake.Event{
					Type: "xds",
					ID:   s.podXdsName("pod1"),
				})
			})

			// Label the pod and check that the correct event is produced.
			s.labelPod(t, "pod1", testNS,
				map[string]string{"app": "a", label.IoIstioUseWaypoint.Name: "test-wp"})
			c.podAssertion(s)

			// Label the service and check that the correct event is produced.
			s.labelService(t, "svc2", testNS,
				map[string]string{
					label.IoIstioUseWaypoint.Name: "test-wp",
					"istio.io/global":             "true",
				})
			c.svcAssertion(s)

			// clean up resources
			s.deleteService(t, "svc2")
			s.assertEvent(t, s.podXdsName("pod1"), s.svcXdsName("svc2"))
			s.deletePod(t, "pod1")
			s.assertEvent(t, s.podXdsName("pod1"))
			s.deleteWaypoint(t, "test-wp")

			for _, rc := range remoteClients.List() {
				// Removing the service changes the WDS workload in that cluster due to service attachments.
				// Note that we should NOT get an event changing the service attachment in our local cluster.
				// We also get a service event because we lost an IP
				if clusterToNetwork[rc.clusterID] == clusterToNetwork[s.clusterID] {
					s.deleteServiceForClient(t, "svc2", rc.sc)
					s.assertEvent(t, s.podXdsNameForCluster("pod1", rc.clusterID), s.svcXdsName("svc2"))
					s.deletePodForClient(t, "pod1", rc.pc)
					s.assertEvent(t, s.podXdsNameForCluster("pod1", rc.clusterID))
				} else {
					s.deleteServiceForClient(t, "svc2", rc.sc)
					s.assertEvent(t, fmt.Sprintf("%s/SplitHorizonWorkload/ns1/east-west/%s/%s",
						clusterToNetwork[rc.clusterID],
						networkGatewayIps[rc.clusterID],
						s.svcXdsName("svc2"),
					), s.svcXdsName("svc2"))
					s.deletePodForClient(t, "pod1", rc.pc)
				}
				s.deleteWaypointForClient(t, "test-wp", rc.grc)
			}
			s.clearEvents()
		})
	}
}

func TestMulticlusterAmbientIndex_ServicesForWaypoint(t *testing.T) {
	test.SetForTest(t, &features.EnableAmbientMultiNetwork, true)
	wpKey := model.WaypointKey{
		Namespace: testNS,
		Hostnames: []string{fmt.Sprintf("%s.%s.svc.company.com", "wp", testNS)},
		Addresses: []string{"10.0.0.1"},
		Network:   testNW,
	}
	t.Run("hostname (multicluster but unused)", func(t *testing.T) {
		s := newAmbientTestServer(t, testC, testNW, "")
		s.addService(t, "svc1",
			map[string]string{label.IoIstioUseWaypoint.Name: "wp"},
			map[string]string{},
			[]int32{80}, map[string]string{"app": "app1"}, "11.0.0.1")
		s.assertEvent(s.t, s.svcXdsName("svc1"))

		s.addWaypointSpecificAddress(t, "", s.hostnameForService("wp"), "wp", constants.AllTraffic, true)
		s.addService(t, "wp",
			map[string]string{},
			map[string]string{},
			[]int32{80}, map[string]string{"app": "waypoint"}, "10.0.0.2")
		s.assertEvent(s.t, s.svcXdsName("svc1"))

		svc1Host := ptr.ToList(s.services.GetKey(fmt.Sprintf("%s/%s", testNS, s.hostnameForService("svc1"))))
		assert.Equal(t, len(svc1Host), 1)
		assert.EventuallyEqual(t, func() []model.ServiceInfo {
			return s.ServicesForWaypoint(wpKey)
		}, svc1Host)
	})
	t.Run("ip (multicluster but unused)", func(t *testing.T) {
		s := newAmbientTestServer(t, testC, testNW, "")
		s.addService(t, "svc1",
			map[string]string{label.IoIstioUseWaypoint.Name: "wp"},
			map[string]string{},
			[]int32{80}, map[string]string{"app": "app1"}, "11.0.0.1")
		s.assertEvent(s.t, s.svcXdsName("svc1"))

		s.addWaypointSpecificAddress(t, "10.0.0.1", "", "wp", constants.AllTraffic, true)
		s.addService(t, "wp",
			map[string]string{},
			map[string]string{},
			[]int32{80}, map[string]string{"app": "waypoint"}, "10.0.0.1")
		s.assertEvent(s.t, s.svcXdsName("svc1"))

		svc1Host := ptr.ToList(s.services.GetKey(fmt.Sprintf("%s/%s", testNS, s.hostnameForService("svc1"))))
		assert.Equal(t, len(svc1Host), 1)
		assert.EventuallyEqual(t, func() []model.ServiceInfo {
			return s.ServicesForWaypoint(wpKey)
		}, svc1Host)
	})
	t.Run("mixed (multicluster but unused)", func(t *testing.T) {
		s := newAmbientTestServer(t, testC, testNW, "")
		s.addService(t, "svc1",
			map[string]string{label.IoIstioUseWaypoint.Name: "wp"},
			map[string]string{},
			[]int32{80}, map[string]string{"app": "app1"}, "11.0.0.1")
		s.assertEvent(s.t, s.svcXdsName("svc1"))

		s.addWaypointSpecificAddress(t, "10.0.0.1", s.hostnameForService("wp"), "wp", constants.AllTraffic, true)
		s.addService(t, "wp",
			map[string]string{},
			map[string]string{},
			[]int32{80}, map[string]string{"app": "waypoint"}, "10.0.0.1")
		s.assertEvent(s.t, s.svcXdsName("svc1"))

		svc1Host := ptr.ToList(s.services.GetKey(fmt.Sprintf("%s/%s", testNS, s.hostnameForService("svc1"))))
		assert.Equal(t, len(svc1Host), 1)
		assert.EventuallyEqual(t, func() []model.ServiceInfo {
			return s.ServicesForWaypoint(wpKey)
		}, svc1Host)
	})
}

// TODO: Test the merging details (the correct number of VIPs, no duplicates, etc.)

func TestMulticlusterAmbientIndex_SplitHorizon(t *testing.T) {
	test.SetForTest(t, &features.EnableAmbientMultiNetwork, true)
	s := newAmbientTestServer(t, testC, testNW, "")
	s.AddSecret("s1", "remote-cluster") // overlapping ips
	remoteClients := krt.NewCollection(s.remoteClusters, func(_ krt.HandlerContext, c *multicluster.Cluster) **remoteAmbientClients {
		cl := c.Client
		return ptr.Of(&remoteAmbientClients{
			clusterID: c.ID,
			ambientclients: &ambientclients{
				pc:    clienttest.NewDirectClient[*corev1.Pod, corev1.Pod, *corev1.PodList](t, cl),
				sc:    clienttest.NewDirectClient[*corev1.Service, corev1.Service, *corev1.ServiceList](t, cl),
				ns:    clienttest.NewWriter[*corev1.Namespace](t, cl),
				grc:   clienttest.NewWriter[*k8sbeta.Gateway](t, cl),
				gwcls: clienttest.NewWriter[*k8sbeta.GatewayClass](t, cl),
				se:    clienttest.NewWriter[*apiv1alpha3.ServiceEntry](t, cl),
				we:    clienttest.NewWriter[*apiv1alpha3.WorkloadEntry](t, cl),
				pa:    clienttest.NewWriter[*clientsecurityv1beta1.PeerAuthentication](t, cl),
				authz: clienttest.NewWriter[*clientsecurityv1beta1.AuthorizationPolicy](t, cl),
				sec:   clienttest.NewWriter[*corev1.Secret](t, cl),
			},
		})
	})

	const remoteNetwork = "remote-network"

	assert.EventuallyEqual(t, func() int {
		return len(remoteClients.List())
	}, 1)

	remoteClient := remoteClients.List()[0]
	localClient := remoteAmbientClients{
		clusterID: s.clusterID,
		ambientclients: &ambientclients{
			pc:    s.pc,
			sc:    s.sc,
			ns:    s.ns,
			grc:   s.grc,
			gwcls: s.gwcls,
			se:    s.se,
			we:    s.we,
			pa:    s.pa,
			authz: s.authz,
			sec:   s.sec,
		},
	}
	remoteClient.ns.Create(&corev1.Namespace{
		ObjectMeta: metav1.ObjectMeta{
			Name:   systemNS,
			Labels: map[string]string{label.TopologyNetwork.Name: remoteNetwork},
		},
	})
	remoteClient.ns.Create(&corev1.Namespace{
		ObjectMeta: metav1.ObjectMeta{
			Name: testNS,
		},
	})
	networkGatewayIP := "172.0.1.2"
	s.addNetworkGatewayForClient(t, networkGatewayIP, remoteNetwork, remoteClient.grc)
	s.addServiceForClient(t, "svc2",
		map[string]string{
			"istio.io/global": "",
		},
		map[string]string{},
		[]int32{80}, map[string]string{"app": "a"}, "10.0.0.1", localClient.sc,
	)
	s.addServiceForClient(t, "svc2",
		map[string]string{
			"istio.io/global": "",
		},
		map[string]string{},
		[]int32{80}, map[string]string{"app": "a"}, "127.1.0.1", remoteClient.sc,
	)
	retry.UntilSuccessOrFail(t, func() error {
		svc := s.lookupService("ns1/svc2.ns1.svc.company.com")
		if svc == nil {
			return fmt.Errorf("service not found")
		}
		if svc.Scope != model.Global {
			return fmt.Errorf("expected service scope to be Global, got %s", svc.Scope)
		}
		gwwl := s.workloads.GetKey("NetworkGateway/remote-network/172.0.1.2/0")
		if gwwl == nil {
			return fmt.Errorf("expected network gateway workload to exist, but it does not")
		}
		if len(gwwl.Workload.Addresses) != 1 {
			return fmt.Errorf("expected network gateway workload to have addresses, got %v", gwwl.Workload.Addresses)
		}
		expectedAddress := []uint8{172, 0, 1, 2}
		if !reflect.DeepEqual(gwwl.Workload.Addresses[0], expectedAddress) {
			return fmt.Errorf("expected network gateway workload to have address %s, got %s",
				networkGatewayIP,
				gwwl.Workload.Addresses[0],
			)
		}
		return nil
	})

	s.addPodsForClient(t, "10.0.1.1", "pod1", "sa1",
		map[string]string{"app": "a"}, nil, true, corev1.PodRunning, localClient.pc)
	s.addPodsForClient(t, "127.0.0.1", "pod1-abc", "sa1",
		map[string]string{"app": "a"}, nil, true, corev1.PodRunning, remoteClient.pc)

	splitHorizonName := fmt.Sprintf("%s/SplitHorizonWorkload/ns1/east-west/%s/%s",
		remoteNetwork, networkGatewayIP, s.svcXdsName("svc2"))
	retry.UntilSuccessOrFail(t, func() error {
		ais := s.Lookup("ns1/svc2.ns1.svc.company.com")
		if len(ais) != 3 {
			return fmt.Errorf("expected 3 pods, got %d", len(ais))
		}
		shwl := s.workloads.GetKey(splitHorizonName)
		if shwl == nil {
			return fmt.Errorf("expected split horizon workload to exist, but it does not")
		}
		if len(shwl.Workload.Addresses) != 0 {
			return fmt.Errorf("expected no addresses in split horizon workload, got %v", shwl.Workload.Addresses)
		}
		if !reflect.DeepEqual(
			shwl.Workload.NetworkGateway.Destination.(*workloadapi.GatewayAddress_Address).Address.Address,
			[]byte{172, 0, 1, 2},
		) {
			return fmt.Errorf(
				"expected split horizon workload to have network gateway address %s, got %s",
				networkGatewayIP,
				shwl.Workload.NetworkGateway.Destination.(*workloadapi.GatewayAddress_Address).Address.Address,
			)
		}
		if shwl.Workload.NetworkGateway.Destination.(*workloadapi.GatewayAddress_Address).Address.Network != remoteNetwork {
			return fmt.Errorf("expected split horizon workload to have network %s, got %s",
				remoteNetwork,
				shwl.Workload.NetworkGateway.Destination.(*workloadapi.GatewayAddress_Address).Address.Network,
			)
		}
		if shwl.Workload.Capacity.GetValue() != 1 {
			return fmt.Errorf("expected split horizon workload to have capacity 1, got %d",
				shwl.Workload.Capacity.GetValue(),
			)
		}
		if len(shwl.Workload.Addresses) != 0 {
			return fmt.Errorf("expected no addresses in split horizon workload, got %v",
				shwl.Workload.Addresses,
			)
		}
		return nil
	})

	s.addPodsForClient(t, "127.0.0.2", "pod2", "sa1",
		map[string]string{"app": "a"}, nil, true, corev1.PodRunning, remoteClient.pc)
	s.assertEvent(t, s.podXdsName("pod1"), splitHorizonName, s.svcXdsName("svc2"))

	retry.UntilSuccessOrFail(t, func() error {
		ais := s.Lookup("ns1/svc2.ns1.svc.company.com")
		if len(ais) != 3 {
			return fmt.Errorf("expected 3 pods, got %d", len(ais))
		}
		shwl := s.workloads.GetKey(splitHorizonName)
		if shwl == nil {
			return fmt.Errorf("expected split horizon workload to exist, but it does not")
		}
		if shwl.Workload.Capacity.GetValue() != 2 {
			return fmt.Errorf("expected split horizon workload to have capacity 2, got %d", shwl.Workload.Capacity.GetValue())
		}
		return nil
	})

	// Remove network gateway: Split horizon workload should be removed
	s.deleteNetworkGatewayForClient(t, "east-west", remoteClient.grc)
	assert.EventuallyEqual(t, func() int {
		return len(s.Lookup("ns1/svc2.ns1.svc.company.com"))
	}, 2) // 2 pods, no split horizon workload
	retry.UntilSuccessOrFail(t, func() error {
		if s.workloads.GetKey(splitHorizonName) != nil {
			return fmt.Errorf("expected split horizon workload to be removed, but it still exists")
		}
		return nil
	})

	// Add the network gateway back: Split horizon workload should be recreated
	s.addNetworkGatewayForClient(t, networkGatewayIP, remoteNetwork, remoteClient.grc)
	retry.UntilSuccessOrFail(t, func() error {
		ais := s.Lookup("ns1/svc2.ns1.svc.company.com")
		if len(ais) != 3 {
			return fmt.Errorf("expected 3 pods, got %d", len(ais))
		}
		shwl := s.workloads.GetKey(splitHorizonName)
		if shwl == nil {
			return fmt.Errorf("expected split horizon workload to exist, but it does not")
		}
		if shwl.Workload.Capacity.GetValue() != 2 {
			return fmt.Errorf("expected split horizon workload to have capacity 2, got %d", shwl.Workload.Capacity.GetValue())
		}
		return nil
	})
	// make the service local local
	s.labelServiceForClient(t, "svc2", testNS, map[string]string{}, localClient.sc)
	s.labelServiceForClient(t, "svc2", testNS, map[string]string{}, remoteClient.sc)
	assert.EventuallyEqual(t, func() int {
		ais := s.Lookup("ns1/svc2.ns1.svc.company.com")
		return len(ais)
	}, 2)
	retry.UntilSuccessOrFail(t, func() error {
		if s.workloads.GetKey(splitHorizonName) != nil {
			return fmt.Errorf("expected split horizon workload to be removed, but it still exists")
		}
		return nil
	})

	// label remote cluster to have same network local and mark the service as global
	remoteClient.ns.Update(&corev1.Namespace{
		ObjectMeta: metav1.ObjectMeta{
			Name:   systemNS,
			Labels: map[string]string{label.TopologyNetwork.Name: testNW},
		},
	})

	s.labelServiceForClient(t, "svc2", testNS,
		map[string]string{"istio.io/global": "true"}, localClient.sc)
	s.labelServiceForClient(t, "svc2", testNS,
		map[string]string{"istio.io/global": "true"}, remoteClient.sc)
	s.assertEvent(t, s.podXdsNameForCluster("pod2", remoteClient.clusterID),
		s.podXdsNameForCluster("pod1-abc", remoteClient.clusterID),
	)
	assert.EventuallyEqual(t, func() int {
		ais := s.Lookup("ns1/svc2.ns1.svc.company.com")
		return len(ais)
	}, 4)

	// Finally, change the network back
	remoteClient.ns.Update(&corev1.Namespace{
		ObjectMeta: metav1.ObjectMeta{
			Name:   systemNS,
			Labels: map[string]string{label.TopologyNetwork.Name: remoteNetwork},
		},
	})
	assert.EventuallyEqual(t, func() int {
		ais := s.Lookup("ns1/svc2.ns1.svc.company.com")
		return len(ais)
	}, 3)
	s.assertEvent(t, s.podXdsNameForCluster("pod2", remoteClient.clusterID),
		s.podXdsNameForCluster("pod1-abc", remoteClient.clusterID),
		splitHorizonName,
	)
}

func (a *ambientTestServer) DeleteSecret(secretName string) {
	a.t.Helper()
	a.sec.Delete(secretName, secretNamespace)
}

func (a *ambientTestServer) AddSecret(secretName, clusterID string) {
	kubeconfig++
	a.sec.CreateOrUpdate(makeSecret(secretNamespace, secretName, clusterCredential{clusterID, fmt.Appendf(nil, "kubeconfig-%d", kubeconfig)}))
}<|MERGE_RESOLUTION|>--- conflicted
+++ resolved
@@ -207,7 +207,6 @@
 							Labels: map[string]string{label.TopologyNetwork.Name: clusterToNetwork[client.clusterID]},
 						},
 					})
-<<<<<<< HEAD
 					client.gwcls.Create(&k8sbeta.GatewayClass{
 						ObjectMeta: metav1.ObjectMeta{
 							Name: constants.EastWestGatewayClassName,
@@ -222,8 +221,6 @@
 				}
 				if networkGatewayIps[client.clusterID] != "" {
 					s.addNetworkGatewayForClient(t, networkGatewayIps[client.clusterID], clusterToNetwork[client.clusterID], client.grc)
-=======
->>>>>>> 4d03a069
 				}
 			}
 
@@ -243,11 +240,7 @@
 
 				s.addServiceForClient(t, "svc2",
 					map[string]string{
-<<<<<<< HEAD
-						"istio.io/global": "",
-=======
 						"istio.io/global": "true",
->>>>>>> 4d03a069
 					},
 					map[string]string{},
 					[]int32{80}, map[string]string{"app": "a"}, ips["svc2"], client.sc)
