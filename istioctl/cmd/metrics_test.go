// Copyright 2019 Istio Authors
//
// Licensed under the Apache License, Version 2.0 (the "License");
// you may not use this file except in compliance with the License.
// You may obtain a copy of the License at
//
//     http://www.apache.org/licenses/LICENSE-2.0
//
// Unless required by applicable law or agreed to in writing, software
// distributed under the License is distributed on an "AS IS" BASIS,
// WITHOUT WARRANTIES OR CONDITIONS OF ANY KIND, either express or implied.
// See the License for the specific language governing permissions and
// limitations under the License.

package cmd

import (
	"bytes"
	"context"
	"fmt"
	"regexp"
	"strings"
	"testing"
	"time"

	v1 "k8s.io/api/core/v1"
	meta_v1 "k8s.io/apimachinery/pkg/apis/meta/v1"

	"istio.io/istio/istioctl/pkg/kubernetes"
	"istio.io/pkg/version"

	prometheus_v1 "github.com/prometheus/client_golang/api/prometheus/v1"
	prometheus_model "github.com/prometheus/common/model"
)

// mockPortForwardConfig includes a partial implementation of mocking istioctl's Kube client
type mockPortForwardConfig struct {
	discoverablePods map[string]map[string]*v1.PodList
}

// mockPromAPI lets us mock calls to Prometheus API
type mockPromAPI struct {
	cannedResponse map[string]prometheus_model.Value
}

func TestMetricsNoPrometheus(t *testing.T) {
	clientExecFactory = mockExecClientAuthNoPilot

	cases := []testCase{
		{ // case 0
<<<<<<< HEAD
<<<<<<< HEAD
			args:           strings.Split("experimental metrics", " "),
			expectedRegexp: regexp.MustCompile("Error: metrics requires workload name\n"),
=======
=======
>>>>>>> 477e81af
			args:           strings.Split("metrics", " "),
			expectedOutput: "Error: requires at least 1 arg(s), only received 0\n",
>>>>>>> Point tests to new locations for commands
			wantException:  true,
		},
		{ // case 1
			args:           strings.Split("metrics details", " "),
			expectedOutput: "Error: no Prometheus pods found\n",
			wantException:  true,
		},
		{ // case 2
			args:           strings.Split("experimental metrics details", " "),
			expectedOutput: "Error: (metrics has graduated.  Use `istioctl metrics`)\n",
			wantException:  true,
		},
	}

	for i, c := range cases {
		t.Run(fmt.Sprintf("case %d %s", i, strings.Join(c.args, " ")), func(t *testing.T) {
			verifyOutput(t, c)
		})
	}
}

func TestMetrics(t *testing.T) {
	clientExecFactory = mockPortForwardClientAuthPrometheus

	cases := []testCase{
		{ // case 0
			args:          strings.Split("experimental metrics details", " "),
			wantException: true,
		},
	}

	for i, c := range cases {
		t.Run(fmt.Sprintf("case %d %s", i, strings.Join(c.args, " ")), func(t *testing.T) {
			verifyOutput(t, c)
		})
	}
}

func mockPortForwardClientAuthPrometheus(_, _ string) (kubernetes.ExecClient, error) {
	return &mockPortForwardConfig{
		discoverablePods: map[string]map[string]*v1.PodList{
			"istio-system": {
				"app=prometheus": {
					Items: []v1.Pod{
						{
							TypeMeta: meta_v1.TypeMeta{
								Kind: "MockPod",
							},
						},
					},
				},
			},
		},
	}, nil
}

// nolint: unparam
func (client mockPortForwardConfig) AllPilotsDiscoveryDo(pilotNamespace, method, path string, body []byte) (map[string][]byte, error) {
	return nil, fmt.Errorf("mockPortForwardConfig doesn't mock Pilot discovery")
}

// nolint: unparam
func (client mockPortForwardConfig) EnvoyDo(podName, podNamespace, method, path string, body []byte) ([]byte, error) {
	return nil, fmt.Errorf("mockPortForwardConfig doesn't mock Envoy")
}

// nolint: unparam
func (client mockPortForwardConfig) PilotDiscoveryDo(pilotNamespace, method, path string, body []byte) ([]byte, error) {
	return nil, fmt.Errorf("mockPortForwardConfig doesn't mock Pilot discovery")
}

func (client mockPortForwardConfig) GetIstioVersions(namespace string) (*version.MeshInfo, error) {
	return nil, nil
}

func (client mockPortForwardConfig) PodsForSelector(namespace, labelSelector string) (*v1.PodList, error) {
	podsForNamespace, ok := client.discoverablePods[namespace]
	if !ok {
		return &v1.PodList{}, nil
	}
	podsForLabel, ok := podsForNamespace[labelSelector]
	if !ok {
		return &v1.PodList{}, nil
	}
	return podsForLabel, nil
}

func (client mockPortForwardConfig) BuildPortForwarder(podName string, ns string, localPort int, podPort int) (*kubernetes.PortForward, error) {
	// TODO make istioctl/pkg/kubernetes/client.go use pkg/test/kube/port_forwarder.go
	// so that the port forward can be mocked.
	return nil, fmt.Errorf("TODO mockPortForwardConfig doesn't mock port forward")
}

func TestAPI(t *testing.T) {
	_, _ = prometheusAPI(1234)
}

func TestPrintMetrics(t *testing.T) {
	mockProm := mockPromAPI{
		cannedResponse: map[string]prometheus_model.Value{
			"sum(rate(istio_requests_total{destination_workload=~\"details.*\", destination_workload_namespace=~\".*\",reporter=\"destination\"}[1m]))": prometheus_model.Vector{ // nolint: lll
				&prometheus_model.Sample{Value: 0.04},
			},
			"sum(rate(istio_requests_total{destination_workload=~\"details.*\", destination_workload_namespace=~\".*\",reporter=\"destination\",response_code!=\"200\"}[1m]))": prometheus_model.Vector{}, // nolint: lll
			"histogram_quantile(0.500000, sum(rate(istio_request_duration_seconds_bucket{destination_workload=~\"details.*\", destination_workload_namespace=~\".*\",reporter=\"destination\"}[1m])) by (le))": prometheus_model.Vector{ // nolint: lll
				&prometheus_model.Sample{Value: 0.0025},
			},
			"histogram_quantile(0.900000, sum(rate(istio_request_duration_seconds_bucket{destination_workload=~\"details.*\", destination_workload_namespace=~\".*\",reporter=\"destination\"}[1m])) by (le))": prometheus_model.Vector{ // nolint: lll
				&prometheus_model.Sample{Value: 0.0045},
			},
			"histogram_quantile(0.990000, sum(rate(istio_request_duration_seconds_bucket{destination_workload=~\"details.*\", destination_workload_namespace=~\".*\",reporter=\"destination\"}[1m])) by (le))": prometheus_model.Vector{ // nolint: lll
				&prometheus_model.Sample{Value: 0.00495},
			},
		},
	}
	workload := "details"

	sm, err := metrics(mockProm, workload)
	if err != nil {
		t.Fatalf("Unwanted exception %v", err)
	}

	var out bytes.Buffer
	printHeader(&out)
	printMetrics(&out, sm)
	output := out.String()

	expectedOutput := `                                  WORKLOAD    TOTAL RPS    ERROR RPS  P50 LATENCY  P90 LATENCY  P99 LATENCY
                                   details        0.040        0.000          2ms          4ms          4ms
`
	if output != expectedOutput {
		t.Fatalf("Unexpected output; got: %q\nwant: %q", output, expectedOutput)
	}
}

func (client mockPromAPI) AlertManagers(ctx context.Context) (prometheus_v1.AlertManagersResult, error) {
	return prometheus_v1.AlertManagersResult{}, fmt.Errorf("TODO mockPromAPI doesn't mock AlertManagers")
}

func (client mockPromAPI) CleanTombstones(ctx context.Context) error {
	return nil
}

func (client mockPromAPI) Config(ctx context.Context) (prometheus_v1.ConfigResult, error) {
	return prometheus_v1.ConfigResult{}, nil
}

func (client mockPromAPI) DeleteSeries(ctx context.Context, matches []string, startTime time.Time, endTime time.Time) error {
	return nil
}

func (client mockPromAPI) Flags(ctx context.Context) (prometheus_v1.FlagsResult, error) {
	return nil, nil
}

func (client mockPromAPI) LabelValues(ctx context.Context, label string) (prometheus_model.LabelValues, error) {
	return nil, nil
}

func (client mockPromAPI) Query(ctx context.Context, query string, ts time.Time) (prometheus_model.Value, error) {
	canned, ok := client.cannedResponse[query]
	if !ok {
		return prometheus_model.Vector{}, nil
	}
	return canned, nil
}

func (client mockPromAPI) QueryRange(ctx context.Context, query string, r prometheus_v1.Range) (prometheus_model.Value, error) {
	return nil, nil
}

func (client mockPromAPI) Series(ctx context.Context, matches []string, startTime time.Time, endTime time.Time) ([]prometheus_model.LabelSet, error) {
	return nil, nil
}

func (client mockPromAPI) Snapshot(ctx context.Context, skipHead bool) (prometheus_v1.SnapshotResult, error) {
	return prometheus_v1.SnapshotResult{}, nil
}

func (client mockPromAPI) Rules(ctx context.Context) (prometheus_v1.RulesResult, error) {
	return prometheus_v1.RulesResult{}, nil
}

func (client mockPromAPI) Targets(ctx context.Context) (prometheus_v1.TargetsResult, error) {
	return prometheus_v1.TargetsResult{}, nil
}<|MERGE_RESOLUTION|>--- conflicted
+++ resolved
@@ -48,16 +48,8 @@
 
 	cases := []testCase{
 		{ // case 0
-<<<<<<< HEAD
-<<<<<<< HEAD
-			args:           strings.Split("experimental metrics", " "),
+			args:           strings.Split("metrics", " "),
 			expectedRegexp: regexp.MustCompile("Error: metrics requires workload name\n"),
-=======
-=======
->>>>>>> 477e81af
-			args:           strings.Split("metrics", " "),
-			expectedOutput: "Error: requires at least 1 arg(s), only received 0\n",
->>>>>>> Point tests to new locations for commands
 			wantException:  true,
 		},
 		{ // case 1
