// Copyright 2018 Istio Authors
//
// Licensed under the Apache License, Version 2.0 (the "License");
// you may not use this file except in compliance with the License.
// You may obtain a copy of the License at
//
//     http://www.apache.org/licenses/LICENSE-2.0
//
// Unless required by applicable law or agreed to in writing, software
// distributed under the License is distributed on an "AS IS" BASIS,
// WITHOUT WARRANTIES OR CONDITIONS OF ANY KIND, either express or implied.
// See the License for the specific language governing permissions and
// limitations under the License.

package route

import (
	"fmt"
	"regexp"
	"sort"
	"strings"
	"time"

	"github.com/envoyproxy/go-control-plane/envoy/api/v2/core"
	"github.com/envoyproxy/go-control-plane/envoy/api/v2/route"
	"github.com/gogo/protobuf/types"
	"github.com/prometheus/client_golang/prometheus"

	networking "istio.io/api/networking/v1alpha3"
	"istio.io/istio/pilot/pkg/model"
	"istio.io/istio/pilot/pkg/networking/util"
	"istio.io/istio/pkg/log"
)

// Headers with special meaning in Envoy
const (
	HeaderMethod    = ":method"
	HeaderAuthority = ":authority"
	HeaderScheme    = ":scheme"
)

const (
	// UnresolvedCluster for destinations pointing to unknown clusters.
	UnresolvedCluster = "unresolved-cluster"

	// DefaultRoute is the default decorator
	DefaultRoute = "default-route"
)

var (
	// experiment on getting some monitoring on config errors.
	noClusterMissingPort = prometheus.NewGaugeVec(prometheus.GaugeOpts{
		Name: "pilot_route_cluster_no_port",
		Help: "Routes with no clusters due to missing port.",
	}, []string{"service", "rule"})

	noClusterMissingService = prometheus.NewGaugeVec(prometheus.GaugeOpts{
		Name: "pilot_route_nocluster_no_service",
		Help: "Routes with no clusters due to missing service",
	}, []string{"service", "rule"})
)

func init() {
	prometheus.MustRegister(noClusterMissingPort)
	prometheus.MustRegister(noClusterMissingService)
}

// GuardedHost is a context-dependent virtual host entry with guarded routes.
type GuardedHost struct {
	// Port is the capture port (e.g. service port)
	Port int

	// Services are the services matching the virtual host.
	// The service host names need to be contextualized by the source.
	Services []*model.Service

	// Hosts is a list of alternative literal host names for the host.
	Hosts []string

	// Routes in the virtual host
	Routes []route.Route
}

// TranslateVirtualHosts creates the entire routing table for Istio v1alpha3 configs.
// Services are indexed by FQDN hostnames.
// Cluster domain is used to resolve short service names (e.g. "svc.cluster.local").
func TranslateVirtualHosts(
	serviceConfigs []model.Config, services map[string]*model.Service, proxyLabels model.LabelsCollection, gatewayNames map[string]bool) []GuardedHost {

	out := make([]GuardedHost, 0)

	// translate all virtual service configs
	for _, config := range serviceConfigs {
		out = append(out, translateVirtualHost(config, services, proxyLabels, gatewayNames)...)
	}

	// compute services missing service configs
	missing := make(map[string]bool)
	for fqdn := range services {
		missing[fqdn] = true
	}
	for _, host := range out {
		for _, service := range host.Services {
			delete(missing, service.Hostname)
		}
	}

	// append default hosts for the service missing virtual services
	for fqdn := range missing {
		svc := services[fqdn]
		for _, port := range svc.Ports {
			if port.Protocol.IsHTTP() {
				cluster := model.BuildSubsetKey(model.TrafficDirectionOutbound, "", svc.Hostname, port)
				out = append(out, GuardedHost{
					Port:     port.Port,
					Services: []*model.Service{svc},
					Routes:   []route.Route{*BuildDefaultHTTPRoute(cluster)},
				})
			}
		}
	}

	return out
}

// matchServiceHosts splits the virtual service hosts into services and literal hosts
// The resulting list of 'literal hosts' are host names declared in the VirtualService that
// don't have a matching [External]Service. The services result contains the hosts declared
// by VirtualService that have a matching Service.
func matchServiceHosts(in model.Config, serviceIndex map[string]*model.Service) ([]string, []*model.Service) {
	rule := in.Spec.(*networking.VirtualService)
	hosts := make([]string, 0)
	services := make([]*model.Service, 0)
	for _, host := range rule.Hosts {
		if svc := serviceIndex[host]; svc != nil {
			services = append(services, svc)
		} else {
			hosts = append(hosts, host)
		}
	}
	return hosts, services
}

// translateVirtualHost creates virtual hosts corresponding to a virtual service.
// Called for each port to determine the list of vhosts on the given port.
// It may return an empty list if no VirtualService rule has a matching service.
func translateVirtualHost(
	in model.Config, serviceIndex map[string]*model.Service, proxyLabels model.LabelsCollection, gatewayName map[string]bool) []GuardedHost {

	hosts, services := matchServiceHosts(in, serviceIndex)
	serviceByPort := make(map[int][]*model.Service)
	for _, svc := range services {
		for _, port := range svc.Ports {
			if port.Protocol.IsHTTP() {
				serviceByPort[port.Port] = append(serviceByPort[port.Port], svc)
			}
		}
	}

	// if no services matched, then we have no port information -- default to 80 for now
	if len(serviceByPort) == 0 {
		serviceByPort[80] = nil
	}

	out := make([]GuardedHost, len(serviceByPort))
	for port, portServices := range serviceByPort {
		routes, err := TranslateRoutes(in, serviceIndex, port, proxyLabels, gatewayName)
		if err != nil || len(routes) == 0 {
			continue
		}
		out = append(out, GuardedHost{
			Port:     port,
			Services: portServices,
			Hosts:    hosts,
			Routes:   routes,
		})
	}

	return out
}

<<<<<<< HEAD
// ConvertDestinationToCluster generate a cluster name for the route, or error if no cluster
// can be found. Called by translateRule to determine if
func ConvertDestinationToCluster(destination *networking.Destination, vsvcName string,  in *networking.HTTPRoute, serviceIndex map[string]*model.Service, defaultPort int) (string, error) {
	// detect if it is a service
	svc := serviceIndex[destination.Host]

	// TODO: create clusters for non-service hostnames/IPs
	if svc == nil {
		if defaultPort != 80 {
			noClusterMissingService.With(prometheus.Labels{
				"service": destination.String(),
				"rule":    vsvcName,
			}).Add(1)
			log.Infof("svc == nil => route on %d with missing cluster %s %v %v", defaultPort, vsvcName, destination, in)
=======
// ConvertDestinationToCluster produces a cluster naming function using the config context.
// defaultPort is the service port.
func ConvertDestinationToCluster(serviceIndex map[string]*model.Service, defaultPort int) ClusterNameGenerator {
	return func(destination *networking.Destination) (string, error) {
		// detect if it is a service
		svc := serviceIndex[destination.Host]

		// TODO: create clusters for non-service hostnames/IPs
		if svc == nil {
			return UnresolvedCluster, fmt.Errorf("no service named %q in set %v", destination.Host, serviceIndex)
>>>>>>> 4b8ab2fa
		}
		return UnresolvedCluster, fmt.Errorf("no service named %q in set %v", destination.Host, serviceIndex)
	}

<<<<<<< HEAD
	// default port uses port number
	svcPort, _ := svc.Ports.GetByPort(defaultPort)
	// Too verbose.
	// log.Infof("got default port: %v %v", svcPort, destination)
	if destination.Port != nil {
		switch selector := destination.Port.Port.(type) {
		case *networking.PortSelector_Name:
			svcPort, _ = svc.Ports.Get(selector.Name)
			log.Infof("overwrote default %d by name to get port: %s %v", defaultPort, vsvcName, svcPort)
		case *networking.PortSelector_Number:
			svcPort, _ = svc.Ports.GetByPort(int(selector.Number))
			log.Infof("overwrote default %d by number to get port: %s %v", defaultPort, vsvcName, svcPort)
=======
		// default port uses port number
		svcPort, _ := svc.Ports.GetByPort(defaultPort)

		if destination.Port != nil {
			switch selector := destination.Port.Port.(type) {
			case *networking.PortSelector_Name:
				svcPort, _ = svc.Ports.Get(selector.Name)
			case *networking.PortSelector_Number:
				svcPort, _ = svc.Ports.GetByPort(int(selector.Number))
			}
>>>>>>> 4b8ab2fa
		}
	}

	if svcPort == nil {
		if defaultPort != 80 {
			noClusterMissingPort.With(prometheus.Labels{
				"service": destination.String(),
				"rule":    vsvcName,
			}).Add(1)
			log.Infof("svcPort == nil => unresolved cluster %s %s %v", vsvcName, destination.Host, destination)
		}
		return UnresolvedCluster, fmt.Errorf("unknown port for service %q with no default port %d", destination.Host, defaultPort)
	}

	// use subsets if it is a service
	return model.BuildSubsetKey(model.TrafficDirectionOutbound, destination.Subset, svc.Hostname, svcPort), nil
}


// ClusterNameGenerator specifies cluster name for a destination
type ClusterNameGenerator func(*networking.Destination,string,*networking.HTTPRoute,map[string]*model.Service, int) (string, error)

// TranslateRoutes creates virtual host routes from the v1alpha3 config.
// The rule should be adapted to destination names (outbound clusters).
// Each rule is guarded by source labels.
//
// This is called for each port to compute virtual hosts.
// Each VirtualService is tried, with a list of services that listen on the port.
// Error indicates the given virtualService can't be used on the port.
func TranslateRoutes(
	virtualService model.Config, serviceIndex map[string]*model.Service, port int,
	proxyLabels model.LabelsCollection, gatewayNames map[string]bool) ([]route.Route, error) {

	rule, ok := virtualService.Spec.(*networking.VirtualService)
	if !ok { // should never happen
		return nil, fmt.Errorf("in not a virtual service: %#v", virtualService)
	}

	operation := virtualService.ConfigMeta.Name

	out := make([]route.Route, 0, len(rule.Http))
	for _, http := range rule.Http {
		if len(http.Match) == 0 {
			if r, err := translateRoute(http, nil, port, operation, serviceIndex, proxyLabels, gatewayNames); err != nil {
				return nil, err
			} else if r != nil {
				// this cannot be nil
				out = append(out, *r)
			}
			break // we have a rule with catch all match prefix: /. Other rules are of no use
		} else {
			// TODO: https://github.com/istio/istio/issues/4239
			for _, match := range http.Match {
				if r, err := translateRoute(http, match, port, operation, serviceIndex, proxyLabels, gatewayNames); err != nil {
					return nil, err
				} else if r != nil {
					out = append(out, *r)
				}
			}
		}
	}

	return out, nil
}

// sourceMatchHttp checks if the sourceLabels or the gateways in a match condition match with the
// labels for the proxy or the gateway name for which we are generating a route
func sourceMatchHTTP(match *networking.HTTPMatchRequest, proxyLabels model.LabelsCollection, gatewayNames map[string]bool) bool {
	if match == nil {
		return true
	}

	// Trim by source labels or mesh gateway
	if len(match.Gateways) > 0 {
		for _, g := range match.Gateways {
			if gatewayNames[g] {
				return true
			}
		}
	} else if proxyLabels.IsSupersetOf(match.GetSourceLabels()) {
		return true
	}

	return false
}

// translateRoute translates HTTP routes
// TODO: fault filters -- issue https://github.com/istio/api/issues/388
func translateRoute(in *networking.HTTPRoute,
	match *networking.HTTPMatchRequest, port int,
	operation string,
	serviceIndex map[string]*model.Service,
	proxyLabels model.LabelsCollection,
	gatewayNames map[string]bool) (*route.Route, error) {

	// Match by source labels/gateway names inside the match condition
	if !sourceMatchHTTP(match, proxyLabels, gatewayNames) {
		return nil, fmt.Errorf("no source match: %v", match)
	}

	// Match by the destination port specified in the match condition
	if match != nil && match.Port != 0 && match.Port != uint32(port) {
		return nil, fmt.Errorf("no port match: expected port %q to have number %d", match.Port, port)
	}

	out := &route.Route{
		Match: translateRouteMatch(match),
		Decorator: &route.Decorator{
			Operation: operation,
		},
	}

	if redirect := in.Redirect; redirect != nil {
		out.Action = &route.Route_Redirect{
			Redirect: &route.RedirectAction{
				HostRedirect: redirect.Authority,
				PathRewriteSpecifier: &route.RedirectAction_PathRedirect{
					PathRedirect: redirect.Uri,
				},
			}}
	} else {
		d := util.GogoDurationToDuration(in.Timeout)
		if d == 0 {
			d = 5 * time.Second
		}
		action := &route.RouteAction{
			Cors:         translateCORSPolicy(in.CorsPolicy),
			RetryPolicy:  translateRetryPolicy(in.Retries),
			Timeout:      &d,
			UseWebsocket: &types.BoolValue{Value: in.WebsocketUpgrade},
		}
		out.Action = &route.Route_Route{Route: action}

		if rewrite := in.Rewrite; rewrite != nil {
			action.PrefixRewrite = rewrite.Uri
			action.HostRewriteSpecifier = &route.RouteAction_HostRewrite{
				HostRewrite: rewrite.Authority,
			}
		}

		if len(in.AppendHeaders) > 0 {
			action.RequestHeadersToAdd = make([]*core.HeaderValueOption, 0)
			for key, value := range in.AppendHeaders {
				action.RequestHeadersToAdd = append(action.RequestHeadersToAdd, &core.HeaderValueOption{
					Header: &core.HeaderValue{
						Key:   key,
						Value: value,
					},
				})
			}
		}

		if in.Mirror != nil {
			n, err := ConvertDestinationToCluster(in.Mirror, operation, in, serviceIndex, port)
			if err != nil {
				return nil, err
			}
			action.RequestMirrorPolicy = &route.RouteAction_RequestMirrorPolicy{Cluster: n}
		}

		weighted := make([]*route.WeightedCluster_ClusterWeight, 0)
		for _, dst := range in.Route {
			weight := &types.UInt32Value{Value: uint32(dst.Weight)}
			if dst.Weight == 0 {
				weight.Value = uint32(100)
			}
			n, err := ConvertDestinationToCluster(dst.Destination, operation, in, serviceIndex, port)
			if err != nil {
				// TODO: could we continue here rather than bailing?
				return nil, err
			}
			weighted = append(weighted, &route.WeightedCluster_ClusterWeight{
				Name:   n,
				Weight: weight,
			})
		}

		// rewrite to a single cluster if there is only weighted cluster
		if len(weighted) == 1 {
			action.ClusterSpecifier = &route.RouteAction_Cluster{Cluster: weighted[0].Name}
		} else {
			action.ClusterSpecifier = &route.RouteAction_WeightedClusters{
				WeightedClusters: &route.WeightedCluster{
					Clusters: weighted,
				},
			}
		}
	}
	return out, nil
}

// translateRouteMatch translates match condition
func translateRouteMatch(in *networking.HTTPMatchRequest) route.RouteMatch {
	out := route.RouteMatch{PathSpecifier: &route.RouteMatch_Prefix{Prefix: "/"}}
	if in == nil {
		return out
	}

	for name, stringMatch := range in.Headers {
		matcher := translateHeaderMatch(name, stringMatch)
		out.Headers = append(out.Headers, &matcher)
	}

	// guarantee ordering of headers
	sort.Slice(out.Headers, func(i, j int) bool {
		if out.Headers[i].Name == out.Headers[j].Name {
			return out.Headers[i].Value < out.Headers[j].Value
		}
		return out.Headers[i].Name < out.Headers[j].Name
	})

	if in.Uri != nil {
		switch m := in.Uri.MatchType.(type) {
		case *networking.StringMatch_Exact:
			out.PathSpecifier = &route.RouteMatch_Path{Path: m.Exact}
		case *networking.StringMatch_Prefix:
			out.PathSpecifier = &route.RouteMatch_Prefix{Prefix: m.Prefix}
		case *networking.StringMatch_Regex:
			out.PathSpecifier = &route.RouteMatch_Regex{Regex: m.Regex}
		}
	}

	if in.Method != nil {
		matcher := translateHeaderMatch(HeaderMethod, in.Method)
		out.Headers = append(out.Headers, &matcher)
	}

	if in.Authority != nil {
		matcher := translateHeaderMatch(HeaderAuthority, in.Authority)
		out.Headers = append(out.Headers, &matcher)
	}

	if in.Scheme != nil {
		matcher := translateHeaderMatch(HeaderScheme, in.Scheme)
		out.Headers = append(out.Headers, &matcher)
	}

	return out
}

// translateHeaderMatch translates to HeaderMatcher
func translateHeaderMatch(name string, in *networking.StringMatch) route.HeaderMatcher {
	out := route.HeaderMatcher{
		Name: name,
	}

	switch m := in.MatchType.(type) {
	case *networking.StringMatch_Exact:
		out.Value = m.Exact
	case *networking.StringMatch_Prefix:
		// Envoy regex grammar is ECMA-262 (http://en.cppreference.com/w/cpp/regex/ecmascript)
		// Golang has a slightly different regex grammar
		out.Value = fmt.Sprintf("^%s.*", regexp.QuoteMeta(m.Prefix))
		out.Regex = &types.BoolValue{Value: true}
	case *networking.StringMatch_Regex:
		out.Value = m.Regex
		out.Regex = &types.BoolValue{Value: true}
	}

	return out
}

// translateRetryPolicy translates retry policy
func translateRetryPolicy(in *networking.HTTPRetry) *route.RouteAction_RetryPolicy {
	if in != nil && in.Attempts > 0 {
		d := util.GogoDurationToDuration(in.PerTryTimeout)
		return &route.RouteAction_RetryPolicy{
			NumRetries:    &types.UInt32Value{Value: uint32(in.GetAttempts())},
			RetryOn:       "5xx,connect-failure,refused-stream",
			PerTryTimeout: &d,
		}
	}
	return nil
}

// translateCORSPolicy translates CORS policy
func translateCORSPolicy(in *networking.CorsPolicy) *route.CorsPolicy {
	if in == nil {
		return nil
	}

	out := route.CorsPolicy{
		AllowOrigin: in.AllowOrigin,
		Enabled:     &types.BoolValue{Value: true},
	}
	out.AllowCredentials = in.AllowCredentials
	out.AllowHeaders = strings.Join(in.AllowHeaders, ",")
	out.AllowMethods = strings.Join(in.AllowMethods, ",")
	out.ExposeHeaders = strings.Join(in.ExposeHeaders, ",")
	if in.MaxAge != nil {
		out.MaxAge = in.MaxAge.String()
	}
	return &out
}

// BuildDefaultHTTPRoute builds a default route.
func BuildDefaultHTTPRoute(clusterName string) *route.Route {
	return &route.Route{
		Match: translateRouteMatch(nil),
		Decorator: &route.Decorator{
			Operation: DefaultRoute,
		},
		Action: &route.Route_Route{
			Route: &route.RouteAction{
				ClusterSpecifier: &route.RouteAction_Cluster{Cluster: clusterName},
			},
		},
	}
}<|MERGE_RESOLUTION|>--- conflicted
+++ resolved
@@ -179,7 +179,6 @@
 	return out
 }
 
-<<<<<<< HEAD
 // ConvertDestinationToCluster generate a cluster name for the route, or error if no cluster
 // can be found. Called by translateRule to determine if
 func ConvertDestinationToCluster(destination *networking.Destination, vsvcName string,  in *networking.HTTPRoute, serviceIndex map[string]*model.Service, defaultPort int) (string, error) {
@@ -194,47 +193,19 @@
 				"rule":    vsvcName,
 			}).Add(1)
 			log.Infof("svc == nil => route on %d with missing cluster %s %v %v", defaultPort, vsvcName, destination, in)
-=======
-// ConvertDestinationToCluster produces a cluster naming function using the config context.
-// defaultPort is the service port.
-func ConvertDestinationToCluster(serviceIndex map[string]*model.Service, defaultPort int) ClusterNameGenerator {
-	return func(destination *networking.Destination) (string, error) {
-		// detect if it is a service
-		svc := serviceIndex[destination.Host]
-
-		// TODO: create clusters for non-service hostnames/IPs
-		if svc == nil {
-			return UnresolvedCluster, fmt.Errorf("no service named %q in set %v", destination.Host, serviceIndex)
->>>>>>> 4b8ab2fa
 		}
 		return UnresolvedCluster, fmt.Errorf("no service named %q in set %v", destination.Host, serviceIndex)
 	}
 
-<<<<<<< HEAD
 	// default port uses port number
 	svcPort, _ := svc.Ports.GetByPort(defaultPort)
-	// Too verbose.
-	// log.Infof("got default port: %v %v", svcPort, destination)
+
 	if destination.Port != nil {
 		switch selector := destination.Port.Port.(type) {
 		case *networking.PortSelector_Name:
 			svcPort, _ = svc.Ports.Get(selector.Name)
-			log.Infof("overwrote default %d by name to get port: %s %v", defaultPort, vsvcName, svcPort)
 		case *networking.PortSelector_Number:
 			svcPort, _ = svc.Ports.GetByPort(int(selector.Number))
-			log.Infof("overwrote default %d by number to get port: %s %v", defaultPort, vsvcName, svcPort)
-=======
-		// default port uses port number
-		svcPort, _ := svc.Ports.GetByPort(defaultPort)
-
-		if destination.Port != nil {
-			switch selector := destination.Port.Port.(type) {
-			case *networking.PortSelector_Name:
-				svcPort, _ = svc.Ports.Get(selector.Name)
-			case *networking.PortSelector_Number:
-				svcPort, _ = svc.Ports.GetByPort(int(selector.Number))
-			}
->>>>>>> 4b8ab2fa
 		}
 	}
 
