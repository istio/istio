--- conflicted
+++ resolved
@@ -207,10 +207,6 @@
 
 	// Next to the envoy config, writeable dir (mounted as mem)
 	sa.secOpts.WorkloadUDSPath = LocalSDS
-<<<<<<< HEAD
-	sa.secOpts.CertsDir = sa.CertsPath
-=======
->>>>>>> 78982f07
 	// Set TLSEnabled if the ControlPlaneAuthPolicy is set to MUTUAL_TLS
 	if sa.proxyConfig.ControlPlaneAuthPolicy == mesh.AuthenticationPolicy_MUTUAL_TLS {
 		sa.secOpts.TLSEnabled = true
