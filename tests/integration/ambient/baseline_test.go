//go:build integ
// +build integ

// Copyright Istio Authors
//
// Licensed under the Apache License, Version 2.0 (the "License");
// you may not use this file except in compliance with the License.
// You may obtain a copy of the License at
//
//     http://www.apache.org/licenses/LICENSE-2.0
//
// Unless required by applicable law or agreed to in writing, software
// distributed under the License is distributed on an "AS IS" BASIS,
// WITHOUT WARRANTIES OR CONDITIONS OF ANY KIND, either express or implied.
// See the License for the specific language governing permissions and
// limitations under the License.

package ambient

import (
	"fmt"
	"net/http"
	"path/filepath"
	"strings"
	"testing"
	"time"

	"istio.io/api/networking/v1alpha3"
	"istio.io/istio/pkg/http/headers"
	echot "istio.io/istio/pkg/test/echo"
	"istio.io/istio/pkg/test/echo/common/scheme"
	"istio.io/istio/pkg/test/framework"
	"istio.io/istio/pkg/test/framework/components/echo"
	"istio.io/istio/pkg/test/framework/components/echo/check"
	"istio.io/istio/pkg/test/framework/components/echo/common"
	"istio.io/istio/pkg/test/framework/components/echo/common/ports"
	"istio.io/istio/pkg/test/framework/components/echo/config"
	"istio.io/istio/pkg/test/framework/components/echo/config/param"
	"istio.io/istio/pkg/test/framework/components/echo/echotest"
	"istio.io/istio/pkg/test/framework/components/echo/match"
	"istio.io/istio/pkg/test/framework/components/istio"
	"istio.io/istio/pkg/test/framework/components/istio/ingress"
	"istio.io/istio/pkg/test/framework/components/prometheus"
	"istio.io/istio/pkg/test/framework/resource/config/apply"
	"istio.io/istio/pkg/test/util/retry"
	"istio.io/istio/pkg/util/sets"
	"istio.io/istio/tests/integration/security/util/reachability"
	util "istio.io/istio/tests/integration/telemetry"
)

func IsL7() echo.Checker {
	return check.Each(func(r echot.Response) error {
		// TODO: response headers?
		_, f := r.RequestHeaders[http.CanonicalHeaderKey("x-b3-traceid")]
		if !f {
			return fmt.Errorf("x-b3-traceid not set, is L7 processing enabled?")
		}
		return nil
	})
}

func IsL4() echo.Checker {
	return check.Each(func(r echot.Response) error {
		// TODO: response headers?
		_, f := r.RequestHeaders[http.CanonicalHeaderKey("x-b3-traceid")]
		if f {
			return fmt.Errorf("x-b3-traceid set, is L7 processing enabled unexpectedly?")
		}
		return nil
	})
}

var (
	httpValidator = check.And(check.OK(), IsL7())
	tcpValidator  = check.And(check.OK(), IsL4())
	callOptions   = []echo.CallOptions{
		{
			Port:   echo.Port{Name: "http"},
			Scheme: scheme.HTTP,
			Count:  10, // TODO use more
		},
		//{
		//	Port: echo.Port{Name: "http"},
		//	Scheme:   scheme.WebSocket,
		//	Count:    4,
		//	Timeout:  time.Second * 2,
		//},
		{
			Port:   echo.Port{Name: "tcp"},
			Scheme: scheme.TCP,
			Count:  1,
		},
		//{
		//	Port: echo.Port{Name: "grpc"},
		//	Scheme:   scheme.GRPC,
		//	Count:    4,
		//	Timeout:  time.Second * 2,
		//},
		//{
		//	Port: echo.Port{Name: "https"},
		//	Scheme:   scheme.HTTPS,
		//	Count:    4,
		//	Timeout:  time.Second * 2,
		//},
	}
)

func OriginalSourceCheck(t framework.TestContext, src echo.Instance) echo.Checker {
	// Check that each response saw one of the workload IPs for the src echo instance
	addresses := sets.New(src.WorkloadsOrFail(t).Addresses()...)
	return check.Each(func(response echot.Response) error {
		if !addresses.Contains(response.IP) {
			return fmt.Errorf("expected original source (%v) to be propogated, but got %v", addresses.UnsortedList(), response.IP)
		}
		return nil
	})
}

func supportsL7(opt echo.CallOptions, src, dst echo.Instance) bool {
	s := src.Config().HasSidecar()
	d := dst.Config().HasSidecar() || dst.Config().HasWaypointProxy()
	isL7Scheme := opt.Scheme == scheme.HTTP || opt.Scheme == scheme.GRPC || opt.Scheme == scheme.WebSocket
	return (s || d) && isL7Scheme
}

func TestServices(t *testing.T) {
	runTest(t, func(t framework.TestContext, src echo.Instance, dst echo.Instance, opt echo.CallOptions) {
		if supportsL7(opt, src, dst) {
			opt.Check = httpValidator
		} else {
			opt.Check = tcpValidator
		}

		if src.Config().IsUncaptured() && dst.Config().HasWaypointProxy() {
			// For this case, it is broken if the src and dst are on the same node.
			// Because client request is not captured to perform the hairpin
			// TODO: fix this and remove this skip
			opt.Check = check.OK()
		}

		if !dst.Config().HasWaypointProxy() &&
			!src.Config().HasWaypointProxy() &&
			(src.Config().Service != dst.Config().Service) &&
			!dst.Config().HasSidecar() {
			// Check original source, unless there is a waypoint in the path. For waypoint, we don't (yet?) propagate original src.
			// Self call is also (temporarily) broken
			// Sidecars lose the original src
			opt.Check = check.And(opt.Check, OriginalSourceCheck(t, src))
		}

		// TODO test from all source workloads as well
		src.CallOrFail(t, opt)
	})
}

func TestPodIP(t *testing.T) {
	t.Skip("https://github.com/solo-io/istio-sidecarless/issues/106")
	framework.NewTest(t).Run(func(t framework.TestContext) {
		for _, src := range apps.All {
			for _, srcWl := range src.WorkloadsOrFail(t) {
				srcWl := srcWl
				t.NewSubTestf("from %v %v", src.Config().Service, srcWl.Address()).Run(func(t framework.TestContext) {
					for _, dst := range apps.All {
						for _, dstWl := range dst.WorkloadsOrFail(t) {
							t.NewSubTestf("to %v %v", dst.Config().Service, dstWl.Address()).Run(func(t framework.TestContext) {
								src, dst, srcWl, dstWl := src, dst, srcWl, dstWl
								if src.Config().HasWaypointProxy() || dst.Config().HasWaypointProxy() {
									t.Skip("not supported yet")
								}
								for _, opt := range callOptions {
									opt := opt.DeepCopy()
									selfSend := dstWl.Address() == srcWl.Address()
									if supportsL7(opt, src, dst) {
										opt.Check = httpValidator
									} else {
										opt.Check = tcpValidator
									}
									if selfSend {
										// Calls to ourself (by pod IP) are not captured
										opt.Check = tcpValidator
									} else if src.Config().IsUncaptured() && dst.Config().HasWaypointProxy() {
										// For this case, it is broken if the src and dst are on the same node.
										// Because client request is not captured to perform the hairpin
										// TODO: fix this and remove this skip
										opt.Check = check.OK()
									}
									opt.Address = dstWl.Address()
									opt.Check = check.And(opt.Check, check.Hostname(dstWl.PodName()))

									opt.Port = echo.Port{ServicePort: ports.All().MustForName(opt.Port.Name).WorkloadPort}
									opt.ToWorkload = dst.WithWorkloads(dstWl)
									t.NewSubTestf("%v", opt.Scheme).RunParallel(func(t framework.TestContext) {
										src.WithWorkloads(srcWl).CallOrFail(t, opt)
									})
								}
							})
						}
					}
				})
			}
		}
	})
}

func TestServerSideLB(t *testing.T) {
	// TODO: test that naked client reusing connections will load balance
	runTest(t, func(t framework.TestContext, src echo.Instance, dst echo.Instance, opt echo.CallOptions) {
		// Need HTTP
		if opt.Scheme != scheme.HTTP {
			return
		}
		if src.Config().IsUncaptured() {
			// For this case, it is broken if the src and dst are on the same node.
			// TODO: fix this and remove this skip
			t.Skip("broken")
		}
		var singleHost echo.Checker = func(result echo.CallResult, _ error) error {
			hostnames := make([]string, len(result.Responses))
			for i, r := range result.Responses {
				hostnames[i] = r.Hostname
			}
			unique := sets.SortedList(sets.New(hostnames...))
			if len(unique) != 1 {
				return fmt.Errorf("excepted only one destination, got: %v", unique)
			}
			return nil
		}
		var multipleHost echo.Checker = func(result echo.CallResult, _ error) error {
			hostnames := make([]string, len(result.Responses))
			for i, r := range result.Responses {
				hostnames[i] = r.Hostname
			}
			unique := sets.SortedList(sets.New(hostnames...))
			want := dst.WorkloadsOrFail(t).Len()
			if len(unique) != want {
				return fmt.Errorf("excepted all destinations (%v), got: %v", want, unique)
			}
			return nil
		}

		shouldBalance := dst.Config().HasWaypointProxy()
		// Istio client will not reuse connections for HTTP/1.1
		opt.HTTP.HTTP2 = true
		// Make sure we make multiple calls
		opt.Count = 10
		c := singleHost
		if shouldBalance {
			c = multipleHost
		}
		opt.Check = check.And(check.OK(), c)
		opt.NewConnectionPerRequest = false
		src.CallOrFail(t, opt)
	})
}

func TestServerRouting(t *testing.T) {
	runTest(t, func(t framework.TestContext, src echo.Instance, dst echo.Instance, opt echo.CallOptions) {
		// Need waypoint proxy and HTTP
		if opt.Scheme != scheme.HTTP {
			return
		}
		if !dst.Config().HasWaypointProxy() {
			return
		}
		if src.Config().IsUncaptured() {
			// For this case, it is broken if the src and dst are on the same node.
			// TODO: fix this and remove this skip
			t.Skip("https://github.com/solo-io/istio-sidecarless/issues/103")
		}
		t.NewSubTest("set header").Run(func(t framework.TestContext) {
			t.ConfigIstio().Eval(apps.Namespace.Name(), map[string]string{
				"Destination": dst.Config().Service,
			}, `apiVersion: networking.istio.io/v1alpha3
kind: VirtualService
metadata:
  name: route
spec:
  hosts:
  - "{{.Destination}}"
  http:
  - headers:
      request:
        add:
          istio-custom-header: user-defined-value
    route:
    - destination:
        host: "{{.Destination}}"
`).ApplyOrFail(t)
			opt.Check = check.And(
				check.OK(),
				check.RequestHeader("Istio-Custom-Header", "user-defined-value"))
			src.CallOrFail(t, opt)
		})
		t.NewSubTest("subset").Run(func(t framework.TestContext) {
			t.ConfigIstio().Eval(apps.Namespace.Name(), map[string]string{
				"Destination": dst.Config().Service,
			}, `apiVersion: networking.istio.io/v1alpha3
kind: VirtualService
metadata:
  name: route
spec:
  hosts:
  - "{{.Destination}}"
  http:
  - route:
    - destination:
        host: "{{.Destination}}"
        subset: v1
---
apiVersion: networking.istio.io/v1beta1
kind: DestinationRule
metadata:
  name: route
  namespace:
spec:
  host: "{{.Destination}}"
  subsets:
  - labels:
      version: v1
    name: v1
  - labels:
      version: v2
    name: v2
`).ApplyOrFail(t)
			var exp string
			for _, w := range dst.WorkloadsOrFail(t) {
				if strings.Contains(w.PodName(), "-v1") {
					exp = w.PodName()
				}
			}
			opt.Count = 10
			opt.Check = check.And(
				check.OK(),
				check.Hostname(exp))
			src.CallOrFail(t, opt)
		})
	})
}

func TestWaypointEnvoyFilter(t *testing.T) {
	runTest(t, func(t framework.TestContext, src echo.Instance, dst echo.Instance, opt echo.CallOptions) {
		// Need at least one waypoint proxy and HTTP
		if opt.Scheme != scheme.HTTP {
			return
		}
		if !dst.Config().HasWaypointProxy() {
			return
		}
		if src.Config().IsUncaptured() {
			// For this case, it is broken if the src and dst are on the same node.
			// TODO: fix this and remove this skip
			t.Skip("https://github.com/solo-io/istio-sidecarless/issues/103")
		}
		t.ConfigIstio().Eval(apps.Namespace.Name(), map[string]string{
			"Destination": dst.Config().Service,
		}, `apiVersion: networking.istio.io/v1alpha3
kind: EnvoyFilter
metadata:
  name: inbound
spec:
  workloadSelector:
    labels:
      istio.io/gateway-name: "{{.Destination}}-waypoint"
  configPatches:
  - applyTo: HTTP_FILTER
    match:
      context: SIDECAR_INBOUND
      listener:
        filterChain:
          filter:
            name: "envoy.filters.network.http_connection_manager"
            subFilter:
              name: "envoy.filters.http.router"
    patch:
      operation: INSERT_BEFORE
      value:
        name: envoy.lua
        typed_config:
          "@type": "type.googleapis.com/envoy.extensions.filters.http.lua.v3.Lua"
          inlineCode: |
            function envoy_on_request(request_handle)
              request_handle:headers():add("x-lua-inbound", "hello world")
            end
  - applyTo: VIRTUAL_HOST
    match:
      context: SIDECAR_INBOUND
    patch:
      operation: MERGE
      value:
        request_headers_to_add:
        - header:
            key: x-vhost-inbound
            value: "hello world"
  - applyTo: CLUSTER
    match:
      context: SIDECAR_INBOUND
      cluster: {}
    patch:
      operation: MERGE
      value:
        http2_protocol_options: {}
`).ApplyOrFail(t)
		opt.Count = 5
		opt.Timeout = time.Second * 10
		opt.Check = check.And(
			check.OK(),
			check.RequestHeaders(map[string]string{
				"X-Lua-Inbound":   "hello world",
				"X-Vhost-Inbound": "hello world",
			}))
		src.CallOrFail(t, opt)
	})
}

func TestTrafficSplit(t *testing.T) {
	runTest(t, func(t framework.TestContext, src echo.Instance, dst echo.Instance, opt echo.CallOptions) {
		// Need at least one waypoint proxy and HTTP
		if opt.Scheme != scheme.HTTP {
			return
		}
		if !dst.Config().HasWaypointProxy() {
			return
		}
		if src.Config().IsUncaptured() {
			// For this case, it is broken if the src and dst are on the same node.
			// TODO: fix this and remove this skip
			t.Skip("https://github.com/solo-io/istio-sidecarless/issues/103")
		}
		t.ConfigIstio().Eval(apps.Namespace.Name(), map[string]string{
			"Destination": dst.Config().Service,
		}, `apiVersion: networking.istio.io/v1alpha3
kind: VirtualService
metadata:
  name: route
spec:
  hosts:
  - "{{.Destination}}"
  http:
  - match:
    - headers:
        user:
          exact: istio-custom-user
    route:
    - destination:
        host: "{{.Destination}}"
        subset: v2
  - route:
    - destination:
        host: "{{.Destination}}"
        subset: v1
`).ApplyOrFail(t)
		t.ConfigIstio().Eval(apps.Namespace.Name(), map[string]string{
			"Destination": dst.Config().Service,
		}, `apiVersion: networking.istio.io/v1alpha3
kind: DestinationRule
metadata:
  name: dr
spec:
  host: "{{.Destination}}"
  subsets:
  - name: v1
    labels:
      version: v1
  - name: v2
    labels:
      version: v2
`).ApplyOrFail(t)
		t.NewSubTest("v1").Run(func(t framework.TestContext) {
			opt = opt.DeepCopy()
			opt.Count = 5
			opt.Timeout = time.Second * 10
			opt.Check = check.And(
				check.OK(),
				func(result echo.CallResult, _ error) error {
					for _, r := range result.Responses {
						if r.Version != "v1" {
							return fmt.Errorf("expected service version %q, got %q", "v1", r.Version)
						}
					}
					return nil
				})
			src.CallOrFail(t, opt)
		})

		t.NewSubTest("v2").Run(func(t framework.TestContext) {
			opt = opt.DeepCopy()
			opt.Count = 5
			opt.Timeout = time.Second * 10
			if opt.HTTP.Headers == nil {
				opt.HTTP.Headers = map[string][]string{}
			}
			opt.HTTP.Headers.Set("user", "istio-custom-user")
			opt.Check = check.And(
				check.OK(),
				func(result echo.CallResult, _ error) error {
					for _, r := range result.Responses {
						if r.Version != "v2" {
							return fmt.Errorf("expected service version %q, got %q", "v2", r.Version)
						}
					}
					return nil
				})
			src.CallOrFail(t, opt)
		})
	})
}

func TestAuthorizationL4(t *testing.T) {
	framework.NewTest(t).Features("traffic.ambient").Run(func(t framework.TestContext) {
		// Workaround https://github.com/solo-io/istio-sidecarless/issues/287
		t.ConfigIstio().YAML(apps.Namespace.Name(), `apiVersion: networking.istio.io/v1alpha3
kind: DestinationRule
metadata:
  name: single-request
spec:
  host: '*.svc.cluster.local'
  trafficPolicy:
    connectionPool:
      http:
        maxRequestsPerConnection: 1`).ApplyOrFail(t)
		runTestContext(t, func(t framework.TestContext, src echo.Instance, dst echo.Instance, opt echo.CallOptions) {
			if opt.Scheme != scheme.TCP {
				return
			}
			// Ensure we don't get stuck on old connections with old RBAC rules. This causes 45s test times
			// due to draining.
			opt.NewConnectionPerRequest = true
			if src.Config().IsUncaptured() {
				// For this case, it is broken if the src and dst are on the same node.
				// TODO: fix this and remove this skip
				t.Skip("https://github.com/solo-io/istio-sidecarless/issues/103")
			}
			if dst.Config().HasWaypointProxy() {
				t.Skip("https://github.com/istio/istio/issues/43009")
			}

			overrideCheck := func(opt *echo.CallOptions) {
				switch {
				case src.Config().IsUncaptured() && dst.Config().HasWaypointProxy():
					// For this case, it is broken if the src and dst are on the same node.
					// Because client request is not captured to perform the hairpin
					// TODO: fix this and remove this skip
					opt.Check = check.OK()
				case dst.Config().IsUncaptured() && !dst.Config().HasSidecar():
					// No destination means no RBAC to apply. Make sure we do not accidentally reject
					opt.Check = check.OK()
				}
			}
			t.NewSubTest("allow").Run(func(t framework.TestContext) {
				t.ConfigIstio().Eval(apps.Namespace.Name(), map[string]string{
					"Destination": dst.Config().Service,
					"Source":      src.Config().Service,
					"Namespace":   apps.Namespace.Name(),
				}, `apiVersion: security.istio.io/v1beta1
kind: AuthorizationPolicy
metadata:
  name: policy
spec:
  selector:
    matchLabels:
      app: "{{ .Destination }}"
  rules:
  - from:
    - source:
        principals: ["cluster.local/ns/{{.Namespace}}/sa/{{.Source}}"]
`).ApplyOrFail(t)
				opt = opt.DeepCopy()
				overrideCheck(&opt)
				src.CallOrFail(t, opt)
			})
			t.NewSubTest("not allow").Run(func(t framework.TestContext) {
				t.ConfigIstio().Eval(apps.Namespace.Name(), map[string]string{
					"Destination": dst.Config().Service,
					"Source":      src.Config().Service,
					"Namespace":   apps.Namespace.Name(),
				}, `apiVersion: security.istio.io/v1beta1
kind: AuthorizationPolicy
metadata:
  name: policy
spec:
  selector:
    matchLabels:
      app: "{{ .Destination }}"
  rules:
  - from:
    - source:
        principals: ["cluster.local/ns/something/sa/else"]
`).ApplyOrFail(t)
				opt = opt.DeepCopy()
				opt.Check = CheckDeny
				overrideCheck(&opt)
				src.CallOrFail(t, opt)
			})
		})
	})
}

func TestAuthorizationGateway(t *testing.T) {
	runTest := func(t framework.TestContext, f func(t framework.TestContext, src echo.Caller, dst echo.Instance, opt echo.CallOptions)) {
		svcs := apps.All
		for _, dst := range svcs {
			t.NewSubTestf("to %v", dst.Config().Service).Run(func(t framework.TestContext) {
				dst := dst
				opt := echo.CallOptions{
					Port:    echo.Port{Name: "http"},
					Scheme:  scheme.HTTP,
					Count:   5,
					Timeout: time.Second * 2,
					Check:   check.OK(),
					To:      dst,
				}
				f(t, istio.DefaultIngressOrFail(t, t), dst, opt)
			})
		}
	}
	framework.NewTest(t).Features("traffic.ambient").Run(func(t framework.TestContext) {
		// Workaround https://github.com/solo-io/istio-sidecarless/issues/287
		t.ConfigIstio().YAML(apps.Namespace.Name(), `apiVersion: networking.istio.io/v1alpha3
kind: DestinationRule
metadata:
  name: single-request
spec:
  host: '*.svc.cluster.local'
  trafficPolicy:
    connectionPool:
      http:
        maxRequestsPerConnection: 1`).ApplyOrFail(t)
		runTest(t, func(t framework.TestContext, src echo.Caller, dst echo.Instance, opt echo.CallOptions) {
			if opt.Scheme != scheme.HTTP {
				return
			}
<<<<<<< HEAD
			if dst.Config().HasWaypointProxy() {
				t.Skip("https://github.com/istio/istio/issues/43009")
			}
=======

			// sidecar-uncaptured is failing the Ambient destination port test
			// seems like a bug in the sidecar HBONE implementation that
			// may need rules transformation as well
			if dst.Config().HasSidecar() {
				t.Skip("https://github.com/istio/istio/issues/42929")
			}

>>>>>>> d99e8423
			// Ensure we don't get stuck on old connections with old RBAC rules. This causes 45s test times
			// due to draining.
			opt.NewConnectionPerRequest = true

			t.ConfigIstio().Eval(apps.Namespace.Name(), map[string]string{
				"Destination": dst.Config().Service,
				"Source":      "istio-ingressgateway-service-account",
				"Namespace":   apps.Namespace.Name(),
			}, `apiVersion: security.istio.io/v1beta1
kind: AuthorizationPolicy
metadata:
  name: policy
spec:
  selector:
    matchLabels:
      app: "{{ .Destination }}"
  rules:
  - to:
    - operation:
        paths: ["/allowed"]
        methods: ["GET"]
  - from:
    - source:
        principals: ["cluster.local/ns/istio-system/sa/{{.Source}}"]
    to:
    - operation:
        paths: ["/allowed-identity"]
        methods: ["GET"]
  - from:
    - source:
        principals: ["cluster.local/ns/{{.Namespace}}/sa/someone-else"]
    to:
    - operation:
        paths: ["/denied-identity"]
        methods: ["GET"]
---
apiVersion: networking.istio.io/v1alpha3
kind: Gateway
metadata:
  name: gateway
spec:
  selector:
    istio: ingressgateway
  servers:
  - port:
      number: 80
      name: http
      protocol: HTTP
    hosts: ["*"]
---
apiVersion: networking.istio.io/v1alpha3
kind: VirtualService
metadata:
  name: route
spec:
  gateways:
  - gateway
  hosts:
  - "*"
  http:
  - route:
    - destination:
        host: "{{.Destination}}"
`).ApplyOrFail(t)
			overrideCheck := func(opt *echo.CallOptions) {
				switch {
				case dst.Config().IsUncaptured() && !dst.Config().HasSidecar():
					// No destination means no RBAC to apply. Make sure we do not accidentally reject
					opt.Check = check.OK()
				case !dst.Config().HasWaypointProxy() && !dst.Config().HasSidecar():
					// Only waypoint proxy can handle L7 policies
					opt.Check = CheckDeny
				}
			}
			t.NewSubTest("simple deny").Run(func(t framework.TestContext) {
				opt = opt.DeepCopy()
				opt.HTTP.Path = "/deny"
				opt.Check = CheckDeny
				overrideCheck(&opt)
				src.CallOrFail(t, opt)
			})
			t.NewSubTest("simple allow").Run(func(t framework.TestContext) {
				opt = opt.DeepCopy()
				opt.HTTP.Path = "/allowed"
				opt.Check = check.OK()
				overrideCheck(&opt)
				src.CallOrFail(t, opt)
			})
			t.NewSubTest("identity deny").Run(func(t framework.TestContext) {
				opt = opt.DeepCopy()
				opt.HTTP.Path = "/denied-identity"
				opt.Check = CheckDeny
				overrideCheck(&opt)
				src.CallOrFail(t, opt)
			})
			t.NewSubTest("identity allow").Run(func(t framework.TestContext) {
				opt = opt.DeepCopy()
				opt.HTTP.Path = "/allowed-identity"
				opt.Check = check.OK()
				overrideCheck(&opt)
				src.CallOrFail(t, opt)
			})
		})
	})
}

func TestAuthorizationL7(t *testing.T) {
	framework.NewTest(t).Features("traffic.ambient").Run(func(t framework.TestContext) {
		// Workaround https://github.com/solo-io/istio-sidecarless/issues/287
		t.ConfigIstio().YAML(apps.Namespace.Name(), `apiVersion: networking.istio.io/v1alpha3
kind: DestinationRule
metadata:
  name: single-request
spec:
  host: '*.svc.cluster.local'
  trafficPolicy:
    connectionPool:
      http:
        maxRequestsPerConnection: 1`).ApplyOrFail(t)
		runTestContext(t, func(t framework.TestContext, src echo.Instance, dst echo.Instance, opt echo.CallOptions) {
			if opt.Scheme != scheme.HTTP {
				return
			}
			// Ensure we don't get stuck on old connections with old RBAC rules. This causes 45s test times
			// due to draining.
			opt.NewConnectionPerRequest = true
			if src.Config().IsUncaptured() {
				// For this case, it is broken if the src and dst are on the same node.
				// TODO: fix this and remove this skip
				t.Skip("https://github.com/solo-io/istio-sidecarless/issues/103")
			}
			if dst.Config().HasWaypointProxy() {
				t.Skip("https://github.com/istio/istio/issues/43009")
			}
			t.ConfigIstio().Eval(apps.Namespace.Name(), map[string]string{
				"Destination": dst.Config().Service,
				"Source":      src.Config().Service,
				"Namespace":   apps.Namespace.Name(),
			}, `apiVersion: security.istio.io/v1beta1
kind: AuthorizationPolicy
metadata:
  name: policy
spec:
  selector:
    matchLabels:
      app: "{{ .Destination }}"
  rules:
  - to:
    - operation:
        paths: ["/allowed"]
        methods: ["GET"]
  - from:
    - source:
        principals: ["cluster.local/ns/{{.Namespace}}/sa/{{.Source}}"]
    to:
    - operation:
        paths: ["/allowed-identity"]
        methods: ["GET"]
  - from:
    - source:
        principals: ["cluster.local/ns/{{.Namespace}}/sa/someone-else"]
    to:
    - operation:
        paths: ["/denied-identity"]
        methods: ["GET"]
  - to:
    - operation:
        methods: ["GET"]
        paths: ["/allowed-wildcard*"]
  - to:
    - operation:
        methods: ["GET"]
        paths: ["/headers"]
    when:
    - key: request.headers[x-test-header]
      values: ["match"]
      notValues: ["do-not-match"]
  - to:
    - operation:
        methods: ["POST"]
---
apiVersion: security.istio.io/v1beta1
kind: AuthorizationPolicy
metadata:
  name: deny-policy
spec:
  selector:
    matchLabels:
      app: "{{ .Destination }}"
  action: DENY
  rules:
  - to:
    - operation:
        paths: ["/explicit-deny"]
`).ApplyOrFail(t)
			overrideCheck := func(opt *echo.CallOptions) {
				switch {
				case dst.Config().IsUncaptured() && !dst.Config().HasSidecar():
					// No destination means no RBAC to apply. Make sure we do not accidentally reject
					opt.Check = check.OK()
				case !dst.Config().HasWaypointProxy() && !dst.Config().HasSidecar():
					// Only waypoint proxy can handle L7 policies
					opt.Check = CheckDeny
				}
			}
			t.NewSubTest("simple deny").Run(func(t framework.TestContext) {
				opt := opt.DeepCopy()
				opt.HTTP.Path = "/deny"
				opt.Check = CheckDeny
				overrideCheck(&opt)
				src.CallOrFail(t, opt)
			})
			t.NewSubTest("simple allow").Run(func(t framework.TestContext) {
				opt := opt.DeepCopy()
				opt.HTTP.Path = "/allowed"
				opt.Check = check.OK()
				overrideCheck(&opt)
				src.CallOrFail(t, opt)
			})
			t.NewSubTest("identity deny").Run(func(t framework.TestContext) {
				opt := opt.DeepCopy()
				opt.HTTP.Path = "/denied-identity"
				opt.Check = CheckDeny
				overrideCheck(&opt)
				src.CallOrFail(t, opt)
			})
			t.NewSubTest("identity allow").Run(func(t framework.TestContext) {
				opt := opt.DeepCopy()
				opt.HTTP.Path = "/allowed-identity"
				opt.Check = check.OK()
				if !src.Config().HasProxyCapabilities() && !dst.Config().HasWaypointProxy() {
					// TODO: remove waypoint check (https://github.com/istio/istio/issues/42640)
					// No identity from uncaptured
					opt.Check = CheckDeny
				}
				overrideCheck(&opt)
				src.CallOrFail(t, opt)
			})
			t.NewSubTest("explicit deny").Run(func(t framework.TestContext) {
				opt := opt.DeepCopy()
				opt.HTTP.Path = "/explicit-deny"
				opt.HTTP.Method = http.MethodPost
				opt.Check = CheckDeny
				overrideCheck(&opt)
				src.CallOrFail(t, opt)
			})
			t.NewSubTest("wildcard allow").Run(func(t framework.TestContext) {
				opt := opt.DeepCopy()
				opt.HTTP.Path = "/allowed-wildcardtest"
				opt.Check = check.OK()
				overrideCheck(&opt)
				src.CallOrFail(t, opt)
			})
			t.NewSubTest("headers allow").Run(func(t framework.TestContext) {
				opt := opt.DeepCopy()
				opt.HTTP.Path = "/headers"
				if opt.HTTP.Headers == nil {
					opt.HTTP.Headers = map[string][]string{}
				}
				opt.HTTP.Headers.Set("x-test-header", "match")
				opt.Check = check.OK()
				overrideCheck(&opt)
				src.CallOrFail(t, opt)
			})
			t.NewSubTest("headers deny").Run(func(t framework.TestContext) {
				opt := opt.DeepCopy()
				opt.HTTP.Path = "/headers"
				if opt.HTTP.Headers == nil {
					opt.HTTP.Headers = map[string][]string{}
				}
				opt.HTTP.Headers.Set("x-test-header", "do-not-match")
				opt.Check = CheckDeny
				overrideCheck(&opt)
				src.CallOrFail(t, opt)
			})
		})
	})
}

func TestMTLS(t *testing.T) {
	framework.NewTest(t).
		Features("security.reachability").
		Run(func(t framework.TestContext) {
			skipOnNativeZtunnel(t, "PeerAuthentication not implemented")
			systemNM := istio.ClaimSystemNamespaceOrFail(t, t)
			// mtlsOnExpect defines our expectations for when mTLS is expected when its enabled
			mtlsOnExpect := func(from echo.Instance, opts echo.CallOptions) bool {
				if from.Config().IsNaked() || opts.To.Config().IsNaked() {
					// If one of the two endpoints is naked, we don't send mTLS
					return false
				}
				if opts.To.Config().IsHeadless() && opts.To.Instances().Contains(from) {
					// pod calling its own pod IP will not be intercepted
					return false
				}
				return true
			}
			Always := func(echo.Instance, echo.CallOptions) bool {
				return true
			}
			Never := func(echo.Instance, echo.CallOptions) bool {
				return false
			}
			SameNetwork := func(from echo.Instance, to echo.Target) echo.Instances {
				return match.Network(from.Config().Cluster.NetworkName()).GetMatches(to.Instances())
			}
			_ = Never
			_ = SameNetwork
			testCases := []reachability.TestCase{
				{
					ConfigFile: "beta-mtls-on.yaml",
					Namespace:  systemNM,
					Include:    Always,
					ExpectSuccess: func(from echo.Instance, opts echo.CallOptions) bool {
						if from.Config().HasProxyCapabilities() != opts.To.Config().HasProxyCapabilities() {
							if from.Config().HasProxyCapabilities() && !from.Config().HasWaypointProxy() {
								if from.Config().HasSidecar() && !opts.To.Config().HasProxyCapabilities() {
									// Sidecar respects it ISTIO_MUTUAL, will only send mTLS
									return false
								}
								return true
							}
							if !from.Config().HasProxyCapabilities() && opts.To.Config().HasWaypointProxy() {
								// TODO: support hairpin
								return true
							}
							if !from.Config().HasProxyCapabilities() && !opts.To.Config().HasSidecar() {
								// TODO: https://github.com/solo-io/istio-sidecarless/issues/243
								return true
							}
							return false
						}
						if !from.Config().HasProxyCapabilities() && opts.To.Config().HasSidecar() {
							return false
						}
						return true
					},
					ExpectMTLS: mtlsOnExpect,
				},
				{
					ConfigFile: "beta-mtls-permissive.yaml",
					Namespace:  systemNM,
					Include: func(_ echo.Instance, opts echo.CallOptions) bool {
						// Exclude calls to naked since we are applying ISTIO_MUTUAL
						return !opts.To.Config().IsNaked()
					},
					ExpectSuccess: func(from echo.Instance, opts echo.CallOptions) bool {
						if (from.Config().HasWaypointProxy() || from.Config().HasSidecar()) && !opts.To.Config().HasProxyCapabilities() {
							return false
						}
						return true
					},
					ExpectMTLS: mtlsOnExpect,
				},
				{
					ConfigFile:    "beta-mtls-off.yaml",
					Namespace:     systemNM,
					Include:       Always,
					ExpectSuccess: Always,
					ExpectMTLS:    Never,
					// Without TLS we can't perform SNI routing required for multi-network
					ExpectDestinations: SameNetwork,
				},
				{
					ConfigFile:    "plaintext-to-permissive.yaml",
					Namespace:     systemNM,
					Include:       Always,
					ExpectSuccess: Always,
					ExpectMTLS:    Never,
					// Since we are only sending plaintext and Without TLS
					// we can't perform SNI routing required for multi-network
					ExpectDestinations: SameNetwork,
				},
				{
					ConfigFile: "beta-mtls-automtls.yaml",
					Namespace:  apps.Namespace,
					Include:    Always,
					ExpectSuccess: func(from echo.Instance, opts echo.CallOptions) bool {
						if !from.Config().HasProxyCapabilities() && !opts.To.Config().HasSidecar() {
							// TODO: https://github.com/solo-io/istio-sidecarless/issues/243
							return true
						}
						// autoMtls doesn't work for client that doesn't have proxy, unless target doesn't
						// have proxy neither.
						if !from.Config().HasProxyCapabilities() {
							return !opts.To.Config().HasProxyCapabilities()
						}
						return true
					},
					ExpectMTLS: mtlsOnExpect,
				},
				{
					ConfigFile: "no-peer-authn.yaml",
					Namespace:  systemNM,
					Include: func(_ echo.Instance, opts echo.CallOptions) bool {
						// Exclude calls to naked since we are applying ISTIO_MUTUAL
						return !opts.To.Config().IsNaked()
					},
					ExpectSuccess: func(from echo.Instance, opts echo.CallOptions) bool {
						if from.Config().HasSidecar() && !opts.To.Config().HasProxyCapabilities() {
							// Sidecar respects it
							return false
						}
						if from.Config().HasWaypointProxy() && !opts.To.Config().HasProxyCapabilities() {
							// Waypoint respects it
							return false
						}
						return true
					},
					ExpectMTLS: mtlsOnExpect,
				},
				{
					ConfigFile: "global-plaintext.yaml",
					Namespace:  systemNM,
					ExpectDestinations: func(from echo.Instance, to echo.Target) echo.Instances {
						// Without TLS we can't perform SNI routing required for multi-network
						return match.Network(from.Config().Cluster.NetworkName()).GetMatches(to.Instances())
					},
					ExpectSuccess: Always,
					ExpectMTLS:    Never,
				},
				{
					ConfigFile: "automtls-passthrough.yaml",
					Namespace:  systemNM,
					Include: func(_ echo.Instance, opts echo.CallOptions) bool {
						// VM passthrough doesn't work. We will send traffic to the ClusterIP of
						// the VM service, which will have 0 Endpoints. If we generated
						// EndpointSlice's for VMs this might work.
						return !opts.To.Config().IsVM()
					},
					ExpectSuccess: func(from echo.Instance, opts echo.CallOptions) bool {
						// nolint: gosimple
						if from.Config().HasWaypointProxy() {
							if opts.To.Config().HasWaypointProxy() {
								return true
							}
							// TODO: https://github.com/solo-io/istio-sidecarless/issues/244
							return false
						}
						return true
					},
					ExpectMTLS: func(from echo.Instance, opts echo.CallOptions) bool {
						return mtlsOnExpect(from, opts)
					},

					ExpectDestinations: func(from echo.Instance, to echo.Target) echo.Instances {
						// Since we are doing passthrough, only single cluster is relevant here, as we
						// are bypassing any Istio cluster load balancing
						return match.Cluster(from.Config().Cluster).GetMatches(to.Instances())
					},
				},
			}
			RunReachability(testCases, t)
		})
}

func TestOutboundPolicyAllowAny(t *testing.T) {
	framework.NewTest(t).
		Features("traffic.ambient").
		Run(func(t framework.TestContext) {
			skipOnNativeZtunnel(t, "TODO? not sure why this is broken")
			svcs := apps.All
			for _, svc := range svcs {
				if svc.Config().IsUncaptured() || svc.Config().HasSidecar() {
					continue
				}
				t.NewSubTestf("ALLOW_ANY %v to external service", svc.Config().Service).Run(func(t framework.TestContext) {
					// TODO use Sidecar to simulate external service (see tests/integration/pilot/mirror_test.go)
					svc.CallOrFail(t, echo.CallOptions{
						Address: "httpbin.org",
						Port:    echo.Port{Name: "http", ServicePort: 80},
						Scheme:  scheme.HTTP,
						HTTP: echo.HTTP{
							Path: "/headers",
						},
						Check: check.OK(),
					})
				})
			}
		})
}

func TestServiceEntryDNS(t *testing.T) {
	framework.NewTest(t).
		Features("traffic.ambient").
		Run(func(t framework.TestContext) {
			skipOnNativeZtunnel(t, "ServiceEntry not supported")
			svcs := apps.All
			for _, svc := range svcs {
				if svc.Config().IsUncaptured() || svc.Config().HasSidecar() {
					continue
				}
				if err := t.ConfigIstio().YAML(svc.NamespaceName(), `apiVersion: networking.istio.io/v1beta1
kind: ServiceEntry
metadata:
  name: externalservice-httpbin
spec:
  exportTo:
  - .
  hosts:
  - httpbin.org
  ports:
  - name: http
    number: 80
    protocol: HTTP
  resolution: DNS`).Apply(apply.NoCleanup); err != nil {
					t.Fatal(err)
				}
				t.NewSubTestf("%v to ServiceEntry", svc.Config().Service).Run(func(t framework.TestContext) {
					// TODO use Sidecar to simulate external service (see tests/integration/pilot/mirror_test.go)
					svc.CallOrFail(t, echo.CallOptions{
						Address: "httpbin.org",
						Port:    echo.Port{Name: "http", ServicePort: 80},
						Scheme:  scheme.HTTP,
						HTTP: echo.HTTP{
							Path: "/headers",
						},
						Check: check.OK(),
					})
				})
			}
		})
}

func TestServiceEntry(t *testing.T) {
	framework.NewTest(t).
		Features("traffic.ambient").
		Run(func(t framework.TestContext) {
			skipOnNativeZtunnel(t, "ServiceEntry not supported")
			testCases := []struct {
				location   v1alpha3.ServiceEntry_Location
				resolution v1alpha3.ServiceEntry_Resolution
				to         echo.Instances
			}{
				{
					location:   v1alpha3.ServiceEntry_MESH_INTERNAL,
					resolution: v1alpha3.ServiceEntry_STATIC,
					to:         apps.Mesh,
				},
				{
					location:   v1alpha3.ServiceEntry_MESH_EXTERNAL,
					resolution: v1alpha3.ServiceEntry_STATIC,
					to:         apps.MeshExternal,
				},
				// TODO dns cases
			}

			cfg := config.YAML(`
{{ $to := .To }}
apiVersion: networking.istio.io/v1beta1
kind: ServiceEntry
metadata:
  name: test-se
spec:
  hosts:
  - serviceentry.istio.io # not used
  addresses:
  - 111.111.222.222
  ports:
  - number: 80
    name: http
    protocol: HTTP
  resolution: {{.Resolution}}
  location: {{.Location}}
  endpoints:
  # we send directly to a Pod IP here. This is essentially headless
  - address: {{ (index .To.MustWorkloads 0).Address }} # TODO won't work with DNS resolution tests
    ports:
      http: {{ (.To.PortForName "http").WorkloadPort }}`).
				WithParams(param.Params{}.SetWellKnown(param.Namespace, apps.Namespace))

			for _, tc := range testCases {
				tc := tc
				t.NewSubTestf("%s %s", tc.location, tc.resolution).Run(func(t framework.TestContext) {
					echotest.
						New(t, apps.All).
						// TODO eventually we can do this for uncaptured -> l7
						FromMatch(match.Not(match.ServiceName(echo.NamespacedName{
							Name:      "uncaptured",
							Namespace: apps.Namespace,
						}))).
						ToMatch(match.AnyServiceName(tc.to.NamespacedNames())).
						Config(cfg.WithParams(param.Params{
							"Resolution": tc.resolution.String(),
							"Location":   tc.location.String(),
						})).
						Run(func(t framework.TestContext, from echo.Instance, to echo.Target) {
							if from.Config().Service == to.Config().Service {
								t.Skip("https://github.com/solo-io/istio-sidecarless/issues/263")
							}
							// TODO validate L7 processing/some headers indicating we reach the svc we wanted
							from.CallOrFail(t, echo.CallOptions{
								Address: "111.111.222.222",
								Port:    to.PortForName("http"),
							})
						})
				})
			}
		})
}

// Run runs the given reachability test cases with the context.
func RunReachability(testCases []reachability.TestCase, t framework.TestContext) {
	runTest := func(t framework.TestContext, f func(t framework.TestContext, src echo.Instance, dst echo.Instance, opt echo.CallOptions)) {
		svcs := apps.All
		for _, src := range svcs {
			src := src
			t.NewSubTestf("from %v", src.Config().Service).RunParallel(func(t framework.TestContext) {
				for _, dst := range svcs {
					dst := dst
					t.NewSubTestf("to %v", dst.Config().Service).RunParallel(func(t framework.TestContext) {
						for _, opt := range callOptions {
							opt := opt
							t.NewSubTestf("%v", opt.Scheme).RunParallel(func(t framework.TestContext) {
								opt = opt.DeepCopy()
								opt.To = dst
								opt.Check = check.OK()
								f(t, src, dst, opt)
							})
						}
					})
				}
			})
		}
	}
	for _, c := range testCases {
		// Create a copy to avoid races, as tests are run in parallel
		c := c
		testName := strings.TrimSuffix(c.ConfigFile, filepath.Ext(c.ConfigFile))
		t.NewSubTest(testName).Run(func(t framework.TestContext) {
			// Apply the policy.
			cfg := t.ConfigIstio().File(c.Namespace.Name(), filepath.Join("testdata", c.ConfigFile))
			retry.UntilSuccessOrFail(t, func() error {
				t.Logf("[%s] [%v] Apply config %s", testName, time.Now(), c.ConfigFile)
				// TODO(https://github.com/istio/istio/issues/20460) We shouldn't need a retry loop
				return cfg.Apply(apply.Wait)
			})
			runTest(t, func(t framework.TestContext, src echo.Instance, dst echo.Instance, opt echo.CallOptions) {
				expectSuccess := c.ExpectSuccess(src, opt)
				expectMTLS := c.ExpectMTLS(src, opt)

				var tpe string
				if expectSuccess {
					tpe = "positive"
					opt.Check = check.And(
						check.OK(),
						check.ReachedTargetClusters(t))
					if expectMTLS {
						// TODO(https://github.com/solo-io/istio-sidecarless/issues/150)
						_ = expectMTLS
					}
				} else {
					tpe = "negative"
					opt.Check = check.NotOK()
				}
				t.Logf("expected result: %v", tpe)

				include := c.Include
				if include == nil {
					include = func(_ echo.Instance, _ echo.CallOptions) bool { return true }
				}
				if !include(src, opt) {
					t.Skip("excluded")
				}
				src.CallOrFail(t, opt)
			})
		})
	}
}

func TestIngress(t *testing.T) {
	runIngressTest(t, func(t framework.TestContext, src ingress.Instance, dst echo.Instance, opt echo.CallOptions) {
		if opt.Scheme != scheme.HTTP {
			return
		}
		t.ConfigIstio().Eval(apps.Namespace.Name(), map[string]string{
			"Destination": dst.Config().Service,
		}, `apiVersion: networking.istio.io/v1alpha3
kind: Gateway
metadata:
  name: gateway
spec:
  selector:
    istio: ingressgateway
  servers:
  - port:
      number: 80
      name: http
      protocol: HTTP
    hosts: ["*"]
---
apiVersion: networking.istio.io/v1alpha3
kind: VirtualService
metadata:
  name: route
spec:
  gateways:
  - gateway
  hosts:
  - "*"
  http:
  - route:
    - destination:
        host: "{{.Destination}}"
`).ApplyOrFail(t)
		src.CallOrFail(t, opt)
	})
}

var CheckDeny = check.Or(
	check.ErrorContains("rpc error: code = PermissionDenied"), // gRPC
	check.ErrorContains("EOF"),                                // TCP envoy
	check.ErrorContains("read: connection reset by peer"),     // TCP ztunnel
	check.NoErrorAndStatus(http.StatusForbidden),              // HTTP
	check.NoErrorAndStatus(http.StatusServiceUnavailable),     // HTTP client, TCP server
)

func runTest(t *testing.T, f func(t framework.TestContext, src echo.Instance, dst echo.Instance, opt echo.CallOptions)) {
	framework.NewTest(t).Features("traffic.ambient").Run(func(t framework.TestContext) {
		runTestContext(t, f)
	})
}

func runTestContext(t framework.TestContext, f func(t framework.TestContext, src echo.Instance, dst echo.Instance, opt echo.CallOptions)) {
	svcs := apps.All
	for _, src := range svcs {
		t.NewSubTestf("from %v", src.Config().Service).Run(func(t framework.TestContext) {
			for _, dst := range svcs {
				t.NewSubTestf("to %v", dst.Config().Service).Run(func(t framework.TestContext) {
					for _, opt := range callOptions {
						src, dst, opt := src, dst, opt
						t.NewSubTestf("%v", opt.Scheme).Run(func(t framework.TestContext) {
							opt = opt.DeepCopy()
							opt.To = dst
							opt.Check = check.OK()
							f(t, src, dst, opt)
						})
					}
				})
			}
		})
	}
}

func runIngressTest(t *testing.T, f func(t framework.TestContext, src ingress.Instance, dst echo.Instance, opt echo.CallOptions)) {
	framework.NewTest(t).Features("traffic.ambient").Run(func(t framework.TestContext) {
		svcs := apps.All
		for _, dst := range svcs {
			t.NewSubTestf("to %v", dst.Config().Service).Run(func(t framework.TestContext) {
				dst := dst
				opt := echo.CallOptions{
					Port:    echo.Port{Name: "http"},
					Scheme:  scheme.HTTP,
					Count:   5,
					Timeout: time.Second * 2,
					Check:   check.OK(),
					To:      dst,
				}
				f(t, istio.DefaultIngressOrFail(t, t), dst, opt)
			})
		}
	})
}

// skipOnNativeZtunnel used to skip only when on rust based ztunnel; now this is the only option so it always skips
// TODO: fix all these cases and remove
func skipOnNativeZtunnel(tc framework.TestContext, reason string) {
	tc.Skipf("Not currently supported: %v", reason)
}

func TestL7Telemetry(t *testing.T) {
	framework.NewTest(t).
		Features("observability.telemetry.stats.prometheus.ambient").
		Run(func(tc framework.TestContext) {
			// ensure that some traffic from each captured workload is
			// sent to each waypoint proxy. This will likely have happened in
			// the other tests (without the teardown), but we want to make
			// sure that some traffic is seen. This test will not validate
			// exact traffic counts, but rather focus on validating that
			// the telemetry is being created and collected properly.
			for _, src := range apps.Captured {
				for _, dst := range apps.Waypoint {
					tc.NewSubTestf("from %q to %q", src.Config().Service, dst.Config().Service).Run(func(stc framework.TestContext) {
						localDst := dst
						localSrc := src
						opt := echo.CallOptions{
							Port:    echo.Port{Name: "http"},
							Scheme:  scheme.HTTP,
							Count:   5,
							Timeout: time.Second,
							Check:   check.OK(),
							To:      localDst,
						}
						// allow for delay between prometheus pulls from target pod
						// pulls should happen every 15s, so timeout if not found within 30s

						query := buildQuery(localSrc, localDst)
						stc.Logf("prometheus query: %#v", query)
						err := retry.Until(func() bool {
							stc.Logf("sending call from %q to %q", deployName(localSrc), localDst.Config().Service)
							localSrc.CallOrFail(stc, opt)
							reqs, err := prom.QuerySum(localSrc.Config().Cluster, query)
							if err != nil {
								stc.Logf("could not query for traffic from %q to %q: %v", deployName(localSrc), localDst.Config().Service, err)
								return false
							}
							if reqs == 0.0 {
								stc.Logf("found zero-valued sum for traffic from %q to %q: %v", deployName(localSrc), localDst.Config().Service, err)
								return false
							}
							return true
						}, retry.Timeout(30*time.Second), retry.BackoffDelay(1*time.Second))
						if err != nil {
							util.PromDiff(t, prom, localSrc.Config().Cluster, query)
							stc.Errorf("could not validate L7 telemetry for %q to %q: %v", deployName(localSrc), localDst.Config().Service, err)
						}
					})
				}
			}
		})
}

func buildQuery(src, dst echo.Instance) prometheus.Query {
	query := prometheus.Query{}

	srcns := src.NamespaceName()
	destns := dst.NamespaceName()

	labels := map[string]string{
		"reporter":                       "destination",
		"request_protocol":               "http",
		"response_code":                  "200",
		"response_flags":                 "-",
		"connection_security_policy":     "mutual_tls",
		"destination_canonical_service":  dst.ServiceName(),
		"destination_canonical_revision": dst.Config().Version,
		"destination_service":            fmt.Sprintf("%s.%s.svc.cluster.local", dst.Config().Service, destns),
		"destination_principal":          "spiffe://" + dst.Config().ServiceAccountName() + "-waypoint",
		"destination_service_name":       dst.Config().Service,
		"destination_workload":           deployName(dst),
		"destination_workload_namespace": destns,
		"destination_service_namespace":  destns,
		"source_canonical_service":       src.ServiceName(),
		"source_canonical_revision":      src.Config().Version,
		"source_principal":               "spiffe://" + src.Config().ServiceAccountName(),
		"source_workload":                deployName(src),
		"source_workload_namespace":      srcns,
	}

	query.Metric = "istio_requests_total"
	query.Labels = labels

	return query
}

func deployName(inst echo.Instance) string {
	return inst.ServiceName() + "-" + inst.Config().Version
}

func TestMetadataServer(t *testing.T) {
	framework.NewTest(t).Features("traffic.ambient").Run(func(t framework.TestContext) {
		ver, _ := t.Clusters().Default().GetKubernetesVersion()
		if !strings.Contains(ver.GitVersion, "-gke") {
			t.Skip("requires GKE cluster")
		}
		svcs := apps.All
		for _, src := range svcs {
			src := src
			t.NewSubTestf("from %v", src.Config().Service).Run(func(t framework.TestContext) {
				// curl -H "Metadata-Flavor: Google" 169.254.169.254/computeMetadata/v1/instance/service-accounts/default/identity
				opts := echo.CallOptions{
					Address: "169.254.169.254",
					Port:    echo.Port{ServicePort: 80},
					Scheme:  scheme.HTTP,
					HTTP: echo.HTTP{
						// TODO: detect which platform?
						Headers: headers.New().With("Metadata-Flavor", "Google").Build(),
						Path:    "/computeMetadata/v1/instance/service-accounts/default/identity",
					},
					// Test that we see our own identity -- not the ztunnel (istio-system/ztunnel).
					// TODO: if the test SA actually had workload identity enabled the result is probably different
					Check: check.BodyContains(fmt.Sprintf(`Your Kubernetes service account (%s/%s)`, src.NamespaceName(), src.Config().AccountName())),
				}
				src.CallOrFail(t, opts)
			})
		}
	})
}

func TestDirect(t *testing.T) {
	framework.NewTest(t).Features("traffic.ambient").Run(func(t framework.TestContext) {
		t.NewSubTest("waypoint").Run(func(t framework.TestContext) {
			c := common.NewCaller()
			cert, err := istio.CreateCertificate(t, i, apps.Captured.ServiceName(), apps.Namespace.Name())
			if err != nil {
				t.Fatal(err)
			}
			hb := echo.HBONE{
				Address:            apps.WaypointProxy.Inbound(),
				Headers:            nil,
				Cert:               string(cert.ClientCert),
				Key:                string(cert.Key),
				CaCert:             string(cert.RootCert),
				InsecureSkipVerify: true,
			}
			run := func(name string, options echo.CallOptions) {
				t.NewSubTest(name).Run(func(t framework.TestContext) {
					_, err := c.CallEcho(nil, options)
					if err != nil {
						t.Fatal(err)
					}
				})
			}
			run("named destination", echo.CallOptions{
				To:    apps.Waypoint,
				Count: 1,
				Port:  echo.Port{Name: ports.HTTP},
				HBONE: hb,
				// TODO(https://github.com/solo-io/istio-sidecarless/issues/269)
				Check: check.Error(),
			})
			run("VIP destination", echo.CallOptions{
				To:      apps.Waypoint,
				Count:   1,
				Address: apps.Waypoint[0].Address(),
				Port:    echo.Port{Name: ports.HTTP},
				HBONE:   hb,
				Check:   check.OK(),
			})
			run("VIP destination, unknown port", echo.CallOptions{
				To:      apps.Waypoint,
				Count:   1,
				Address: apps.Waypoint[0].Address(),
				Port:    echo.Port{ServicePort: 12345},
				Scheme:  scheme.HTTP,
				HBONE:   hb,
				// TODO: VIP:* should error sooner for undeclared ports
				Check: check.Error(),
			})
			run("Pod IP destination", echo.CallOptions{
				To:      apps.Waypoint,
				Count:   1,
				Address: apps.Waypoint[0].WorkloadsOrFail(t)[0].Address(),
				Port:    echo.Port{ServicePort: ports.All().MustForName(ports.HTTP).WorkloadPort},
				Scheme:  scheme.HTTP,
				HBONE:   hb,
				Check:   check.OK(),
			})
			run("Unserved VIP destination", echo.CallOptions{
				To:      apps.Captured,
				Count:   1,
				Address: apps.Captured[0].Address(),
				Port:    echo.Port{ServicePort: ports.All().MustForName(ports.HTTP).ServicePort},
				Scheme:  scheme.HTTP,
				HBONE:   hb,
				Check:   check.Error(),
			})
			run("Unserved pod destination", echo.CallOptions{
				To:      apps.Captured,
				Count:   1,
				Address: apps.Captured[0].WorkloadsOrFail(t)[0].Address(),
				Port:    echo.Port{ServicePort: ports.All().MustForName(ports.HTTP).ServicePort},
				Scheme:  scheme.HTTP,
				HBONE:   hb,
				Check:   check.Error(),
			})
		})
	})
}<|MERGE_RESOLUTION|>--- conflicted
+++ resolved
@@ -629,11 +629,9 @@
 			if opt.Scheme != scheme.HTTP {
 				return
 			}
-<<<<<<< HEAD
 			if dst.Config().HasWaypointProxy() {
 				t.Skip("https://github.com/istio/istio/issues/43009")
 			}
-=======
 
 			// sidecar-uncaptured is failing the Ambient destination port test
 			// seems like a bug in the sidecar HBONE implementation that
@@ -642,7 +640,6 @@
 				t.Skip("https://github.com/istio/istio/issues/42929")
 			}
 
->>>>>>> d99e8423
 			// Ensure we don't get stuck on old connections with old RBAC rules. This causes 45s test times
 			// due to draining.
 			opt.NewConnectionPerRequest = true
