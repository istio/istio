{
  "by_addr": {
    "/10.244.2.54": {
      "workloadIps": [
        "10.244.2.54"
      ],
      "waypoint": {
        "destination": "/10.96.65.117",
        "port": 15008
      },
      "protocol": "HBONE",
      "uid": "Kubernetes//Pod/bookinfo/ratings-v1-6484c4d9bb-mdxm5",
      "name": "ratings-v1-6484c4d9bb-mdxm5",
      "namespace": "bookinfo",
      "trustDomain": "cluster.local",
      "serviceAccount": "bookinfo-ratings",
      "workloadName": "ratings-v1",
      "workloadType": "deployment",
      "canonicalName": "ratings",
      "canonicalRevision": "v1",
      "node": "ambient-worker2",
      "nativeTunnel": true,
      "status": "Healthy",
      "clusterId": "Kubernetes"
    },
    "/10.244.2.58": {
      "workloadIps": [
        "10.244.2.58"
      ],
      "protocol": "HBONE",
      "uid": "Kubernetes//Pod/default/sleep-7656cf8794-lxcmx",
      "name": "sleep-7656cf8794-lxcmx",
      "namespace": "default",
      "trustDomain": "cluster.local",
      "serviceAccount": "sleep",
      "workloadName": "sleep",
      "workloadType": "deployment",
      "canonicalName": "sleep",
      "canonicalRevision": "latest",
      "node": "ambient-worker2",
      "nativeTunnel": true,
      "status": "Healthy",
      "clusterId": "Kubernetes"
    },
    "/10.244.1.10": {
      "workloadIps": [
        "10.244.1.10"
      ],
      "protocol": "TCP",
      "uid": "Kubernetes//Pod/httpbin/httpbin-65975d4c6f-jr69n",
      "name": "httpbin-65975d4c6f-jr69n",
      "namespace": "httpbin",
      "trustDomain": "cluster.local",
      "serviceAccount": "httpbin",
      "workloadName": "httpbin",
      "workloadType": "deployment",
      "canonicalName": "httpbin",
      "canonicalRevision": "v1",
      "node": "ambient-worker",
      "status": "Healthy",
      "clusterId": "Kubernetes"
    },
    "/10.244.2.8": {
      "workloadIps": [
        "10.244.2.8"
      ],
      "protocol": "TCP",
      "uid": "Kubernetes//Pod/gateway-system/gateway-api-admission-server-85985d48ff-5jcvd",
      "name": "gateway-api-admission-server-85985d48ff-5jcvd",
      "namespace": "gateway-system",
      "trustDomain": "cluster.local",
      "serviceAccount": "default",
      "workloadName": "gateway-api-admission-server",
      "workloadType": "deployment",
      "canonicalName": "gateway-api-admission-server",
      "canonicalRevision": "latest",
      "node": "ambient-worker2",
      "status": "Healthy",
      "clusterId": "Kubernetes"
    },
    "/10.244.1.34": {
      "workloadIps": [
        "10.244.1.34"
      ],
      "protocol": "TCP",
      "uid": "Kubernetes//Pod/istio-system/istiod-test-6bdfb786d-s58pj",
      "name": "istiod-test-6bdfb786d-s58pj",
      "namespace": "istio-system",
      "trustDomain": "cluster.local",
      "serviceAccount": "istiod-test",
      "workloadName": "istiod-test",
      "workloadType": "deployment",
      "canonicalName": "istiod",
      "canonicalRevision": "latest",
      "node": "ambient-worker",
      "status": "Healthy",
      "clusterId": "Kubernetes"
    },
    "/10.244.1.39": {
      "workloadIps": [
        "10.244.1.39"
      ],
      "waypoint": {
        "destination": "/10.96.65.117",
        "port": 15008
      },
      "protocol": "HBONE",
      "uid": "Kubernetes//Pod/bookinfo/reviews-v3-5b9bd44f4-7fff4",
      "name": "reviews-v3-5b9bd44f4-7fff4",
      "namespace": "bookinfo",
      "trustDomain": "cluster.local",
      "serviceAccount": "bookinfo-reviews",
      "workloadName": "reviews-v3",
      "workloadType": "deployment",
      "canonicalName": "reviews",
      "canonicalRevision": "v3",
      "node": "ambient-worker",
      "nativeTunnel": true,
      "status": "Healthy",
      "clusterId": "Kubernetes"
    },
    "/10.244.2.55": {
      "workloadIps": [
        "10.244.2.55"
      ],
      "protocol": "HBONE",
      "uid": "Kubernetes//Pod/default/details-v1-698d88b-krdw7",
      "name": "details-v1-698d88b-krdw7",
      "namespace": "default",
      "trustDomain": "cluster.local",
      "serviceAccount": "bookinfo-details",
      "workloadName": "details-v1",
      "workloadType": "deployment",
      "canonicalName": "details",
      "canonicalRevision": "v1",
      "node": "ambient-worker2",
      "nativeTunnel": true,
      "status": "Healthy",
      "clusterId": "Kubernetes"
    },
    "/10.244.1.16": {
      "workloadIps": [
        "10.244.1.16"
      ],
      "protocol": "TCP",
      "uid": "Kubernetes//Pod/sleep/sleep-7656cf8794-qpvbm",
      "name": "sleep-7656cf8794-qpvbm",
      "namespace": "sleep",
      "trustDomain": "cluster.local",
      "serviceAccount": "sleep",
      "workloadName": "sleep",
      "workloadType": "deployment",
      "canonicalName": "sleep",
      "canonicalRevision": "latest",
      "node": "ambient-worker",
      "status": "Healthy",
      "clusterId": "Kubernetes"
    },
    "/10.244.0.8": {
      "workloadIps": [
        "10.244.0.8"
      ],
      "protocol": "TCP",
      "uid": "Kubernetes//Pod/istio-system/ztunnel-n5bg2",
      "name": "ztunnel-n5bg2",
      "namespace": "istio-system",
      "trustDomain": "cluster.local",
      "serviceAccount": "ztunnel",
      "workloadName": "ztunnel-n5bg2",
      "workloadType": "pod",
      "canonicalName": "ztunnel",
      "canonicalRevision": "latest",
      "node": "ambient-control-plane",
      "status": "Healthy",
      "clusterId": "Kubernetes"
    },
    "/10.244.2.57": {
      "workloadIps": [
        "10.244.2.57"
      ],
      "protocol": "HBONE",
      "uid": "Kubernetes//Pod/default/ratings-v1-6484c4d9bb-8xc2r",
      "name": "ratings-v1-6484c4d9bb-8xc2r",
      "namespace": "default",
      "trustDomain": "cluster.local",
      "serviceAccount": "bookinfo-ratings",
      "workloadName": "ratings-v1",
      "workloadType": "deployment",
      "canonicalName": "ratings",
      "canonicalRevision": "v1",
      "node": "ambient-worker2",
      "nativeTunnel": true,
      "status": "Healthy",
      "clusterId": "Kubernetes"
    },
    "/10.244.2.53": {
      "workloadIps": [
        "10.244.2.53"
      ],
      "waypoint": {
        "destination": "/10.96.71.36",
        "port": 15008
      },
      "protocol": "HBONE",
      "uid": "Kubernetes//Pod/bookinfo/productpage-v1-675fc69cf-jscn2",
      "name": "productpage-v1-675fc69cf-jscn2",
      "namespace": "bookinfo",
      "trustDomain": "cluster.local",
      "serviceAccount": "bookinfo-productpage",
      "workloadName": "productpage-v1",
      "workloadType": "deployment",
      "canonicalName": "productpage",
      "canonicalRevision": "v1",
      "node": "ambient-worker2",
      "nativeTunnel": true,
      "status": "Healthy",
      "clusterId": "Kubernetes"
    },
    "/10.244.2.60": {
      "workloadIps": [
        "10.244.2.60"
      ],
      "protocol": "TCP",
      "uid": "Kubernetes//Pod/istio-system/ztunnel-qk2pp",
      "name": "ztunnel-qk2pp",
      "namespace": "istio-system",
      "trustDomain": "cluster.local",
      "serviceAccount": "ztunnel",
      "workloadName": "ztunnel-qk2pp",
      "workloadType": "pod",
      "canonicalName": "ztunnel",
      "canonicalRevision": "latest",
      "node": "ambient-worker2",
      "status": "Healthy",
      "clusterId": "Kubernetes"
    },
    "/10.244.0.2": {
      "workloadIps": [
        "10.244.0.2"
      ],
      "protocol": "TCP",
      "uid": "Kubernetes//Pod/kube-system/coredns-5dd5756b68-mgjn9",
      "name": "coredns-5dd5756b68-mgjn9",
      "namespace": "kube-system",
      "trustDomain": "cluster.local",
      "serviceAccount": "coredns",
      "workloadName": "coredns",
      "workloadType": "deployment",
      "canonicalName": "coredns",
      "canonicalRevision": "latest",
      "node": "ambient-control-plane",
      "status": "Healthy",
      "clusterId": "Kubernetes"
    },
    "/10.244.0.3": {
      "workloadIps": [
        "10.244.0.3"
      ],
      "protocol": "TCP",
      "uid": "Kubernetes//Pod/kube-system/coredns-5dd5756b68-nzlpw",
      "name": "coredns-5dd5756b68-nzlpw",
      "namespace": "kube-system",
      "trustDomain": "cluster.local",
      "serviceAccount": "coredns",
      "workloadName": "coredns",
      "workloadType": "deployment",
      "canonicalName": "coredns",
      "canonicalRevision": "latest",
      "node": "ambient-control-plane",
      "status": "Healthy",
      "clusterId": "Kubernetes"
    },
    "/10.244.1.43": {
      "workloadIps": [
        "10.244.1.43"
      ],
      "protocol": "HBONE",
      "uid": "Kubernetes//Pod/default/reviews-v3-5b9bd44f4-z9ms4",
      "name": "reviews-v3-5b9bd44f4-z9ms4",
      "namespace": "default",
      "trustDomain": "cluster.local",
      "serviceAccount": "bookinfo-reviews",
      "workloadName": "reviews-v3",
      "workloadType": "deployment",
      "canonicalName": "reviews",
      "canonicalRevision": "v3",
      "node": "ambient-worker",
      "nativeTunnel": true,
      "status": "Healthy",
      "clusterId": "Kubernetes"
    },
    "/10.244.0.4": {
      "workloadIps": [
        "10.244.0.4"
      ],
      "protocol": "TCP",
      "uid": "Kubernetes//Pod/local-path-storage/local-path-provisioner-6f8956fb48-vvnpn",
      "name": "local-path-provisioner-6f8956fb48-vvnpn",
      "namespace": "local-path-storage",
      "trustDomain": "cluster.local",
      "serviceAccount": "local-path-provisioner-service-account",
      "workloadName": "local-path-provisioner",
      "workloadType": "deployment",
      "canonicalName": "local-path-provisioner",
      "canonicalRevision": "latest",
      "node": "ambient-control-plane",
      "status": "Healthy",
      "clusterId": "Kubernetes"
    },
    "/10.244.1.44": {
      "workloadIps": [
        "10.244.1.44"
      ],
      "protocol": "TCP",
      "uid": "Kubernetes//Pod/istio-system/ztunnel-xljhg",
      "name": "ztunnel-xljhg",
      "namespace": "istio-system",
      "trustDomain": "cluster.local",
      "serviceAccount": "ztunnel",
      "workloadName": "ztunnel-xljhg",
      "workloadType": "pod",
      "canonicalName": "ztunnel",
      "canonicalRevision": "latest",
      "node": "ambient-worker",
      "status": "Healthy",
      "clusterId": "Kubernetes"
    },
    "/10.244.1.38": {
      "workloadIps": [
        "10.244.1.38"
      ],
      "waypoint": {
        "destination": "/10.96.65.117",
        "port": 15008
      },
      "protocol": "HBONE",
      "uid": "Kubernetes//Pod/bookinfo/reviews-v2-5b667bcbf8-q5pn2",
      "name": "reviews-v2-5b667bcbf8-q5pn2",
      "namespace": "bookinfo",
      "trustDomain": "cluster.local",
      "serviceAccount": "bookinfo-reviews",
      "workloadName": "reviews-v2",
      "workloadType": "deployment",
      "canonicalName": "reviews",
      "canonicalRevision": "v2",
      "node": "ambient-worker",
      "nativeTunnel": true,
      "status": "Healthy",
      "clusterId": "Kubernetes"
    },
    "/10.244.1.42": {
      "workloadIps": [
        "10.244.1.42"
      ],
      "protocol": "HBONE",
      "uid": "Kubernetes//Pod/default/reviews-v2-5b667bcbf8-twvx6",
      "name": "reviews-v2-5b667bcbf8-twvx6",
      "namespace": "default",
      "trustDomain": "cluster.local",
      "serviceAccount": "bookinfo-reviews",
      "workloadName": "reviews-v2",
      "workloadType": "deployment",
      "canonicalName": "reviews",
      "canonicalRevision": "v2",
      "node": "ambient-worker",
      "nativeTunnel": true,
      "status": "Healthy",
      "clusterId": "Kubernetes"
    },
    "/10.244.2.49": {
      "workloadIps": [
        "10.244.2.49"
      ],
      "protocol": "TCP",
      "uid": "Kubernetes//Pod/istio-system/istiod-8c7b98fc4-mwjfp",
      "name": "istiod-8c7b98fc4-mwjfp",
      "namespace": "istio-system",
      "trustDomain": "cluster.local",
      "serviceAccount": "istiod",
      "workloadName": "istiod",
      "workloadType": "deployment",
      "canonicalName": "istiod",
      "canonicalRevision": "latest",
      "node": "ambient-worker2",
      "status": "Healthy",
      "clusterId": "Kubernetes"
    },
    "/10.244.1.37": {
      "workloadIps": [
        "10.244.1.37"
      ],
      "waypoint": {
        "destination": "/10.96.65.117",
        "port": 15008
      },
      "protocol": "HBONE",
      "uid": "Kubernetes//Pod/bookinfo/reviews-v1-5b5d6494f4-qwjv4",
      "name": "reviews-v1-5b5d6494f4-qwjv4",
      "namespace": "bookinfo",
      "trustDomain": "cluster.local",
      "serviceAccount": "bookinfo-reviews",
      "workloadName": "reviews-v1",
      "workloadType": "deployment",
      "canonicalName": "reviews",
      "canonicalRevision": "v1",
      "node": "ambient-worker",
      "nativeTunnel": true,
      "status": "Healthy",
      "clusterId": "Kubernetes"
    },
    "/10.244.2.56": {
      "workloadIps": [
        "10.244.2.56"
      ],
      "protocol": "HBONE",
      "uid": "Kubernetes//Pod/default/productpage-v1-675fc69cf-kkrm2",
      "name": "productpage-v1-675fc69cf-kkrm2",
      "namespace": "default",
      "trustDomain": "cluster.local",
      "serviceAccount": "bookinfo-productpage",
      "workloadName": "productpage-v1",
      "workloadType": "deployment",
      "canonicalName": "productpage",
      "canonicalRevision": "v1",
      "node": "ambient-worker2",
      "nativeTunnel": true,
      "status": "Healthy",
      "clusterId": "Kubernetes"
    },
    "/10.244.2.51": {
      "workloadIps": [
        "10.244.2.51"
      ],
      "waypoint": {
        "destination": "/10.96.65.117",
        "port": 15008
      },
      "protocol": "HBONE",
      "uid": "Kubernetes//Pod/bookinfo/details-v1-698d88b-dqrbr",
      "name": "details-v1-698d88b-dqrbr",
      "namespace": "bookinfo",
      "trustDomain": "cluster.local",
      "serviceAccount": "bookinfo-details",
      "workloadName": "details-v1",
      "workloadType": "deployment",
      "canonicalName": "details",
      "canonicalRevision": "v1",
      "node": "ambient-worker2",
      "nativeTunnel": true,
      "status": "Healthy",
      "clusterId": "Kubernetes"
    },
    "/10.244.1.40": {
      "workloadIps": [
        "10.244.1.40"
      ],
      "protocol": "TCP",
      "uid": "Kubernetes//Pod/default/httpbin-7447985f87-t8hv7",
      "name": "httpbin-7447985f87-t8hv7",
      "namespace": "default",
      "trustDomain": "cluster.local",
      "serviceAccount": "httpbin",
      "workloadName": "httpbin",
      "workloadType": "deployment",
      "canonicalName": "httpbin",
      "canonicalRevision": "v1",
      "node": "ambient-worker",
      "status": "Healthy",
      "clusterId": "Kubernetes"
    },
    "/10.244.1.41": {
      "workloadIps": [
        "10.244.1.41"
      ],
      "protocol": "HBONE",
      "uid": "Kubernetes//Pod/default/reviews-v1-5b5d6494f4-c7z5w",
      "name": "reviews-v1-5b5d6494f4-c7z5w",
      "namespace": "default",
      "trustDomain": "cluster.local",
      "serviceAccount": "bookinfo-reviews",
      "workloadName": "reviews-v1",
      "workloadType": "deployment",
      "canonicalName": "reviews",
      "canonicalRevision": "v1",
      "node": "ambient-worker",
      "nativeTunnel": true,
      "status": "Healthy",
      "clusterId": "Kubernetes"
    },
    "/10.244.2.52": {
      "workloadIps": [
        "10.244.2.52"
      ],
      "protocol": "TCP",
      "uid": "Kubernetes//Pod/bookinfo/namespace-istio-waypoint-d94944bf6-z89g2",
      "name": "namespace-istio-waypoint-d94944bf6-z89g2",
      "namespace": "bookinfo",
      "trustDomain": "cluster.local",
      "serviceAccount": "namespace-istio-waypoint",
      "workloadName": "namespace-istio-waypoint",
      "workloadType": "deployment",
      "canonicalName": "namespace-istio-waypoint",
      "canonicalRevision": "latest",
      "node": "ambient-worker2",
      "status": "Healthy",
      "clusterId": "Kubernetes"
    },
    "/10.244.2.59": {
      "workloadIps": [
        "10.244.2.59"
      ],
      "protocol": "TCP",
      "uid": "Kubernetes//Pod/bookinfo/bookinfo-productpage-istio-waypoint-5cdd6745d5-rc2gg",
      "name": "bookinfo-productpage-istio-waypoint-5cdd6745d5-rc2gg",
      "namespace": "bookinfo",
      "trustDomain": "cluster.local",
      "serviceAccount": "bookinfo-productpage-istio-waypoint",
      "workloadName": "bookinfo-productpage-istio-waypoint",
      "workloadType": "deployment",
      "canonicalName": "bookinfo-productpage-istio-waypoint",
      "canonicalRevision": "latest",
      "node": "ambient-worker2",
      "status": "Healthy",
      "clusterId": "Kubernetes"
    }
  },
  "by_uid": {
    "Kubernetes//Pod/istio-system/istiod-test-6bdfb786d-s58pj": {
      "workloadIps": [
        "10.244.1.34"
      ],
      "protocol": "TCP",
      "uid": "Kubernetes//Pod/istio-system/istiod-test-6bdfb786d-s58pj",
      "name": "istiod-test-6bdfb786d-s58pj",
      "namespace": "istio-system",
      "trustDomain": "cluster.local",
      "serviceAccount": "istiod-test",
      "workloadName": "istiod-test",
      "workloadType": "deployment",
      "canonicalName": "istiod",
      "canonicalRevision": "latest",
      "node": "ambient-worker",
      "status": "Healthy",
      "clusterId": "Kubernetes"
    },
    "Kubernetes//Pod/istio-system/ztunnel-n5bg2": {
      "workloadIps": [
        "10.244.0.8"
      ],
      "protocol": "TCP",
      "uid": "Kubernetes//Pod/istio-system/ztunnel-n5bg2",
      "name": "ztunnel-n5bg2",
      "namespace": "istio-system",
      "trustDomain": "cluster.local",
      "serviceAccount": "ztunnel",
      "workloadName": "ztunnel-n5bg2",
      "workloadType": "pod",
      "canonicalName": "ztunnel",
      "canonicalRevision": "latest",
      "node": "ambient-control-plane",
      "status": "Healthy",
      "clusterId": "Kubernetes"
    },
    "Kubernetes//Pod/bookinfo/ratings-v1-6484c4d9bb-mdxm5": {
      "workloadIps": [
        "10.244.2.54"
      ],
      "waypoint": {
        "destination": "/10.96.65.117",
        "port": 15008
      },
      "protocol": "HBONE",
      "uid": "Kubernetes//Pod/bookinfo/ratings-v1-6484c4d9bb-mdxm5",
      "name": "ratings-v1-6484c4d9bb-mdxm5",
      "namespace": "bookinfo",
      "trustDomain": "cluster.local",
      "serviceAccount": "bookinfo-ratings",
      "workloadName": "ratings-v1",
      "workloadType": "deployment",
      "canonicalName": "ratings",
      "canonicalRevision": "v1",
      "node": "ambient-worker2",
      "nativeTunnel": true,
      "status": "Healthy",
      "clusterId": "Kubernetes"
    },
    "Kubernetes//Pod/bookinfo/reviews-v3-5b9bd44f4-7fff4": {
      "workloadIps": [
        "10.244.1.39"
      ],
      "waypoint": {
        "destination": "/10.96.65.117",
        "port": 15008
      },
      "protocol": "HBONE",
      "uid": "Kubernetes//Pod/bookinfo/reviews-v3-5b9bd44f4-7fff4",
      "name": "reviews-v3-5b9bd44f4-7fff4",
      "namespace": "bookinfo",
      "trustDomain": "cluster.local",
      "serviceAccount": "bookinfo-reviews",
      "workloadName": "reviews-v3",
      "workloadType": "deployment",
      "canonicalName": "reviews",
      "canonicalRevision": "v3",
      "node": "ambient-worker",
      "nativeTunnel": true,
      "status": "Healthy",
      "clusterId": "Kubernetes"
    },
    "Kubernetes//Pod/default/reviews-v3-5b9bd44f4-z9ms4": {
      "workloadIps": [
        "10.244.1.43"
      ],
      "protocol": "HBONE",
      "uid": "Kubernetes//Pod/default/reviews-v3-5b9bd44f4-z9ms4",
      "name": "reviews-v3-5b9bd44f4-z9ms4",
      "namespace": "default",
      "trustDomain": "cluster.local",
      "serviceAccount": "bookinfo-reviews",
      "workloadName": "reviews-v3",
      "workloadType": "deployment",
      "canonicalName": "reviews",
      "canonicalRevision": "v3",
      "node": "ambient-worker",
      "nativeTunnel": true,
      "status": "Healthy",
      "clusterId": "Kubernetes"
    },
    "Kubernetes//Pod/istio-system/istiod-8c7b98fc4-mwjfp": {
      "workloadIps": [
        "10.244.2.49"
      ],
      "protocol": "TCP",
      "uid": "Kubernetes//Pod/istio-system/istiod-8c7b98fc4-mwjfp",
      "name": "istiod-8c7b98fc4-mwjfp",
      "namespace": "istio-system",
      "trustDomain": "cluster.local",
      "serviceAccount": "istiod",
      "workloadName": "istiod",
      "workloadType": "deployment",
      "canonicalName": "istiod",
      "canonicalRevision": "latest",
      "node": "ambient-worker2",
      "status": "Healthy",
      "clusterId": "Kubernetes"
    },
    "Kubernetes//Pod/bookinfo/reviews-v2-5b667bcbf8-q5pn2": {
      "workloadIps": [
        "10.244.1.38"
      ],
      "waypoint": {
        "destination": "/10.96.65.117",
        "port": 15008
      },
      "protocol": "HBONE",
      "uid": "Kubernetes//Pod/bookinfo/reviews-v2-5b667bcbf8-q5pn2",
      "name": "reviews-v2-5b667bcbf8-q5pn2",
      "namespace": "bookinfo",
      "trustDomain": "cluster.local",
      "serviceAccount": "bookinfo-reviews",
      "workloadName": "reviews-v2",
      "workloadType": "deployment",
      "canonicalName": "reviews",
      "canonicalRevision": "v2",
      "node": "ambient-worker",
      "nativeTunnel": true,
      "status": "Healthy",
      "clusterId": "Kubernetes"
    },
    "Kubernetes//Pod/default/reviews-v2-5b667bcbf8-twvx6": {
      "workloadIps": [
        "10.244.1.42"
      ],
      "protocol": "HBONE",
      "uid": "Kubernetes//Pod/default/reviews-v2-5b667bcbf8-twvx6",
      "name": "reviews-v2-5b667bcbf8-twvx6",
      "namespace": "default",
      "trustDomain": "cluster.local",
      "serviceAccount": "bookinfo-reviews",
      "workloadName": "reviews-v2",
      "workloadType": "deployment",
      "canonicalName": "reviews",
      "canonicalRevision": "v2",
      "node": "ambient-worker",
      "nativeTunnel": true,
      "status": "Healthy",
      "clusterId": "Kubernetes"
    },
    "Kubernetes//Pod/bookinfo/namespace-istio-waypoint-d94944bf6-z89g2": {
      "workloadIps": [
        "10.244.2.52"
      ],
      "protocol": "TCP",
      "uid": "Kubernetes//Pod/bookinfo/namespace-istio-waypoint-d94944bf6-z89g2",
      "name": "namespace-istio-waypoint-d94944bf6-z89g2",
      "namespace": "bookinfo",
      "trustDomain": "cluster.local",
      "serviceAccount": "namespace-istio-waypoint",
      "workloadName": "namespace-istio-waypoint",
      "workloadType": "deployment",
      "canonicalName": "namespace-istio-waypoint",
      "canonicalRevision": "latest",
      "node": "ambient-worker2",
      "status": "Healthy",
      "clusterId": "Kubernetes"
    },
    "Kubernetes//Pod/local-path-storage/local-path-provisioner-6f8956fb48-vvnpn": {
      "workloadIps": [
        "10.244.0.4"
      ],
      "protocol": "TCP",
      "uid": "Kubernetes//Pod/local-path-storage/local-path-provisioner-6f8956fb48-vvnpn",
      "name": "local-path-provisioner-6f8956fb48-vvnpn",
      "namespace": "local-path-storage",
      "trustDomain": "cluster.local",
      "serviceAccount": "local-path-provisioner-service-account",
      "workloadName": "local-path-provisioner",
      "workloadType": "deployment",
      "canonicalName": "local-path-provisioner",
      "canonicalRevision": "latest",
      "node": "ambient-control-plane",
      "status": "Healthy",
      "clusterId": "Kubernetes"
    },
    "Kubernetes//Pod/kube-system/coredns-5dd5756b68-mgjn9": {
      "workloadIps": [
        "10.244.0.2"
      ],
      "protocol": "TCP",
      "uid": "Kubernetes//Pod/kube-system/coredns-5dd5756b68-mgjn9",
      "name": "coredns-5dd5756b68-mgjn9",
      "namespace": "kube-system",
      "trustDomain": "cluster.local",
      "serviceAccount": "coredns",
      "workloadName": "coredns",
      "workloadType": "deployment",
      "canonicalName": "coredns",
      "canonicalRevision": "latest",
      "node": "ambient-control-plane",
      "status": "Healthy",
      "clusterId": "Kubernetes"
    },
    "Kubernetes//Pod/istio-system/ztunnel-qk2pp": {
      "workloadIps": [
        "10.244.2.60"
      ],
      "protocol": "TCP",
      "uid": "Kubernetes//Pod/istio-system/ztunnel-qk2pp",
      "name": "ztunnel-qk2pp",
      "namespace": "istio-system",
      "trustDomain": "cluster.local",
      "serviceAccount": "ztunnel",
      "workloadName": "ztunnel-qk2pp",
      "workloadType": "pod",
      "canonicalName": "ztunnel",
      "canonicalRevision": "latest",
      "node": "ambient-worker2",
      "status": "Healthy",
      "clusterId": "Kubernetes"
    },
    "Kubernetes//Pod/istio-system/ztunnel-xljhg": {
      "workloadIps": [
        "10.244.1.44"
      ],
      "protocol": "TCP",
      "uid": "Kubernetes//Pod/istio-system/ztunnel-xljhg",
      "name": "ztunnel-xljhg",
      "namespace": "istio-system",
      "trustDomain": "cluster.local",
      "serviceAccount": "ztunnel",
      "workloadName": "ztunnel-xljhg",
      "workloadType": "pod",
      "canonicalName": "ztunnel",
      "canonicalRevision": "latest",
      "node": "ambient-worker",
      "status": "Healthy",
      "clusterId": "Kubernetes"
    },
    "Kubernetes//Pod/bookinfo/productpage-v1-675fc69cf-jscn2": {
      "workloadIps": [
        "10.244.2.53"
      ],
      "waypoint": {
        "destination": "/10.96.71.36",
        "port": 15008
      },
      "protocol": "HBONE",
      "uid": "Kubernetes//Pod/bookinfo/productpage-v1-675fc69cf-jscn2",
      "name": "productpage-v1-675fc69cf-jscn2",
      "namespace": "bookinfo",
      "trustDomain": "cluster.local",
      "serviceAccount": "bookinfo-productpage",
      "workloadName": "productpage-v1",
      "workloadType": "deployment",
      "canonicalName": "productpage",
      "canonicalRevision": "v1",
      "node": "ambient-worker2",
      "nativeTunnel": true,
      "status": "Healthy",
      "clusterId": "Kubernetes"
    },
    "Kubernetes//Pod/kube-system/coredns-5dd5756b68-nzlpw": {
      "workloadIps": [
        "10.244.0.3"
      ],
      "protocol": "TCP",
      "uid": "Kubernetes//Pod/kube-system/coredns-5dd5756b68-nzlpw",
      "name": "coredns-5dd5756b68-nzlpw",
      "namespace": "kube-system",
      "trustDomain": "cluster.local",
      "serviceAccount": "coredns",
      "workloadName": "coredns",
      "workloadType": "deployment",
      "canonicalName": "coredns",
      "canonicalRevision": "latest",
      "node": "ambient-control-plane",
      "status": "Healthy",
      "clusterId": "Kubernetes"
    },
    "Kubernetes//Pod/default/details-v1-698d88b-krdw7": {
      "workloadIps": [
        "10.244.2.55"
      ],
      "protocol": "HBONE",
      "uid": "Kubernetes//Pod/default/details-v1-698d88b-krdw7",
      "name": "details-v1-698d88b-krdw7",
      "namespace": "default",
      "trustDomain": "cluster.local",
      "serviceAccount": "bookinfo-details",
      "workloadName": "details-v1",
      "workloadType": "deployment",
      "canonicalName": "details",
      "canonicalRevision": "v1",
      "node": "ambient-worker2",
      "nativeTunnel": true,
      "status": "Healthy",
      "clusterId": "Kubernetes"
    },
    "Kubernetes//Pod/default/ratings-v1-6484c4d9bb-8xc2r": {
      "workloadIps": [
        "10.244.2.57"
      ],
      "protocol": "HBONE",
      "uid": "Kubernetes//Pod/default/ratings-v1-6484c4d9bb-8xc2r",
      "name": "ratings-v1-6484c4d9bb-8xc2r",
      "namespace": "default",
      "trustDomain": "cluster.local",
      "serviceAccount": "bookinfo-ratings",
      "workloadName": "ratings-v1",
      "workloadType": "deployment",
      "canonicalName": "ratings",
      "canonicalRevision": "v1",
      "node": "ambient-worker2",
      "nativeTunnel": true,
      "status": "Healthy",
      "clusterId": "Kubernetes"
    },
    "Kubernetes//Pod/default/productpage-v1-675fc69cf-kkrm2": {
      "workloadIps": [
        "10.244.2.56"
      ],
      "protocol": "HBONE",
      "uid": "Kubernetes//Pod/default/productpage-v1-675fc69cf-kkrm2",
      "name": "productpage-v1-675fc69cf-kkrm2",
      "namespace": "default",
      "trustDomain": "cluster.local",
      "serviceAccount": "bookinfo-productpage",
      "workloadName": "productpage-v1",
      "workloadType": "deployment",
      "canonicalName": "productpage",
      "canonicalRevision": "v1",
      "node": "ambient-worker2",
      "nativeTunnel": true,
      "status": "Healthy",
      "clusterId": "Kubernetes"
    },
    "Kubernetes//Pod/default/reviews-v1-5b5d6494f4-c7z5w": {
      "workloadIps": [
        "10.244.1.41"
      ],
      "protocol": "HBONE",
      "uid": "Kubernetes//Pod/default/reviews-v1-5b5d6494f4-c7z5w",
      "name": "reviews-v1-5b5d6494f4-c7z5w",
      "namespace": "default",
      "trustDomain": "cluster.local",
      "serviceAccount": "bookinfo-reviews",
      "workloadName": "reviews-v1",
      "workloadType": "deployment",
      "canonicalName": "reviews",
      "canonicalRevision": "v1",
      "node": "ambient-worker",
      "nativeTunnel": true,
      "status": "Healthy",
      "clusterId": "Kubernetes"
    },
    "Kubernetes//Pod/gateway-system/gateway-api-admission-server-85985d48ff-5jcvd": {
      "workloadIps": [
        "10.244.2.8"
      ],
      "protocol": "TCP",
      "uid": "Kubernetes//Pod/gateway-system/gateway-api-admission-server-85985d48ff-5jcvd",
      "name": "gateway-api-admission-server-85985d48ff-5jcvd",
      "namespace": "gateway-system",
      "trustDomain": "cluster.local",
      "serviceAccount": "default",
      "workloadName": "gateway-api-admission-server",
      "workloadType": "deployment",
      "canonicalName": "gateway-api-admission-server",
      "canonicalRevision": "latest",
      "node": "ambient-worker2",
      "status": "Healthy",
      "clusterId": "Kubernetes"
    },
    "Kubernetes//Pod/httpbin/httpbin-65975d4c6f-jr69n": {
      "workloadIps": [
        "10.244.1.10"
      ],
      "protocol": "TCP",
      "uid": "Kubernetes//Pod/httpbin/httpbin-65975d4c6f-jr69n",
      "name": "httpbin-65975d4c6f-jr69n",
      "namespace": "httpbin",
      "trustDomain": "cluster.local",
      "serviceAccount": "httpbin",
      "workloadName": "httpbin",
      "workloadType": "deployment",
      "canonicalName": "httpbin",
      "canonicalRevision": "v1",
      "node": "ambient-worker",
      "status": "Healthy",
      "clusterId": "Kubernetes"
    },
    "Kubernetes//Pod/default/httpbin-7447985f87-t8hv7": {
      "workloadIps": [
        "10.244.1.40"
      ],
      "protocol": "TCP",
      "uid": "Kubernetes//Pod/default/httpbin-7447985f87-t8hv7",
      "name": "httpbin-7447985f87-t8hv7",
      "namespace": "default",
      "trustDomain": "cluster.local",
      "serviceAccount": "httpbin",
      "workloadName": "httpbin",
      "workloadType": "deployment",
      "canonicalName": "httpbin",
      "canonicalRevision": "v1",
      "node": "ambient-worker",
      "status": "Healthy",
      "clusterId": "Kubernetes"
    },
    "Kubernetes//Pod/bookinfo/reviews-v1-5b5d6494f4-qwjv4": {
      "workloadIps": [
        "10.244.1.37"
      ],
      "waypoint": {
        "destination": "/10.96.65.117",
        "port": 15008
      },
      "protocol": "HBONE",
      "uid": "Kubernetes//Pod/bookinfo/reviews-v1-5b5d6494f4-qwjv4",
      "name": "reviews-v1-5b5d6494f4-qwjv4",
      "namespace": "bookinfo",
      "trustDomain": "cluster.local",
      "serviceAccount": "bookinfo-reviews",
      "workloadName": "reviews-v1",
      "workloadType": "deployment",
      "canonicalName": "reviews",
      "canonicalRevision": "v1",
      "node": "ambient-worker",
      "nativeTunnel": true,
      "status": "Healthy",
      "clusterId": "Kubernetes"
    },
    "Kubernetes//Pod/sleep/sleep-7656cf8794-qpvbm": {
      "workloadIps": [
        "10.244.1.16"
      ],
      "protocol": "TCP",
      "uid": "Kubernetes//Pod/sleep/sleep-7656cf8794-qpvbm",
      "name": "sleep-7656cf8794-qpvbm",
      "namespace": "sleep",
      "trustDomain": "cluster.local",
      "serviceAccount": "sleep",
      "workloadName": "sleep",
      "workloadType": "deployment",
      "canonicalName": "sleep",
      "canonicalRevision": "latest",
      "node": "ambient-worker",
      "status": "Healthy",
      "clusterId": "Kubernetes"
    },
    "Kubernetes//Pod/default/sleep-7656cf8794-lxcmx": {
      "workloadIps": [
        "10.244.2.58"
      ],
      "protocol": "HBONE",
      "uid": "Kubernetes//Pod/default/sleep-7656cf8794-lxcmx",
      "name": "sleep-7656cf8794-lxcmx",
      "namespace": "default",
      "trustDomain": "cluster.local",
      "serviceAccount": "sleep",
      "workloadName": "sleep",
      "workloadType": "deployment",
      "canonicalName": "sleep",
      "canonicalRevision": "latest",
      "node": "ambient-worker2",
      "nativeTunnel": true,
      "status": "Healthy",
      "clusterId": "Kubernetes"
    },
    "Kubernetes//Pod/bookinfo/bookinfo-productpage-istio-waypoint-5cdd6745d5-rc2gg": {
      "workloadIps": [
        "10.244.2.59"
      ],
      "protocol": "TCP",
      "uid": "Kubernetes//Pod/bookinfo/bookinfo-productpage-istio-waypoint-5cdd6745d5-rc2gg",
      "name": "bookinfo-productpage-istio-waypoint-5cdd6745d5-rc2gg",
      "namespace": "bookinfo",
      "trustDomain": "cluster.local",
      "serviceAccount": "bookinfo-productpage-istio-waypoint",
      "workloadName": "bookinfo-productpage-istio-waypoint",
      "workloadType": "deployment",
      "canonicalName": "bookinfo-productpage-istio-waypoint",
      "canonicalRevision": "latest",
      "node": "ambient-worker2",
      "status": "Healthy",
      "clusterId": "Kubernetes"
    },
    "Kubernetes//Pod/bookinfo/details-v1-698d88b-dqrbr": {
      "workloadIps": [
        "10.244.2.51"
      ],
      "waypoint": {
        "destination": "/10.96.65.117",
        "port": 15008
      },
      "protocol": "HBONE",
      "uid": "Kubernetes//Pod/bookinfo/details-v1-698d88b-dqrbr",
      "name": "details-v1-698d88b-dqrbr",
      "namespace": "bookinfo",
      "trustDomain": "cluster.local",
      "serviceAccount": "bookinfo-details",
      "workloadName": "details-v1",
      "workloadType": "deployment",
      "canonicalName": "details",
      "canonicalRevision": "v1",
      "node": "ambient-worker2",
      "nativeTunnel": true,
      "status": "Healthy",
      "clusterId": "Kubernetes"
    }
  },
  "workload_to_services": {
    "Kubernetes//Pod/default/reviews-v2-5b667bcbf8-twvx6": [
      "default/reviews.default.svc.cluster.local"
    ],
    "Kubernetes//Pod/bookinfo/bookinfo-productpage-istio-waypoint-5cdd6745d5-rc2gg": [
      "bookinfo/bookinfo-productpage-istio-waypoint.bookinfo.svc.cluster.local"
    ],
    "Kubernetes//Pod/kube-system/coredns-5dd5756b68-nzlpw": [
      "kube-system/kube-dns.kube-system.svc.cluster.local"
    ],
    "Kubernetes//Pod/bookinfo/namespace-istio-waypoint-d94944bf6-z89g2": [
      "bookinfo/namespace-istio-waypoint.bookinfo.svc.cluster.local"
    ],
    "Kubernetes//Pod/istio-system/istiod-test-6bdfb786d-s58pj": [
      "istio-system/istiod-test.istio-system.svc.cluster.local"
    ],
    "Kubernetes//Pod/default/reviews-v1-5b5d6494f4-c7z5w": [
      "default/reviews.default.svc.cluster.local"
    ],
    "Kubernetes//Pod/bookinfo/productpage-v1-675fc69cf-jscn2": [
      "bookinfo/productpage.bookinfo.svc.cluster.local"
    ],
    "Kubernetes//Pod/default/ratings-v1-6484c4d9bb-8xc2r": [
      "default/ratings.default.svc.cluster.local"
    ],
    "Kubernetes//Pod/gateway-system/gateway-api-admission-server-85985d48ff-5jcvd": [
      "gateway-system/gateway-api-admission-server.gateway-system.svc.cluster.local"
    ],
    "Kubernetes//Pod/bookinfo/details-v1-698d88b-dqrbr": [
      "bookinfo/details.bookinfo.svc.cluster.local"
    ],
    "Kubernetes//Pod/istio-system/istiod-8c7b98fc4-mwjfp": [
      "istio-system/istiod.istio-system.svc.cluster.local"
    ],
    "Kubernetes//Pod/default/reviews-v3-5b9bd44f4-z9ms4": [
      "default/reviews.default.svc.cluster.local"
    ],
    "Kubernetes//Pod/sleep/sleep-7656cf8794-qpvbm": [
      "sleep/sleep.sleep.svc.cluster.local"
    ],
    "Kubernetes//Pod/bookinfo/reviews-v1-5b5d6494f4-qwjv4": [
      "bookinfo/reviews.bookinfo.svc.cluster.local"
    ],
    "Kubernetes//Pod/default/httpbin-7447985f87-t8hv7": [
      "default/httpbin.default.svc.cluster.local"
    ],
    "Kubernetes//Pod/httpbin/httpbin-65975d4c6f-jr69n": [
      "httpbin/httpbin.httpbin.svc.cluster.local"
    ],
    "Kubernetes//Pod/bookinfo/reviews-v3-5b9bd44f4-7fff4": [
      "bookinfo/reviews.bookinfo.svc.cluster.local"
    ],
    "Kubernetes//Pod/default/productpage-v1-675fc69cf-kkrm2": [
      "default/productpage.default.svc.cluster.local"
    ],
    "Kubernetes//Pod/bookinfo/reviews-v2-5b667bcbf8-q5pn2": [
      "bookinfo/reviews.bookinfo.svc.cluster.local"
    ],
    "Kubernetes//Pod/kube-system/coredns-5dd5756b68-mgjn9": [
      "kube-system/kube-dns.kube-system.svc.cluster.local"
    ],
    "Kubernetes//Pod/default/details-v1-698d88b-krdw7": [
      "default/details.default.svc.cluster.local"
    ],
    "Kubernetes//Pod/default/sleep-7656cf8794-lxcmx": [
      "default/sleep.default.svc.cluster.local"
    ],
    "Kubernetes//Pod/bookinfo/ratings-v1-6484c4d9bb-mdxm5": [
      "bookinfo/ratings.bookinfo.svc.cluster.local"
    ]
  },
  "by_vip": {
    "/10.96.65.117": {
      "name": "namespace-istio-waypoint",
      "namespace": "bookinfo",
      "hostname": "namespace-istio-waypoint.bookinfo.svc.cluster.local",
      "vips": [
        "/10.96.65.117"
      ],
      "ports": {
        "15008": 15008,
        "15021": 15021
      },
      "endpoints": {
        "Kubernetes//Pod/bookinfo/namespace-istio-waypoint-d94944bf6-z89g2:/10.244.2.52": {
          "workloadUid": "Kubernetes//Pod/bookinfo/namespace-istio-waypoint-d94944bf6-z89g2",
          "service": "bookinfo/namespace-istio-waypoint.bookinfo.svc.cluster.local",
          "address": "/10.244.2.52",
          "port": {
            "15008": 15008,
            "15021": 15021
          }
        }
      },
      "subjectAltNames": []
    },
    "/10.96.115.16": {
      "name": "gateway-api-admission-server",
      "namespace": "gateway-system",
      "hostname": "gateway-api-admission-server.gateway-system.svc.cluster.local",
      "vips": [
        "/10.96.115.16"
      ],
      "ports": {
        "443": 8443
      },
      "endpoints": {
        "Kubernetes//Pod/gateway-system/gateway-api-admission-server-85985d48ff-5jcvd:/10.244.2.8": {
          "workloadUid": "Kubernetes//Pod/gateway-system/gateway-api-admission-server-85985d48ff-5jcvd",
          "service": "gateway-system/gateway-api-admission-server.gateway-system.svc.cluster.local",
          "address": "/10.244.2.8",
          "port": {
            "443": 8443
          }
        }
      },
      "subjectAltNames": []
    },
    "/10.96.198.255": {
      "name": "productpage",
      "namespace": "default",
      "hostname": "productpage.default.svc.cluster.local",
      "vips": [
        "/10.96.198.255"
      ],
      "ports": {
        "9080": 9080
      },
      "endpoints": {
        "Kubernetes//Pod/default/productpage-v1-675fc69cf-kkrm2:/10.244.2.56": {
          "workloadUid": "Kubernetes//Pod/default/productpage-v1-675fc69cf-kkrm2",
          "service": "default/productpage.default.svc.cluster.local",
          "address": "/10.244.2.56",
          "port": {
            "9080": 9080
          }
        }
      },
      "subjectAltNames": []
    },
    "/10.96.101.171": {
      "name": "details",
      "namespace": "default",
      "hostname": "details.default.svc.cluster.local",
      "vips": [
        "/10.96.101.171"
      ],
      "ports": {
        "9080": 9080
      },
      "endpoints": {
        "Kubernetes//Pod/default/details-v1-698d88b-krdw7:/10.244.2.55": {
          "workloadUid": "Kubernetes//Pod/default/details-v1-698d88b-krdw7",
          "service": "default/details.default.svc.cluster.local",
          "address": "/10.244.2.55",
          "port": {
            "9080": 9080
          }
        }
      },
      "subjectAltNames": []
    },
    "/10.96.200.228": {
      "name": "details",
      "namespace": "bookinfo",
      "hostname": "details.bookinfo.svc.cluster.local",
      "vips": [
        "/10.96.200.228"
      ],
      "ports": {
        "9080": 9080
      },
      "endpoints": {
        "Kubernetes//Pod/bookinfo/details-v1-698d88b-dqrbr:/10.244.2.51": {
          "workloadUid": "Kubernetes//Pod/bookinfo/details-v1-698d88b-dqrbr",
          "service": "bookinfo/details.bookinfo.svc.cluster.local",
          "address": "/10.244.2.51",
          "port": {
            "9080": 9080
          }
        }
      },
      "subjectAltNames": []
    },
    "/10.96.182.227": {
      "name": "istiod-test",
      "namespace": "istio-system",
      "hostname": "istiod-test.istio-system.svc.cluster.local",
      "vips": [
        "/10.96.182.227"
      ],
      "ports": {
        "443": 15017,
        "15010": 15010,
        "15012": 15012,
        "15014": 15014
      },
      "endpoints": {
        "Kubernetes//Pod/istio-system/istiod-test-6bdfb786d-s58pj:/10.244.1.34": {
          "workloadUid": "Kubernetes//Pod/istio-system/istiod-test-6bdfb786d-s58pj",
          "service": "istio-system/istiod-test.istio-system.svc.cluster.local",
          "address": "/10.244.1.34",
          "port": {
            "443": 15017,
            "15010": 15010,
            "15012": 15012,
            "15014": 15014
          }
        }
      },
      "subjectAltNames": []
    },
    "/10.96.6.205": {
      "name": "ratings",
      "namespace": "default",
      "hostname": "ratings.default.svc.cluster.local",
      "vips": [
        "/10.96.6.205"
      ],
      "ports": {
        "9080": 9080
      },
      "endpoints": {
        "Kubernetes//Pod/default/ratings-v1-6484c4d9bb-8xc2r:/10.244.2.57": {
          "workloadUid": "Kubernetes//Pod/default/ratings-v1-6484c4d9bb-8xc2r",
          "service": "default/ratings.default.svc.cluster.local",
          "address": "/10.244.2.57",
          "port": {
            "9080": 9080
          }
        }
      },
      "subjectAltNames": []
    },
    "/10.96.89.127": {
      "name": "sleep",
      "namespace": "sleep",
      "hostname": "sleep.sleep.svc.cluster.local",
      "vips": [
        "/10.96.89.127"
      ],
      "ports": {
        "80": 80
      },
      "endpoints": {
        "Kubernetes//Pod/sleep/sleep-7656cf8794-qpvbm:/10.244.1.16": {
          "workloadUid": "Kubernetes//Pod/sleep/sleep-7656cf8794-qpvbm",
          "service": "sleep/sleep.sleep.svc.cluster.local",
          "address": "/10.244.1.16",
          "port": {
            "80": 80
          }
        }
      },
      "subjectAltNames": []
    },
    "/10.96.95.231": {
      "name": "ratings",
      "namespace": "bookinfo",
      "hostname": "ratings.bookinfo.svc.cluster.local",
      "vips": [
        "/10.96.95.231"
      ],
      "ports": {
        "9080": 9080
      },
      "endpoints": {
        "Kubernetes//Pod/bookinfo/ratings-v1-6484c4d9bb-mdxm5:/10.244.2.54": {
          "workloadUid": "Kubernetes//Pod/bookinfo/ratings-v1-6484c4d9bb-mdxm5",
          "service": "bookinfo/ratings.bookinfo.svc.cluster.local",
          "address": "/10.244.2.54",
          "port": {
            "9080": 9080
          }
        }
      },
      "subjectAltNames": []
    },
    "/10.96.74.131": {
      "name": "reviews",
      "namespace": "bookinfo",
      "hostname": "reviews.bookinfo.svc.cluster.local",
      "vips": [
        "/10.96.74.131"
      ],
      "ports": {
        "9080": 9080
      },
      "endpoints": {
        "Kubernetes//Pod/bookinfo/reviews-v2-5b667bcbf8-q5pn2:/10.244.1.38": {
          "workloadUid": "Kubernetes//Pod/bookinfo/reviews-v2-5b667bcbf8-q5pn2",
          "service": "bookinfo/reviews.bookinfo.svc.cluster.local",
          "address": "/10.244.1.38",
          "port": {
            "9080": 9080
          }
        },
        "Kubernetes//Pod/bookinfo/reviews-v1-5b5d6494f4-qwjv4:/10.244.1.37": {
          "workloadUid": "Kubernetes//Pod/bookinfo/reviews-v1-5b5d6494f4-qwjv4",
          "service": "bookinfo/reviews.bookinfo.svc.cluster.local",
          "address": "/10.244.1.37",
          "port": {
            "9080": 9080
          }
        },
        "Kubernetes//Pod/bookinfo/reviews-v3-5b9bd44f4-7fff4:/10.244.1.39": {
          "workloadUid": "Kubernetes//Pod/bookinfo/reviews-v3-5b9bd44f4-7fff4",
          "service": "bookinfo/reviews.bookinfo.svc.cluster.local",
          "address": "/10.244.1.39",
          "port": {
            "9080": 9080
          }
        }
      },
      "subjectAltNames": []
    },
    "/10.96.0.1": {
      "name": "kubernetes",
      "namespace": "default",
      "hostname": "kubernetes.default.svc.cluster.local",
      "vips": [
        "/10.96.0.1"
      ],
      "ports": {
        "443": 6443
      },
      "endpoints": {},
      "subjectAltNames": []
    },
    "/10.96.71.36": {
      "name": "bookinfo-productpage-istio-waypoint",
      "namespace": "bookinfo",
      "hostname": "bookinfo-productpage-istio-waypoint.bookinfo.svc.cluster.local",
      "vips": [
        "/10.96.71.36"
      ],
      "ports": {
        "15008": 15008,
        "15021": 15021
      },
      "endpoints": {
        "Kubernetes//Pod/bookinfo/bookinfo-productpage-istio-waypoint-5cdd6745d5-rc2gg:/10.244.2.59": {
          "workloadUid": "Kubernetes//Pod/bookinfo/bookinfo-productpage-istio-waypoint-5cdd6745d5-rc2gg",
          "service": "bookinfo/bookinfo-productpage-istio-waypoint.bookinfo.svc.cluster.local",
          "address": "/10.244.2.59",
          "port": {
            "15008": 15008,
            "15021": 15021
          }
        }
      },
      "subjectAltNames": []
    },
    "/10.96.0.10": {
      "name": "kube-dns",
      "namespace": "kube-system",
      "hostname": "kube-dns.kube-system.svc.cluster.local",
      "vips": [
        "/10.96.0.10"
      ],
      "ports": {
        "53": 53,
        "9153": 9153
      },
      "endpoints": {
        "Kubernetes//Pod/kube-system/coredns-5dd5756b68-mgjn9:/10.244.0.2": {
          "workloadUid": "Kubernetes//Pod/kube-system/coredns-5dd5756b68-mgjn9",
          "service": "kube-system/kube-dns.kube-system.svc.cluster.local",
          "address": "/10.244.0.2",
          "port": {
            "53": 53,
            "9153": 9153
          }
        },
        "Kubernetes//Pod/kube-system/coredns-5dd5756b68-nzlpw:/10.244.0.3": {
          "workloadUid": "Kubernetes//Pod/kube-system/coredns-5dd5756b68-nzlpw",
          "service": "kube-system/kube-dns.kube-system.svc.cluster.local",
          "address": "/10.244.0.3",
          "port": {
            "53": 53,
            "9153": 9153
          }
        }
      },
      "subjectAltNames": []
    },
    "/10.96.26.108": {
      "name": "httpbin",
      "namespace": "default",
      "hostname": "httpbin.default.svc.cluster.local",
      "vips": [
        "/10.96.26.108"
      ],
      "ports": {
        "8000": 80
      },
      "endpoints": {
        "Kubernetes//Pod/default/httpbin-7447985f87-t8hv7:/10.244.1.40": {
          "workloadUid": "Kubernetes//Pod/default/httpbin-7447985f87-t8hv7",
          "service": "default/httpbin.default.svc.cluster.local",
          "address": "/10.244.1.40",
          "port": {
            "8000": 80
          }
        }
      },
      "subjectAltNames": []
    },
    "/10.96.136.225": {
      "name": "httpbin",
      "namespace": "httpbin",
      "hostname": "httpbin.httpbin.svc.cluster.local",
      "vips": [
        "/10.96.136.225"
      ],
      "ports": {
        "8000": 80
      },
      "endpoints": {
        "Kubernetes//Pod/httpbin/httpbin-65975d4c6f-jr69n:/10.244.1.10": {
          "workloadUid": "Kubernetes//Pod/httpbin/httpbin-65975d4c6f-jr69n",
          "service": "httpbin/httpbin.httpbin.svc.cluster.local",
          "address": "/10.244.1.10",
          "port": {
            "8000": 80
          }
        }
      },
      "subjectAltNames": []
    },
    "/10.96.131.140": {
      "name": "productpage",
      "namespace": "bookinfo",
      "hostname": "productpage.bookinfo.svc.cluster.local",
      "vips": [
        "/10.96.131.140"
      ],
      "ports": {
        "9080": 9080
      },
      "endpoints": {
        "Kubernetes//Pod/bookinfo/productpage-v1-675fc69cf-jscn2:/10.244.2.53": {
          "workloadUid": "Kubernetes//Pod/bookinfo/productpage-v1-675fc69cf-jscn2",
          "service": "bookinfo/productpage.bookinfo.svc.cluster.local",
          "address": "/10.244.2.53",
          "port": {
            "9080": 9080
          }
        }
      },
      "subjectAltNames": []
    },
    "/10.96.111.11": {
      "name": "istiod",
      "namespace": "istio-system",
      "hostname": "istiod.istio-system.svc.cluster.local",
      "vips": [
        "/10.96.111.11"
      ],
      "ports": {
        "443": 15017,
        "15010": 15010,
        "15012": 15012,
        "15014": 15014
      },
      "endpoints": {
        "Kubernetes//Pod/istio-system/istiod-8c7b98fc4-mwjfp:/10.244.2.49": {
          "workloadUid": "Kubernetes//Pod/istio-system/istiod-8c7b98fc4-mwjfp",
          "service": "istio-system/istiod.istio-system.svc.cluster.local",
          "address": "/10.244.2.49",
          "port": {
            "443": 15017,
            "15010": 15010,
            "15012": 15012,
            "15014": 15014
          }
        }
      },
      "subjectAltNames": []
    },
    "/10.96.30.20": {
      "name": "sleep",
      "namespace": "default",
      "hostname": "sleep.default.svc.cluster.local",
      "vips": [
        "/10.96.30.20"
      ],
      "ports": {
        "80": 80
      },
      "endpoints": {
        "Kubernetes//Pod/default/sleep-7656cf8794-lxcmx:/10.244.2.58": {
          "workloadUid": "Kubernetes//Pod/default/sleep-7656cf8794-lxcmx",
          "service": "default/sleep.default.svc.cluster.local",
          "address": "/10.244.2.58",
          "port": {
            "80": 80
          }
        }
      },
      "subjectAltNames": []
    },
    "/10.96.68.3": {
      "name": "reviews",
      "namespace": "default",
      "hostname": "reviews.default.svc.cluster.local",
      "vips": [
        "/10.96.68.3"
      ],
      "ports": {
        "9080": 9080
      },
      "endpoints": {
        "Kubernetes//Pod/default/reviews-v3-5b9bd44f4-z9ms4:/10.244.1.43": {
          "workloadUid": "Kubernetes//Pod/default/reviews-v3-5b9bd44f4-z9ms4",
          "service": "default/reviews.default.svc.cluster.local",
          "address": "/10.244.1.43",
          "port": {
            "9080": 9080
          }
        },
        "Kubernetes//Pod/default/reviews-v2-5b667bcbf8-twvx6:/10.244.1.42": {
          "workloadUid": "Kubernetes//Pod/default/reviews-v2-5b667bcbf8-twvx6",
          "service": "default/reviews.default.svc.cluster.local",
          "address": "/10.244.1.42",
          "port": {
            "9080": 9080
          }
        },
        "Kubernetes//Pod/default/reviews-v1-5b5d6494f4-c7z5w:/10.244.1.41": {
          "workloadUid": "Kubernetes//Pod/default/reviews-v1-5b5d6494f4-c7z5w",
          "service": "default/reviews.default.svc.cluster.local",
          "address": "/10.244.1.41",
          "port": {
            "9080": 9080
          }
        }
      },
      "subjectAltNames": []
    }
  },
<<<<<<< HEAD
  "by_host": {
    "productpage.bookinfo.svc.cluster.local": [
      {
        "name": "productpage",
        "namespace": "bookinfo",
        "hostname": "productpage.bookinfo.svc.cluster.local",
        "vips": [
          "/10.96.131.140"
        ],
        "ports": {
          "9080": 9080
        },
        "endpoints": {
          "Kubernetes//Pod/bookinfo/productpage-v1-675fc69cf-jscn2:/10.244.2.53": {
            "workloadUid": "Kubernetes//Pod/bookinfo/productpage-v1-675fc69cf-jscn2",
            "service": "bookinfo/productpage.bookinfo.svc.cluster.local",
            "address": "/10.244.2.53",
            "port": {
              "9080": 9080
            }
          }
        },
        "subjectAltNames": []
      }
    ],
    "sleep.default.svc.cluster.local": [
      {
        "name": "sleep",
        "namespace": "default",
        "hostname": "sleep.default.svc.cluster.local",
        "vips": [
          "/10.96.30.20"
        ],
        "ports": {
          "80": 80
        },
        "endpoints": {
          "Kubernetes//Pod/default/sleep-7656cf8794-lxcmx:/10.244.2.58": {
            "workloadUid": "Kubernetes//Pod/default/sleep-7656cf8794-lxcmx",
            "service": "default/sleep.default.svc.cluster.local",
            "address": "/10.244.2.58",
            "port": {
              "80": 80
            }
          }
        },
        "subjectAltNames": []
      }
    ],
    "namespace-istio-waypoint.bookinfo.svc.cluster.local": [
      {
        "name": "namespace-istio-waypoint",
        "namespace": "bookinfo",
        "hostname": "namespace-istio-waypoint.bookinfo.svc.cluster.local",
        "vips": [
          "/10.96.65.117"
        ],
        "ports": {
          "15008": 15008,
          "15021": 15021
        },
        "endpoints": {
          "Kubernetes//Pod/bookinfo/namespace-istio-waypoint-d94944bf6-z89g2:/10.244.2.52": {
            "workloadUid": "Kubernetes//Pod/bookinfo/namespace-istio-waypoint-d94944bf6-z89g2",
            "service": "bookinfo/namespace-istio-waypoint.bookinfo.svc.cluster.local",
            "address": "/10.244.2.52",
            "port": {
              "15008": 15008,
              "15021": 15021
            }
          }
        },
        "subjectAltNames": []
      }
    ],
    "details.bookinfo.svc.cluster.local": [
      {
        "name": "details",
        "namespace": "bookinfo",
        "hostname": "details.bookinfo.svc.cluster.local",
        "vips": [
          "/10.96.200.228"
        ],
        "ports": {
          "9080": 9080
        },
        "endpoints": {
          "Kubernetes//Pod/bookinfo/details-v1-698d88b-dqrbr:/10.244.2.51": {
            "workloadUid": "Kubernetes//Pod/bookinfo/details-v1-698d88b-dqrbr",
            "service": "bookinfo/details.bookinfo.svc.cluster.local",
            "address": "/10.244.2.51",
            "port": {
              "9080": 9080
            }
          }
        },
        "subjectAltNames": []
      }
    ],
    "kube-dns.kube-system.svc.cluster.local": [
      {
        "name": "kube-dns",
        "namespace": "kube-system",
        "hostname": "kube-dns.kube-system.svc.cluster.local",
        "vips": [
          "/10.96.0.10"
        ],
        "ports": {
          "53": 53,
          "9153": 9153
        },
        "endpoints": {
          "Kubernetes//Pod/kube-system/coredns-5dd5756b68-mgjn9:/10.244.0.2": {
            "workloadUid": "Kubernetes//Pod/kube-system/coredns-5dd5756b68-mgjn9",
            "service": "kube-system/kube-dns.kube-system.svc.cluster.local",
            "address": "/10.244.0.2",
            "port": {
              "53": 53,
              "9153": 9153
            }
          },
          "Kubernetes//Pod/kube-system/coredns-5dd5756b68-nzlpw:/10.244.0.3": {
            "workloadUid": "Kubernetes//Pod/kube-system/coredns-5dd5756b68-nzlpw",
            "service": "kube-system/kube-dns.kube-system.svc.cluster.local",
            "address": "/10.244.0.3",
            "port": {
              "53": 53,
              "9153": 9153
            }
          }
        },
        "subjectAltNames": []
      }
    ],
    "kubernetes.default.svc.cluster.local": [
      {
        "name": "kubernetes",
        "namespace": "default",
        "hostname": "kubernetes.default.svc.cluster.local",
        "vips": [
          "/10.96.0.1"
        ],
        "ports": {
          "443": 6443
        },
        "endpoints": {},
        "subjectAltNames": []
      }
    ],
    "sleep.sleep.svc.cluster.local": [
      {
        "name": "sleep",
        "namespace": "sleep",
        "hostname": "sleep.sleep.svc.cluster.local",
        "vips": [
          "/10.96.89.127"
        ],
        "ports": {
          "80": 80
        },
        "endpoints": {
          "Kubernetes//Pod/sleep/sleep-7656cf8794-qpvbm:/10.244.1.16": {
            "workloadUid": "Kubernetes//Pod/sleep/sleep-7656cf8794-qpvbm",
            "service": "sleep/sleep.sleep.svc.cluster.local",
            "address": "/10.244.1.16",
            "port": {
              "80": 80
            }
          }
        },
        "subjectAltNames": []
      }
    ],
    "gateway-api-admission-server.gateway-system.svc.cluster.local": [
      {
        "name": "gateway-api-admission-server",
        "namespace": "gateway-system",
        "hostname": "gateway-api-admission-server.gateway-system.svc.cluster.local",
        "vips": [
          "/10.96.115.16"
        ],
        "ports": {
          "443": 8443
        },
        "endpoints": {
          "Kubernetes//Pod/gateway-system/gateway-api-admission-server-85985d48ff-5jcvd:/10.244.2.8": {
            "workloadUid": "Kubernetes//Pod/gateway-system/gateway-api-admission-server-85985d48ff-5jcvd",
            "service": "gateway-system/gateway-api-admission-server.gateway-system.svc.cluster.local",
            "address": "/10.244.2.8",
            "port": {
              "443": 8443
            }
          }
        },
        "subjectAltNames": []
      }
    ],
    "istiod-test.istio-system.svc.cluster.local": [
      {
        "name": "istiod-test",
        "namespace": "istio-system",
        "hostname": "istiod-test.istio-system.svc.cluster.local",
        "vips": [
          "/10.96.182.227"
        ],
        "ports": {
          "443": 15017,
          "15010": 15010,
          "15012": 15012,
          "15014": 15014
        },
        "endpoints": {
          "Kubernetes//Pod/istio-system/istiod-test-6bdfb786d-s58pj:/10.244.1.34": {
            "workloadUid": "Kubernetes//Pod/istio-system/istiod-test-6bdfb786d-s58pj",
            "service": "istio-system/istiod-test.istio-system.svc.cluster.local",
            "address": "/10.244.1.34",
            "port": {
              "443": 15017,
              "15010": 15010,
              "15012": 15012,
              "15014": 15014
            }
          }
        },
        "subjectAltNames": []
      }
    ],
    "ratings.default.svc.cluster.local": [
      {
        "name": "ratings",
        "namespace": "default",
        "hostname": "ratings.default.svc.cluster.local",
        "vips": [
          "/10.96.6.205"
        ],
        "ports": {
          "9080": 9080
        },
        "endpoints": {
          "Kubernetes//Pod/default/ratings-v1-6484c4d9bb-8xc2r:/10.244.2.57": {
            "workloadUid": "Kubernetes//Pod/default/ratings-v1-6484c4d9bb-8xc2r",
            "service": "default/ratings.default.svc.cluster.local",
            "address": "/10.244.2.57",
            "port": {
              "9080": 9080
            }
          }
        },
        "subjectAltNames": []
      }
    ],
    "details.default.svc.cluster.local": [
      {
        "name": "details",
        "namespace": "default",
        "hostname": "details.default.svc.cluster.local",
        "vips": [
          "/10.96.101.171"
        ],
        "ports": {
          "9080": 9080
        },
        "endpoints": {
          "Kubernetes//Pod/default/details-v1-698d88b-krdw7:/10.244.2.55": {
            "workloadUid": "Kubernetes//Pod/default/details-v1-698d88b-krdw7",
            "service": "default/details.default.svc.cluster.local",
            "address": "/10.244.2.55",
            "port": {
              "9080": 9080
            }
          }
        },
        "subjectAltNames": []
      }
    ],
    "reviews.bookinfo.svc.cluster.local": [
      {
        "name": "reviews",
        "namespace": "bookinfo",
        "hostname": "reviews.bookinfo.svc.cluster.local",
        "vips": [
          "/10.96.74.131"
        ],
        "ports": {
          "9080": 9080
        },
        "endpoints": {
          "Kubernetes//Pod/bookinfo/reviews-v2-5b667bcbf8-q5pn2:/10.244.1.38": {
            "workloadUid": "Kubernetes//Pod/bookinfo/reviews-v2-5b667bcbf8-q5pn2",
            "service": "bookinfo/reviews.bookinfo.svc.cluster.local",
            "address": "/10.244.1.38",
            "port": {
              "9080": 9080
            }
          },
          "Kubernetes//Pod/bookinfo/reviews-v1-5b5d6494f4-qwjv4:/10.244.1.37": {
            "workloadUid": "Kubernetes//Pod/bookinfo/reviews-v1-5b5d6494f4-qwjv4",
            "service": "bookinfo/reviews.bookinfo.svc.cluster.local",
            "address": "/10.244.1.37",
            "port": {
              "9080": 9080
            }
          },
          "Kubernetes//Pod/bookinfo/reviews-v3-5b9bd44f4-7fff4:/10.244.1.39": {
            "workloadUid": "Kubernetes//Pod/bookinfo/reviews-v3-5b9bd44f4-7fff4",
            "service": "bookinfo/reviews.bookinfo.svc.cluster.local",
            "address": "/10.244.1.39",
            "port": {
              "9080": 9080
            }
          }
        },
        "subjectAltNames": []
      }
    ],
    "productpage.default.svc.cluster.local": [
      {
        "name": "productpage",
        "namespace": "default",
        "hostname": "productpage.default.svc.cluster.local",
        "vips": [
          "/10.96.198.255"
        ],
        "ports": {
          "9080": 9080
        },
        "endpoints": {
          "Kubernetes//Pod/default/productpage-v1-675fc69cf-kkrm2:/10.244.2.56": {
            "workloadUid": "Kubernetes//Pod/default/productpage-v1-675fc69cf-kkrm2",
            "service": "default/productpage.default.svc.cluster.local",
            "address": "/10.244.2.56",
            "port": {
              "9080": 9080
            }
          }
        },
        "subjectAltNames": []
      }
    ],
    "httpbin.default.svc.cluster.local": [
      {
        "name": "httpbin",
        "namespace": "default",
        "hostname": "httpbin.default.svc.cluster.local",
        "vips": [
          "/10.96.26.108"
        ],
        "ports": {
          "8000": 80
        },
        "endpoints": {
          "Kubernetes//Pod/default/httpbin-7447985f87-t8hv7:/10.244.1.40": {
            "workloadUid": "Kubernetes//Pod/default/httpbin-7447985f87-t8hv7",
            "service": "default/httpbin.default.svc.cluster.local",
            "address": "/10.244.1.40",
            "port": {
              "8000": 80
            }
          }
        },
        "subjectAltNames": []
      }
    ],
    "istiod.istio-system.svc.cluster.local": [
      {
        "name": "istiod",
        "namespace": "istio-system",
        "hostname": "istiod.istio-system.svc.cluster.local",
        "vips": [
          "/10.96.111.11"
        ],
        "ports": {
          "443": 15017,
          "15010": 15010,
          "15012": 15012,
          "15014": 15014
        },
        "endpoints": {
          "Kubernetes//Pod/istio-system/istiod-8c7b98fc4-mwjfp:/10.244.2.49": {
            "workloadUid": "Kubernetes//Pod/istio-system/istiod-8c7b98fc4-mwjfp",
            "service": "istio-system/istiod.istio-system.svc.cluster.local",
            "address": "/10.244.2.49",
            "port": {
              "443": 15017,
              "15010": 15010,
              "15012": 15012,
              "15014": 15014
            }
          }
        },
        "subjectAltNames": []
      }
    ],
    "reviews.default.svc.cluster.local": [
      {
        "name": "reviews",
        "namespace": "default",
        "hostname": "reviews.default.svc.cluster.local",
        "vips": [
          "/10.96.68.3"
        ],
        "ports": {
          "9080": 9080
        },
        "endpoints": {
          "Kubernetes//Pod/default/reviews-v3-5b9bd44f4-z9ms4:/10.244.1.43": {
            "workloadUid": "Kubernetes//Pod/default/reviews-v3-5b9bd44f4-z9ms4",
            "service": "default/reviews.default.svc.cluster.local",
            "address": "/10.244.1.43",
            "port": {
              "9080": 9080
            }
          },
          "Kubernetes//Pod/default/reviews-v2-5b667bcbf8-twvx6:/10.244.1.42": {
            "workloadUid": "Kubernetes//Pod/default/reviews-v2-5b667bcbf8-twvx6",
            "service": "default/reviews.default.svc.cluster.local",
            "address": "/10.244.1.42",
            "port": {
              "9080": 9080
            }
          },
          "Kubernetes//Pod/default/reviews-v1-5b5d6494f4-c7z5w:/10.244.1.41": {
            "workloadUid": "Kubernetes//Pod/default/reviews-v1-5b5d6494f4-c7z5w",
            "service": "default/reviews.default.svc.cluster.local",
            "address": "/10.244.1.41",
            "port": {
              "9080": 9080
            }
          }
        },
        "subjectAltNames": []
      }
    ],
    "bookinfo-productpage-istio-waypoint.bookinfo.svc.cluster.local": [
      {
        "name": "bookinfo-productpage-istio-waypoint",
        "namespace": "bookinfo",
        "hostname": "bookinfo-productpage-istio-waypoint.bookinfo.svc.cluster.local",
        "vips": [
          "/10.96.71.36"
        ],
        "ports": {
          "15008": 15008,
          "15021": 15021
        },
        "endpoints": {
          "Kubernetes//Pod/bookinfo/bookinfo-productpage-istio-waypoint-5cdd6745d5-rc2gg:/10.244.2.59": {
            "workloadUid": "Kubernetes//Pod/bookinfo/bookinfo-productpage-istio-waypoint-5cdd6745d5-rc2gg",
            "service": "bookinfo/bookinfo-productpage-istio-waypoint.bookinfo.svc.cluster.local",
            "address": "/10.244.2.59",
            "port": {
              "15008": 15008,
              "15021": 15021
            }
          }
        },
        "subjectAltNames": []
      }
    ],
    "ratings.bookinfo.svc.cluster.local": [
      {
        "name": "ratings",
        "namespace": "bookinfo",
        "hostname": "ratings.bookinfo.svc.cluster.local",
        "vips": [
          "/10.96.95.231"
        ],
        "ports": {
          "9080": 9080
        },
        "endpoints": {
          "Kubernetes//Pod/bookinfo/ratings-v1-6484c4d9bb-mdxm5:/10.244.2.54": {
            "workloadUid": "Kubernetes//Pod/bookinfo/ratings-v1-6484c4d9bb-mdxm5",
            "service": "bookinfo/ratings.bookinfo.svc.cluster.local",
            "address": "/10.244.2.54",
            "port": {
              "9080": 9080
            }
          }
        },
        "subjectAltNames": []
      }
    ],
    "httpbin.httpbin.svc.cluster.local": [
      {
        "name": "httpbin",
        "namespace": "httpbin",
        "hostname": "httpbin.httpbin.svc.cluster.local",
        "vips": [
          "/10.96.136.225"
        ],
        "ports": {
          "8000": 80
        },
        "endpoints": {
          "Kubernetes//Pod/httpbin/httpbin-65975d4c6f-jr69n:/10.244.1.10": {
            "workloadUid": "Kubernetes//Pod/httpbin/httpbin-65975d4c6f-jr69n",
            "service": "httpbin/httpbin.httpbin.svc.cluster.local",
            "address": "/10.244.1.10",
            "port": {
              "8000": 80
            }
          }
        },
        "subjectAltNames": []
      }
    ]
=======
  "staged_vips": {},
  "policies": {},
  "policies_by_namespace": {},
  "proxy_mode": "Shared",
  "local_node": "node-1",
  "static_config": {
    "workloads": [],
    "policies": [],
    "services": []
  },
  "version": {
    "version": "dc75c58af9dfd7620e2413875d6bc423607c2c80-dirty",
    "git_revision": "dc75c58af9dfd7620e2413875d6bc423607c2c80-dirty",
    "rust_version": "1.66.0",
    "build_status": "Modified",
    "git_tag": "dc75c58",
    "istio_version": "unknown"
  },
  "config": {
    "window_size": 4194304,
    "connection_window_size": 4194304,
    "frame_size": 1048576,
    "socks5_addr": "127.0.0.1:15080",
    "admin_addr": "127.0.0.1:15000",
    "stats_addr": "[::]:15020",
    "readiness_addr": "[::]:15021",
    "inbound_addr": "[::]:15008",
    "inbound_plaintext_addr": "[::]:15006",
    "outbound_addr": "[::]:15001",
    "local_node": "ambient-worker",
    "proxy_mode": "Shared",
    "local_ip": "10.244.1.3",
    "cluster_id": "Kubernetes",
    "ca_address": "https://istiod.istio-system.svc:15012",
    "ca_root_cert": {
      "File": "./var/run/secrets/istio/root-cert.pem"
    },
    "xds_address": "https://istiod.istio-system.svc:15012",
    "xds_root_cert": {
      "File": "./var/run/secrets/istio/root-cert.pem"
    },
    "xds_on_demand": false,
    "fake_ca": false,
    "termination_grace_period": {
      "secs": 5,
      "nanos": 0
    },
    "proxy_metadata": {
      "ISTIO_VERSION": "1.20-dev"
    },
    "num_worker_threads": 2,
    "enable_original_source": null,
    "proxy_args": "proxy ztunnel"
>>>>>>> bde2b4ad
  },
  "certificates": [
    {
      "identity": "spiffe://cluster.local/ns/istio-system/sa/istiod",
      "state": "Available",
      "ca_cert": [
        {
          "pem": "-----BEGIN CERTIFICATE-----\nMIICejCCAWKgAwIBAgIRAOXftZFQsrp/EI2T3OxaphMwDQYJKoZIhvcNAQELBQAw\nGDEWMBQGA1UEChMNY2x1c3Rlci5sb2NhbDAeFw0yMzAzMjExMzAyNTdaFw0yMzAz\nMjIxMzA0NTdaMAAwWTATBgcqhkjOPQIBBggqhkjOPQMBBwNCAATYcNh2oplaXXcU\n775emfKiA5Ki9wyLTn/6ksy+PXvLvIcDwnf0XX/3bJ4CBxmFO8vBpFEhnklQUNzQ\nhrU5sj+8o4GhMIGeMA4GA1UdDwEB/wQEAwIFoDAdBgNVHSUEFjAUBggrBgEFBQcD\nAQYIKwYBBQUHAwIwDAYDVR0TAQH/BAIwADAfBgNVHSMEGDAWgBTHJv/TQ6E5U30B\nesYpAA6B2CXKcTA+BgNVHREBAf8ENDAyhjBzcGlmZmU6Ly9jbHVzdGVyLmxvY2Fs\nL25zL2lzdGlvLXN5c3RlbS9zYS9pc3Rpb2QwDQYJKoZIhvcNAQELBQADggEBAFmw\nUn8mk9cNs+qxMHZN6qdljeGAcm4kp0vdY7rFGeAvtSc5lOSwFtNZC9K8bDayJAVo\n9DFy1iVH41052lcJ6VOZHQkbpVHHD38Kxi6wb1Fn7JpOhf/AR31qURIGzPHl6YFS\nwpd29DlZ8pyaHNR+zj5LcKmsFiKV5bRBbYn+sRoqtput+0tFaK+0EMkRsQk8GkEP\nVI5xMlIS5HRJwZGxqqYOh/aDm1ldKUazL0ipGg+3YTzP2fYDgp0bCgtFxiUdQJca\nRvTRMp33vNQygdouKAzlmT1p8yAV9/LSL12dF1Ac/rot6kh/Ieo+5Wlg4ydijCTF\nYWFM1Eyc7UwLHP2Gkfk=\n-----END CERTIFICATE-----\n",
          "serial_number": "305554775863395697262503895661564044819",
          "valid_from": "2023-03-21T13:02:57Z",
          "expiration_time": "2033-03-22T13:04:57Z"
        }
      ],
      "cert_chain": [
        {
          "pem": "-----BEGIN CERTIFICATE-----\nMIIC/TCCAeWgAwIBAgIRAIpRZkXEDOdsLA0nq04kYcEwDQYJKoZIhvcNAQELBQAw\nGDEWMBQGA1UEChMNY2x1c3Rlci5sb2NhbDAeFw0yMzAzMjExMzA0NDlaFw0zMzAz\nMTgxMzA0NDlaMBgxFjAUBgNVBAoTDWNsdXN0ZXIubG9jYWwwggEiMA0GCSqGSIb3\nDQEBAQUAA4IBDwAwggEKAoIBAQC+DjsoK3KwPpPalDMYf5RlIwMoeX2nhWdqYLWW\nrRfXO9pyEySputmqoD8lqnqssJYvi3nerqJdXRjtZnJ6zYZ6Fc+QxldSpaHm4t56\nYxz0K22USMkSfEgu6PP/a5RZpPH9/LpJaSRPICXOP2GkAfF4djSUAFmRkC9XYgjX\nmk8ls01qKencIruEfSy3cTof8Uds2kyCiMOTqOvhyNKjAU3xeYJU8ztMA8k2AS0Z\nDSaf+qei6iVPTQkhqX8msBMaS1Y9kC8mYL5RchiYoknjL1xx3IxrmaIsD8qU1+In\n3GTvCD5w7+MgDKl58dHInPcFyGQSEo0nTokcWZ0p6KFvej3zAgMBAAGjQjBAMA4G\nA1UdDwEB/wQEAwICBDAPBgNVHRMBAf8EBTADAQH/MB0GA1UdDgQWBBTHJv/TQ6E5\nU30BesYpAA6B2CXKcTANBgkqhkiG9w0BAQsFAAOCAQEAh0tDT/aF0Z0GrGzshJUQ\nxtplY24pKnjcaZVyn9xfQP3S/907eNov+l4QiCV7J9ruH2ns9MJhxr88ilVfNKcl\nvPiAHBx+OnxnMYOupQQbEZ+F7uepfoRFKkQCOuh9YKoUNqd59RMl2N9mwIy1T18f\nh/7Ys6vTemPywiUYQ+USNKUfGS7Vuyi0br1XN0LzTmzk9aMaKQkpNnt5GYKwIDoC\nkxS1z5RNf9yOQVZuC1l3CajWvJS9XEm6N85tkFnSSkx+vJGljbR1NcIkhZfP9tA6\nqVGI7QfvPgIjeNsQWhlBqGRozHujMo1ekJVNN+cdbF7fUG2mIsrCx/707ZVKXSMj\nqg==\n-----END CERTIFICATE-----\n",
          "serial_number": "183856113797057159350158029893417591233",
          "valid_from": "2022-03-21T13:04:49Z",
          "expiration_time": "2022-03-18T13:04:49Z"
        }
      ]
    },
    {
      "identity": "spiffe://cluster.local/ns/istio-system/sa/ztunnel",
      "state": "Initializing",
      "ca_cert": [],
      "cert_chain": []
    },
    {
      "identity": "spiffe://cluster.local/ns/istio-system/sa/another-sa",
      "state": "Unavailable: the identity is no longer needed",
      "ca_cert": [],
      "cert_chain": []
    },
    {
      "identity": "spiffe://cluster.local/ns/istio-system/sa/istiod",
      "state": "Unavailable: signing gRPC error (The service is currently unavailable): error trying to connect: TLS handshake failed: cert verification failed - unable to get local issuer certificate [CERTIFICATE_VERIFY_FAILED]",
      "ca_cert": [],
      "cert_chain": []
    }
  ]
}<|MERGE_RESOLUTION|>--- conflicted
+++ resolved
@@ -1589,570 +1589,6 @@
       },
       "subjectAltNames": []
     }
-  },
-<<<<<<< HEAD
-  "by_host": {
-    "productpage.bookinfo.svc.cluster.local": [
-      {
-        "name": "productpage",
-        "namespace": "bookinfo",
-        "hostname": "productpage.bookinfo.svc.cluster.local",
-        "vips": [
-          "/10.96.131.140"
-        ],
-        "ports": {
-          "9080": 9080
-        },
-        "endpoints": {
-          "Kubernetes//Pod/bookinfo/productpage-v1-675fc69cf-jscn2:/10.244.2.53": {
-            "workloadUid": "Kubernetes//Pod/bookinfo/productpage-v1-675fc69cf-jscn2",
-            "service": "bookinfo/productpage.bookinfo.svc.cluster.local",
-            "address": "/10.244.2.53",
-            "port": {
-              "9080": 9080
-            }
-          }
-        },
-        "subjectAltNames": []
-      }
-    ],
-    "sleep.default.svc.cluster.local": [
-      {
-        "name": "sleep",
-        "namespace": "default",
-        "hostname": "sleep.default.svc.cluster.local",
-        "vips": [
-          "/10.96.30.20"
-        ],
-        "ports": {
-          "80": 80
-        },
-        "endpoints": {
-          "Kubernetes//Pod/default/sleep-7656cf8794-lxcmx:/10.244.2.58": {
-            "workloadUid": "Kubernetes//Pod/default/sleep-7656cf8794-lxcmx",
-            "service": "default/sleep.default.svc.cluster.local",
-            "address": "/10.244.2.58",
-            "port": {
-              "80": 80
-            }
-          }
-        },
-        "subjectAltNames": []
-      }
-    ],
-    "namespace-istio-waypoint.bookinfo.svc.cluster.local": [
-      {
-        "name": "namespace-istio-waypoint",
-        "namespace": "bookinfo",
-        "hostname": "namespace-istio-waypoint.bookinfo.svc.cluster.local",
-        "vips": [
-          "/10.96.65.117"
-        ],
-        "ports": {
-          "15008": 15008,
-          "15021": 15021
-        },
-        "endpoints": {
-          "Kubernetes//Pod/bookinfo/namespace-istio-waypoint-d94944bf6-z89g2:/10.244.2.52": {
-            "workloadUid": "Kubernetes//Pod/bookinfo/namespace-istio-waypoint-d94944bf6-z89g2",
-            "service": "bookinfo/namespace-istio-waypoint.bookinfo.svc.cluster.local",
-            "address": "/10.244.2.52",
-            "port": {
-              "15008": 15008,
-              "15021": 15021
-            }
-          }
-        },
-        "subjectAltNames": []
-      }
-    ],
-    "details.bookinfo.svc.cluster.local": [
-      {
-        "name": "details",
-        "namespace": "bookinfo",
-        "hostname": "details.bookinfo.svc.cluster.local",
-        "vips": [
-          "/10.96.200.228"
-        ],
-        "ports": {
-          "9080": 9080
-        },
-        "endpoints": {
-          "Kubernetes//Pod/bookinfo/details-v1-698d88b-dqrbr:/10.244.2.51": {
-            "workloadUid": "Kubernetes//Pod/bookinfo/details-v1-698d88b-dqrbr",
-            "service": "bookinfo/details.bookinfo.svc.cluster.local",
-            "address": "/10.244.2.51",
-            "port": {
-              "9080": 9080
-            }
-          }
-        },
-        "subjectAltNames": []
-      }
-    ],
-    "kube-dns.kube-system.svc.cluster.local": [
-      {
-        "name": "kube-dns",
-        "namespace": "kube-system",
-        "hostname": "kube-dns.kube-system.svc.cluster.local",
-        "vips": [
-          "/10.96.0.10"
-        ],
-        "ports": {
-          "53": 53,
-          "9153": 9153
-        },
-        "endpoints": {
-          "Kubernetes//Pod/kube-system/coredns-5dd5756b68-mgjn9:/10.244.0.2": {
-            "workloadUid": "Kubernetes//Pod/kube-system/coredns-5dd5756b68-mgjn9",
-            "service": "kube-system/kube-dns.kube-system.svc.cluster.local",
-            "address": "/10.244.0.2",
-            "port": {
-              "53": 53,
-              "9153": 9153
-            }
-          },
-          "Kubernetes//Pod/kube-system/coredns-5dd5756b68-nzlpw:/10.244.0.3": {
-            "workloadUid": "Kubernetes//Pod/kube-system/coredns-5dd5756b68-nzlpw",
-            "service": "kube-system/kube-dns.kube-system.svc.cluster.local",
-            "address": "/10.244.0.3",
-            "port": {
-              "53": 53,
-              "9153": 9153
-            }
-          }
-        },
-        "subjectAltNames": []
-      }
-    ],
-    "kubernetes.default.svc.cluster.local": [
-      {
-        "name": "kubernetes",
-        "namespace": "default",
-        "hostname": "kubernetes.default.svc.cluster.local",
-        "vips": [
-          "/10.96.0.1"
-        ],
-        "ports": {
-          "443": 6443
-        },
-        "endpoints": {},
-        "subjectAltNames": []
-      }
-    ],
-    "sleep.sleep.svc.cluster.local": [
-      {
-        "name": "sleep",
-        "namespace": "sleep",
-        "hostname": "sleep.sleep.svc.cluster.local",
-        "vips": [
-          "/10.96.89.127"
-        ],
-        "ports": {
-          "80": 80
-        },
-        "endpoints": {
-          "Kubernetes//Pod/sleep/sleep-7656cf8794-qpvbm:/10.244.1.16": {
-            "workloadUid": "Kubernetes//Pod/sleep/sleep-7656cf8794-qpvbm",
-            "service": "sleep/sleep.sleep.svc.cluster.local",
-            "address": "/10.244.1.16",
-            "port": {
-              "80": 80
-            }
-          }
-        },
-        "subjectAltNames": []
-      }
-    ],
-    "gateway-api-admission-server.gateway-system.svc.cluster.local": [
-      {
-        "name": "gateway-api-admission-server",
-        "namespace": "gateway-system",
-        "hostname": "gateway-api-admission-server.gateway-system.svc.cluster.local",
-        "vips": [
-          "/10.96.115.16"
-        ],
-        "ports": {
-          "443": 8443
-        },
-        "endpoints": {
-          "Kubernetes//Pod/gateway-system/gateway-api-admission-server-85985d48ff-5jcvd:/10.244.2.8": {
-            "workloadUid": "Kubernetes//Pod/gateway-system/gateway-api-admission-server-85985d48ff-5jcvd",
-            "service": "gateway-system/gateway-api-admission-server.gateway-system.svc.cluster.local",
-            "address": "/10.244.2.8",
-            "port": {
-              "443": 8443
-            }
-          }
-        },
-        "subjectAltNames": []
-      }
-    ],
-    "istiod-test.istio-system.svc.cluster.local": [
-      {
-        "name": "istiod-test",
-        "namespace": "istio-system",
-        "hostname": "istiod-test.istio-system.svc.cluster.local",
-        "vips": [
-          "/10.96.182.227"
-        ],
-        "ports": {
-          "443": 15017,
-          "15010": 15010,
-          "15012": 15012,
-          "15014": 15014
-        },
-        "endpoints": {
-          "Kubernetes//Pod/istio-system/istiod-test-6bdfb786d-s58pj:/10.244.1.34": {
-            "workloadUid": "Kubernetes//Pod/istio-system/istiod-test-6bdfb786d-s58pj",
-            "service": "istio-system/istiod-test.istio-system.svc.cluster.local",
-            "address": "/10.244.1.34",
-            "port": {
-              "443": 15017,
-              "15010": 15010,
-              "15012": 15012,
-              "15014": 15014
-            }
-          }
-        },
-        "subjectAltNames": []
-      }
-    ],
-    "ratings.default.svc.cluster.local": [
-      {
-        "name": "ratings",
-        "namespace": "default",
-        "hostname": "ratings.default.svc.cluster.local",
-        "vips": [
-          "/10.96.6.205"
-        ],
-        "ports": {
-          "9080": 9080
-        },
-        "endpoints": {
-          "Kubernetes//Pod/default/ratings-v1-6484c4d9bb-8xc2r:/10.244.2.57": {
-            "workloadUid": "Kubernetes//Pod/default/ratings-v1-6484c4d9bb-8xc2r",
-            "service": "default/ratings.default.svc.cluster.local",
-            "address": "/10.244.2.57",
-            "port": {
-              "9080": 9080
-            }
-          }
-        },
-        "subjectAltNames": []
-      }
-    ],
-    "details.default.svc.cluster.local": [
-      {
-        "name": "details",
-        "namespace": "default",
-        "hostname": "details.default.svc.cluster.local",
-        "vips": [
-          "/10.96.101.171"
-        ],
-        "ports": {
-          "9080": 9080
-        },
-        "endpoints": {
-          "Kubernetes//Pod/default/details-v1-698d88b-krdw7:/10.244.2.55": {
-            "workloadUid": "Kubernetes//Pod/default/details-v1-698d88b-krdw7",
-            "service": "default/details.default.svc.cluster.local",
-            "address": "/10.244.2.55",
-            "port": {
-              "9080": 9080
-            }
-          }
-        },
-        "subjectAltNames": []
-      }
-    ],
-    "reviews.bookinfo.svc.cluster.local": [
-      {
-        "name": "reviews",
-        "namespace": "bookinfo",
-        "hostname": "reviews.bookinfo.svc.cluster.local",
-        "vips": [
-          "/10.96.74.131"
-        ],
-        "ports": {
-          "9080": 9080
-        },
-        "endpoints": {
-          "Kubernetes//Pod/bookinfo/reviews-v2-5b667bcbf8-q5pn2:/10.244.1.38": {
-            "workloadUid": "Kubernetes//Pod/bookinfo/reviews-v2-5b667bcbf8-q5pn2",
-            "service": "bookinfo/reviews.bookinfo.svc.cluster.local",
-            "address": "/10.244.1.38",
-            "port": {
-              "9080": 9080
-            }
-          },
-          "Kubernetes//Pod/bookinfo/reviews-v1-5b5d6494f4-qwjv4:/10.244.1.37": {
-            "workloadUid": "Kubernetes//Pod/bookinfo/reviews-v1-5b5d6494f4-qwjv4",
-            "service": "bookinfo/reviews.bookinfo.svc.cluster.local",
-            "address": "/10.244.1.37",
-            "port": {
-              "9080": 9080
-            }
-          },
-          "Kubernetes//Pod/bookinfo/reviews-v3-5b9bd44f4-7fff4:/10.244.1.39": {
-            "workloadUid": "Kubernetes//Pod/bookinfo/reviews-v3-5b9bd44f4-7fff4",
-            "service": "bookinfo/reviews.bookinfo.svc.cluster.local",
-            "address": "/10.244.1.39",
-            "port": {
-              "9080": 9080
-            }
-          }
-        },
-        "subjectAltNames": []
-      }
-    ],
-    "productpage.default.svc.cluster.local": [
-      {
-        "name": "productpage",
-        "namespace": "default",
-        "hostname": "productpage.default.svc.cluster.local",
-        "vips": [
-          "/10.96.198.255"
-        ],
-        "ports": {
-          "9080": 9080
-        },
-        "endpoints": {
-          "Kubernetes//Pod/default/productpage-v1-675fc69cf-kkrm2:/10.244.2.56": {
-            "workloadUid": "Kubernetes//Pod/default/productpage-v1-675fc69cf-kkrm2",
-            "service": "default/productpage.default.svc.cluster.local",
-            "address": "/10.244.2.56",
-            "port": {
-              "9080": 9080
-            }
-          }
-        },
-        "subjectAltNames": []
-      }
-    ],
-    "httpbin.default.svc.cluster.local": [
-      {
-        "name": "httpbin",
-        "namespace": "default",
-        "hostname": "httpbin.default.svc.cluster.local",
-        "vips": [
-          "/10.96.26.108"
-        ],
-        "ports": {
-          "8000": 80
-        },
-        "endpoints": {
-          "Kubernetes//Pod/default/httpbin-7447985f87-t8hv7:/10.244.1.40": {
-            "workloadUid": "Kubernetes//Pod/default/httpbin-7447985f87-t8hv7",
-            "service": "default/httpbin.default.svc.cluster.local",
-            "address": "/10.244.1.40",
-            "port": {
-              "8000": 80
-            }
-          }
-        },
-        "subjectAltNames": []
-      }
-    ],
-    "istiod.istio-system.svc.cluster.local": [
-      {
-        "name": "istiod",
-        "namespace": "istio-system",
-        "hostname": "istiod.istio-system.svc.cluster.local",
-        "vips": [
-          "/10.96.111.11"
-        ],
-        "ports": {
-          "443": 15017,
-          "15010": 15010,
-          "15012": 15012,
-          "15014": 15014
-        },
-        "endpoints": {
-          "Kubernetes//Pod/istio-system/istiod-8c7b98fc4-mwjfp:/10.244.2.49": {
-            "workloadUid": "Kubernetes//Pod/istio-system/istiod-8c7b98fc4-mwjfp",
-            "service": "istio-system/istiod.istio-system.svc.cluster.local",
-            "address": "/10.244.2.49",
-            "port": {
-              "443": 15017,
-              "15010": 15010,
-              "15012": 15012,
-              "15014": 15014
-            }
-          }
-        },
-        "subjectAltNames": []
-      }
-    ],
-    "reviews.default.svc.cluster.local": [
-      {
-        "name": "reviews",
-        "namespace": "default",
-        "hostname": "reviews.default.svc.cluster.local",
-        "vips": [
-          "/10.96.68.3"
-        ],
-        "ports": {
-          "9080": 9080
-        },
-        "endpoints": {
-          "Kubernetes//Pod/default/reviews-v3-5b9bd44f4-z9ms4:/10.244.1.43": {
-            "workloadUid": "Kubernetes//Pod/default/reviews-v3-5b9bd44f4-z9ms4",
-            "service": "default/reviews.default.svc.cluster.local",
-            "address": "/10.244.1.43",
-            "port": {
-              "9080": 9080
-            }
-          },
-          "Kubernetes//Pod/default/reviews-v2-5b667bcbf8-twvx6:/10.244.1.42": {
-            "workloadUid": "Kubernetes//Pod/default/reviews-v2-5b667bcbf8-twvx6",
-            "service": "default/reviews.default.svc.cluster.local",
-            "address": "/10.244.1.42",
-            "port": {
-              "9080": 9080
-            }
-          },
-          "Kubernetes//Pod/default/reviews-v1-5b5d6494f4-c7z5w:/10.244.1.41": {
-            "workloadUid": "Kubernetes//Pod/default/reviews-v1-5b5d6494f4-c7z5w",
-            "service": "default/reviews.default.svc.cluster.local",
-            "address": "/10.244.1.41",
-            "port": {
-              "9080": 9080
-            }
-          }
-        },
-        "subjectAltNames": []
-      }
-    ],
-    "bookinfo-productpage-istio-waypoint.bookinfo.svc.cluster.local": [
-      {
-        "name": "bookinfo-productpage-istio-waypoint",
-        "namespace": "bookinfo",
-        "hostname": "bookinfo-productpage-istio-waypoint.bookinfo.svc.cluster.local",
-        "vips": [
-          "/10.96.71.36"
-        ],
-        "ports": {
-          "15008": 15008,
-          "15021": 15021
-        },
-        "endpoints": {
-          "Kubernetes//Pod/bookinfo/bookinfo-productpage-istio-waypoint-5cdd6745d5-rc2gg:/10.244.2.59": {
-            "workloadUid": "Kubernetes//Pod/bookinfo/bookinfo-productpage-istio-waypoint-5cdd6745d5-rc2gg",
-            "service": "bookinfo/bookinfo-productpage-istio-waypoint.bookinfo.svc.cluster.local",
-            "address": "/10.244.2.59",
-            "port": {
-              "15008": 15008,
-              "15021": 15021
-            }
-          }
-        },
-        "subjectAltNames": []
-      }
-    ],
-    "ratings.bookinfo.svc.cluster.local": [
-      {
-        "name": "ratings",
-        "namespace": "bookinfo",
-        "hostname": "ratings.bookinfo.svc.cluster.local",
-        "vips": [
-          "/10.96.95.231"
-        ],
-        "ports": {
-          "9080": 9080
-        },
-        "endpoints": {
-          "Kubernetes//Pod/bookinfo/ratings-v1-6484c4d9bb-mdxm5:/10.244.2.54": {
-            "workloadUid": "Kubernetes//Pod/bookinfo/ratings-v1-6484c4d9bb-mdxm5",
-            "service": "bookinfo/ratings.bookinfo.svc.cluster.local",
-            "address": "/10.244.2.54",
-            "port": {
-              "9080": 9080
-            }
-          }
-        },
-        "subjectAltNames": []
-      }
-    ],
-    "httpbin.httpbin.svc.cluster.local": [
-      {
-        "name": "httpbin",
-        "namespace": "httpbin",
-        "hostname": "httpbin.httpbin.svc.cluster.local",
-        "vips": [
-          "/10.96.136.225"
-        ],
-        "ports": {
-          "8000": 80
-        },
-        "endpoints": {
-          "Kubernetes//Pod/httpbin/httpbin-65975d4c6f-jr69n:/10.244.1.10": {
-            "workloadUid": "Kubernetes//Pod/httpbin/httpbin-65975d4c6f-jr69n",
-            "service": "httpbin/httpbin.httpbin.svc.cluster.local",
-            "address": "/10.244.1.10",
-            "port": {
-              "8000": 80
-            }
-          }
-        },
-        "subjectAltNames": []
-      }
-    ]
-=======
-  "staged_vips": {},
-  "policies": {},
-  "policies_by_namespace": {},
-  "proxy_mode": "Shared",
-  "local_node": "node-1",
-  "static_config": {
-    "workloads": [],
-    "policies": [],
-    "services": []
-  },
-  "version": {
-    "version": "dc75c58af9dfd7620e2413875d6bc423607c2c80-dirty",
-    "git_revision": "dc75c58af9dfd7620e2413875d6bc423607c2c80-dirty",
-    "rust_version": "1.66.0",
-    "build_status": "Modified",
-    "git_tag": "dc75c58",
-    "istio_version": "unknown"
-  },
-  "config": {
-    "window_size": 4194304,
-    "connection_window_size": 4194304,
-    "frame_size": 1048576,
-    "socks5_addr": "127.0.0.1:15080",
-    "admin_addr": "127.0.0.1:15000",
-    "stats_addr": "[::]:15020",
-    "readiness_addr": "[::]:15021",
-    "inbound_addr": "[::]:15008",
-    "inbound_plaintext_addr": "[::]:15006",
-    "outbound_addr": "[::]:15001",
-    "local_node": "ambient-worker",
-    "proxy_mode": "Shared",
-    "local_ip": "10.244.1.3",
-    "cluster_id": "Kubernetes",
-    "ca_address": "https://istiod.istio-system.svc:15012",
-    "ca_root_cert": {
-      "File": "./var/run/secrets/istio/root-cert.pem"
-    },
-    "xds_address": "https://istiod.istio-system.svc:15012",
-    "xds_root_cert": {
-      "File": "./var/run/secrets/istio/root-cert.pem"
-    },
-    "xds_on_demand": false,
-    "fake_ca": false,
-    "termination_grace_period": {
-      "secs": 5,
-      "nanos": 0
-    },
-    "proxy_metadata": {
-      "ISTIO_VERSION": "1.20-dev"
-    },
-    "num_worker_threads": 2,
-    "enable_original_source": null,
-    "proxy_args": "proxy ztunnel"
->>>>>>> bde2b4ad
   },
   "certificates": [
     {
