// GENERATED FILE -- DO NOT EDIT
//

package msg

import (
	"istio.io/istio/pkg/config/analysis/diag"
	"istio.io/istio/pkg/config/resource"
)

var (
	// InternalError defines a diag.MessageType for message "InternalError".
	// Description: There was an internal error in the toolchain. This is almost always a bug in the implementation.
	InternalError = diag.NewMessageType(diag.Error, "IST0001", "Internal error: %v")

	// Deprecated defines a diag.MessageType for message "Deprecated".
	// Description: A feature that the configuration is depending on is now deprecated.
	Deprecated = diag.NewMessageType(diag.Warning, "IST0002", "Deprecated: %s")

	// ReferencedResourceNotFound defines a diag.MessageType for message "ReferencedResourceNotFound".
	// Description: A resource being referenced does not exist.
	ReferencedResourceNotFound = diag.NewMessageType(diag.Error, "IST0101", "Referenced %s not found: %q")

	// NamespaceNotInjected defines a diag.MessageType for message "NamespaceNotInjected".
	// Description: A namespace is not enabled for Istio injection.
	NamespaceNotInjected = diag.NewMessageType(diag.Info, "IST0102", "The namespace is not enabled for Istio injection. Run 'kubectl label namespace %s istio-injection=enabled' to enable it, or 'kubectl label namespace %s istio-injection=disabled' to explicitly mark it as not needing injection.")

	// PodMissingProxy defines a diag.MessageType for message "PodMissingProxy".
	// Description: A pod is missing the Istio proxy.
	PodMissingProxy = diag.NewMessageType(diag.Warning, "IST0103", "The pod %s is missing the Istio proxy. This can often be resolved by restarting or redeploying the workload.")

	// GatewayPortNotOnWorkload defines a diag.MessageType for message "GatewayPortNotOnWorkload".
	// Description: Unhandled gateway port
	GatewayPortNotOnWorkload = diag.NewMessageType(diag.Warning, "IST0104", "The gateway refers to a port that is not exposed on the workload (pod selector %s; port %d)")

	// IstioProxyImageMismatch defines a diag.MessageType for message "IstioProxyImageMismatch".
	// Description: The image of the Istio proxy running on the pod does not match the image defined in the injection configuration.
	IstioProxyImageMismatch = diag.NewMessageType(diag.Warning, "IST0105", "The image of the Istio proxy running on the pod does not match the image defined in the injection configuration (pod image: %s; injection configuration image: %s). This often happens after upgrading the Istio control-plane and can be fixed by redeploying the pod.")

	// SchemaValidationError defines a diag.MessageType for message "SchemaValidationError".
	// Description: The resource has a schema validation error.
	SchemaValidationError = diag.NewMessageType(diag.Error, "IST0106", "Schema validation error: %v")

	// MisplacedAnnotation defines a diag.MessageType for message "MisplacedAnnotation".
	// Description: An Istio annotation is applied to the wrong kind of resource.
	MisplacedAnnotation = diag.NewMessageType(diag.Warning, "IST0107", "Misplaced annotation: %s can only be applied to %s")

	// UnknownAnnotation defines a diag.MessageType for message "UnknownAnnotation".
	// Description: An Istio annotation is not recognized for any kind of resource
	UnknownAnnotation = diag.NewMessageType(diag.Warning, "IST0108", "Unknown annotation: %s")

	// ConflictingMeshGatewayVirtualServiceHosts defines a diag.MessageType for message "ConflictingMeshGatewayVirtualServiceHosts".
	// Description: Conflicting hosts on VirtualServices associated with mesh gateway
	ConflictingMeshGatewayVirtualServiceHosts = diag.NewMessageType(diag.Error, "IST0109", "The VirtualServices %s associated with mesh gateway define the same host %s which can lead to undefined behavior. This can be fixed by merging the conflicting VirtualServices into a single resource.")

	// ConflictingSidecarWorkloadSelectors defines a diag.MessageType for message "ConflictingSidecarWorkloadSelectors".
	// Description: A Sidecar resource selects the same workloads as another Sidecar resource
	ConflictingSidecarWorkloadSelectors = diag.NewMessageType(diag.Error, "IST0110", "The Sidecars %v in namespace %q select the same workload pod %q, which can lead to undefined behavior.")

	// MultipleSidecarsWithoutWorkloadSelectors defines a diag.MessageType for message "MultipleSidecarsWithoutWorkloadSelectors".
	// Description: More than one sidecar resource in a namespace has no workload selector
	MultipleSidecarsWithoutWorkloadSelectors = diag.NewMessageType(diag.Error, "IST0111", "The Sidecars %v in namespace %q have no workload selector, which can lead to undefined behavior.")

	// VirtualServiceDestinationPortSelectorRequired defines a diag.MessageType for message "VirtualServiceDestinationPortSelectorRequired".
	// Description: A VirtualService routes to a service with more than one port exposed, but does not specify which to use.
	VirtualServiceDestinationPortSelectorRequired = diag.NewMessageType(diag.Error, "IST0112", "This VirtualService routes to a service %q that exposes multiple ports %v. Specifying a port in the destination is required to disambiguate.")

	// MTLSPolicyConflict defines a diag.MessageType for message "MTLSPolicyConflict".
	// Description: A DestinationRule and Policy are in conflict with regards to mTLS.
	MTLSPolicyConflict = diag.NewMessageType(diag.Error, "IST0113", "A DestinationRule and Policy are in conflict with regards to mTLS for host %s. The DestinationRule %q specifies that mTLS must be %t but the Policy object %q specifies %s.")

	// DeploymentAssociatedToMultipleServices defines a diag.MessageType for message "DeploymentAssociatedToMultipleServices".
	// Description: The resulting pods of a service mesh deployment can't be associated with multiple services using the same port but different protocols.
	DeploymentAssociatedToMultipleServices = diag.NewMessageType(diag.Warning, "IST0116", "This deployment %s is associated with multiple services using port %d but different protocols: %v")

	// DeploymentRequiresServiceAssociated defines a diag.MessageType for message "DeploymentRequiresServiceAssociated".
	// Description: The resulting pods of a service mesh deployment must be associated with at least one service.
	DeploymentRequiresServiceAssociated = diag.NewMessageType(diag.Warning, "IST0117", "No service associated with this deployment. Service mesh deployments must be associated with a service.")

	// PortNameIsNotUnderNamingConvention defines a diag.MessageType for message "PortNameIsNotUnderNamingConvention".
	// Description: Port name is not under naming convention. Protocol detection is applied to the port.
	PortNameIsNotUnderNamingConvention = diag.NewMessageType(diag.Info, "IST0118", "Port name %s (port: %d, targetPort: %s) doesn't follow the naming convention of Istio port.")

	// JwtFailureDueToInvalidServicePortPrefix defines a diag.MessageType for message "JwtFailureDueToInvalidServicePortPrefix".
	// Description: Authentication policy with JWT targets Service with invalid port specification.
	JwtFailureDueToInvalidServicePortPrefix = diag.NewMessageType(diag.Warning, "IST0119", "Authentication policy with JWT targets Service with invalid port specification (port: %d, name: %s, protocol: %s, targetPort: %s).")

	// InvalidRegexp defines a diag.MessageType for message "InvalidRegexp".
	// Description: Invalid Regex
	InvalidRegexp = diag.NewMessageType(diag.Warning, "IST0122", "Field %q regular expression invalid: %q (%s)")

	// NamespaceMultipleInjectionLabels defines a diag.MessageType for message "NamespaceMultipleInjectionLabels".
	// Description: A namespace has both new and legacy injection labels
	NamespaceMultipleInjectionLabels = diag.NewMessageType(diag.Warning, "IST0123", "The namespace has both new and legacy injection labels. Run 'kubectl label namespace %s istio.io/rev-' or 'kubectl label namespace %s istio-injection-'")

	// InvalidAnnotation defines a diag.MessageType for message "InvalidAnnotation".
	// Description: An Istio annotation that is not valid
	InvalidAnnotation = diag.NewMessageType(diag.Warning, "IST0125", "Invalid annotation %s: %s")

	// UnknownMeshNetworksServiceRegistry defines a diag.MessageType for message "UnknownMeshNetworksServiceRegistry".
	// Description: A service registry in Mesh Networks is unknown
	UnknownMeshNetworksServiceRegistry = diag.NewMessageType(diag.Error, "IST0126", "Unknown service registry %s in network %s")

	// NoMatchingWorkloadsFound defines a diag.MessageType for message "NoMatchingWorkloadsFound".
	// Description: There aren't workloads matching the resource labels
	NoMatchingWorkloadsFound = diag.NewMessageType(diag.Warning, "IST0127", "No matching workloads for this resource with the following labels: %s")

	// NoServerCertificateVerificationDestinationLevel defines a diag.MessageType for message "NoServerCertificateVerificationDestinationLevel".
	// Description: No caCertificates are set in DestinationRule, this results in no verification of presented server certificate.
	NoServerCertificateVerificationDestinationLevel = diag.NewMessageType(diag.Warning, "IST0128", "DestinationRule %s in namespace %s has TLS mode set to %s but no caCertificates are set to validate server identity for host: %s")

	// NoServerCertificateVerificationPortLevel defines a diag.MessageType for message "NoServerCertificateVerificationPortLevel".
	// Description: No caCertificates are set in DestinationRule, this results in no verification of presented server certificate for traffic to a given port.
	NoServerCertificateVerificationPortLevel = diag.NewMessageType(diag.Warning, "IST0129", "DestinationRule %s in namespace %s has TLS mode set to %s but no caCertificates are set to validate server identity for host: %s at port %s")

	// VirtualServiceUnreachableRule defines a diag.MessageType for message "VirtualServiceUnreachableRule".
	// Description: A VirtualService rule will never be used because a previous rule uses the same match.
	VirtualServiceUnreachableRule = diag.NewMessageType(diag.Warning, "IST0130", "VirtualService rule %v not used (%s).")

	// VirtualServiceIneffectiveMatch defines a diag.MessageType for message "VirtualServiceIneffectiveMatch".
	// Description: A VirtualService rule match duplicates a match in a previous rule.
	VirtualServiceIneffectiveMatch = diag.NewMessageType(diag.Info, "IST0131", "VirtualService rule %v match %v is not used (duplicate/overlapping match in rule %v).")

	// VirtualServiceHostNotFoundInGateway defines a diag.MessageType for message "VirtualServiceHostNotFoundInGateway".
	// Description: Host defined in VirtualService not found in Gateway.
	VirtualServiceHostNotFoundInGateway = diag.NewMessageType(diag.Warning, "IST0132", "one or more host %v defined in VirtualService %s not found in Gateway %s.")

	// SchemaWarning defines a diag.MessageType for message "SchemaWarning".
	// Description: The resource has a schema validation warning.
	SchemaWarning = diag.NewMessageType(diag.Warning, "IST0133", "Schema validation warning: %v")

	// ServiceEntryAddressesRequired defines a diag.MessageType for message "ServiceEntryAddressesRequired".
	// Description: Virtual IP addresses are required for ports serving TCP (or unset) protocol
	ServiceEntryAddressesRequired = diag.NewMessageType(diag.Warning, "IST0134", "ServiceEntry addresses are required for this protocol.")

	// DeprecatedAnnotation defines a diag.MessageType for message "DeprecatedAnnotation".
	// Description: A resource is using a deprecated Istio annotation.
	DeprecatedAnnotation = diag.NewMessageType(diag.Info, "IST0135", "Annotation %q has been deprecated%s and may not work in future Istio versions.")

	// AlphaAnnotation defines a diag.MessageType for message "AlphaAnnotation".
	// Description: An Istio annotation may not be suitable for production.
	AlphaAnnotation = diag.NewMessageType(diag.Info, "IST0136", "Annotation %q is part of an alpha-phase feature and may be incompletely supported.")

	// DeploymentConflictingPorts defines a diag.MessageType for message "DeploymentConflictingPorts".
	// Description: Two services selecting the same workload with the same targetPort MUST refer to the same port.
	DeploymentConflictingPorts = diag.NewMessageType(diag.Warning, "IST0137", "This deployment %s is associated with multiple services %v using targetPort %q but different ports: %v.")

	// GatewayDuplicateCertificate defines a diag.MessageType for message "GatewayDuplicateCertificate".
	// Description: Duplicate certificate in multiple gateways may cause 404s if clients re-use HTTP2 connections.
	GatewayDuplicateCertificate = diag.NewMessageType(diag.Warning, "IST0138", "Duplicate certificate in multiple gateways %v may cause 404s if clients re-use HTTP2 connections.")

	// InvalidWebhook defines a diag.MessageType for message "InvalidWebhook".
	// Description: Webhook is invalid or references a control plane service that does not exist.
	InvalidWebhook = diag.NewMessageType(diag.Error, "IST0139", "%v")

	// IngressRouteRulesNotAffected defines a diag.MessageType for message "IngressRouteRulesNotAffected".
	// Description: Route rules have no effect on ingress gateway requests
	IngressRouteRulesNotAffected = diag.NewMessageType(diag.Warning, "IST0140", "Subset in virtual service %s has no effect on ingress gateway %s requests")

	// InsufficientPermissions defines a diag.MessageType for message "InsufficientPermissions".
	// Description: Required permissions to install Istio are missing.
	InsufficientPermissions = diag.NewMessageType(diag.Error, "IST0141", "Missing required permission to create resource %v (%v)")

	// UnsupportedKubernetesVersion defines a diag.MessageType for message "UnsupportedKubernetesVersion".
	// Description: The Kubernetes version is not supported
	UnsupportedKubernetesVersion = diag.NewMessageType(diag.Error, "IST0142", "The Kubernetes Version %q is lower than the minimum version: %v")

	// LocalhostListener defines a diag.MessageType for message "LocalhostListener".
	// Description: A port exposed in a Service is bound to a localhost address
	LocalhostListener = diag.NewMessageType(diag.Error, "IST0143", "Port %v is exposed in a Service but listens on localhost. It will not be exposed to other pods.")

	// InvalidApplicationUID defines a diag.MessageType for message "InvalidApplicationUID".
	// Description: Application pods should not run as user ID (UID) 1337
	InvalidApplicationUID = diag.NewMessageType(diag.Warning, "IST0144", "User ID (UID) 1337 is reserved for the sidecar proxy.")

	// ConflictingGateways defines a diag.MessageType for message "ConflictingGateways".
	// Description: Gateway should not have the same selector, port and matched hosts of server
	ConflictingGateways = diag.NewMessageType(diag.Error, "IST0145", "Conflict with gateways %s (workload selector %s, port %s, hosts %v).")

	// ImageAutoWithoutInjectionWarning defines a diag.MessageType for message "ImageAutoWithoutInjectionWarning".
	// Description: Deployments with `image: auto` should be targeted for injection.
	ImageAutoWithoutInjectionWarning = diag.NewMessageType(diag.Warning, "IST0146", "%s %s contains `image: auto` but does not match any Istio injection webhook selectors.")

	// ImageAutoWithoutInjectionError defines a diag.MessageType for message "ImageAutoWithoutInjectionError".
	// Description: Pods with `image: auto` should be targeted for injection.
	ImageAutoWithoutInjectionError = diag.NewMessageType(diag.Error, "IST0147", "%s %s contains `image: auto` but does not match any Istio injection webhook selectors.")

	// NamespaceInjectionEnabledByDefault defines a diag.MessageType for message "NamespaceInjectionEnabledByDefault".
	// Description: user namespace should be injectable if Istio is installed with enableNamespacesByDefault enabled and neither injection label is set.
	NamespaceInjectionEnabledByDefault = diag.NewMessageType(diag.Info, "IST0148", "is enabled for Istio injection, as Istio is installed with enableNamespacesByDefault as true.")

	// JwtClaimBasedRoutingWithoutRequestAuthN defines a diag.MessageType for message "JwtClaimBasedRoutingWithoutRequestAuthN".
	// Description: Virtual service using JWT claim based routing without request authentication.
	JwtClaimBasedRoutingWithoutRequestAuthN = diag.NewMessageType(diag.Error, "IST0149", "The virtual service uses the JWT claim based routing (key: %s) but found no request authentication for the gateway (%s) pod (%s). The request authentication must first be applied for the gateway pods to validate the JWT token and make the claims available for routing.")

	// ExternalNameServiceTypeInvalidPortName defines a diag.MessageType for message "ExternalNameServiceTypeInvalidPortName".
	// Description: Proxy may prevent tcp named ports and unmatched traffic for ports serving TCP protocol from being forwarded correctly for ExternalName services.
	ExternalNameServiceTypeInvalidPortName = diag.NewMessageType(diag.Warning, "IST0150", "Port name for ExternalName service is invalid. Proxy may prevent tcp named ports and unmatched traffic for ports serving TCP protocol from being forwarded correctly")

	// EnvoyFilterUsesRelativeOperation defines a diag.MessageType for message "EnvoyFilterUsesRelativeOperation".
	// Description: This EnvoyFilter does not have a priority and has a relative patch operation set which can cause the EnvoyFilter not to be applied. Using the INSERT_FIRST or ADD option or setting the priority may help in ensuring the EnvoyFilter is applied correctly.
	EnvoyFilterUsesRelativeOperation = diag.NewMessageType(diag.Warning, "IST0151", "This EnvoyFilter does not have a priority and has a relative patch operation set which can cause the EnvoyFilter not to be applied. Using the INSERT_FIRST of ADD option or setting the priority may help in ensuring the EnvoyFilter is applied correctly.")

	// EnvoyFilterUsesReplaceOperationIncorrectly defines a diag.MessageType for message "EnvoyFilterUsesReplaceOperationIncorrectly".
	// Description: The REPLACE operation is only valid for HTTP_FILTER and NETWORK_FILTER.
	EnvoyFilterUsesReplaceOperationIncorrectly = diag.NewMessageType(diag.Error, "IST0152", "The REPLACE operation is only valid for HTTP_FILTER and NETWORK_FILTER.")

	// EnvoyFilterUsesAddOperationIncorrectly defines a diag.MessageType for message "EnvoyFilterUsesAddOperationIncorrectly".
	// Description: The ADD operation will be ignored when applyTo is set to ROUTE_CONFIGURATION, or HTTP_ROUTE.
	EnvoyFilterUsesAddOperationIncorrectly = diag.NewMessageType(diag.Error, "IST0153", "The ADD operation will be ignored when applyTo is set to ROUTE_CONFIGURATION, or HTTP_ROUTE.")

	// EnvoyFilterUsesRemoveOperationIncorrectly defines a diag.MessageType for message "EnvoyFilterUsesRemoveOperationIncorrectly".
	// Description: The REMOVE operation will be ignored when applyTo is set to ROUTE_CONFIGURATION, or HTTP_ROUTE.
	EnvoyFilterUsesRemoveOperationIncorrectly = diag.NewMessageType(diag.Error, "IST0154", "The REMOVE operation will be ignored when applyTo is set to ROUTE_CONFIGURATION, or HTTP_ROUTE.")

	// EnvoyFilterUsesRelativeOperationWithProxyVersion defines a diag.MessageType for message "EnvoyFilterUsesRelativeOperationWithProxyVersion".
	// Description: This EnvoyFilter does not have a priority and has a relative patch operation (NSTERT_BEFORE/AFTER, REPLACE, MERGE, DELETE) and proxyVersion set which can cause the EnvoyFilter not to be applied during an upgrade. Using the INSERT_FIRST or ADD option or setting the priority may help in ensuring the EnvoyFilter is applied correctly.
	EnvoyFilterUsesRelativeOperationWithProxyVersion = diag.NewMessageType(diag.Warning, "IST0155", "This EnvoyFilter does not have a priority and has a relative patch operation (NSTERT_BEFORE/AFTER, REPLACE, MERGE, DELETE) and proxyVersion set which can cause the EnvoyFilter not to be applied during an upgrade. Using the INSERT_FIRST or ADD option or setting the priority may help in ensuring the EnvoyFilter is applied correctly.")

	// UnsupportedGatewayAPIVersion defines a diag.MessageType for message "UnsupportedGatewayAPIVersion".
	// Description: The Gateway API CRD version is not supported
	UnsupportedGatewayAPIVersion = diag.NewMessageType(diag.Error, "IST0156", "The Gateway API CRD version %v is lower than the minimum version: %v")

	// InvalidTelemetryProvider defines a diag.MessageType for message "InvalidTelemetryProvider".
	// Description: The Telemetry with empty providers will be ignored
	InvalidTelemetryProvider = diag.NewMessageType(diag.Warning, "IST0157", "The Telemetry %v in namespace %q with empty providers will be ignored.")

	// PodsIstioProxyImageMismatchInNamespace defines a diag.MessageType for message "PodsIstioProxyImageMismatchInNamespace".
	// Description: The Istio proxy image of the pods running in the namespace do not match the image defined in the injection configuration.
	PodsIstioProxyImageMismatchInNamespace = diag.NewMessageType(diag.Warning, "IST0158", "The Istio proxy images of the pods running in the namespace do not match the image defined in the injection configuration (pod names: %v). This often happens after upgrading the Istio control-plane and can be fixed by redeploying the pods.")

	// ConflictingTelemetryWorkloadSelectors defines a diag.MessageType for message "ConflictingTelemetryWorkloadSelectors".
	// Description: A Telemetry resource selects the same workloads as another Telemetry resource
	ConflictingTelemetryWorkloadSelectors = diag.NewMessageType(diag.Error, "IST0159", "The Telemetries %v in namespace %q select the same workload pod %q, which can lead to undefined behavior.")

	// MultipleTelemetriesWithoutWorkloadSelectors defines a diag.MessageType for message "MultipleTelemetriesWithoutWorkloadSelectors".
	// Description: More than one telemetry resource in a namespace has no workload selector
	MultipleTelemetriesWithoutWorkloadSelectors = diag.NewMessageType(diag.Error, "IST0160", "The Telemetries %v in namespace %q have no workload selector, which can lead to undefined behavior.")

<<<<<<< HEAD
	// InvalidGatewayCredential defines a diag.MessageType for message "InvalidGatewayCredential".
	// Description: The credential provided for the Gateway resource is invalid
	InvalidGatewayCredential = diag.NewMessageType(diag.Error, "IST0161", "The credential referenced by the Gateway %s in namespace %s is invalid, which can cause the traffic not to work as expected.")
=======
	// DeprecatedLightstepProvider defines a diag.MessageType for message "DeprecatedLightstepProvider".
	// Description: Lightstep provider is still being used
	DeprecatedLightstepProvider = diag.NewMessageType(diag.Warning, "IST0161", "The Lightstep provider %s is deprecated, please migrate to OpenTelemetry provider.")
>>>>>>> e2bff6b5
)

// All returns a list of all known message types.
func All() []*diag.MessageType {
	return []*diag.MessageType{
		InternalError,
		Deprecated,
		ReferencedResourceNotFound,
		NamespaceNotInjected,
		PodMissingProxy,
		GatewayPortNotOnWorkload,
		IstioProxyImageMismatch,
		SchemaValidationError,
		MisplacedAnnotation,
		UnknownAnnotation,
		ConflictingMeshGatewayVirtualServiceHosts,
		ConflictingSidecarWorkloadSelectors,
		MultipleSidecarsWithoutWorkloadSelectors,
		VirtualServiceDestinationPortSelectorRequired,
		MTLSPolicyConflict,
		DeploymentAssociatedToMultipleServices,
		DeploymentRequiresServiceAssociated,
		PortNameIsNotUnderNamingConvention,
		JwtFailureDueToInvalidServicePortPrefix,
		InvalidRegexp,
		NamespaceMultipleInjectionLabels,
		InvalidAnnotation,
		UnknownMeshNetworksServiceRegistry,
		NoMatchingWorkloadsFound,
		NoServerCertificateVerificationDestinationLevel,
		NoServerCertificateVerificationPortLevel,
		VirtualServiceUnreachableRule,
		VirtualServiceIneffectiveMatch,
		VirtualServiceHostNotFoundInGateway,
		SchemaWarning,
		ServiceEntryAddressesRequired,
		DeprecatedAnnotation,
		AlphaAnnotation,
		DeploymentConflictingPorts,
		GatewayDuplicateCertificate,
		InvalidWebhook,
		IngressRouteRulesNotAffected,
		InsufficientPermissions,
		UnsupportedKubernetesVersion,
		LocalhostListener,
		InvalidApplicationUID,
		ConflictingGateways,
		ImageAutoWithoutInjectionWarning,
		ImageAutoWithoutInjectionError,
		NamespaceInjectionEnabledByDefault,
		JwtClaimBasedRoutingWithoutRequestAuthN,
		ExternalNameServiceTypeInvalidPortName,
		EnvoyFilterUsesRelativeOperation,
		EnvoyFilterUsesReplaceOperationIncorrectly,
		EnvoyFilterUsesAddOperationIncorrectly,
		EnvoyFilterUsesRemoveOperationIncorrectly,
		EnvoyFilterUsesRelativeOperationWithProxyVersion,
		UnsupportedGatewayAPIVersion,
		InvalidTelemetryProvider,
		PodsIstioProxyImageMismatchInNamespace,
		ConflictingTelemetryWorkloadSelectors,
		MultipleTelemetriesWithoutWorkloadSelectors,
<<<<<<< HEAD
		InvalidGatewayCredential,
=======
		DeprecatedLightstepProvider,
>>>>>>> e2bff6b5
	}
}

// NewInternalError returns a new diag.Message based on InternalError.
func NewInternalError(r *resource.Instance, detail string) diag.Message {
	return diag.NewMessage(
		InternalError,
		r,
		detail,
	)
}

// NewDeprecated returns a new diag.Message based on Deprecated.
func NewDeprecated(r *resource.Instance, detail string) diag.Message {
	return diag.NewMessage(
		Deprecated,
		r,
		detail,
	)
}

// NewReferencedResourceNotFound returns a new diag.Message based on ReferencedResourceNotFound.
func NewReferencedResourceNotFound(r *resource.Instance, reftype string, refval string) diag.Message {
	return diag.NewMessage(
		ReferencedResourceNotFound,
		r,
		reftype,
		refval,
	)
}

// NewNamespaceNotInjected returns a new diag.Message based on NamespaceNotInjected.
func NewNamespaceNotInjected(r *resource.Instance, namespace string, namespace2 string) diag.Message {
	return diag.NewMessage(
		NamespaceNotInjected,
		r,
		namespace,
		namespace2,
	)
}

// NewPodMissingProxy returns a new diag.Message based on PodMissingProxy.
func NewPodMissingProxy(r *resource.Instance, podName string) diag.Message {
	return diag.NewMessage(
		PodMissingProxy,
		r,
		podName,
	)
}

// NewGatewayPortNotOnWorkload returns a new diag.Message based on GatewayPortNotOnWorkload.
func NewGatewayPortNotOnWorkload(r *resource.Instance, selector string, port int) diag.Message {
	return diag.NewMessage(
		GatewayPortNotOnWorkload,
		r,
		selector,
		port,
	)
}

// NewIstioProxyImageMismatch returns a new diag.Message based on IstioProxyImageMismatch.
func NewIstioProxyImageMismatch(r *resource.Instance, proxyImage string, injectionImage string) diag.Message {
	return diag.NewMessage(
		IstioProxyImageMismatch,
		r,
		proxyImage,
		injectionImage,
	)
}

// NewSchemaValidationError returns a new diag.Message based on SchemaValidationError.
func NewSchemaValidationError(r *resource.Instance, err error) diag.Message {
	return diag.NewMessage(
		SchemaValidationError,
		r,
		err,
	)
}

// NewMisplacedAnnotation returns a new diag.Message based on MisplacedAnnotation.
func NewMisplacedAnnotation(r *resource.Instance, annotation string, kind string) diag.Message {
	return diag.NewMessage(
		MisplacedAnnotation,
		r,
		annotation,
		kind,
	)
}

// NewUnknownAnnotation returns a new diag.Message based on UnknownAnnotation.
func NewUnknownAnnotation(r *resource.Instance, annotation string) diag.Message {
	return diag.NewMessage(
		UnknownAnnotation,
		r,
		annotation,
	)
}

// NewConflictingMeshGatewayVirtualServiceHosts returns a new diag.Message based on ConflictingMeshGatewayVirtualServiceHosts.
func NewConflictingMeshGatewayVirtualServiceHosts(r *resource.Instance, virtualServices string, host string) diag.Message {
	return diag.NewMessage(
		ConflictingMeshGatewayVirtualServiceHosts,
		r,
		virtualServices,
		host,
	)
}

// NewConflictingSidecarWorkloadSelectors returns a new diag.Message based on ConflictingSidecarWorkloadSelectors.
func NewConflictingSidecarWorkloadSelectors(r *resource.Instance, conflictingSidecars []string, namespace string, workloadPod string) diag.Message {
	return diag.NewMessage(
		ConflictingSidecarWorkloadSelectors,
		r,
		conflictingSidecars,
		namespace,
		workloadPod,
	)
}

// NewMultipleSidecarsWithoutWorkloadSelectors returns a new diag.Message based on MultipleSidecarsWithoutWorkloadSelectors.
func NewMultipleSidecarsWithoutWorkloadSelectors(r *resource.Instance, conflictingSidecars []string, namespace string) diag.Message {
	return diag.NewMessage(
		MultipleSidecarsWithoutWorkloadSelectors,
		r,
		conflictingSidecars,
		namespace,
	)
}

// NewVirtualServiceDestinationPortSelectorRequired returns a new diag.Message based on VirtualServiceDestinationPortSelectorRequired.
func NewVirtualServiceDestinationPortSelectorRequired(r *resource.Instance, destHost string, destPorts []int) diag.Message {
	return diag.NewMessage(
		VirtualServiceDestinationPortSelectorRequired,
		r,
		destHost,
		destPorts,
	)
}

// NewMTLSPolicyConflict returns a new diag.Message based on MTLSPolicyConflict.
func NewMTLSPolicyConflict(r *resource.Instance, host string, destinationRuleName string, destinationRuleMTLSMode bool, policyName string, policyMTLSMode string) diag.Message {
	return diag.NewMessage(
		MTLSPolicyConflict,
		r,
		host,
		destinationRuleName,
		destinationRuleMTLSMode,
		policyName,
		policyMTLSMode,
	)
}

// NewDeploymentAssociatedToMultipleServices returns a new diag.Message based on DeploymentAssociatedToMultipleServices.
func NewDeploymentAssociatedToMultipleServices(r *resource.Instance, deployment string, port int32, services []string) diag.Message {
	return diag.NewMessage(
		DeploymentAssociatedToMultipleServices,
		r,
		deployment,
		port,
		services,
	)
}

// NewDeploymentRequiresServiceAssociated returns a new diag.Message based on DeploymentRequiresServiceAssociated.
func NewDeploymentRequiresServiceAssociated(r *resource.Instance) diag.Message {
	return diag.NewMessage(
		DeploymentRequiresServiceAssociated,
		r,
	)
}

// NewPortNameIsNotUnderNamingConvention returns a new diag.Message based on PortNameIsNotUnderNamingConvention.
func NewPortNameIsNotUnderNamingConvention(r *resource.Instance, portName string, port int, targetPort string) diag.Message {
	return diag.NewMessage(
		PortNameIsNotUnderNamingConvention,
		r,
		portName,
		port,
		targetPort,
	)
}

// NewJwtFailureDueToInvalidServicePortPrefix returns a new diag.Message based on JwtFailureDueToInvalidServicePortPrefix.
func NewJwtFailureDueToInvalidServicePortPrefix(r *resource.Instance, port int, portName string, protocol string, targetPort string) diag.Message {
	return diag.NewMessage(
		JwtFailureDueToInvalidServicePortPrefix,
		r,
		port,
		portName,
		protocol,
		targetPort,
	)
}

// NewInvalidRegexp returns a new diag.Message based on InvalidRegexp.
func NewInvalidRegexp(r *resource.Instance, where string, re string, problem string) diag.Message {
	return diag.NewMessage(
		InvalidRegexp,
		r,
		where,
		re,
		problem,
	)
}

// NewNamespaceMultipleInjectionLabels returns a new diag.Message based on NamespaceMultipleInjectionLabels.
func NewNamespaceMultipleInjectionLabels(r *resource.Instance, namespace string, namespace2 string) diag.Message {
	return diag.NewMessage(
		NamespaceMultipleInjectionLabels,
		r,
		namespace,
		namespace2,
	)
}

// NewInvalidAnnotation returns a new diag.Message based on InvalidAnnotation.
func NewInvalidAnnotation(r *resource.Instance, annotation string, problem string) diag.Message {
	return diag.NewMessage(
		InvalidAnnotation,
		r,
		annotation,
		problem,
	)
}

// NewUnknownMeshNetworksServiceRegistry returns a new diag.Message based on UnknownMeshNetworksServiceRegistry.
func NewUnknownMeshNetworksServiceRegistry(r *resource.Instance, serviceregistry string, network string) diag.Message {
	return diag.NewMessage(
		UnknownMeshNetworksServiceRegistry,
		r,
		serviceregistry,
		network,
	)
}

// NewNoMatchingWorkloadsFound returns a new diag.Message based on NoMatchingWorkloadsFound.
func NewNoMatchingWorkloadsFound(r *resource.Instance, labels string) diag.Message {
	return diag.NewMessage(
		NoMatchingWorkloadsFound,
		r,
		labels,
	)
}

// NewNoServerCertificateVerificationDestinationLevel returns a new diag.Message based on NoServerCertificateVerificationDestinationLevel.
func NewNoServerCertificateVerificationDestinationLevel(r *resource.Instance, destinationrule string, namespace string, mode string, host string) diag.Message {
	return diag.NewMessage(
		NoServerCertificateVerificationDestinationLevel,
		r,
		destinationrule,
		namespace,
		mode,
		host,
	)
}

// NewNoServerCertificateVerificationPortLevel returns a new diag.Message based on NoServerCertificateVerificationPortLevel.
func NewNoServerCertificateVerificationPortLevel(r *resource.Instance, destinationrule string, namespace string, mode string, host string, port string) diag.Message {
	return diag.NewMessage(
		NoServerCertificateVerificationPortLevel,
		r,
		destinationrule,
		namespace,
		mode,
		host,
		port,
	)
}

// NewVirtualServiceUnreachableRule returns a new diag.Message based on VirtualServiceUnreachableRule.
func NewVirtualServiceUnreachableRule(r *resource.Instance, ruleno string, reason string) diag.Message {
	return diag.NewMessage(
		VirtualServiceUnreachableRule,
		r,
		ruleno,
		reason,
	)
}

// NewVirtualServiceIneffectiveMatch returns a new diag.Message based on VirtualServiceIneffectiveMatch.
func NewVirtualServiceIneffectiveMatch(r *resource.Instance, ruleno string, matchno string, dupno string) diag.Message {
	return diag.NewMessage(
		VirtualServiceIneffectiveMatch,
		r,
		ruleno,
		matchno,
		dupno,
	)
}

// NewVirtualServiceHostNotFoundInGateway returns a new diag.Message based on VirtualServiceHostNotFoundInGateway.
func NewVirtualServiceHostNotFoundInGateway(r *resource.Instance, host []string, virtualservice string, gateway string) diag.Message {
	return diag.NewMessage(
		VirtualServiceHostNotFoundInGateway,
		r,
		host,
		virtualservice,
		gateway,
	)
}

// NewSchemaWarning returns a new diag.Message based on SchemaWarning.
func NewSchemaWarning(r *resource.Instance, err error) diag.Message {
	return diag.NewMessage(
		SchemaWarning,
		r,
		err,
	)
}

// NewServiceEntryAddressesRequired returns a new diag.Message based on ServiceEntryAddressesRequired.
func NewServiceEntryAddressesRequired(r *resource.Instance) diag.Message {
	return diag.NewMessage(
		ServiceEntryAddressesRequired,
		r,
	)
}

// NewDeprecatedAnnotation returns a new diag.Message based on DeprecatedAnnotation.
func NewDeprecatedAnnotation(r *resource.Instance, annotation string, extra string) diag.Message {
	return diag.NewMessage(
		DeprecatedAnnotation,
		r,
		annotation,
		extra,
	)
}

// NewAlphaAnnotation returns a new diag.Message based on AlphaAnnotation.
func NewAlphaAnnotation(r *resource.Instance, annotation string) diag.Message {
	return diag.NewMessage(
		AlphaAnnotation,
		r,
		annotation,
	)
}

// NewDeploymentConflictingPorts returns a new diag.Message based on DeploymentConflictingPorts.
func NewDeploymentConflictingPorts(r *resource.Instance, deployment string, services []string, targetPort string, ports []int32) diag.Message {
	return diag.NewMessage(
		DeploymentConflictingPorts,
		r,
		deployment,
		services,
		targetPort,
		ports,
	)
}

// NewGatewayDuplicateCertificate returns a new diag.Message based on GatewayDuplicateCertificate.
func NewGatewayDuplicateCertificate(r *resource.Instance, gateways []string) diag.Message {
	return diag.NewMessage(
		GatewayDuplicateCertificate,
		r,
		gateways,
	)
}

// NewInvalidWebhook returns a new diag.Message based on InvalidWebhook.
func NewInvalidWebhook(r *resource.Instance, error string) diag.Message {
	return diag.NewMessage(
		InvalidWebhook,
		r,
		error,
	)
}

// NewIngressRouteRulesNotAffected returns a new diag.Message based on IngressRouteRulesNotAffected.
func NewIngressRouteRulesNotAffected(r *resource.Instance, virtualservicesubset string, virtualservice string) diag.Message {
	return diag.NewMessage(
		IngressRouteRulesNotAffected,
		r,
		virtualservicesubset,
		virtualservice,
	)
}

// NewInsufficientPermissions returns a new diag.Message based on InsufficientPermissions.
func NewInsufficientPermissions(r *resource.Instance, resource string, error string) diag.Message {
	return diag.NewMessage(
		InsufficientPermissions,
		r,
		resource,
		error,
	)
}

// NewUnsupportedKubernetesVersion returns a new diag.Message based on UnsupportedKubernetesVersion.
func NewUnsupportedKubernetesVersion(r *resource.Instance, version string, minimumVersion string) diag.Message {
	return diag.NewMessage(
		UnsupportedKubernetesVersion,
		r,
		version,
		minimumVersion,
	)
}

// NewLocalhostListener returns a new diag.Message based on LocalhostListener.
func NewLocalhostListener(r *resource.Instance, port string) diag.Message {
	return diag.NewMessage(
		LocalhostListener,
		r,
		port,
	)
}

// NewInvalidApplicationUID returns a new diag.Message based on InvalidApplicationUID.
func NewInvalidApplicationUID(r *resource.Instance) diag.Message {
	return diag.NewMessage(
		InvalidApplicationUID,
		r,
	)
}

// NewConflictingGateways returns a new diag.Message based on ConflictingGateways.
func NewConflictingGateways(r *resource.Instance, gateway string, selector string, portnumber string, hosts string) diag.Message {
	return diag.NewMessage(
		ConflictingGateways,
		r,
		gateway,
		selector,
		portnumber,
		hosts,
	)
}

// NewImageAutoWithoutInjectionWarning returns a new diag.Message based on ImageAutoWithoutInjectionWarning.
func NewImageAutoWithoutInjectionWarning(r *resource.Instance, resourceType string, resourceName string) diag.Message {
	return diag.NewMessage(
		ImageAutoWithoutInjectionWarning,
		r,
		resourceType,
		resourceName,
	)
}

// NewImageAutoWithoutInjectionError returns a new diag.Message based on ImageAutoWithoutInjectionError.
func NewImageAutoWithoutInjectionError(r *resource.Instance, resourceType string, resourceName string) diag.Message {
	return diag.NewMessage(
		ImageAutoWithoutInjectionError,
		r,
		resourceType,
		resourceName,
	)
}

// NewNamespaceInjectionEnabledByDefault returns a new diag.Message based on NamespaceInjectionEnabledByDefault.
func NewNamespaceInjectionEnabledByDefault(r *resource.Instance) diag.Message {
	return diag.NewMessage(
		NamespaceInjectionEnabledByDefault,
		r,
	)
}

// NewJwtClaimBasedRoutingWithoutRequestAuthN returns a new diag.Message based on JwtClaimBasedRoutingWithoutRequestAuthN.
func NewJwtClaimBasedRoutingWithoutRequestAuthN(r *resource.Instance, key string, gateway string, pod string) diag.Message {
	return diag.NewMessage(
		JwtClaimBasedRoutingWithoutRequestAuthN,
		r,
		key,
		gateway,
		pod,
	)
}

// NewExternalNameServiceTypeInvalidPortName returns a new diag.Message based on ExternalNameServiceTypeInvalidPortName.
func NewExternalNameServiceTypeInvalidPortName(r *resource.Instance) diag.Message {
	return diag.NewMessage(
		ExternalNameServiceTypeInvalidPortName,
		r,
	)
}

// NewEnvoyFilterUsesRelativeOperation returns a new diag.Message based on EnvoyFilterUsesRelativeOperation.
func NewEnvoyFilterUsesRelativeOperation(r *resource.Instance) diag.Message {
	return diag.NewMessage(
		EnvoyFilterUsesRelativeOperation,
		r,
	)
}

// NewEnvoyFilterUsesReplaceOperationIncorrectly returns a new diag.Message based on EnvoyFilterUsesReplaceOperationIncorrectly.
func NewEnvoyFilterUsesReplaceOperationIncorrectly(r *resource.Instance) diag.Message {
	return diag.NewMessage(
		EnvoyFilterUsesReplaceOperationIncorrectly,
		r,
	)
}

// NewEnvoyFilterUsesAddOperationIncorrectly returns a new diag.Message based on EnvoyFilterUsesAddOperationIncorrectly.
func NewEnvoyFilterUsesAddOperationIncorrectly(r *resource.Instance) diag.Message {
	return diag.NewMessage(
		EnvoyFilterUsesAddOperationIncorrectly,
		r,
	)
}

// NewEnvoyFilterUsesRemoveOperationIncorrectly returns a new diag.Message based on EnvoyFilterUsesRemoveOperationIncorrectly.
func NewEnvoyFilterUsesRemoveOperationIncorrectly(r *resource.Instance) diag.Message {
	return diag.NewMessage(
		EnvoyFilterUsesRemoveOperationIncorrectly,
		r,
	)
}

// NewEnvoyFilterUsesRelativeOperationWithProxyVersion returns a new diag.Message based on EnvoyFilterUsesRelativeOperationWithProxyVersion.
func NewEnvoyFilterUsesRelativeOperationWithProxyVersion(r *resource.Instance) diag.Message {
	return diag.NewMessage(
		EnvoyFilterUsesRelativeOperationWithProxyVersion,
		r,
	)
}

// NewUnsupportedGatewayAPIVersion returns a new diag.Message based on UnsupportedGatewayAPIVersion.
func NewUnsupportedGatewayAPIVersion(r *resource.Instance, version string, minimumVersion string) diag.Message {
	return diag.NewMessage(
		UnsupportedGatewayAPIVersion,
		r,
		version,
		minimumVersion,
	)
}

// NewInvalidTelemetryProvider returns a new diag.Message based on InvalidTelemetryProvider.
func NewInvalidTelemetryProvider(r *resource.Instance, name string, namespace string) diag.Message {
	return diag.NewMessage(
		InvalidTelemetryProvider,
		r,
		name,
		namespace,
	)
}

// NewPodsIstioProxyImageMismatchInNamespace returns a new diag.Message based on PodsIstioProxyImageMismatchInNamespace.
func NewPodsIstioProxyImageMismatchInNamespace(r *resource.Instance, podNames []string) diag.Message {
	return diag.NewMessage(
		PodsIstioProxyImageMismatchInNamespace,
		r,
		podNames,
	)
}

// NewConflictingTelemetryWorkloadSelectors returns a new diag.Message based on ConflictingTelemetryWorkloadSelectors.
func NewConflictingTelemetryWorkloadSelectors(r *resource.Instance, conflictingTelemetries []string, namespace string, workloadPod string) diag.Message {
	return diag.NewMessage(
		ConflictingTelemetryWorkloadSelectors,
		r,
		conflictingTelemetries,
		namespace,
		workloadPod,
	)
}

// NewMultipleTelemetriesWithoutWorkloadSelectors returns a new diag.Message based on MultipleTelemetriesWithoutWorkloadSelectors.
func NewMultipleTelemetriesWithoutWorkloadSelectors(r *resource.Instance, conflictingTelemetries []string, namespace string) diag.Message {
	return diag.NewMessage(
		MultipleTelemetriesWithoutWorkloadSelectors,
		r,
		conflictingTelemetries,
		namespace,
	)
}

<<<<<<< HEAD
// NewInvalidGatewayCredential returns a new diag.Message based on InvalidGatewayCredential.
func NewInvalidGatewayCredential(r *resource.Instance, gatewayName string, gatewayNamespace string) diag.Message {
	return diag.NewMessage(
		InvalidGatewayCredential,
		r,
		gatewayName,
		gatewayNamespace,
=======
// NewDeprecatedLightstepProvider returns a new diag.Message based on DeprecatedLightstepProvider.
func NewDeprecatedLightstepProvider(r *resource.Instance, providerName string) diag.Message {
	return diag.NewMessage(
		DeprecatedLightstepProvider,
		r,
		providerName,
>>>>>>> e2bff6b5
	)
}<|MERGE_RESOLUTION|>--- conflicted
+++ resolved
@@ -237,15 +237,13 @@
 	// Description: More than one telemetry resource in a namespace has no workload selector
 	MultipleTelemetriesWithoutWorkloadSelectors = diag.NewMessageType(diag.Error, "IST0160", "The Telemetries %v in namespace %q have no workload selector, which can lead to undefined behavior.")
 
-<<<<<<< HEAD
-	// InvalidGatewayCredential defines a diag.MessageType for message "InvalidGatewayCredential".
-	// Description: The credential provided for the Gateway resource is invalid
-	InvalidGatewayCredential = diag.NewMessageType(diag.Error, "IST0161", "The credential referenced by the Gateway %s in namespace %s is invalid, which can cause the traffic not to work as expected.")
-=======
 	// DeprecatedLightstepProvider defines a diag.MessageType for message "DeprecatedLightstepProvider".
 	// Description: Lightstep provider is still being used
 	DeprecatedLightstepProvider = diag.NewMessageType(diag.Warning, "IST0161", "The Lightstep provider %s is deprecated, please migrate to OpenTelemetry provider.")
->>>>>>> e2bff6b5
+
+	// InvalidGatewayCredential defines a diag.MessageType for message "InvalidGatewayCredential".
+	// Description: The credential provided for the Gateway resource is invalid
+	InvalidGatewayCredential = diag.NewMessageType(diag.Error, "IST0162", "The credential referenced by the Gateway %s in namespace %s is invalid, which can cause the traffic not to work as expected.")
 )
 
 // All returns a list of all known message types.
@@ -308,11 +306,8 @@
 		PodsIstioProxyImageMismatchInNamespace,
 		ConflictingTelemetryWorkloadSelectors,
 		MultipleTelemetriesWithoutWorkloadSelectors,
-<<<<<<< HEAD
+		DeprecatedLightstepProvider,
 		InvalidGatewayCredential,
-=======
-		DeprecatedLightstepProvider,
->>>>>>> e2bff6b5
 	}
 }
 
@@ -876,7 +871,15 @@
 	)
 }
 
-<<<<<<< HEAD
+// NewDeprecatedLightstepProvider returns a new diag.Message based on DeprecatedLightstepProvider.
+func NewDeprecatedLightstepProvider(r *resource.Instance, providerName string) diag.Message {
+	return diag.NewMessage(
+		DeprecatedLightstepProvider,
+		r,
+		providerName,
+	)
+}
+
 // NewInvalidGatewayCredential returns a new diag.Message based on InvalidGatewayCredential.
 func NewInvalidGatewayCredential(r *resource.Instance, gatewayName string, gatewayNamespace string) diag.Message {
 	return diag.NewMessage(
@@ -884,13 +887,5 @@
 		r,
 		gatewayName,
 		gatewayNamespace,
-=======
-// NewDeprecatedLightstepProvider returns a new diag.Message based on DeprecatedLightstepProvider.
-func NewDeprecatedLightstepProvider(r *resource.Instance, providerName string) diag.Message {
-	return diag.NewMessage(
-		DeprecatedLightstepProvider,
-		r,
-		providerName,
->>>>>>> e2bff6b5
 	)
 }