--- conflicted
+++ resolved
@@ -468,30 +468,6 @@
 	// Deprecated - do not use for anything other than tests
 	GetService(hostname Hostname) (*Service, error)
 
-<<<<<<< HEAD
-	// Instances retrieves instances for a service and its ports that match
-	// any of the supplied labels. All instances match an empty tag list.
-	//
-	// For example, consider the example of catalog.mystore.com as described in NetworkEndpoints
-	// Instances(catalog.myservice.com, 80) ->
-	//      --> NetworkEndpoint(172.16.0.1:8888), Service(catalog.myservice.com), Labels(foo=bar)
-	//      --> NetworkEndpoint(172.16.0.2:8888), Service(catalog.myservice.com), Labels(foo=bar)
-	//      --> NetworkEndpoint(172.16.0.3:8888), Service(catalog.myservice.com), Labels(kitty=cat)
-	//      --> NetworkEndpoint(172.16.0.4:8888), Service(catalog.myservice.com), Labels(kitty=cat)
-	//
-	// Calling Instances with specific labels returns a trimmed list.
-	// e.g., Instances(catalog.myservice.com, 80, foo=bar) ->
-	//      --> NetworkEndpoint(172.16.0.1:8888), Service(catalog.myservice.com), Labels(foo=bar)
-	//      --> NetworkEndpoint(172.16.0.2:8888), Service(catalog.myservice.com), Labels(foo=bar)
-	//
-	// Similar concepts apply for calling this function with a specific
-	// port, hostname and labels.
-	// Deprecated: made obsolete by InstancesByPort. Only used by (deprecated) ServiceAccounts,
-	// and discovery.ListAllEndpoints for debug. Will be removed in 1.1
-	Instances(hostname Hostname, ports []string, labels LabelsCollection) ([]*ServiceInstance, error)
-
-=======
->>>>>>> 82797c0c
 	// InstancesByPort retrieves instances for a service on the given ports with labels that match
 	// any of the supplied labels. All instances match an empty tag list.
 	//
@@ -548,21 +524,10 @@
 	// health checks.
 	WorkloadHealthCheckInfo(addr string) ProbeList
 
-<<<<<<< HEAD
-// ServiceAccounts exposes Istio service accounts
-// Deprecated - service account tracking moved to XdsServer, incremental.
-type ServiceAccounts interface {
-	// GetIstioServiceAccounts returns a list of service accounts looked up from
-	// the specified service hostname and ports.
-	// Deprecated - service account tracking moved to XdsServer, incremental.
-	// Method only used in networking/core/v1a3/cluster.go
-	GetIstioServiceAccounts(hostname Hostname, ports []string) []string
-=======
 	// GetIstioServiceAccounts returns a list of service accounts looked up from
 	// the specified service hostname and ports.
 	// Deprecated - service account tracking moved to XdsServer, incremental.
 	GetIstioServiceAccounts(hostname Hostname, ports []int) []string
->>>>>>> 82797c0c
 }
 
 // Matches returns true if this hostname overlaps with the other hostname. Hostnames overlap if:
