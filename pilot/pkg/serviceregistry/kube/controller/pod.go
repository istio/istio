// Copyright Istio Authors
//
// Licensed under the Apache License, Version 2.0 (the "License");
// you may not use this file except in compliance with the License.
// You may obtain a copy of the License at
//
//     http://www.apache.org/licenses/LICENSE-2.0
//
// Unless required by applicable law or agreed to in writing, software
// distributed under the License is distributed on an "AS IS" BASIS,
// WITHOUT WARRANTIES OR CONDITIONS OF ANY KIND, either express or implied.
// See the License for the specific language governing permissions and
// limitations under the License.

package controller

import (
	"sync"

	"golang.org/x/exp/maps"
	v1 "k8s.io/api/core/v1"
	"k8s.io/apimachinery/pkg/types"

	"istio.io/istio/pilot/pkg/model"
	"istio.io/istio/pkg/config"
	"istio.io/istio/pkg/kube/kclient"
	"istio.io/istio/pkg/util/sets"
)

// PodCache is an eventually consistent pod cache
type PodCache struct {
	pods kclient.Client[*v1.Pod]

	sync.RWMutex
	// podsByIP maintains stable pod IP to name key mapping
	// this allows us to retrieve the latest status by pod IP.
	// This should only contain RUNNING or PENDING pods with an allocated IP.
	podsByIP map[string]types.NamespacedName
	// IPByPods is a reverse map of podsByIP. This exists to allow us to prune stale entries in the
	// pod cache if a pod changes IP.
	IPByPods map[types.NamespacedName][]string

	// needResync is map of IP to endpoint namespace/name. This is used to requeue endpoint
	// events when pod event comes. This typically happens when pod is not available
	// in podCache when endpoint event comes.
	needResync         map[string]sets.Set[types.NamespacedName]
	queueEndpointEvent func(types.NamespacedName)

	c *Controller
}

func newPodCache(c *Controller, pods kclient.Client[*v1.Pod], queueEndpointEvent func(types.NamespacedName)) *PodCache {
	out := &PodCache{
		pods:               pods,
		c:                  c,
		podsByIP:           make(map[string]types.NamespacedName),
		IPByPods:           make(map[types.NamespacedName][]string),
		needResync:         make(map[string]sets.Set[types.NamespacedName]),
		queueEndpointEvent: queueEndpointEvent,
	}

	return out
}

// Copied from kubernetes/kubernetes/pkg/controller/util/endpoint/controller_utils.go
//
// shouldPodBeInEndpoints returns true if a specified pod should be in an
// Endpoints or EndpointSlice resource. Terminating pods are not included.
func shouldPodBeInEndpoints(pod *v1.Pod) bool {
	// "Terminal" describes when a Pod is complete (in a succeeded or failed phase).
	// This is distinct from the "Terminating" condition which represents when a Pod
	// is being terminated (metadata.deletionTimestamp is non nil).
	if isPodPhaseTerminal(pod.Status.Phase) {
		return false
	}

	if len(pod.Status.PodIP) == 0 && len(pod.Status.PodIPs) == 0 {
		return false
	}

	if pod.DeletionTimestamp != nil {
		return false
	}

	return true
}

// isPodPhaseTerminal returns true if the pod's phase is terminal.
func isPodPhaseTerminal(phase v1.PodPhase) bool {
	return phase == v1.PodFailed || phase == v1.PodSucceeded
}

func IsPodRunning(pod *v1.Pod) bool {
	return pod.Status.Phase == v1.PodRunning
}

// IsPodReady is copied from kubernetes/pkg/api/v1/pod/utils.go
func IsPodReady(pod *v1.Pod) bool {
	return IsPodReadyConditionTrue(pod.Status)
}

// IsPodReadyConditionTrue returns true if a pod is ready; false otherwise.
func IsPodReadyConditionTrue(status v1.PodStatus) bool {
	condition := GetPodReadyCondition(status)
	return condition != nil && condition.Status == v1.ConditionTrue
}

func GetPodReadyCondition(status v1.PodStatus) *v1.PodCondition {
	_, condition := GetPodCondition(&status, v1.PodReady)
	return condition
}

func GetPodCondition(status *v1.PodStatus, conditionType v1.PodConditionType) (int, *v1.PodCondition) {
	if status == nil {
		return -1, nil
	}
	return GetPodConditionFromList(status.Conditions, conditionType)
}

// GetPodConditionFromList extracts the provided condition from the given list of condition and
// returns the index of the condition and the condition. Returns -1 and nil if the condition is not present.
func GetPodConditionFromList(conditions []v1.PodCondition, conditionType v1.PodConditionType) (int, *v1.PodCondition) {
	if conditions == nil {
		return -1, nil
	}
	for i := range conditions {
		if conditions[i].Type == conditionType {
			return i, &conditions[i]
		}
	}
	return -1, nil
}

// GetPodIPs returns the pod's IP addresses of given pod
// Addresses should be fetched from Status.PodIPs if existing valuse,
// otherwise, from Status.PodIP
func GetPodIPs(pod *v1.Pod) []string {
	var podIPs []string
	if len(pod.Status.PodIPs) > 0 {
		for _, itemIP := range pod.Status.PodIPs {
			podIPs = append(podIPs, itemIP.IP)
		}
	} else {
		podIPs = append(podIPs, pod.Status.PodIP)
	}
	return podIPs
}

func (pc *PodCache) labelFilter(old, cur *v1.Pod) bool {
	// If labels updated, trigger proxy push
<<<<<<< HEAD
	if cur.Status.PodIP != "" && !reflect.DeepEqual(old.Labels, cur.Labels) {
		podIPs := GetPodIPs(cur)
		pc.proxyUpdates(podIPs)
=======
	if cur.Status.PodIP != "" && !maps.Equal(old.Labels, cur.Labels) {
		pc.proxyUpdates(cur.Status.PodIP)
>>>>>>> d0c02812
	}

	// always continue calling pc.onEvent
	return false
}

// onEvent updates the IP-based index (pc.podsByIP).
func (pc *PodCache) onEvent(_, pod *v1.Pod, ev model.Event) error {
	podIPs := GetPodIPs(pod)
	// PodIP will be empty when pod is just created, but before the IP addresses is assigned
	// via UpdateStatus.
	if len(podIPs) == 0 {
		return nil
	}

	key := config.NamespacedName(pod)
	switch ev {
	case model.EventAdd:
		if shouldPodBeInEndpoints(pod) && IsPodReady(pod) {
			pc.update(podIPs, key)
		} else {
			return nil
		}
	case model.EventUpdate:
		if !shouldPodBeInEndpoints(pod) || !IsPodReady(pod) {
			// delete only if this pod was in the cache
			if !pc.deleteIPs(podIPs, key) {
				return nil
			}
			ev = model.EventDelete
		} else if shouldPodBeInEndpoints(pod) && IsPodReady(pod) {
			pc.update(podIPs, key)
		} else {
			return nil
		}
	case model.EventDelete:
		// delete only if this pod was in the cache,
		// in most case it has already been deleted in `UPDATE` with `DeletionTimestamp` set.
		if !pc.deleteIPs(podIPs, key) {
			return nil
		}
	}
	pc.notifyWorkloadHandlers(pod, ev)
	return nil
}

// notifyWorkloadHandlers fire workloadInstance handlers for pod
func (pc *PodCache) notifyWorkloadHandlers(pod *v1.Pod, ev model.Event) {
	// if no workload handler registered, skip building WorkloadInstance
	if len(pc.c.handlers.GetWorkloadHandlers()) == 0 {
		return
	}
	// fire instance handles for workload
	podIPs := GetPodIPs(pod)
	for _, itemIP := range podIPs {
		ep := NewEndpointBuilder(pc.c, pod).buildIstioEndpoint(itemIP, 0, "", model.AlwaysDiscoverable, model.Healthy)
		workloadInstance := &model.WorkloadInstance{
			Name:      pod.Name,
			Namespace: pod.Namespace,
			Kind:      model.PodKind,
			Endpoint:  ep,
			PortMap:   getPortMap(pod),
		}
		pc.c.handlers.NotifyWorkloadHandlers(workloadInstance, ev)
	}
}

func getPortMap(pod *v1.Pod) map[string]uint32 {
	pmap := map[string]uint32{}
	for _, c := range pod.Spec.Containers {
		for _, port := range c.Ports {
			if port.Name == "" || port.Protocol != v1.ProtocolTCP {
				continue
			}
			// First port wins, per Kubernetes (https://github.com/kubernetes/kubernetes/issues/54213)
			if _, f := pmap[port.Name]; !f {
				pmap[port.Name] = uint32(port.ContainerPort)
			}
		}
	}
	return pmap
}

// deleteIPs returns true if the pod and ip are really deleted.
func (pc *PodCache) deleteIPs(ips []string, podKey types.NamespacedName) bool {
	pc.Lock()
	defer pc.Unlock()
	deleteCounter := 0
	for _, itemIP := range ips {
		if pc.podsByIP[itemIP] == podKey {
			delete(pc.podsByIP, itemIP)
			delete(pc.IPByPods, podKey)
			deleteCounter++
		}
	}
	return deleteCounter == len(ips)
}

func (pc *PodCache) update(ips []string, key types.NamespacedName) {
	pc.Lock()
	// if the pod has been cached, return
	var isCachedAll bool
	for _, itemIP := range ips {
		if key == pc.podsByIP[itemIP] {
			isCachedAll = true
		} else {
			isCachedAll = false
		}
	}
	if isCachedAll {
		pc.Unlock()
		return
	}
	if current, f := pc.IPByPods[key]; f {
		// The pod already exists, but with another IP Addresses. We need to clean up that
		for _, itemIP := range current {
			delete(pc.podsByIP, itemIP)
		}
	}
	pc.IPByPods[key] = ips

	for _, itemIP := range ips {
		pc.podsByIP[itemIP] = key
		if endpointsToUpdate, f := pc.needResync[itemIP]; f {
			delete(pc.needResync, itemIP)
			for epKey := range endpointsToUpdate {
				pc.queueEndpointEvent(epKey)
			}
			endpointsPendingPodUpdate.Record(float64(len(pc.needResync)))
		}
	}
	pc.Unlock()

	pc.proxyUpdates(ips)
}

// queueEndpointEventOnPodArrival registers this endpoint and queues endpoint event
// when the corresponding pod arrives.
func (pc *PodCache) queueEndpointEventOnPodArrival(key types.NamespacedName, ip string) {
	pc.Lock()
	defer pc.Unlock()
	sets.InsertOrNew(pc.needResync, ip, key)
	endpointsPendingPodUpdate.Record(float64(len(pc.needResync)))
}

// endpointDeleted cleans up endpoint from resync endpoint list.
func (pc *PodCache) endpointDeleted(key types.NamespacedName, ip string) {
	pc.Lock()
	defer pc.Unlock()
	sets.DeleteCleanupLast(pc.needResync, ip, key)
	endpointsPendingPodUpdate.Record(float64(len(pc.needResync)))
}

func (pc *PodCache) proxyUpdates(ips []string) {
	for _, itemIP := range ips {
		if pc.c != nil && pc.c.opts.XDSUpdater != nil {
			pc.c.opts.XDSUpdater.ProxyUpdate(pc.c.Cluster(), itemIP)
		}
	}
}

func (pc *PodCache) getPodKey(addr string) (types.NamespacedName, bool) {
	pc.RLock()
	defer pc.RUnlock()
	key, exists := pc.podsByIP[addr]
	return key, exists
}

// getPodByIp returns the pod or nil if pod not found or an error occurred
func (pc *PodCache) getPodByIP(addr string) *v1.Pod {
	key, exists := pc.getPodKey(addr)
	if !exists {
		return nil
	}
	return pc.getPodByKey(key)
}

// getPodByKey returns the pod by key
func (pc *PodCache) getPodByKey(key types.NamespacedName) *v1.Pod {
	return pc.pods.Get(key.Name, key.Namespace)
}

// getPodByKey returns the pod of the proxy
func (pc *PodCache) getPodByProxy(proxy *model.Proxy) *v1.Pod {
	var pod *v1.Pod
	key := podKeyByProxy(proxy)
	if key.Name != "" {
		pod = pc.getPodByKey(key)
		if pod != nil {
			return pod
		}
	}

	// only need to fetch the corresponding pod through the first IP, although there are multiple IP scenarios,
	// because multiple ips belong to the same pod
	proxyIP := proxy.IPAddresses[0]
	// just in case the proxy ID is bad formatted
	return pc.getPodByIP(proxyIP)
}<|MERGE_RESOLUTION|>--- conflicted
+++ resolved
@@ -148,14 +148,9 @@
 
 func (pc *PodCache) labelFilter(old, cur *v1.Pod) bool {
 	// If labels updated, trigger proxy push
-<<<<<<< HEAD
-	if cur.Status.PodIP != "" && !reflect.DeepEqual(old.Labels, cur.Labels) {
+	if cur.Status.PodIP != "" && !maps.Equal(old.Labels, cur.Labels) {
 		podIPs := GetPodIPs(cur)
 		pc.proxyUpdates(podIPs)
-=======
-	if cur.Status.PodIP != "" && !maps.Equal(old.Labels, cur.Labels) {
-		pc.proxyUpdates(cur.Status.PodIP)
->>>>>>> d0c02812
 	}
 
 	// always continue calling pc.onEvent
