--- conflicted
+++ resolved
@@ -499,8 +499,6 @@
 
 	clearCacheEvents++
 
-<<<<<<< HEAD
-=======
 	if DebounceAfter > 0 {
 		lastClearCacheEvent = time.Now()
 
@@ -516,7 +514,6 @@
 	}
 
 	// Old code, for safety
->>>>>>> 283b8582
 	// If last config change was > 1 second ago, push.
 	if time.Since(lastClearCacheEvent) > 1*time.Second {
 		log.Infof("Push %d: %v since last change, %v since last push",
@@ -524,10 +521,6 @@
 			time.Since(lastClearCacheEvent), time.Since(lastClearCache))
 		lastClearCacheEvent = time.Now()
 		lastClearCache = time.Now()
-<<<<<<< HEAD
-=======
-
->>>>>>> 283b8582
 		V2ClearCache()
 
 		return
