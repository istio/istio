--- conflicted
+++ resolved
@@ -88,11 +88,6 @@
 
 // BuildAddress returns a SocketAddress with the given ip and port or uds.
 func BuildAddress(bind string, port uint32) core.Address {
-<<<<<<< HEAD
-	
-=======
-
->>>>>>> 5ea33f4f
 	if len(bind) > 0 && strings.HasPrefix(bind, model.UnixAddressPrefix) {
 		return core.Address{
 			Address: &core.Address_Pipe{
@@ -103,10 +98,6 @@
 		}
 	}
 
-<<<<<<< HEAD
-	
-=======
->>>>>>> 5ea33f4f
 	return core.Address{
 		Address: &core.Address_SocketAddress{
 			SocketAddress: &core.SocketAddress{
