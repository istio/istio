--- conflicted
+++ resolved
@@ -402,13 +402,8 @@
 		log.Debugf("ADS:%s: ACK  %s %s", stype, con.ConID, request.ResponseNonce)
 		return false
 	}
-<<<<<<< HEAD
-	log.Debugf("dADS:%s: RESOURCE CHANGE previous resources: %v, new resources: %v %s %s", stype,
+	log.Debugf("ADS:%s: RESOURCE CHANGE previous resources: %v, new resources: %v %s %s", stype,
 		previousResources, deltaResources, con.ConID, request.ResponseNonce)
-=======
-	log.Debugf("ADS:%s: RESOURCE CHANGE previous resources: %v, new resources: %v %s %s", stype,
-		previousResources, con.proxy.WatchedResources[request.TypeUrl].ResourceNames, con.ConID, request.ResponseNonce)
->>>>>>> d75c156c
 
 	return true
 }
