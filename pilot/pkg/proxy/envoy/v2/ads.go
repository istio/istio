// Copyright 2017 Istio Authors
//
// Licensed under the Apache License, Version 2.0 (the "License");
// you may not use this file except in compliance with the License.
// You may obtain a copy of the License at
//
//     http://www.apache.org/licenses/LICENSE-2.0
//
// Unless required by applicable law or agreed to in writing, software
// distributed under the License is distributed on an "AS IS" BASIS,
// WITHOUT WARRANTIES OR CONDITIONS OF ANY KIND, either express or implied.
// See the License for the specific language governing permissions and
// limitations under the License.

package v2

import (
	"context"
	"errors"
	"io"
	"istio.io/istio/pkg/features/pilot"
	"reflect"
	"sort"
	"strings"
	"sync"
	"sync/atomic"
	"time"

	adminapi "github.com/envoyproxy/go-control-plane/envoy/admin/v2alpha"
	xdsapi "github.com/envoyproxy/go-control-plane/envoy/api/v2"
	ads "github.com/envoyproxy/go-control-plane/envoy/service/discovery/v2"
	"github.com/gogo/protobuf/types"
	"github.com/prometheus/client_golang/prometheus"
	"google.golang.org/grpc"
	"google.golang.org/grpc/codes"
	"google.golang.org/grpc/peer"
	"google.golang.org/grpc/status"

	"istio.io/istio/pilot/pkg/model"
	istiolog "istio.io/istio/pkg/log"
)

var (
	adsLog = istiolog.RegisterScope("ads", "ads debugging", 0)

	// adsClients reflect active gRPC channels, for both ADS and EDS.
	adsClients      = map[string]*XdsConnection{}
	adsClientsMutex sync.RWMutex

	// Map of sidecar IDs to XdsConnections, first key is sidecarID, second key is connID
	// This is a map due to an edge case during envoy restart whereby the 'old' envoy
	// reconnects after the 'new/restarted' envoy
	adsSidecarIDConnectionsMap = map[string]map[string]*XdsConnection{}

	// SendTimeout is the max time to wait for a ADS send to complete. This helps detect
	// clients in a bad state (not reading). In future it may include checking for ACK
	SendTimeout = 5 * time.Second

	// PushTimeout is the time to wait for a push on a client. Pilot iterates over
	// clients and pushes them serially for now, to avoid large CPU/memory spikes.
	// We measure and reports cases where pushing a client takes longer.
	PushTimeout = 5 * time.Second

)

var (
	timeZero time.Time
)

var (
	// experiment on getting some monitoring on config errors.
	cdsReject = prometheus.NewGaugeVec(prometheus.GaugeOpts{
		Name: "pilot_xds_cds_reject",
		Help: "Pilot rejected CSD configs.",
	}, []string{"node", "err"})

	edsReject = prometheus.NewGaugeVec(prometheus.GaugeOpts{
		Name: "pilot_xds_eds_reject",
		Help: "Pilot rejected EDS.",
	}, []string{"node", "err"})

	edsInstances = prometheus.NewGaugeVec(prometheus.GaugeOpts{
		Name: "pilot_xds_eds_instances",
		Help: "Instances for each cluster, as of last push. Zero instances is an error.",
	}, []string{"cluster"})

	ldsReject = prometheus.NewGaugeVec(prometheus.GaugeOpts{
		Name: "pilot_xds_lds_reject",
		Help: "Pilot rejected LDS.",
	}, []string{"node", "err"})

	rdsReject = prometheus.NewGaugeVec(prometheus.GaugeOpts{
		Name: "pilot_xds_rds_reject",
		Help: "Pilot rejected RDS.",
	}, []string{"node", "err"})

	totalXDSRejects = prometheus.NewCounter(prometheus.CounterOpts{
		Name: "pilot_total_xds_rejects",
		Help: "Total number of XDS responses from pilot rejected by proxy.",
	})

	monServices = prometheus.NewGauge(prometheus.GaugeOpts{
		Name: "pilot_services",
		Help: "Total services known to pilot.",
	})

	monVServices = prometheus.NewGauge(prometheus.GaugeOpts{
		Name: "pilot_virt_services",
		Help: "Total virtual services known to pilot.",
	})

	xdsClients = prometheus.NewGauge(prometheus.GaugeOpts{
		Name: "pilot_xds",
		Help: "Number of endpoints connected to this pilot using XDS.",
	})

	xdsResponseWriteTimeouts = prometheus.NewCounter(prometheus.CounterOpts{
		Name: "pilot_xds_write_timeout",
		Help: "Pilot XDS response write timeouts.",
	})

	pushTimeouts = prometheus.NewCounter(prometheus.CounterOpts{
		Name: "pilot_xds_push_timeout",
		Help: "Pilot push timeout, will retry.",
	})

	pushTimeoutFailures = prometheus.NewCounter(prometheus.CounterOpts{
		Name: "pilot_xds_push_timeout_failures",
		Help: "Pilot push timeout failures after repeated attempts.",
	})

	// Covers xds_builderr and xds_senderr for xds in {lds, rds, cds, eds}.
	pushes = prometheus.NewCounterVec(prometheus.CounterOpts{
		Name: "pilot_xds_pushes",
		Help: "Pilot build and send errors for lds, rds, cds and eds.",
	}, []string{"type"})

	pushErrors = prometheus.NewCounterVec(prometheus.CounterOpts{
		Name: "pilot_xds_push_errors",
		Help: "Number of errors (timeouts) pushing to sidecars.",
	}, []string{"type"})

	proxiesConvergeDelay = prometheus.NewHistogram(prometheus.HistogramOpts{
		Name:    "pilot_proxy_convergence_time",
		Help:    "Delay between config change and all proxies converging.",
		Buckets: []float64{.01, .1, 1, 3, 5, 10, 30},
	})

	pushContextErrors = prometheus.NewCounter(prometheus.CounterOpts{
		Name: "pilot_xds_push_context_errors",
		Help: "Number of errors (timeouts) initiating push context.",
	})

	totalXDSInternalErrors = prometheus.NewCounter(prometheus.CounterOpts{
		Name: "pilot_total_xds_internal_errors",
		Help: "Total number of internal XDS errors in pilot (check logs).",
	})
)

func init() {
	prometheus.MustRegister(cdsReject)
	prometheus.MustRegister(edsReject)
	prometheus.MustRegister(ldsReject)
	prometheus.MustRegister(rdsReject)
	prometheus.MustRegister(totalXDSRejects)
	prometheus.MustRegister(edsInstances)
	prometheus.MustRegister(monServices)
	prometheus.MustRegister(monVServices)
	prometheus.MustRegister(xdsClients)
	prometheus.MustRegister(xdsResponseWriteTimeouts)
	prometheus.MustRegister(pushTimeouts)
	prometheus.MustRegister(pushTimeoutFailures)
	prometheus.MustRegister(pushes)
	prometheus.MustRegister(pushErrors)
	prometheus.MustRegister(proxiesConvergeDelay)
	prometheus.MustRegister(pushContextErrors)
	prometheus.MustRegister(totalXDSInternalErrors)
}

// DiscoveryStream is a common interface for EDS and ADS. It also has a
// shorter name.
type DiscoveryStream interface {
	Send(*xdsapi.DiscoveryResponse) error
	Recv() (*xdsapi.DiscoveryRequest, error)
	grpc.ServerStream
}

// XdsConnection is a listener connection type.
type XdsConnection struct {
	// Mutex to protect changes to this XDS connection
	mu sync.RWMutex

	// PeerAddr is the address of the client envoy, from network layer
	PeerAddr string

	// Time of connection, for debugging
	Connect time.Time

	// ConID is the connection identifier, used as a key in the connection table.
	// Currently based on the node name and a counter.
	ConID string

	modelNode *model.Proxy

	// Sending on this channel results in a push. We may also make it a channel of objects so
	// same info can be sent to all clients, without recomputing.
	pushChannel chan *XdsEvent

	// Set to the current push status when a push is started.
	// Null after the push all completes for the node.
	currentPush *model.PushContext

	// Set if a push request is received while a push is in progress.
	// Will keep getting updated with the latest push version.
	nextPush *model.PushContext

	// doneChannel will be closed when the client is closed.
	doneChannel chan struct{}

	// TODO: migrate other fields as needed from model.Proxy and replace it

	//HttpConnectionManagers map[string]*http_conn.HttpConnectionManager

	LDSListeners []*xdsapi.Listener                    `json:"-"`
	RouteConfigs map[string]*xdsapi.RouteConfiguration `json:"-"`
	CDSClusters  []*xdsapi.Cluster

	// Last nonce sent and ack'd (timestamps) used for debugging
	ClusterNonceSent, ClusterNonceAcked   string
	ListenerNonceSent, ListenerNonceAcked string
	RouteNonceSent, RouteNonceAcked       string
	EndpointNonceSent, EndpointNonceAcked string
	EndpointPercent                       int

	// current list of clusters monitored by the client
	Clusters []string

	// Both ADS and EDS streams implement this interface
	stream DiscoveryStream

	// Routes is the list of watched Routes.
	Routes []string

	// LDSWatch is set if the remote server is watching Listeners
	LDSWatch bool
	// CDSWatch is set if the remote server is watching Clusters
	CDSWatch bool

	// added will be true if at least one discovery request was received, and the connection
	// is added to the map of active.
	added bool

	// Time of last push
	LastPush time.Time

	// Time of last push failure.
	LastPushFailure time.Time

	// pushMutex prevents 2 overlapping pushes for this connection.
	pushMutex sync.Mutex
}

// configDump converts the connection internal state into an Envoy Admin API config dump proto
// It is used in debugging to create a consistent object for comparison between Envoy and Pilot outputs
func (s *DiscoveryServer) configDump(conn *XdsConnection) (*adminapi.ConfigDump, error) {
	dynamicActiveClusters := []adminapi.ClustersConfigDump_DynamicCluster{}
	clusters, err := s.generateRawClusters(conn.modelNode, s.globalPushContext())
	if err != nil {
		return nil, err
	}
	for _, cs := range clusters {
		dynamicActiveClusters = append(dynamicActiveClusters, adminapi.ClustersConfigDump_DynamicCluster{Cluster: cs})
	}
	clustersAny, err := types.MarshalAny(&adminapi.ClustersConfigDump{
		VersionInfo:           versionInfo(),
		DynamicActiveClusters: dynamicActiveClusters,
	})
	if err != nil {
		return nil, err
	}

	dynamicActiveListeners := []adminapi.ListenersConfigDump_DynamicListener{}
	listeners, err := s.generateRawListeners(conn, s.globalPushContext())
	if err != nil {
		return nil, err
	}
	for _, cs := range listeners {
		dynamicActiveListeners = append(dynamicActiveListeners, adminapi.ListenersConfigDump_DynamicListener{Listener: cs})
	}
	listenersAny, err := types.MarshalAny(&adminapi.ListenersConfigDump{
		VersionInfo:            versionInfo(),
		DynamicActiveListeners: dynamicActiveListeners,
	})
	if err != nil {
		return nil, err
	}

	routes, err := s.generateRawRoutes(conn, s.globalPushContext())
	if err != nil {
		return nil, err
	}
	routeConfigAny, _ := types.MarshalAny(&adminapi.RoutesConfigDump{})
	if len(routes) > 0 {
		dynamicRouteConfig := []adminapi.RoutesConfigDump_DynamicRouteConfig{}
		for _, rs := range routes {
			dynamicRouteConfig = append(dynamicRouteConfig, adminapi.RoutesConfigDump_DynamicRouteConfig{RouteConfig: rs})
		}
		routeConfigAny, err = types.MarshalAny(&adminapi.RoutesConfigDump{DynamicRouteConfigs: dynamicRouteConfig})
		if err != nil {
			return nil, err
		}
	}

	bootstrapAny, _ := types.MarshalAny(&adminapi.BootstrapConfigDump{})
	// The config dump must have all configs with order specified in
	// https://www.envoyproxy.io/docs/envoy/latest/api-v2/admin/v2alpha/config_dump.proto
	configDump := &adminapi.ConfigDump{Configs: []types.Any{*bootstrapAny, *clustersAny, *listenersAny, *routeConfigAny}}
	return configDump, nil
}

// XdsEvent represents a config or registry event that results in a push.
type XdsEvent struct {
	// If not empty, it is used to indicate the event is caused by a change in the clusters.
	// Only EDS for the listed clusters will be sent.
	edsUpdatedServices map[string]*EndpointShardsByService

	push *model.PushContext

	pending *int32

	version string
}

func newXdsConnection(peerAddr string, stream DiscoveryStream) *XdsConnection {
	return &XdsConnection{
		pushChannel:  make(chan *XdsEvent),
		doneChannel:  make(chan struct{}),
		PeerAddr:     peerAddr,
		Clusters:     []string{},
		Connect:      time.Now(),
		stream:       stream,
		LDSListeners: []*xdsapi.Listener{},
		RouteConfigs: map[string]*xdsapi.RouteConfiguration{},
	}
}

func receiveThread(con *XdsConnection, reqChannel chan *xdsapi.DiscoveryRequest, errP *error) {
	defer close(reqChannel) // indicates close of the remote side.
	for {
		req, err := con.stream.Recv()
		if err != nil {
			if status.Code(err) == codes.Canceled || err == io.EOF {
				con.mu.RLock()
				adsLog.Infof("ADS: %q %s terminated %v", con.PeerAddr, con.ConID, err)
				con.mu.RUnlock()
				return
			}
			*errP = err
			adsLog.Errorf("ADS: %q %s terminated with errors %v", con.PeerAddr, con.ConID, err)
			totalXDSInternalErrors.Add(1)
			return
		}
		reqChannel <- req
	}
}

// StreamAggregatedResources implements the ADS interface.
func (s *DiscoveryServer) StreamAggregatedResources(stream ads.AggregatedDiscoveryService_StreamAggregatedResourcesServer) error {
	peerInfo, ok := peer.FromContext(stream.Context())
	peerAddr := "0.0.0.0"
	if ok {
		peerAddr = peerInfo.Addr.String()
	}
	var discReq *xdsapi.DiscoveryRequest

	t0 := time.Now()
	// rate limit the herd, after restart all endpoints will reconnect to the
	// poor new pilot and overwhelm it.
	// TODO: instead of readiness probe, let endpoints connect and wait here for
	// config to become stable. Will better spread the load.
	s.initRateLimiter.Wait(context.TODO())

	// first call - lazy loading, in tests. This should not happen if readiness
	// check works, since it assumes ClearCache is called (and as such PushContext
	// is initialized)
	// InitContext returns immediately if the context was already initialized.
	err := s.globalPushContext().InitContext(s.Env)
	if err != nil {
		// Error accessing the data - log and close, maybe a different pilot replica
		// has more luck
		adsLog.Warnf("Error reading config %v", err)
		return err
	}
	if s.globalPushContext().Services == nil {
		// Error accessing the data - log and close, maybe a different pilot replica
		// has more luck
		adsLog.Warnf("Not initialized %v", s.globalPushContext())
		return err
	}

	con := newXdsConnection(peerAddr, stream)
	defer close(con.doneChannel)

	// Do not call: defer close(con.pushChannel) !
	// the push channel will be garbage collected when the connection is no longer used.
	// Closing the channel can cause subtle race conditions with push. According to the spec:
	// "It's only necessary to close a channel when it is important to tell the receiving goroutines that all data
	// have been sent."

	// Reading from a stream is a blocking operation. Each connection needs to read
	// discovery requests and wait for push commands on config change, so we add a
	// go routine. If go grpc adds gochannel support for streams this will not be needed.
	// This also detects close.
	var receiveError error
	reqChannel := make(chan *xdsapi.DiscoveryRequest, 1)
	go receiveThread(con, reqChannel, &receiveError)

	for {
		// Block until either a request is received or a push is triggered.
		select {
		case discReq, ok = <-reqChannel:
			if !ok {
				// Remote side closed connection.
				return receiveError
			}
			err = s.initConnectionNode(discReq, con)
			if err != nil {
				return err
			}
<<<<<<< HEAD
=======
			nt.Metadata = model.ParseMetadata(discReq.Node.Metadata)
			con.mu.Lock()
			con.modelNode = &nt
			if con.ConID == "" {
				// first request
				con.ConID = connectionID(discReq.Node.Id)
			}
			con.mu.Unlock()
>>>>>>> 1e2a83bd

			switch discReq.TypeUrl {
			case ClusterType:
				if con.CDSWatch {
					// Already received a cluster watch request, this is an ACK
					if discReq.ErrorDetail != nil {
						adsLog.Warnf("ADS:CDS: ACK ERROR %v %s %v", peerAddr, con.ConID, discReq.String())
						cdsReject.With(prometheus.Labels{"node": discReq.Node.Id, "err": discReq.ErrorDetail.Message}).Add(1)
						totalXDSRejects.Add(1)
					} else if discReq.ResponseNonce != "" {
						con.ClusterNonceAcked = discReq.ResponseNonce
					}
					adsLog.Debugf("ADS:CDS: ACK %v %v", peerAddr, discReq.String())
					continue
				}
				// CDS REQ is the first request an envoy makes. This shows up
				// immediately after connect. It is followed by EDS REQ as
				// soon as the CDS push is returned.
				adsLog.Infof("ADS:CDS: REQ %v %s %v raw: %s", peerAddr, con.ConID, time.Since(t0), discReq.String())
				con.CDSWatch = true
				err := s.pushCds(con, s.globalPushContext(), versionInfo())
				if err != nil {
					return err
				}

			case ListenerType:
				if con.LDSWatch {
					// Already received a cluster watch request, this is an ACK
					if discReq.ErrorDetail != nil {
						adsLog.Warnf("ADS:LDS: ACK ERROR %v %s %v", peerAddr, con.modelNode.ID, discReq.String())
						ldsReject.With(prometheus.Labels{"node": discReq.Node.Id, "err": discReq.ErrorDetail.Message}).Add(1)
						totalXDSRejects.Add(1)
					} else if discReq.ResponseNonce != "" {
						con.ListenerNonceAcked = discReq.ResponseNonce
					}
					adsLog.Debugf("ADS:LDS: ACK %v", discReq.String())
					continue
				}
				// too verbose - sent immediately after EDS response is received
				adsLog.Debugf("ADS:LDS: REQ %s %v", con.ConID, peerAddr)
				con.LDSWatch = true
				err := s.pushLds(con, s.globalPushContext(), true, versionInfo())
				if err != nil {
					return err
				}

			case RouteType:
				routes := discReq.GetResourceNames()

				if len(routes) == len(con.Routes) || len(routes) == 0 {
					// routes and con.Routes are all empty, this is not an ack and will do nothing.
					if len(routes) == 0 && len(con.Routes) == 0 {
						continue
					}

					sort.Strings(routes)
					sort.Strings(con.Routes)

					if reflect.DeepEqual(con.Routes, routes) || len(routes) == 0 {
						if discReq.ErrorDetail != nil {
							adsLog.Warnf("ADS:RDS: ACK ERROR %v %s (%s) %v", peerAddr, con.ConID, con.modelNode, discReq.String())
							rdsReject.With(prometheus.Labels{"node": discReq.Node.Id, "err": discReq.ErrorDetail.Message}).Add(1)
							totalXDSRejects.Add(1)
						}
						// Not logging full request, can be very long.
						adsLog.Debugf("ADS:RDS: ACK %s %s (%s) %s %s", peerAddr, con.ConID, con.modelNode, discReq.VersionInfo, discReq.ResponseNonce)
						if len(con.Routes) > 0 {
							// Already got a list of routes to watch and has same length as the request, this is an ack
							if discReq.ErrorDetail == nil && discReq.ResponseNonce != "" {
								con.mu.Lock()
								con.RouteNonceAcked = discReq.ResponseNonce
								con.mu.Unlock()
							}
							continue
						}
					}
				}

				con.Routes = routes
				adsLog.Debugf("ADS:RDS: REQ %s %s  routes: %d", peerAddr, con.ConID, len(con.Routes))
				err := s.pushRoute(con, s.globalPushContext())
				if err != nil {
					return err
				}

			case EndpointType:
				clusters := discReq.GetResourceNames()
				if discReq.ErrorDetail != nil {
					adsLog.Warnf("ADS:EDS: ACK ERROR %v %s %v", peerAddr, con.ConID, discReq.String())
					edsReject.With(prometheus.Labels{"node": discReq.Node.Id, "err": discReq.ErrorDetail.Message}).Add(1)
					totalXDSRejects.Add(1)
				}

				if clusters == nil && discReq.ResponseNonce != "" {
					// There is no requirement that ACK includes clusters. The test doesn't.
					if discReq.ErrorDetail == nil && discReq.ResponseNonce != "" {
						con.EndpointNonceAcked = discReq.ResponseNonce
					}
					continue
				}
				// clusters and con.Clusters are all empty, this is not an ack and will do nothing.
				if len(clusters) == 0 && len(con.Clusters) == 0 {
					continue
				}
				if len(clusters) == len(con.Clusters) {
					sort.Strings(clusters)
					sort.Strings(con.Clusters)

					// Already got a list of endpoints to watch and it is the same as the request, this is an ack
					if reflect.DeepEqual(con.Clusters, clusters) {
						if discReq.ErrorDetail == nil && discReq.ResponseNonce != "" {
							con.EndpointNonceAcked = discReq.ResponseNonce
							if len(edsClusters) != 0 {
								con.EndpointPercent = int((float64(len(clusters)) / float64(len(edsClusters))) * float64(100))
							}
						}
						continue
					}
				}

				for _, cn := range con.Clusters {
					s.removeEdsCon(cn, con.ConID, con)
				}

				for _, cn := range clusters {
					s.addEdsCon(cn, con.ConID, con)
				}

				con.Clusters = clusters
				adsLog.Debugf("ADS:EDS: REQ %s %s clusters: %d", peerAddr, con.ConID, len(con.Clusters))
				err := s.pushEds(s.globalPushContext(), con, true, nil)
				if err != nil {
					return err
				}

			default:
				adsLog.Warnf("ADS: Unknown watched resources %s", discReq.String())
			}

			if !con.added {
				con.added = true
				s.addCon(con.ConID, con)
				defer s.removeCon(con.ConID, con)
			}
		case pushEv := <-con.pushChannel:
			// It is called when config changes.
			// This is not optimized yet - we should detect what changed based on event and only
			// push resources that need to be pushed.

			// TODO: possible race condition: if a config change happens while the envoy
			// was getting the initial config, between LDS and RDS, the push will miss the
			// monitored 'routes'. Same for CDS/EDS interval.
			// It is very tricky to handle due to the protocol - but the periodic push recovers
			// from it.

			err := s.pushAll(con, pushEv)
			if err != nil {
				return nil
			}

		}
	}
}

// update the node associated with the connection, after receiving a a packet from envoy.
func (s *DiscoveryServer) initConnectionNode(discReq *xdsapi.DiscoveryRequest, con *XdsConnection) error {
	con.mu.RLock()
	if con.modelNode != nil {
		con.mu.RUnlock()
		return nil // only need to init the node on first request in the stream
	}
	con.mu.RUnlock()

	if discReq.Node == nil || discReq.Node.Id == "" {
		return errors.New("Missing node id")
	}
	nt, err := model.ParseServiceNode(discReq.Node.Id)
	if err != nil {
		return err
	}
	nt.Metadata = model.ParseMetadata(discReq.Node.Metadata)

	con.mu.Lock()
	con.modelNode = &nt
	con.mu.Unlock()

	if con.ConID == "" {
		// first request
		con.ConID = connectionID(discReq.Node.Id)
	}

	if pilot.NetworkScopes != "" {
		adminNs := strings.Split(pilot.NetworkScopes, ",")
		con.modelNode.NamespaceDependencies = map[string]bool{}
		for _, ns := range adminNs {
			con.modelNode.NamespaceDependencies[ns] = true
		}
	}

	con.modelNode.UpdateOutboundServices(s.Env.PushContext)

	return nil
}

// IncrementalAggregatedResources is not implemented.
func (s *DiscoveryServer) IncrementalAggregatedResources(stream ads.AggregatedDiscoveryService_IncrementalAggregatedResourcesServer) error {
	return status.Errorf(codes.Unimplemented, "not implemented")
}

// Compute and send the new configuration. This is blocking and may be slow
// for large configs.
func (s *DiscoveryServer) pushAll(con *XdsConnection, pushEv *XdsEvent) error {
	con.modelNode.UpdateOutboundServices(pushEv.push)

	if pushEv.edsUpdatedServices != nil {
		// Push only EDS. This is indexed already - push immediately
		// (may need a throttle)
		if len(con.Clusters) > 0 {
			if err := s.pushEds(pushEv.push, con, false, pushEv.edsUpdatedServices); err != nil {
				return err
			}
		}
		return nil
	}

	adsLog.Infof("Pushing %v", con.ConID)

	s.rateLimiter.Wait(context.TODO()) // rate limit the actual push

	// Prevent 2 overlapping pushes.
	con.pushMutex.Lock()
	defer con.pushMutex.Unlock()

	defer func() {
		n := atomic.AddInt32(pushEv.pending, -1)
		if n <= 0 && pushEv.push.End == timeZero {
			// Display again the push status
			pushEv.push.Mutex.Lock()
			pushEv.push.End = time.Now()
			pushEv.push.Mutex.Unlock()
			proxiesConvergeDelay.Observe(time.Since(pushEv.push.Start).Seconds())
			out, _ := pushEv.push.JSON()
			adsLog.Infof("Push finished: %v %s",
				time.Since(pushEv.push.Start), string(out))
		}
	}()
	// check version, suppress if changed.
	currentVersion := versionInfo()
	if pushEv.version != currentVersion {
		adsLog.Infof("Suppress push for %s at %s, push with newer version %s in progress", con.ConID, pushEv.version, currentVersion)
		return nil
	}

	if con.CDSWatch {
		err := s.pushCds(con, pushEv.push, pushEv.version)
		if err != nil {
			return err
		}
	}

	if len(con.Clusters) > 0 {
		err := s.pushEds(pushEv.push, con, true, nil)
		if err != nil {
			return err
		}
	}
	if con.LDSWatch {
		err := s.pushLds(con, pushEv.push, false, pushEv.version)
		if err != nil {
			return err
		}
	}
	if len(con.Routes) > 0 {
		err := s.pushRoute(con, pushEv.push)
		if err != nil {
			return err
		}
	}
	return nil
}

func adsClientCount() int {
	var n int
	adsClientsMutex.RLock()
	n = len(adsClients)
	adsClientsMutex.RUnlock()
	return n
}

// AdsPushAll is used only by tests (after refactoring)
func AdsPushAll(s *DiscoveryServer) {
	s.AdsPushAll(versionInfo(), s.globalPushContext(), true, nil)
}

// AdsPushAll implements old style invalidation, generated when any rule or endpoint changes.
// Primary code path is from v1 discoveryService.clearCache(), which is added as a handler
// to the model ConfigStorageCache and Controller.
func (s *DiscoveryServer) AdsPushAll(version string, push *model.PushContext,
	full bool, edsUpdates map[string]*EndpointShardsByService) {
	if !full {
		s.edsIncremental(version, push, edsUpdates)
		return
	}

	adsLog.Infof("XDS: Pushing %s Services: %d, "+
		"VirtualServices: %d, ConnectedEndpoints: %d", version,
		len(push.Services), len(push.VirtualServiceConfigs), adsClientCount())
	monServices.Set(float64(len(push.Services)))
	monVServices.Set(float64(len(push.VirtualServiceConfigs)))

	t0 := time.Now()

	// First update all cluster load assignments. This is computed for each cluster once per config change
	// instead of once per endpoint.
	edsClusterMutex.Lock()
	// Create a temp map to avoid locking the add/remove
	cMap := make(map[string]*EdsCluster, len(edsClusters))
	for k, v := range edsClusters {
		cMap[k] = v
	}
	edsClusterMutex.Unlock()

	// UpdateCluster updates the cluster with a mutex, this code is safe ( but computing
	// the update may be duplicated if multiple goroutines compute at the same time).
	// In general this code is called from the 'event' callback that is throttled.
	for clusterName, edsCluster := range cMap {
		if err := s.updateCluster(push, clusterName, edsCluster); err != nil {
			adsLog.Errorf("updateCluster failed with clusterName %s", clusterName)
			totalXDSInternalErrors.Add(1)
		}
	}
	adsLog.Infof("Cluster init time %v %s", time.Since(t0), version)
	s.startPush(version, push, true, nil)
}

// Send a signal to all connections, with a push event.
func (s *DiscoveryServer) startPush(version string, push *model.PushContext, full bool,
	edsUpdates map[string]*EndpointShardsByService) {

	// Push config changes, iterating over connected envoys. This cover ADS and EDS(0.7), both share
	// the same connection table
	adsClientsMutex.RLock()
	// Create a temp map to avoid locking the add/remove
	pending := []*XdsConnection{}
	for _, v := range adsClients {
		pending = append(pending, v)
	}
	adsClientsMutex.RUnlock()

	// This will trigger recomputing the config for each connected Envoy.
	// It will include sending all configs that envoy is listening for, including EDS.
	// TODO: get service, serviceinstances, configs once, to avoid repeated redundant calls.
	// TODO: indicate the specific events, to only push what changed.

	pendingPush := int32(len(pending))

	tstart := time.Now()
	// Will keep trying to push to sidecars until another push starts.
	wg := sync.WaitGroup{}
	for {

		if len(pending) == 0 {
			break
		}
		// Using non-blocking push has problems if 2 pushes happen too close to each other
		client := pending[0]
		pending = pending[1:]

		wg.Add(1)
		s.concurrentPushLimit <- struct{}{}
		go func() {
			defer func() {
				<-s.concurrentPushLimit
				wg.Done()
			}()

			edsOnly := edsUpdates
			if full {
				edsOnly = nil
			}

		Retry:
			currentVersion := versionInfo()
			// Stop attempting to push
			if version != currentVersion && full {
				adsLog.Infof("PushAll abort %s, push with newer version %s in progress %v", version, currentVersion, time.Since(tstart))
				return
			}

			select {
			case client.pushChannel <- &XdsEvent{
				push:               push,
				pending:            &pendingPush,
				version:            version,
				edsUpdatedServices: edsOnly,
			}:
				client.LastPush = time.Now()
				client.LastPushFailure = timeZero
			case <-client.doneChannel: // connection was closed
				adsLog.Infof("Client closed connection %v", client.ConID)
			case <-time.After(PushTimeout):
				// This may happen to some clients if the other side is in a bad state and can't receive.
				// The tests were catching this - one of the client was not reading.
				pushTimeouts.Add(1)
				if client.LastPushFailure.IsZero() {
					client.LastPushFailure = time.Now()
					adsLog.Warnf("Failed to push, client busy %s", client.ConID)
					pushErrors.With(prometheus.Labels{"type": "retry"}).Add(1)
				} else {
					if time.Since(client.LastPushFailure) > 10*time.Second {
						adsLog.Warnf("Repeated failure to push %s", client.ConID)
						// unfortunately grpc go doesn't allow closing (unblocking) the stream.
						pushErrors.With(prometheus.Labels{"type": "unrecoverable"}).Add(1)
						pushTimeoutFailures.Add(1)
						return
					}
				}

				goto Retry
			}
		}()
	}

	wg.Wait()
	adsLog.Infof("PushAll done %s %v", version, time.Since(tstart))
	return
}

func (s *DiscoveryServer) addCon(conID string, con *XdsConnection) {
	adsClientsMutex.Lock()
	defer adsClientsMutex.Unlock()
	adsClients[conID] = con
	xdsClients.Set(float64(len(adsClients)))
	if con.modelNode != nil {
		if _, ok := adsSidecarIDConnectionsMap[con.modelNode.ID]; !ok {
			adsSidecarIDConnectionsMap[con.modelNode.ID] = map[string]*XdsConnection{conID: con}
		} else {
			adsSidecarIDConnectionsMap[con.modelNode.ID][conID] = con
		}
	}
}

func (s *DiscoveryServer) removeCon(conID string, con *XdsConnection) {
	adsClientsMutex.Lock()
	defer adsClientsMutex.Unlock()

	for _, c := range con.Clusters {
		s.removeEdsCon(c, conID, con)
	}

	if _, exist := adsClients[conID]; !exist {
		adsLog.Errorf("ADS: Removing connection for non-existing node %v.", conID)
		totalXDSInternalErrors.Add(1)
	} else {
		delete(adsClients, conID)
	}

	xdsClients.Set(float64(len(adsClients)))
	if con.modelNode != nil {
		delete(adsSidecarIDConnectionsMap[con.modelNode.ID], conID)
	}
}

// Send with timeout
func (conn *XdsConnection) send(res *xdsapi.DiscoveryResponse) error {
	done := make(chan error)
	// hardcoded for now - not sure if we need a setting
	t := time.NewTimer(SendTimeout)
	go func() {
		err := conn.stream.Send(res)
		done <- err
		conn.mu.Lock()
		if res.Nonce != "" {
			switch res.TypeUrl {
			case ClusterType:
				conn.ClusterNonceSent = res.Nonce
			case ListenerType:
				conn.ListenerNonceSent = res.Nonce
			case RouteType:
				conn.RouteNonceSent = res.Nonce
			case EndpointType:
				conn.EndpointNonceSent = res.Nonce
			}
		}
		conn.mu.Unlock()
	}()
	select {
	case <-t.C:
		// TODO: wait for ACK
		adsLog.Infof("Timeout writing %s", conn.ConID)
		xdsResponseWriteTimeouts.Add(1)
		return errors.New("timeout sending")
	case err := <-done:
		t.Stop()
		return err
	}
}<|MERGE_RESOLUTION|>--- conflicted
+++ resolved
@@ -427,8 +427,6 @@
 			if err != nil {
 				return err
 			}
-<<<<<<< HEAD
-=======
 			nt.Metadata = model.ParseMetadata(discReq.Node.Metadata)
 			con.mu.Lock()
 			con.modelNode = &nt
@@ -437,7 +435,6 @@
 				con.ConID = connectionID(discReq.Node.Id)
 			}
 			con.mu.Unlock()
->>>>>>> 1e2a83bd
 
 			switch discReq.TypeUrl {
 			case ClusterType:
