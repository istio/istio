---
title: v1alpha1
layout: protoc-gen-docs
generator: protoc-gen-docs
number_of_entries: 90
---
<h2 id="AddonIngressConfig">AddonIngressConfig</h2>
<section>
<p>Configuration for the addon ingress.</p>

<table class="message-fields">
<thead>
<tr>
<th>Field</th>
<th>Type</th>
<th>Description</th>
<th>Required</th>
</tr>
</thead>
<tbody>
<tr id="AddonIngressConfig-enabled">
<td><code>enabled</code></td>
<td><code><a href="https://developers.google.com/protocol-buffers/docs/reference/google.protobuf#boolvalue">BoolValue</a></code></td>
<td>
<p>Controls whether addon ingress is enabled.</p>

</td>
<td>
No
</td>
</tr>
<tr id="AddonIngressConfig-hosts">
<td><code>hosts</code></td>
<td><code>string[]</code></td>
<td>
</td>
<td>
No
</td>
</tr>
<tr id="AddonIngressConfig-annotations">
<td><code>annotations</code></td>
<td><code><a href="#TypeMapStringInterface">TypeMapStringInterface</a></code></td>
<td>
</td>
<td>
No
</td>
</tr>
<tr id="AddonIngressConfig-tls">
<td><code>tls</code></td>
<td><code><a href="#TypeMapStringInterface">TypeMapStringInterface</a></code></td>
<td>
</td>
<td>
No
</td>
</tr>
</tbody>
</table>
</section>
<h2 id="ArchConfig">ArchConfig</h2>
<section>
<p>ArchConfig specifies the pod scheduling target architecture(amd64, ppc64le, s390x) for all the Istio control plane components.</p>

<table class="message-fields">
<thead>
<tr>
<th>Field</th>
<th>Type</th>
<th>Description</th>
<th>Required</th>
</tr>
</thead>
<tbody>
<tr id="ArchConfig-amd64">
<td><code>amd64</code></td>
<td><code>uint32</code></td>
<td>
<p>Sets pod scheduling weight for amd64 arch</p>

</td>
<td>
No
</td>
</tr>
<tr id="ArchConfig-ppc64le">
<td><code>ppc64le</code></td>
<td><code>uint32</code></td>
<td>
<p>Sets pod scheduling weight for ppc64le arch.</p>

</td>
<td>
No
</td>
</tr>
<tr id="ArchConfig-s390x">
<td><code>s390x</code></td>
<td><code>uint32</code></td>
<td>
<p>Sets pod scheduling weight for s390x arch.</p>

</td>
<td>
No
</td>
</tr>
</tbody>
</table>
</section>
<h2 id="CNIConfig">CNIConfig</h2>
<section>
<p>Configuration for CNI.</p>

<table class="message-fields">
<thead>
<tr>
<th>Field</th>
<th>Type</th>
<th>Description</th>
<th>Required</th>
</tr>
</thead>
<tbody>
<tr id="CNIConfig-enabled">
<td><code>enabled</code></td>
<td><code><a href="https://developers.google.com/protocol-buffers/docs/reference/google.protobuf#boolvalue">BoolValue</a></code></td>
<td>
<p>Controls whether CNI is enabled.</p>

</td>
<td>
No
</td>
</tr>
<tr id="CNIConfig-hub">
<td><code>hub</code></td>
<td><code>string</code></td>
<td>
</td>
<td>
No
</td>
</tr>
<tr id="CNIConfig-tag">
<td><code>tag</code></td>
<td><code>string</code></td>
<td>
</td>
<td>
No
</td>
</tr>
<tr id="CNIConfig-image">
<td><code>image</code></td>
<td><code>string</code></td>
<td>
</td>
<td>
No
</td>
</tr>
<tr id="CNIConfig-pullPolicy">
<td><code>pullPolicy</code></td>
<td><code>string</code></td>
<td>
</td>
<td>
No
</td>
</tr>
<tr id="CNIConfig-cniBinDir">
<td><code>cniBinDir</code></td>
<td><code>string</code></td>
<td>
</td>
<td>
No
</td>
</tr>
<tr id="CNIConfig-cniConfDir">
<td><code>cniConfDir</code></td>
<td><code>string</code></td>
<td>
</td>
<td>
No
</td>
</tr>
<tr id="CNIConfig-cniConfFileName">
<td><code>cniConfFileName</code></td>
<td><code>string</code></td>
<td>
</td>
<td>
No
</td>
</tr>
<tr id="CNIConfig-excludeNamespaces">
<td><code>excludeNamespaces</code></td>
<td><code>string[]</code></td>
<td>
</td>
<td>
No
</td>
</tr>
<tr id="CNIConfig-psp_cluster_role">
<td><code>pspClusterRole</code></td>
<td><code>string</code></td>
<td>
</td>
<td>
No
</td>
</tr>
<tr id="CNIConfig-logLevel">
<td><code>logLevel</code></td>
<td><code>string</code></td>
<td>
</td>
<td>
No
</td>
</tr>
<tr id="CNIConfig-podAnnotations" class="deprecated ">
<td><code>podAnnotations</code></td>
<td><code><a href="#TypeMapStringInterface">TypeMapStringInterface</a></code></td>
<td>
</td>
<td>
No
</td>
</tr>
</tbody>
</table>
</section>
<h2 id="CPUTargetUtilizationConfig">CPUTargetUtilizationConfig</h2>
<section>
<p>Configuration for CPU target utilization for HorizontalPodAutoscaler target.</p>

<table class="message-fields">
<thead>
<tr>
<th>Field</th>
<th>Type</th>
<th>Description</th>
<th>Required</th>
</tr>
</thead>
<tbody>
<tr id="CPUTargetUtilizationConfig-targetAverageUtilization">
<td><code>targetAverageUtilization</code></td>
<td><code>int32</code></td>
<td>
<p>K8s utilization setting for HorizontalPodAutoscaler target.</p>

<p>See https://kubernetes.io/docs/tasks/run-application/horizontal-pod-autoscale/</p>

</td>
<td>
No
</td>
</tr>
</tbody>
</table>
</section>
<h2 id="CertManagerConfig">CertManagerConfig</h2>
<section>
<p>Configuration for CertManager.</p>

<table class="message-fields">
<thead>
<tr>
<th>Field</th>
<th>Type</th>
<th>Description</th>
<th>Required</th>
</tr>
</thead>
<tbody>
<tr id="CertManagerConfig-enabled">
<td><code>enabled</code></td>
<td><code><a href="https://developers.google.com/protocol-buffers/docs/reference/google.protobuf#boolvalue">BoolValue</a></code></td>
<td>
<p>Controls whether CertManager is enabled.</p>

</td>
<td>
No
</td>
</tr>
<tr id="CertManagerConfig-hub">
<td><code>hub</code></td>
<td><code>string</code></td>
<td>
<p>Image hub for the CertManager Deployment.</p>

</td>
<td>
No
</td>
</tr>
<tr id="CertManagerConfig-tag">
<td><code>tag</code></td>
<td><code>string</code></td>
<td>
<p>Image tag for the CertManager Deployment.</p>

</td>
<td>
No
</td>
</tr>
<tr id="CertManagerConfig-image">
<td><code>image</code></td>
<td><code>string</code></td>
<td>
<p>Image name for the CertManager Deployment.</p>

</td>
<td>
No
</td>
</tr>
<tr id="CertManagerConfig-email">
<td><code>email</code></td>
<td><code>string</code></td>
<td>
</td>
<td>
No
</td>
</tr>
<tr id="CertManagerConfig-extraArgs">
<td><code>extraArgs</code></td>
<td><code>string[]</code></td>
<td>
</td>
<td>
No
</td>
</tr>
<tr id="CertManagerConfig-podDnsPolicy">
<td><code>podDnsPolicy</code></td>
<td><code>string</code></td>
<td>
</td>
<td>
No
</td>
</tr>
<tr id="CertManagerConfig-podDnsConfig">
<td><code>podDnsConfig</code></td>
<td><code><a href="#TypeMapStringInterface">TypeMapStringInterface</a></code></td>
<td>
</td>
<td>
No
</td>
</tr>
<tr id="CertManagerConfig-replicaCount" class="deprecated ">
<td><code>replicaCount</code></td>
<td><code>uint32</code></td>
<td>
</td>
<td>
No
</td>
</tr>
<tr id="CertManagerConfig-nodeSelector" class="deprecated ">
<td><code>nodeSelector</code></td>
<td><code><a href="#TypeMapStringInterface">TypeMapStringInterface</a></code></td>
<td>
<p>K8s node selector.</p>

<p>See https://kubernetes.io/docs/concepts/configuration/assign-pod-node/#nodeselector</p>

</td>
<td>
No
</td>
</tr>
<tr id="CertManagerConfig-resources" class="deprecated ">
<td><code>resources</code></td>
<td><code><a href="#Resources">Resources</a></code></td>
<td>
<p>K8s resources settings.</p>

<p>See https://kubernetes.io/docs/concepts/configuration/manage-compute-resources-container/#resource-requests-and-limits-of-pod-and-container</p>

</td>
<td>
No
</td>
</tr>
<tr id="CertManagerConfig-podAntiAffinityLabelSelector" class="deprecated ">
<td><code>podAntiAffinityLabelSelector</code></td>
<td><code><a href="#TypeSliceOfMapStringInterface">TypeSliceOfMapStringInterface</a></code></td>
<td>
</td>
<td>
No
</td>
</tr>
<tr id="CertManagerConfig-podAntiAffinityTermLabelSelector" class="deprecated ">
<td><code>podAntiAffinityTermLabelSelector</code></td>
<td><code><a href="#TypeSliceOfMapStringInterface">TypeSliceOfMapStringInterface</a></code></td>
<td>
</td>
<td>
No
</td>
</tr>
<tr id="CertManagerConfig-tolerations" class="deprecated ">
<td><code>tolerations</code></td>
<td><code><a href="#TypeSliceOfMapStringInterface">TypeSliceOfMapStringInterface</a></code></td>
<td>
</td>
<td>
No
</td>
</tr>
<tr id="CertManagerConfig-podAnnotations" class="deprecated ">
<td><code>podAnnotations</code></td>
<td><code><a href="#TypeMapStringInterface">TypeMapStringInterface</a></code></td>
<td>
</td>
<td>
No
</td>
</tr>
<tr id="CertManagerConfig-podLabels" class="deprecated ">
<td><code>podLabels</code></td>
<td><code><a href="#TypeMapStringInterface">TypeMapStringInterface</a></code></td>
<td>
</td>
<td>
No
</td>
</tr>
</tbody>
</table>
</section>
<h2 id="CoreDNSConfig">CoreDNSConfig</h2>
<section>
<p>Configuration for Core DNS.</p>

<table class="message-fields">
<thead>
<tr>
<th>Field</th>
<th>Type</th>
<th>Description</th>
<th>Required</th>
</tr>
</thead>
<tbody>
<tr id="CoreDNSConfig-enabled">
<td><code>enabled</code></td>
<td><code><a href="https://developers.google.com/protocol-buffers/docs/reference/google.protobuf#boolvalue">BoolValue</a></code></td>
<td>
<p>Controls whether CoreDNS is enabled.</p>

</td>
<td>
No
</td>
</tr>
<tr id="CoreDNSConfig-coreDNSImage">
<td><code>coreDNSImage</code></td>
<td><code>string</code></td>
<td>
<p>Image for Core DNS.</p>

</td>
<td>
No
</td>
</tr>
<tr id="CoreDNSConfig-coreDNSTag">
<td><code>coreDNSTag</code></td>
<td><code>string</code></td>
<td>
</td>
<td>
No
</td>
</tr>
<tr id="CoreDNSConfig-coreDNSPluginImage">
<td><code>coreDNSPluginImage</code></td>
<td><code>string</code></td>
<td>
</td>
<td>
No
</td>
</tr>
<tr id="CoreDNSConfig-nodeSelector" class="deprecated ">
<td><code>nodeSelector</code></td>
<td><code><a href="#TypeMapStringInterface">TypeMapStringInterface</a></code></td>
<td>
<p>K8s node selector.</p>

<p>See https://kubernetes.io/docs/concepts/configuration/assign-pod-node/#nodeselector</p>

</td>
<td>
No
</td>
</tr>
<tr id="CoreDNSConfig-replicaCount" class="deprecated ">
<td><code>replicaCount</code></td>
<td><code>uint32</code></td>
<td>
<p>Number of replicas for Core DNS.</p>

</td>
<td>
No
</td>
</tr>
<tr id="CoreDNSConfig-podAnnotations" class="deprecated ">
<td><code>podAnnotations</code></td>
<td><code><a href="#TypeMapStringInterface">TypeMapStringInterface</a></code></td>
<td>
<p>K8s annotations for pods.</p>

<p>See: https://kubernetes.io/docs/concepts/overview/working-with-objects/annotations/</p>

</td>
<td>
No
</td>
</tr>
<tr id="CoreDNSConfig-resources" class="deprecated ">
<td><code>resources</code></td>
<td><code><a href="#Resources">Resources</a></code></td>
<td>
<p>K8s resources settings.</p>

<p>See https://kubernetes.io/docs/concepts/configuration/manage-compute-resources-container/#resource-requests-and-limits-of-pod-and-container</p>

</td>
<td>
No
</td>
</tr>
<tr id="CoreDNSConfig-rollingMaxSurge" class="deprecated ">
<td><code>rollingMaxSurge</code></td>
<td><code><a href="#TypeIntOrStringForPB">TypeIntOrStringForPB</a></code></td>
<td>
<p>K8s rolling update strategy</p>

</td>
<td>
No
</td>
</tr>
<tr id="CoreDNSConfig-rollingMaxUnavailable" class="deprecated ">
<td><code>rollingMaxUnavailable</code></td>
<td><code><a href="#TypeIntOrStringForPB">TypeIntOrStringForPB</a></code></td>
<td>
<p>K8s rolling update strategy</p>

</td>
<td>
No
</td>
</tr>
<tr id="CoreDNSConfig-podAntiAffinityLabelSelector" class="deprecated ">
<td><code>podAntiAffinityLabelSelector</code></td>
<td><code><a href="#TypeSliceOfMapStringInterface">TypeSliceOfMapStringInterface</a></code></td>
<td>
</td>
<td>
No
</td>
</tr>
<tr id="CoreDNSConfig-podAntiAffinityTermLabelSelector" class="deprecated ">
<td><code>podAntiAffinityTermLabelSelector</code></td>
<td><code><a href="#TypeSliceOfMapStringInterface">TypeSliceOfMapStringInterface</a></code></td>
<td>
</td>
<td>
No
</td>
</tr>
<tr id="CoreDNSConfig-tolerations" class="deprecated ">
<td><code>tolerations</code></td>
<td><code><a href="#TypeSliceOfMapStringInterface">TypeSliceOfMapStringInterface</a></code></td>
<td>
</td>
<td>
No
</td>
</tr>
</tbody>
</table>
</section>
<h2 id="DefaultPodDisruptionBudgetConfig">DefaultPodDisruptionBudgetConfig</h2>
<section>
<p>DefaultPodDisruptionBudgetConfig specifies the default pod disruption budget configuration.</p>

<p>See https://kubernetes.io/docs/concepts/workloads/pods/disruptions/</p>

<table class="message-fields">
<thead>
<tr>
<th>Field</th>
<th>Type</th>
<th>Description</th>
<th>Required</th>
</tr>
</thead>
<tbody>
<tr id="DefaultPodDisruptionBudgetConfig-enabled">
<td><code>enabled</code></td>
<td><code><a href="https://developers.google.com/protocol-buffers/docs/reference/google.protobuf#boolvalue">BoolValue</a></code></td>
<td>
<p>Controls whether a PodDisruptionBudget with a default minAvailable value of 1 is created for each deployment.</p>

</td>
<td>
No
</td>
</tr>
</tbody>
</table>
</section>
<h2 id="DefaultResourcesConfig">DefaultResourcesConfig</h2>
<section>
<p>DefaultResourcesConfig specifies the default k8s resources settings for all Istio control plane components.</p>

<table class="message-fields">
<thead>
<tr>
<th>Field</th>
<th>Type</th>
<th>Description</th>
<th>Required</th>
</tr>
</thead>
<tbody>
<tr id="DefaultResourcesConfig-requests">
<td><code>requests</code></td>
<td><code><a href="#ResourcesRequestsConfig">ResourcesRequestsConfig</a></code></td>
<td>
<p>k8s resources settings.</p>

<p>See https://kubernetes.io/docs/concepts/configuration/manage-compute-resources-container/#resource-requests-and-limits-of-pod-and-container</p>

</td>
<td>
No
</td>
</tr>
</tbody>
</table>
</section>
<h2 id="EgressGatewayConfig">EgressGatewayConfig</h2>
<section>
<p>Configuration for an egress gateway.</p>

<table class="message-fields">
<thead>
<tr>
<th>Field</th>
<th>Type</th>
<th>Description</th>
<th>Required</th>
</tr>
</thead>
<tbody>
<tr id="EgressGatewayConfig-autoscaleEnabled">
<td><code>autoscaleEnabled</code></td>
<td><code><a href="https://developers.google.com/protocol-buffers/docs/reference/google.protobuf#boolvalue">BoolValue</a></code></td>
<td>
<p>Controls whether auto scaling with a HorizontalPodAutoscaler is enabled.</p>

</td>
<td>
No
</td>
</tr>
<tr id="EgressGatewayConfig-autoscaleMax">
<td><code>autoscaleMax</code></td>
<td><code>uint32</code></td>
<td>
<p>maxReplicas setting for HorizontalPodAutoscaler.</p>

</td>
<td>
No
</td>
</tr>
<tr id="EgressGatewayConfig-autoscaleMin">
<td><code>autoscaleMin</code></td>
<td><code>uint32</code></td>
<td>
<p>minReplicas setting for HorizontalPodAutoscaler.</p>

</td>
<td>
No
</td>
</tr>
<tr id="EgressGatewayConfig-connectTimeout">
<td><code>connectTimeout</code></td>
<td><code>string</code></td>
<td>
</td>
<td>
No
</td>
</tr>
<tr id="EgressGatewayConfig-drainDuration">
<td><code>drainDuration</code></td>
<td><code><a href="https://developers.google.com/protocol-buffers/docs/reference/google.protobuf#duration">Duration</a></code></td>
<td>
</td>
<td>
No
</td>
</tr>
<tr id="EgressGatewayConfig-enabled">
<td><code>enabled</code></td>
<td><code><a href="https://developers.google.com/protocol-buffers/docs/reference/google.protobuf#boolvalue">BoolValue</a></code></td>
<td>
<p>Controls whether an egress gateway is enabled.</p>

</td>
<td>
No
</td>
</tr>
<tr id="EgressGatewayConfig-env">
<td><code>env</code></td>
<td><code><a href="#TypeMapStringInterface">TypeMapStringInterface</a></code></td>
<td>
<p>Environment variables passed to the proxy container.</p>

</td>
<td>
No
</td>
</tr>
<tr id="EgressGatewayConfig-labels">
<td><code>labels</code></td>
<td><code><a href="#GatewayLabelsConfig">GatewayLabelsConfig</a></code></td>
<td>
</td>
<td>
No
</td>
</tr>
<tr id="EgressGatewayConfig-ports">
<td><code>ports</code></td>
<td><code><a href="#PortsConfig">PortsConfig[]</a></code></td>
<td>
<p>Ports Configuration for the egress gateway service.</p>

</td>
<td>
No
</td>
</tr>
<tr id="EgressGatewayConfig-secretVolumes">
<td><code>secretVolumes</code></td>
<td><code><a href="#SecretVolume">SecretVolume[]</a></code></td>
<td>
<p>Config for secret volume mounts.</p>

</td>
<td>
No
</td>
</tr>
<tr id="EgressGatewayConfig-serviceAnnotations">
<td><code>serviceAnnotations</code></td>
<td><code><a href="#TypeMapStringInterface">TypeMapStringInterface</a></code></td>
<td>
<p>Annotations to add to the egress gateway service.</p>

</td>
<td>
No
</td>
</tr>
<tr id="EgressGatewayConfig-type">
<td><code>type</code></td>
<td><code>string</code></td>
<td>
<p>Service type.</p>

<p>See https://kubernetes.io/docs/concepts/services-networking/service/#publishing-services-service-types</p>

</td>
<td>
No
</td>
</tr>
<tr id="EgressGatewayConfig-zvpn">
<td><code>zvpn</code></td>
<td><code><a href="#ZeroVPNConfig">ZeroVPNConfig</a></code></td>
<td>
<p>Enables cross-cluster access using SNI matching.</p>

</td>
<td>
No
</td>
</tr>
<tr id="EgressGatewayConfig-configVolumes">
<td><code>configVolumes</code></td>
<td><code><a href="#TypeSliceOfMapStringInterface">TypeSliceOfMapStringInterface</a></code></td>
<td>
</td>
<td>
No
</td>
</tr>
<tr id="EgressGatewayConfig-additionalContainers">
<td><code>additionalContainers</code></td>
<td><code><a href="#TypeSliceOfMapStringInterface">TypeSliceOfMapStringInterface</a></code></td>
<td>
</td>
<td>
No
</td>
</tr>
<tr id="EgressGatewayConfig-cpu" class="deprecated ">
<td><code>cpu</code></td>
<td><code><a href="#CPUTargetUtilizationConfig">CPUTargetUtilizationConfig</a></code></td>
<td>
<p>K8s utilization setting for HorizontalPodAutoscaler target.</p>

<p>See https://kubernetes.io/docs/tasks/run-application/horizontal-pod-autoscale/</p>

</td>
<td>
No
</td>
</tr>
<tr id="EgressGatewayConfig-nodeSelector" class="deprecated ">
<td><code>nodeSelector</code></td>
<td><code><a href="#TypeMapStringInterface">TypeMapStringInterface</a></code></td>
<td>
<p>K8s node selector.</p>

<p>See https://kubernetes.io/docs/concepts/configuration/assign-pod-node/#nodeselector</p>

</td>
<td>
No
</td>
</tr>
<tr id="EgressGatewayConfig-podAnnotations" class="deprecated ">
<td><code>podAnnotations</code></td>
<td><code><a href="#TypeMapStringInterface">TypeMapStringInterface</a></code></td>
<td>
<p>K8s annotations for pods.</p>

<p>See: https://kubernetes.io/docs/concepts/overview/working-with-objects/annotations/</p>

</td>
<td>
No
</td>
</tr>
<tr id="EgressGatewayConfig-podAntiAffinityLabelSelector" class="deprecated ">
<td><code>podAntiAffinityLabelSelector</code></td>
<td><code><a href="#TypeSliceOfMapStringInterface">TypeSliceOfMapStringInterface</a></code></td>
<td>
<p>Pod anti-affinity label selector.</p>

<p>Specify the pod anti-affinity that allows you to constrain which nodes
your pod is eligible to be scheduled based on labels on pods that are
already running on the node rather than based on labels on nodes.
There are currently two types of anti-affinity:
   &ldquo;requiredDuringSchedulingIgnoredDuringExecution&rdquo;
   &ldquo;preferredDuringSchedulingIgnoredDuringExecution&rdquo;
which denote “hard” vs. “soft” requirements, you can define your values
in &ldquo;podAntiAffinityLabelSelector&rdquo; and &ldquo;podAntiAffinityTermLabelSelector&rdquo;
correspondingly.
See https://kubernetes.io/docs/concepts/configuration/assign-pod-node/#affinity-and-anti-affinity</p>

<p>Examples:
podAntiAffinityLabelSelector:
 - key: security
   operator: In
   values: S1,S2
   topologyKey: &ldquo;kubernetes.io/hostname&rdquo;
 This pod anti-affinity rule says that the pod requires not to be scheduled
 onto a node if that node is already running a pod with label having key
 “security” and value “S1”.</p>

</td>
<td>
No
</td>
</tr>
<tr id="EgressGatewayConfig-podAntiAffinityTermLabelSelector" class="deprecated ">
<td><code>podAntiAffinityTermLabelSelector</code></td>
<td><code><a href="#TypeSliceOfMapStringInterface">TypeSliceOfMapStringInterface</a></code></td>
<td>
<p>See PodAntiAffinityLabelSelector.</p>

</td>
<td>
No
</td>
</tr>
<tr id="EgressGatewayConfig-resources" class="deprecated ">
<td><code>resources</code></td>
<td><code><a href="#Resources">Resources</a></code></td>
<td>
<p>K8s resources settings.</p>

<p>See https://kubernetes.io/docs/concepts/configuration/manage-compute-resources-container/#resource-requests-and-limits-of-pod-and-container</p>

</td>
<td>
No
</td>
</tr>
<tr id="EgressGatewayConfig-tolerations" class="deprecated ">
<td><code>tolerations</code></td>
<td><code><a href="#TypeSliceOfMapStringInterface">TypeSliceOfMapStringInterface</a></code></td>
<td>
</td>
<td>
No
</td>
</tr>
<tr id="EgressGatewayConfig-rollingMaxSurge" class="deprecated ">
<td><code>rollingMaxSurge</code></td>
<td><code><a href="#TypeIntOrStringForPB">TypeIntOrStringForPB</a></code></td>
<td>
<p>K8s rolling update strategy</p>

</td>
<td>
No
</td>
</tr>
<tr id="EgressGatewayConfig-rollingMaxUnavailable" class="deprecated ">
<td><code>rollingMaxUnavailable</code></td>
<td><code><a href="#TypeIntOrStringForPB">TypeIntOrStringForPB</a></code></td>
<td>
<p>K8s rolling update strategy</p>

</td>
<td>
No
</td>
</tr>
</tbody>
</table>
</section>
<h2 id="EnvoyAccessLogConfig">EnvoyAccessLogConfig</h2>
<section>
<table class="message-fields">
<thead>
<tr>
<th>Field</th>
<th>Type</th>
<th>Description</th>
<th>Required</th>
</tr>
</thead>
<tbody>
<tr id="EnvoyAccessLogConfig-enabled">
<td><code>enabled</code></td>
<td><code><a href="https://developers.google.com/protocol-buffers/docs/reference/google.protobuf#boolvalue">BoolValue</a></code></td>
<td>
</td>
<td>
No
</td>
</tr>
<tr id="EnvoyAccessLogConfig-host">
<td><code>host</code></td>
<td><code>string</code></td>
<td>
</td>
<td>
No
</td>
</tr>
<tr id="EnvoyAccessLogConfig-port">
<td><code>port</code></td>
<td><code>string</code></td>
<td>
</td>
<td>
No
</td>
</tr>
<tr id="EnvoyAccessLogConfig-tlsSettings">
<td><code>tlsSettings</code></td>
<td><code><a href="#EnvoyAccessLogtlsSettings">EnvoyAccessLogtlsSettings</a></code></td>
<td>
</td>
<td>
No
</td>
</tr>
<tr id="EnvoyAccessLogConfig-tcpKeepalive">
<td><code>tcpKeepalive</code></td>
<td><code><a href="#TypeMapStringInterface">TypeMapStringInterface</a></code></td>
<td>
</td>
<td>
No
</td>
</tr>
</tbody>
</table>
</section>
<h2 id="EnvoyAccessLogtlsSettings">EnvoyAccessLogtlsSettings</h2>
<section>
<table class="message-fields">
<thead>
<tr>
<th>Field</th>
<th>Type</th>
<th>Description</th>
<th>Required</th>
</tr>
</thead>
<tbody>
<tr id="EnvoyAccessLogtlsSettings-mode">
<td><code>mode</code></td>
<td><code>string</code></td>
<td>
</td>
<td>
No
</td>
</tr>
<tr id="EnvoyAccessLogtlsSettings-clientCertificate">
<td><code>clientCertificate</code></td>
<td><code>string</code></td>
<td>
</td>
<td>
No
</td>
</tr>
<tr id="EnvoyAccessLogtlsSettings-privateKey">
<td><code>privateKey</code></td>
<td><code>string</code></td>
<td>
</td>
<td>
No
</td>
</tr>
<tr id="EnvoyAccessLogtlsSettings-caCertificates">
<td><code>caCertificates</code></td>
<td><code>string</code></td>
<td>
</td>
<td>
No
</td>
</tr>
<tr id="EnvoyAccessLogtlsSettings-sni">
<td><code>sni</code></td>
<td><code>string</code></td>
<td>
</td>
<td>
No
</td>
</tr>
<tr id="EnvoyAccessLogtlsSettings-subjectAltNames">
<td><code>subjectAltNames</code></td>
<td><code>string[]</code></td>
<td>
</td>
<td>
No
</td>
</tr>
</tbody>
</table>
</section>
<h2 id="EnvoyMetricsConfig">EnvoyMetricsConfig</h2>
<section>
<p>EnvoyMetricsConfig is a set of configuration options for Envoy metrics.</p>

<table class="message-fields">
<thead>
<tr>
<th>Field</th>
<th>Type</th>
<th>Description</th>
<th>Required</th>
</tr>
</thead>
<tbody>
<tr id="EnvoyMetricsConfig-enabled">
<td><code>enabled</code></td>
<td><code><a href="https://developers.google.com/protocol-buffers/docs/reference/google.protobuf#boolvalue">BoolValue</a></code></td>
<td>
<p>Enables the Envoy Metrics Service.</p>

</td>
<td>
No
</td>
</tr>
<tr id="EnvoyMetricsConfig-host">
<td><code>host</code></td>
<td><code>string</code></td>
<td>
<p>Sets the destination Envoy Metrics Service address in Envoy.</p>

</td>
<td>
No
</td>
</tr>
<tr id="EnvoyMetricsConfig-port">
<td><code>port</code></td>
<td><code>int32</code></td>
<td>
<p>Sets the destination Envoy Metrics Service port in Envoy.</p>

</td>
<td>
No
</td>
</tr>
<tr id="EnvoyMetricsConfig-tlsSettings">
<td><code>tlsSettings</code></td>
<td><code><a href="#TypeMapStringInterface">TypeMapStringInterface</a></code></td>
<td>
</td>
<td>
No
</td>
</tr>
<tr id="EnvoyMetricsConfig-tcpKeepalive">
<td><code>tcpKeepalive</code></td>
<td><code><a href="#TypeMapStringInterface">TypeMapStringInterface</a></code></td>
<td>
</td>
<td>
No
</td>
</tr>
</tbody>
</table>
</section>
<h2 id="GalleyConfig">GalleyConfig</h2>
<section>
<p>GalleyConfig is a set of Configuration for Galley.</p>

<table class="message-fields">
<thead>
<tr>
<th>Field</th>
<th>Type</th>
<th>Description</th>
<th>Required</th>
</tr>
</thead>
<tbody>
<tr id="GalleyConfig-enabled">
<td><code>enabled</code></td>
<td><code><a href="https://developers.google.com/protocol-buffers/docs/reference/google.protobuf#boolvalue">BoolValue</a></code></td>
<td>
<p>Controls whether Galley is enabled.</p>

</td>
<td>
No
</td>
</tr>
<tr id="GalleyConfig-image">
<td><code>image</code></td>
<td><code>string</code></td>
<td>
<p>Image name used for Galley.</p>

<p>This can be set either to image name if hub is also set in global.hub, or can be set to the full hub:name string.</p>

<p>Examples: custom-galley, docker.io/someuser:custom-galley</p>

</td>
<td>
No
</td>
</tr>
<tr id="GalleyConfig-mesh">
<td><code>mesh</code></td>
<td><code>map&lt;string,&nbsp;string&gt;</code></td>
<td>
<p>TODO: Galley appears to use the mesh config - need to find which fields are used and need to be configured (https://github.com/istio/istio/issues/15865).</p>

</td>
<td>
No
</td>
</tr>
<tr id="GalleyConfig-enableAnalysis">
<td><code>enableAnalysis</code></td>
<td><code><a href="https://developers.google.com/protocol-buffers/docs/reference/google.protobuf#boolvalue">BoolValue</a></code></td>
<td>
<p>Enable analysis and status update in Galley</p>

</td>
<td>
No
</td>
</tr>
<tr id="GalleyConfig-podAntiAffinityLabelSelector" class="deprecated ">
<td><code>podAntiAffinityLabelSelector</code></td>
<td><code><a href="#TypeSliceOfMapStringInterface">TypeSliceOfMapStringInterface</a></code></td>
<td>
<p>See EgressGatewayConfig.</p>

</td>
<td>
No
</td>
</tr>
<tr id="GalleyConfig-podAntiAffinityTermLabelSelector" class="deprecated ">
<td><code>podAntiAffinityTermLabelSelector</code></td>
<td><code><a href="#TypeSliceOfMapStringInterface">TypeSliceOfMapStringInterface</a></code></td>
<td>
<p>See EgressGatewayConfig.</p>

</td>
<td>
No
</td>
</tr>
<tr id="GalleyConfig-replicaCount" class="deprecated ">
<td><code>replicaCount</code></td>
<td><code>uint32</code></td>
<td>
<p>Number of replicas in the Galley Deployment.</p>

</td>
<td>
No
</td>
</tr>
<tr id="GalleyConfig-resources" class="deprecated ">
<td><code>resources</code></td>
<td><code><a href="#Resources">Resources</a></code></td>
<td>
<p>K8s resources settings.</p>

<p>See https://kubernetes.io/docs/concepts/configuration/manage-compute-resources-container/#resource-requests-and-limits-of-pod-and-container</p>

</td>
<td>
No
</td>
</tr>
<tr id="GalleyConfig-rollingMaxSurge" class="deprecated ">
<td><code>rollingMaxSurge</code></td>
<td><code><a href="#TypeIntOrStringForPB">TypeIntOrStringForPB</a></code></td>
<td>
<p>K8s rolling update strategy</p>

</td>
<td>
No
</td>
</tr>
<tr id="GalleyConfig-rollingMaxUnavailable" class="deprecated ">
<td><code>rollingMaxUnavailable</code></td>
<td><code><a href="#TypeIntOrStringForPB">TypeIntOrStringForPB</a></code></td>
<td>
<p>K8s rolling update strategy</p>

</td>
<td>
No
</td>
</tr>
<tr id="GalleyConfig-tolerations" class="deprecated ">
<td><code>tolerations</code></td>
<td><code><a href="#TypeSliceOfMapStringInterface">TypeSliceOfMapStringInterface</a></code></td>
<td>
</td>
<td>
No
</td>
</tr>
<tr id="GalleyConfig-enableServiceDiscovery" class="deprecated ">
<td><code>enableServiceDiscovery</code></td>
<td><code><a href="https://developers.google.com/protocol-buffers/docs/reference/google.protobuf#boolvalue">BoolValue</a></code></td>
<td>
</td>
<td>
No
</td>
</tr>
<tr id="GalleyConfig-nodeSelector" class="deprecated ">
<td><code>nodeSelector</code></td>
<td><code><a href="#TypeMapStringInterface">TypeMapStringInterface</a></code></td>
<td>
<p>K8s node selector.</p>

<p>See https://kubernetes.io/docs/concepts/configuration/assign-pod-node/#nodeselector</p>

</td>
<td>
No
</td>
</tr>
<tr id="GalleyConfig-podAnnotations" class="deprecated ">
<td><code>podAnnotations</code></td>
<td><code><a href="#TypeMapStringInterface">TypeMapStringInterface</a></code></td>
<td>
</td>
<td>
No
</td>
</tr>
</tbody>
</table>
</section>
<h2 id="GatewayLabelsConfig">GatewayLabelsConfig</h2>
<section>
<p>GatewayLabelsConfig is a set of Configuration for gateway labels.</p>

<table class="message-fields">
<thead>
<tr>
<th>Field</th>
<th>Type</th>
<th>Description</th>
<th>Required</th>
</tr>
</thead>
<tbody>
<tr id="GatewayLabelsConfig-app">
<td><code>app</code></td>
<td><code>string</code></td>
<td>
</td>
<td>
No
</td>
</tr>
<tr id="GatewayLabelsConfig-istio">
<td><code>istio</code></td>
<td><code>string</code></td>
<td>
</td>
<td>
No
</td>
</tr>
</tbody>
</table>
</section>
<h2 id="GatewaysConfig">GatewaysConfig</h2>
<section>
<p>Configuration for gateways.</p>

<table class="message-fields">
<thead>
<tr>
<th>Field</th>
<th>Type</th>
<th>Description</th>
<th>Required</th>
</tr>
</thead>
<tbody>
<tr id="GatewaysConfig-istio_egressgateway">
<td><code>istioEgressgateway</code></td>
<td><code><a href="#EgressGatewayConfig">EgressGatewayConfig</a></code></td>
<td>
<p>Configuration for an egress gateway.</p>

</td>
<td>
No
</td>
</tr>
<tr id="GatewaysConfig-enabled">
<td><code>enabled</code></td>
<td><code><a href="https://developers.google.com/protocol-buffers/docs/reference/google.protobuf#boolvalue">BoolValue</a></code></td>
<td>
<p>Controls whether any gateways are enabled.</p>

</td>
<td>
No
</td>
</tr>
<tr id="GatewaysConfig-istio_ingressgateway">
<td><code>istioIngressgateway</code></td>
<td><code><a href="#IngressGatewayConfig">IngressGatewayConfig</a></code></td>
<td>
<p>Configuration for an ingress gateway.</p>

</td>
<td>
No
</td>
</tr>
</tbody>
</table>
</section>
<h2 id="GlobalConfig">GlobalConfig</h2>
<section>
<p>Global Configuration for Istio components.</p>

<table class="message-fields">
<thead>
<tr>
<th>Field</th>
<th>Type</th>
<th>Description</th>
<th>Required</th>
</tr>
</thead>
<tbody>
<tr id="GlobalConfig-arch">
<td><code>arch</code></td>
<td><code><a href="#ArchConfig">ArchConfig</a></code></td>
<td>
<p>Specifies pod scheduling arch(amd64, ppc64le, s390x) and weight as follows:
  0 - Never scheduled
  1 - Least preferred
  2 - No preference
  3 - Most preferred</p>

</td>
<td>
No
</td>
</tr>
<tr id="GlobalConfig-certificates">
<td><code>certificates</code></td>
<td><code><a href="#TypeSliceOfMapStringInterface">TypeSliceOfMapStringInterface</a></code></td>
<td>
</td>
<td>
No
</td>
</tr>
<tr id="GlobalConfig-configNamespace">
<td><code>configNamespace</code></td>
<td><code>string</code></td>
<td>
<p>Specifies the namespace for the configuration and validation component.</p>

</td>
<td>
No
</td>
</tr>
<tr id="GlobalConfig-configRootNamespace">
<td><code>configRootNamespace</code></td>
<td><code>string</code></td>
<td>
</td>
<td>
No
</td>
</tr>
<tr id="GlobalConfig-configValidation">
<td><code>configValidation</code></td>
<td><code><a href="https://developers.google.com/protocol-buffers/docs/reference/google.protobuf#boolvalue">BoolValue</a></code></td>
<td>
<p>Controls whether the server-side validation is enabled.</p>

</td>
<td>
No
</td>
</tr>
<tr id="GlobalConfig-controlPlaneSecurityEnabled">
<td><code>controlPlaneSecurityEnabled</code></td>
<td><code><a href="https://developers.google.com/protocol-buffers/docs/reference/google.protobuf#boolvalue">BoolValue</a></code></td>
<td>
<p>Controls whether the MTLS for communication between the control plane components is enabled.</p>

</td>
<td>
No
</td>
</tr>
<tr id="GlobalConfig-defaultConfigVisibilitySettings">
<td><code>defaultConfigVisibilitySettings</code></td>
<td><code>string[]</code></td>
<td>
</td>
<td>
No
</td>
</tr>
<tr id="GlobalConfig-disablePolicyChecks">
<td><code>disablePolicyChecks</code></td>
<td><code><a href="https://developers.google.com/protocol-buffers/docs/reference/google.protobuf#boolvalue">BoolValue</a></code></td>
<td>
<p>Controls whether the policy enforcement is enabled.</p>

</td>
<td>
No
</td>
</tr>
<tr id="GlobalConfig-enableHelmTest">
<td><code>enableHelmTest</code></td>
<td><code><a href="https://developers.google.com/protocol-buffers/docs/reference/google.protobuf#boolvalue">BoolValue</a></code></td>
<td>
<p>Controls whether the helm test templates are enabled.</p>

</td>
<td>
No
</td>
</tr>
<tr id="GlobalConfig-enableTracing">
<td><code>enableTracing</code></td>
<td><code><a href="https://developers.google.com/protocol-buffers/docs/reference/google.protobuf#boolvalue">BoolValue</a></code></td>
<td>
<p>Controls whether the distributed tracing for the applications is enabled.</p>

<p>See https://opentracing.io/docs/overview/what-is-tracing/</p>

</td>
<td>
No
</td>
</tr>
<tr id="GlobalConfig-hub">
<td><code>hub</code></td>
<td><code>string</code></td>
<td>
<p>Specifies the docker hub for Istio images.</p>

</td>
<td>
No
</td>
</tr>
<tr id="GlobalConfig-imagePullPolicy">
<td><code>imagePullPolicy</code></td>
<td><code>string</code></td>
<td>
<p>Specifies the image pull policy for the Istio images. one of Always, Never, IfNotPresent.
Defaults to Always if :latest tag is specified, or IfNotPresent otherwise. Cannot be updated.</p>

<p>More info: https://kubernetes.io/docs/concepts/containers/images#updating-images</p>

</td>
<td>
No
</td>
</tr>
<tr id="GlobalConfig-imagePullSecrets">
<td><code>imagePullSecrets</code></td>
<td><code><a href="#TypeSliceOfMapStringInterface">TypeSliceOfMapStringInterface</a></code></td>
<td>
</td>
<td>
No
</td>
</tr>
<tr id="GlobalConfig-istioNamespace">
<td><code>istioNamespace</code></td>
<td><code>string</code></td>
<td>
<p>Specifies the default namespace for the Istio control plane components.</p>

</td>
<td>
No
</td>
</tr>
<tr id="GlobalConfig-localityLbSetting">
<td><code>localityLbSetting</code></td>
<td><code><a href="#TypeMapStringInterface">TypeMapStringInterface</a></code></td>
<td>
<p>Specifies the global locality load balancing settings.
Locality-weighted load balancing allows administrators to control the distribution of traffic to
endpoints based on the localities of where the traffic originates and where it will terminate.
Please set either failover or distribute configuration but not both.</p>

<p>localityLbSetting:
  distribute:
  - from: &ldquo;us-central1/<em>&rdquo;
    to:
      &ldquo;us-central1/</em>&rdquo;: 80
      &ldquo;us-central2/*&rdquo;: 20</p>

<p>localityLbSetting:
  failover:
  - from: us-east
    to: eu-west
  - from: us-west
    to: us-east</p>

</td>
<td>
No
</td>
</tr>
<tr id="GlobalConfig-k8sIngress">
<td><code>k8sIngress</code></td>
<td><code><a href="#KubernetesIngressConfig">KubernetesIngressConfig</a></code></td>
<td>
<p>Specifies the Configuration for the legacy kubernetes Ingress.</p>

</td>
<td>
No
</td>
</tr>
<tr id="GlobalConfig-logAsJson">
<td><code>logAsJson</code></td>
<td><code><a href="https://developers.google.com/protocol-buffers/docs/reference/google.protobuf#boolvalue">BoolValue</a></code></td>
<td>
</td>
<td>
No
</td>
</tr>
<tr id="GlobalConfig-logging">
<td><code>logging</code></td>
<td><code><a href="#GlobalLoggingConfig">GlobalLoggingConfig</a></code></td>
<td>
<p>Specifies the global logging level settings for the Istio control plane components.</p>

</td>
<td>
No
</td>
</tr>
<tr id="GlobalConfig-meshExpansion">
<td><code>meshExpansion</code></td>
<td><code><a href="#MeshExpansionConfig">MeshExpansionConfig</a></code></td>
<td>
<p>Specifies the Configuration for Istio mesh expansion to bare metal.</p>

</td>
<td>
No
</td>
</tr>
<tr id="GlobalConfig-meshID">
<td><code>meshID</code></td>
<td><code>string</code></td>
<td>
</td>
<td>
No
</td>
</tr>
<tr id="GlobalConfig-meshNetworks">
<td><code>meshNetworks</code></td>
<td><code><a href="#TypeMapStringInterface">TypeMapStringInterface</a></code></td>
<td>
<p>Configure the mesh networks to be used by the Split Horizon EDS.</p>

<p>The following example defines two networks with different endpoints association methods.
For <code>network1</code> all endpoints that their IP belongs to the provided CIDR range will be
mapped to network1. The gateway for this network example is specified by its public IP
address and port.
The second network, <code>network2</code>, in this example is defined differently with all endpoints
retrieved through the specified Multi-Cluster registry being mapped to network2. The
gateway is also defined differently with the name of the gateway service on the remote
cluster. The public IP for the gateway will be determined from that remote service (only
LoadBalancer gateway service type is currently supported, for a NodePort type gateway service,
it still need to be configured manually).</p>

<p>meshNetworks:
  network1:
    endpoints:
    - fromCidr: &ldquo;192.168.0.<sup>1</sup>&frasl;<sub>24</sub>&rdquo;
    gateways:
    - address: 1.1.1.1
      port: 80
  network2:
    endpoints:
    - fromRegistry: reg1
    gateways:
    - registryServiceName: istio-ingressgateway.istio-system.svc.cluster.local
      port: 443</p>

</td>
<td>
No
</td>
</tr>
<tr id="GlobalConfig-monitoringPort">
<td><code>monitoringPort</code></td>
<td><code>uint32</code></td>
<td>
<p>Specifies the monitor port number for all Istio control plane components.</p>

</td>
<td>
No
</td>
</tr>
<tr id="GlobalConfig-mtls">
<td><code>mtls</code></td>
<td><code><a href="#MTLSConfig">MTLSConfig</a></code></td>
<td>
<p>Specifies the MTLS settings for the applications that Istio manages.</p>

</td>
<td>
No
</td>
</tr>
<tr id="GlobalConfig-multiCluster">
<td><code>multiCluster</code></td>
<td><code><a href="#MultiClusterConfig">MultiClusterConfig</a></code></td>
<td>
<p>Specifies the Configuration for Istio mesh across multiple clusters through Istio gateways.</p>

</td>
<td>
No
</td>
</tr>
<tr id="GlobalConfig-network">
<td><code>network</code></td>
<td><code>string</code></td>
<td>
</td>
<td>
No
</td>
</tr>
<tr id="GlobalConfig-podDNSSearchNamespaces">
<td><code>podDNSSearchNamespaces</code></td>
<td><code>string[]</code></td>
<td>
<p>Custom DNS config for the pod to resolve names of services in other
clusters. Use this to add additional search domains, and other settings.
see https://kubernetes.io/docs/concepts/services-networking/dns-pod-service/#dns-config
This does not apply to gateway pods as they typically need a different
set of DNS settings than the normal application pods (e.g. in multicluster scenarios).</p>

</td>
<td>
No
</td>
</tr>
<tr id="GlobalConfig-omitSidecarInjectorConfigMap">
<td><code>omitSidecarInjectorConfigMap</code></td>
<td><code><a href="https://developers.google.com/protocol-buffers/docs/reference/google.protobuf#boolvalue">BoolValue</a></code></td>
<td>
</td>
<td>
No
</td>
</tr>
<tr id="GlobalConfig-oneNamespace">
<td><code>oneNamespace</code></td>
<td><code><a href="https://developers.google.com/protocol-buffers/docs/reference/google.protobuf#boolvalue">BoolValue</a></code></td>
<td>
<p>Controls whether to restrict the applications namespace the controller manages;
If set it to false, the controller watches all namespaces.</p>

</td>
<td>
No
</td>
</tr>
<tr id="GlobalConfig-operatorManageWebhooks">
<td><code>operatorManageWebhooks</code></td>
<td><code><a href="https://developers.google.com/protocol-buffers/docs/reference/google.protobuf#boolvalue">BoolValue</a></code></td>
<td>
</td>
<td>
No
</td>
</tr>
<tr id="GlobalConfig-outboundTrafficPolicy">
<td><code>outboundTrafficPolicy</code></td>
<td><code><a href="#OutboundTrafficPolicyConfig">OutboundTrafficPolicyConfig</a></code></td>
<td>
<p>Controls the default behavior of the sidecar for handling outbound traffic from the application.</p>

</td>
<td>
No
</td>
</tr>
<tr id="GlobalConfig-policyCheckFailOpen">
<td><code>policyCheckFailOpen</code></td>
<td><code><a href="https://developers.google.com/protocol-buffers/docs/reference/google.protobuf#boolvalue">BoolValue</a></code></td>
<td>
<p>Controls whether to allow traffic in cases when the mixer policy service cannot be reached.</p>

</td>
<td>
No
</td>
</tr>
<tr id="GlobalConfig-policyNamespace">
<td><code>policyNamespace</code></td>
<td><code>string</code></td>
<td>
<p>Specifies the namespace for the policy component.</p>

</td>
<td>
No
</td>
</tr>
<tr id="GlobalConfig-prometheusNamespace">
<td><code>prometheusNamespace</code></td>
<td><code>string</code></td>
<td>
</td>
<td>
No
</td>
</tr>
<tr id="GlobalConfig-proxy">
<td><code>proxy</code></td>
<td><code><a href="#ProxyConfig">ProxyConfig</a></code></td>
<td>
<p>Specifies how proxies are configured within Istio.</p>

</td>
<td>
No
</td>
</tr>
<tr id="GlobalConfig-proxyInit">
<td><code>proxyInit</code></td>
<td><code><a href="#ProxyInitConfig">ProxyInitConfig</a></code></td>
<td>
<p>Specifies the Configuration for proxy_init container which sets the pods&rsquo; networking to intercept the inbound/outbound traffic.</p>

</td>
<td>
No
</td>
</tr>
<tr id="GlobalConfig-sds">
<td><code>sds</code></td>
<td><code><a href="#SDSConfig">SDSConfig</a></code></td>
<td>
<p>Specifies the Configuration for the SecretDiscoveryService instead of using K8S secrets to mount the certificates.</p>

</td>
<td>
No
</td>
</tr>
<tr id="GlobalConfig-tag">
<td><code>tag</code></td>
<td><code>string</code></td>
<td>
<p>Specifies the tag for the Istio docker images.</p>

</td>
<td>
No
</td>
</tr>
<tr id="GlobalConfig-telemetryNamespace">
<td><code>telemetryNamespace</code></td>
<td><code>string</code></td>
<td>
<p>Specifies the namespace for the telemetry component.</p>

</td>
<td>
No
</td>
</tr>
<tr id="GlobalConfig-tracer">
<td><code>tracer</code></td>
<td><code><a href="#TracerConfig">TracerConfig</a></code></td>
<td>
<p>Specifies the Configuration for each of the supported tracers.</p>

</td>
<td>
No
</td>
</tr>
<tr id="GlobalConfig-trustDomain">
<td><code>trustDomain</code></td>
<td><code>string</code></td>
<td>
<p>Specifies the trust domain that corresponds to the root cert of CA.</p>

</td>
<td>
No
</td>
</tr>
<tr id="GlobalConfig-trustDomainAliases">
<td><code>trustDomainAliases</code></td>
<td><code>string[]</code></td>
<td>
<p>The trust domain aliases represent the aliases of trustDomain.</p>

</td>
<td>
No
</td>
</tr>
<tr id="GlobalConfig-useMCP">
<td><code>useMCP</code></td>
<td><code><a href="https://developers.google.com/protocol-buffers/docs/reference/google.protobuf#boolvalue">BoolValue</a></code></td>
<td>
<p>Controls whether to use of Mesh Configuration Protocol to distribute configuration.</p>

</td>
<td>
No
</td>
</tr>
<tr id="GlobalConfig-istioRemote">
<td><code>istioRemote</code></td>
<td><code><a href="https://developers.google.com/protocol-buffers/docs/reference/google.protobuf#boolvalue">BoolValue</a></code></td>
<td>
<p>Settings for remote cluster.
Controls whether to use the Istio remote control plane</p>

</td>
<td>
No
</td>
</tr>
<tr id="GlobalConfig-createRemoteSvcEndpoints">
<td><code>createRemoteSvcEndpoints</code></td>
<td><code><a href="https://developers.google.com/protocol-buffers/docs/reference/google.protobuf#boolvalue">BoolValue</a></code></td>
<td>
</td>
<td>
No
</td>
</tr>
<tr id="GlobalConfig-remotePilotCreateSvcEndpoint">
<td><code>remotePilotCreateSvcEndpoint</code></td>
<td><code><a href="https://developers.google.com/protocol-buffers/docs/reference/google.protobuf#boolvalue">BoolValue</a></code></td>
<td>
<p>If set, a selector-less service and endpoint for istio-pilot are created with the remotePilotAddress IP,
which ensures the istio-pilot. is DNS resolvable in the remote cluster.</p>

</td>
<td>
No
</td>
</tr>
<tr id="GlobalConfig-remotePolicyAddress">
<td><code>remotePolicyAddress</code></td>
<td><code>string</code></td>
<td>
<p>Specifies the Istio control plane’s policy Pod IP address or remote cluster DNS resolvable hostname.</p>

</td>
<td>
No
</td>
</tr>
<tr id="GlobalConfig-remotePilotAddress">
<td><code>remotePilotAddress</code></td>
<td><code>string</code></td>
<td>
<p>Specifies the Istio control plane’s pilot Pod IP address or remote cluster DNS resolvable hostname.</p>

</td>
<td>
No
</td>
</tr>
<tr id="GlobalConfig-remoteTelemetryAddress">
<td><code>remoteTelemetryAddress</code></td>
<td><code>string</code></td>
<td>
<p>Specifies the Istio control plane’s telemetry Pod IP address or remote cluster DNS resolvable hostname</p>

</td>
<td>
No
</td>
</tr>
<tr id="GlobalConfig-istiod">
<td><code>istiod</code></td>
<td><code><a href="#IstiodConfig">IstiodConfig</a></code></td>
<td>
<p>Specifies the configution of istiod</p>

</td>
<td>
No
</td>
</tr>
<tr id="GlobalConfig-pilotCertProvider">
<td><code>pilotCertProvider</code></td>
<td><code>string</code></td>
<td>
<<<<<<< HEAD
=======
<p>Configure the Pilot certificate provider.
Currently, two providers are supported: &ldquo;kubernetes&rdquo; and &ldquo;citadel&rdquo;.
TODO (lei-tang): the default value of this option is currently set as &ldquo;kubernetes&rdquo; to be consistent
with the existing istiod implementation and testing. As some platforms may not have k8s signing APIs,
we may change the default value of this option as &ldquo;citadel&rdquo;.</p>

>>>>>>> 05cb2d7b
</td>
<td>
No
</td>
</tr>
<tr id="GlobalConfig-defaultNodeSelector" class="deprecated ">
<td><code>defaultNodeSelector</code></td>
<td><code><a href="#TypeMapStringInterface">TypeMapStringInterface</a></code></td>
<td>
<p>Default k8s node selector for all the Istio control plane components</p>

<p>See https://kubernetes.io/docs/concepts/configuration/assign-pod-node/#nodeselector</p>

</td>
<td>
No
</td>
</tr>
<tr id="GlobalConfig-defaultPodDisruptionBudget" class="deprecated ">
<td><code>defaultPodDisruptionBudget</code></td>
<td><code><a href="#DefaultPodDisruptionBudgetConfig">DefaultPodDisruptionBudgetConfig</a></code></td>
<td>
<p>Specifies the default pod disruption budget configuration.</p>

</td>
<td>
No
</td>
</tr>
<tr id="GlobalConfig-defaultResources" class="deprecated ">
<td><code>defaultResources</code></td>
<td><code><a href="#DefaultResourcesConfig">DefaultResourcesConfig</a></code></td>
<td>
<p>Default k8s resources settings for all Istio control plane components.</p>

<p>See https://kubernetes.io/docs/concepts/configuration/manage-compute-resources-container/#resource-requests-and-limits-of-pod-and-container</p>

</td>
<td>
No
</td>
</tr>
<tr id="GlobalConfig-defaultTolerations" class="deprecated ">
<td><code>defaultTolerations</code></td>
<td><code><a href="#TypeSliceOfMapStringInterface">TypeSliceOfMapStringInterface</a></code></td>
<td>
</td>
<td>
No
</td>
</tr>
<tr id="GlobalConfig-priorityClassName" class="deprecated ">
<td><code>priorityClassName</code></td>
<td><code>string</code></td>
<td>
<p>Specifies the k8s priorityClassName for the istio control plane components.</p>

<p>See https://kubernetes.io/docs/concepts/configuration/pod-priority-preemption/#priorityclass</p>

</td>
<td>
No
</td>
</tr>
</tbody>
</table>
</section>
<h2 id="GlobalLoggingConfig">GlobalLoggingConfig</h2>
<section>
<p>GlobalLoggingConfig specifies the global logging level settings for the Istio control plane components.</p>

<table class="message-fields">
<thead>
<tr>
<th>Field</th>
<th>Type</th>
<th>Description</th>
<th>Required</th>
</tr>
</thead>
<tbody>
<tr id="GlobalLoggingConfig-level">
<td><code>level</code></td>
<td><code>string</code></td>
<td>
<p>Comma-separated minimum per-scope logging level of messages to output, in the form of <scope>:<level>,<scope>:<level>
The control plane has different scopes depending on component, but can configure default log level across all components
If empty, default scope and level will be used as configured in code</p>

</td>
<td>
No
</td>
</tr>
</tbody>
</table>
</section>
<h2 id="IngressGatewayConfig">IngressGatewayConfig</h2>
<section>
<p>Configuration for an ingress gateway.</p>

<table class="message-fields">
<thead>
<tr>
<th>Field</th>
<th>Type</th>
<th>Description</th>
<th>Required</th>
</tr>
</thead>
<tbody>
<tr id="IngressGatewayConfig-autoscaleEnabled">
<td><code>autoscaleEnabled</code></td>
<td><code><a href="https://developers.google.com/protocol-buffers/docs/reference/google.protobuf#boolvalue">BoolValue</a></code></td>
<td>
<p>Controls whether auto scaling with a HorizontalPodAutoscaler is enabled.</p>

</td>
<td>
No
</td>
</tr>
<tr id="IngressGatewayConfig-autoscaleMax">
<td><code>autoscaleMax</code></td>
<td><code>uint32</code></td>
<td>
<p>maxReplicas setting for HorizontalPodAutoscaler.</p>

</td>
<td>
No
</td>
</tr>
<tr id="IngressGatewayConfig-autoscaleMin">
<td><code>autoscaleMin</code></td>
<td><code>uint32</code></td>
<td>
<p>minReplicas setting for HorizontalPodAutoscaler.</p>

</td>
<td>
No
</td>
</tr>
<tr id="IngressGatewayConfig-connectTimeout">
<td><code>connectTimeout</code></td>
<td><code>string</code></td>
<td>
</td>
<td>
No
</td>
</tr>
<tr id="IngressGatewayConfig-customService">
<td><code>customService</code></td>
<td><code><a href="https://developers.google.com/protocol-buffers/docs/reference/google.protobuf#boolvalue">BoolValue</a></code></td>
<td>
</td>
<td>
No
</td>
</tr>
<tr id="IngressGatewayConfig-debug">
<td><code>debug</code></td>
<td><code>string</code></td>
<td>
</td>
<td>
No
</td>
</tr>
<tr id="IngressGatewayConfig-domain">
<td><code>domain</code></td>
<td><code>string</code></td>
<td>
</td>
<td>
No
</td>
</tr>
<tr id="IngressGatewayConfig-drainDuration">
<td><code>drainDuration</code></td>
<td><code><a href="https://developers.google.com/protocol-buffers/docs/reference/google.protobuf#duration">Duration</a></code></td>
<td>
</td>
<td>
No
</td>
</tr>
<tr id="IngressGatewayConfig-enabled">
<td><code>enabled</code></td>
<td><code><a href="https://developers.google.com/protocol-buffers/docs/reference/google.protobuf#boolvalue">BoolValue</a></code></td>
<td>
<p>Controls whether an ingress gateway is enabled.</p>

</td>
<td>
No
</td>
</tr>
<tr id="IngressGatewayConfig-env">
<td><code>env</code></td>
<td><code><a href="#TypeMapStringInterface">TypeMapStringInterface</a></code></td>
<td>
<p>Environment variables passed to the proxy container.</p>

</td>
<td>
No
</td>
</tr>
<tr id="IngressGatewayConfig-externalIPs">
<td><code>externalIPs</code></td>
<td><code>string[]</code></td>
<td>
</td>
<td>
No
</td>
</tr>
<tr id="IngressGatewayConfig-k8sIngress">
<td><code>k8sIngress</code></td>
<td><code><a href="https://developers.google.com/protocol-buffers/docs/reference/google.protobuf#boolvalue">BoolValue</a></code></td>
<td>
</td>
<td>
No
</td>
</tr>
<tr id="IngressGatewayConfig-k8sIngressHttps">
<td><code>k8sIngressHttps</code></td>
<td><code><a href="https://developers.google.com/protocol-buffers/docs/reference/google.protobuf#boolvalue">BoolValue</a></code></td>
<td>
</td>
<td>
No
</td>
</tr>
<tr id="IngressGatewayConfig-labels">
<td><code>labels</code></td>
<td><code><a href="#GatewayLabelsConfig">GatewayLabelsConfig</a></code></td>
<td>
</td>
<td>
No
</td>
</tr>
<tr id="IngressGatewayConfig-loadBalancerIP">
<td><code>loadBalancerIP</code></td>
<td><code>string</code></td>
<td>
</td>
<td>
No
</td>
</tr>
<tr id="IngressGatewayConfig-loadBalancerSourceRanges">
<td><code>loadBalancerSourceRanges</code></td>
<td><code>string[]</code></td>
<td>
</td>
<td>
No
</td>
</tr>
<tr id="IngressGatewayConfig-meshExpansionPorts">
<td><code>meshExpansionPorts</code></td>
<td><code><a href="#PortsConfig">PortsConfig[]</a></code></td>
<td>
</td>
<td>
No
</td>
</tr>
<tr id="IngressGatewayConfig-ports">
<td><code>ports</code></td>
<td><code><a href="#PortsConfig">PortsConfig[]</a></code></td>
<td>
<p>Port Configuration for the ingress gateway.</p>

</td>
<td>
No
</td>
</tr>
<tr id="IngressGatewayConfig-sds">
<td><code>sds</code></td>
<td><code><a href="#IngressGatewaySdsConfig">IngressGatewaySdsConfig</a></code></td>
<td>
<p>Secret Discovery Service (SDS) Configuration for ingress gateway.</p>

</td>
<td>
No
</td>
</tr>
<tr id="IngressGatewayConfig-secretVolumes">
<td><code>secretVolumes</code></td>
<td><code><a href="#SecretVolume">SecretVolume[]</a></code></td>
<td>
<p>Config for secret volume mounts.</p>

</td>
<td>
No
</td>
</tr>
<tr id="IngressGatewayConfig-serviceAnnotations">
<td><code>serviceAnnotations</code></td>
<td><code><a href="#TypeMapStringInterface">TypeMapStringInterface</a></code></td>
<td>
<p>Annotations to add to the egress gateway service.</p>

</td>
<td>
No
</td>
</tr>
<tr id="IngressGatewayConfig-type">
<td><code>type</code></td>
<td><code>string</code></td>
<td>
<p>Service type.</p>

<p>See https://kubernetes.io/docs/concepts/services-networking/service/#publishing-services-service-types</p>

</td>
<td>
No
</td>
</tr>
<tr id="IngressGatewayConfig-zvpn">
<td><code>zvpn</code></td>
<td><code><a href="#IngressGatewayZvpnConfig">IngressGatewayZvpnConfig</a></code></td>
<td>
<p>Enables cross-cluster access using SNI matching.</p>

</td>
<td>
No
</td>
</tr>
<tr id="IngressGatewayConfig-applicationPorts">
<td><code>applicationPorts</code></td>
<td><code>string</code></td>
<td>
<p>Ports to explicitly check for readiness</p>

</td>
<td>
No
</td>
</tr>
<tr id="IngressGatewayConfig-externalTrafficPolicy">
<td><code>externalTrafficPolicy</code></td>
<td><code>string</code></td>
<td>
</td>
<td>
No
</td>
</tr>
<tr id="IngressGatewayConfig-ingressPorts">
<td><code>ingressPorts</code></td>
<td><code><a href="#TypeSliceOfMapStringInterface">TypeSliceOfMapStringInterface</a></code></td>
<td>
</td>
<td>
No
</td>
</tr>
<tr id="IngressGatewayConfig-additionalContainers">
<td><code>additionalContainers</code></td>
<td><code><a href="#TypeSliceOfMapStringInterface">TypeSliceOfMapStringInterface</a></code></td>
<td>
</td>
<td>
No
</td>
</tr>
<tr id="IngressGatewayConfig-configVolumes">
<td><code>configVolumes</code></td>
<td><code><a href="#TypeSliceOfMapStringInterface">TypeSliceOfMapStringInterface</a></code></td>
<td>
</td>
<td>
No
</td>
</tr>
<tr id="IngressGatewayConfig-certificates">
<td><code>certificates</code></td>
<td><code><a href="https://developers.google.com/protocol-buffers/docs/reference/google.protobuf#boolvalue">BoolValue</a></code></td>
<td>
</td>
<td>
No
</td>
</tr>
<tr id="IngressGatewayConfig-tls">
<td><code>tls</code></td>
<td><code><a href="https://developers.google.com/protocol-buffers/docs/reference/google.protobuf#boolvalue">BoolValue</a></code></td>
<td>
</td>
<td>
No
</td>
</tr>
<tr id="IngressGatewayConfig-telemetry_addon_gateways">
<td><code>telemetryAddonGateways</code></td>
<td><code><a href="#TypeMapStringInterface">TypeMapStringInterface</a></code></td>
<td>
</td>
<td>
No
</td>
</tr>
<tr id="IngressGatewayConfig-hosts">
<td><code>hosts</code></td>
<td><code><a href="#TypeSliceOfMapStringInterface">TypeSliceOfMapStringInterface</a></code></td>
<td>
</td>
<td>
No
</td>
</tr>
<tr id="IngressGatewayConfig-telemetry_domain_name">
<td><code>telemetryDomainName</code></td>
<td><code>string</code></td>
<td>
</td>
<td>
No
</td>
</tr>
<tr id="IngressGatewayConfig-cpu" class="deprecated ">
<td><code>cpu</code></td>
<td><code><a href="#CPUTargetUtilizationConfig">CPUTargetUtilizationConfig</a></code></td>
<td>
<p>K8s utilization setting for HorizontalPodAutoscaler target.</p>

<p>See https://kubernetes.io/docs/tasks/run-application/horizontal-pod-autoscale/</p>

</td>
<td>
No
</td>
</tr>
<tr id="IngressGatewayConfig-nodeSelector" class="deprecated ">
<td><code>nodeSelector</code></td>
<td><code><a href="#TypeMapStringInterface">TypeMapStringInterface</a></code></td>
<td>
<p>K8s node selector.</p>

<p>See https://kubernetes.io/docs/concepts/configuration/assign-pod-node/#nodeselector</p>

</td>
<td>
No
</td>
</tr>
<tr id="IngressGatewayConfig-podAnnotations" class="deprecated ">
<td><code>podAnnotations</code></td>
<td><code><a href="#TypeMapStringInterface">TypeMapStringInterface</a></code></td>
<td>
<p>K8s annotations for pods.</p>

<p>See: https://kubernetes.io/docs/concepts/overview/working-with-objects/annotations/</p>

</td>
<td>
No
</td>
</tr>
<tr id="IngressGatewayConfig-podAntiAffinityLabelSelector" class="deprecated ">
<td><code>podAntiAffinityLabelSelector</code></td>
<td><code><a href="#TypeSliceOfMapStringInterface">TypeSliceOfMapStringInterface</a></code></td>
<td>
<p>See EgressGatewayConfig.</p>

</td>
<td>
No
</td>
</tr>
<tr id="IngressGatewayConfig-podAntiAffinityTermLabelSelector" class="deprecated ">
<td><code>podAntiAffinityTermLabelSelector</code></td>
<td><code><a href="#TypeSliceOfMapStringInterface">TypeSliceOfMapStringInterface</a></code></td>
<td>
<p>See EgressGatewayConfig.</p>

</td>
<td>
No
</td>
</tr>
<tr id="IngressGatewayConfig-replicaCount" class="deprecated ">
<td><code>replicaCount</code></td>
<td><code>uint32</code></td>
<td>
<p>Number of replicas for the ingress gateway Deployment.</p>

</td>
<td>
No
</td>
</tr>
<tr id="IngressGatewayConfig-resources" class="deprecated ">
<td><code>resources</code></td>
<td><code><a href="#TypeMapStringInterface">TypeMapStringInterface</a></code></td>
<td>
<p>K8s resources settings.</p>

<p>See https://kubernetes.io/docs/concepts/configuration/manage-compute-resources-container/#resource-requests-and-limits-of-pod-and-container</p>

</td>
<td>
No
</td>
</tr>
<tr id="IngressGatewayConfig-rollingMaxSurge" class="deprecated ">
<td><code>rollingMaxSurge</code></td>
<td><code><a href="#TypeIntOrStringForPB">TypeIntOrStringForPB</a></code></td>
<td>
<p>K8s rolling update strategy</p>

</td>
<td>
No
</td>
</tr>
<tr id="IngressGatewayConfig-rollingMaxUnavailable" class="deprecated ">
<td><code>rollingMaxUnavailable</code></td>
<td><code><a href="#TypeIntOrStringForPB">TypeIntOrStringForPB</a></code></td>
<td>
<p>K8s rolling update strategy</p>

</td>
<td>
No
</td>
</tr>
<tr id="IngressGatewayConfig-tolerations" class="deprecated ">
<td><code>tolerations</code></td>
<td><code><a href="#TypeSliceOfMapStringInterface">TypeSliceOfMapStringInterface</a></code></td>
<td>
</td>
<td>
No
</td>
</tr>
</tbody>
</table>
</section>
<h2 id="IngressGatewaySdsConfig">IngressGatewaySdsConfig</h2>
<section>
<p>Secret Discovery Service (SDS) Configuration for ingress gateway.</p>

<table class="message-fields">
<thead>
<tr>
<th>Field</th>
<th>Type</th>
<th>Description</th>
<th>Required</th>
</tr>
</thead>
<tbody>
<tr id="IngressGatewaySdsConfig-enabled">
<td><code>enabled</code></td>
<td><code><a href="https://developers.google.com/protocol-buffers/docs/reference/google.protobuf#boolvalue">BoolValue</a></code></td>
<td>
<p>If true, ingress gateway fetches credentials from SDS server to handle TLS connections.</p>

</td>
<td>
No
</td>
</tr>
<tr id="IngressGatewaySdsConfig-image">
<td><code>image</code></td>
<td><code>string</code></td>
<td>
<p>SDS server that watches kubernetes secrets and provisions credentials to ingress gateway.
This server runs in the same pod as ingress gateway.</p>

</td>
<td>
No
</td>
</tr>
<tr id="IngressGatewaySdsConfig-resources" class="deprecated ">
<td><code>resources</code></td>
<td><code><a href="#Resources">Resources</a></code></td>
<td>
<p>K8s resources settings.</p>

<p>See https://kubernetes.io/docs/concepts/configuration/manage-compute-resources-container/#resource-requests-and-limits-of-pod-and-container</p>

</td>
<td>
No
</td>
</tr>
</tbody>
</table>
</section>
<h2 id="IngressGatewayZvpnConfig">IngressGatewayZvpnConfig</h2>
<section>
<p>IngressGatewayZvpnConfig enables cross-cluster access using SNI matching.</p>

<table class="message-fields">
<thead>
<tr>
<th>Field</th>
<th>Type</th>
<th>Description</th>
<th>Required</th>
</tr>
</thead>
<tbody>
<tr id="IngressGatewayZvpnConfig-enabled">
<td><code>enabled</code></td>
<td><code><a href="https://developers.google.com/protocol-buffers/docs/reference/google.protobuf#boolvalue">BoolValue</a></code></td>
<td>
<p>Controls whether ZeroVPN is enabled.</p>

</td>
<td>
No
</td>
</tr>
<tr id="IngressGatewayZvpnConfig-suffix">
<td><code>suffix</code></td>
<td><code>string</code></td>
<td>
</td>
<td>
No
</td>
</tr>
</tbody>
</table>
</section>
<h2 id="IstiodConfig">IstiodConfig</h2>
<section>
<table class="message-fields">
<thead>
<tr>
<th>Field</th>
<th>Type</th>
<th>Description</th>
<th>Required</th>
</tr>
</thead>
<tbody>
<tr id="IstiodConfig-enabled">
<td><code>enabled</code></td>
<td><code><a href="https://developers.google.com/protocol-buffers/docs/reference/google.protobuf#boolvalue">BoolValue</a></code></td>
<td>
<p>If enabled, all control plane functionality will be handled by a single deployment.</p>

</td>
<td>
No
</td>
</tr>
</tbody>
</table>
</section>
<h2 id="KialiConfig">KialiConfig</h2>
<section>
<p>Configuration for Kiali addon.</p>

<table class="message-fields">
<thead>
<tr>
<th>Field</th>
<th>Type</th>
<th>Description</th>
<th>Required</th>
</tr>
</thead>
<tbody>
<tr id="KialiConfig-enabled">
<td><code>enabled</code></td>
<td><code><a href="https://developers.google.com/protocol-buffers/docs/reference/google.protobuf#boolvalue">BoolValue</a></code></td>
<td>
</td>
<td>
No
</td>
</tr>
<tr id="KialiConfig-createDemoSecret">
<td><code>createDemoSecret</code></td>
<td><code><a href="https://developers.google.com/protocol-buffers/docs/reference/google.protobuf#boolvalue">BoolValue</a></code></td>
<td>
</td>
<td>
No
</td>
</tr>
<tr id="KialiConfig-hub">
<td><code>hub</code></td>
<td><code>string</code></td>
<td>
<p>Image hub for kiali deployment.</p>

</td>
<td>
No
</td>
</tr>
<tr id="KialiConfig-tag">
<td><code>tag</code></td>
<td><code>string</code></td>
<td>
<p>Image tag for kiali deployment.</p>

</td>
<td>
No
</td>
</tr>
<tr id="KialiConfig-prometheusNamespace">
<td><code>prometheusNamespace</code></td>
<td><code>string</code></td>
<td>
</td>
<td>
No
</td>
</tr>
<tr id="KialiConfig-security">
<td><code>security</code></td>
<td><code><a href="#KialiSecurityConfig">KialiSecurityConfig</a></code></td>
<td>
</td>
<td>
No
</td>
</tr>
<tr id="KialiConfig-dashboard">
<td><code>dashboard</code></td>
<td><code><a href="#KialiDashboardConfig">KialiDashboardConfig</a></code></td>
<td>
</td>
<td>
No
</td>
</tr>
<tr id="KialiConfig-ingress">
<td><code>ingress</code></td>
<td><code><a href="#KialiIngressConfig">KialiIngressConfig</a></code></td>
<td>
</td>
<td>
No
</td>
</tr>
<tr id="KialiConfig-contextPath">
<td><code>contextPath</code></td>
<td><code>string</code></td>
<td>
</td>
<td>
No
</td>
</tr>
<tr id="KialiConfig-replicaCount" class="deprecated ">
<td><code>replicaCount</code></td>
<td><code>uint32</code></td>
<td>
<p>Number of replicas for Kiali.</p>

</td>
<td>
No
</td>
</tr>
<tr id="KialiConfig-nodeSelector" class="deprecated ">
<td><code>nodeSelector</code></td>
<td><code><a href="#TypeMapStringInterface">TypeMapStringInterface</a></code></td>
<td>
<p>K8s node selector.</p>

<p>See https://kubernetes.io/docs/concepts/configuration/assign-pod-node/#nodeselector</p>

</td>
<td>
No
</td>
</tr>
<tr id="KialiConfig-podAnnotations" class="deprecated ">
<td><code>podAnnotations</code></td>
<td><code><a href="#TypeMapStringInterface">TypeMapStringInterface</a></code></td>
<td>
<p>K8s annotations for pods.</p>

<p>See: https://kubernetes.io/docs/concepts/overview/working-with-objects/annotations/</p>

</td>
<td>
No
</td>
</tr>
<tr id="KialiConfig-podAntiAffinityLabelSelector" class="deprecated ">
<td><code>podAntiAffinityLabelSelector</code></td>
<td><code><a href="#TypeSliceOfMapStringInterface">TypeSliceOfMapStringInterface</a></code></td>
<td>
<p>Pod anti-affinity label selector.</p>

<p>Specify the pod anti-affinity that allows you to constrain which nodes
your pod is eligible to be scheduled based on labels on pods that are
already running on the node rather than based on labels on nodes.
There are currently two types of anti-affinity:
   &ldquo;requiredDuringSchedulingIgnoredDuringExecution&rdquo;
   &ldquo;preferredDuringSchedulingIgnoredDuringExecution&rdquo;
which denote “hard” vs. “soft” requirements, you can define your values
in &ldquo;podAntiAffinityLabelSelector&rdquo; and &ldquo;podAntiAffinityTermLabelSelector&rdquo;
correspondingly.
See https://kubernetes.io/docs/concepts/configuration/assign-pod-node/#affinity-and-anti-affinity</p>

<p>Examples:
podAntiAffinityLabelSelector:
 - key: security
   operator: In
   values: S1,S2
   topologyKey: &ldquo;kubernetes.io/hostname&rdquo;
 This pod anti-affinity rule says that the pod requires not to be scheduled
 onto a node if that node is already running a pod with label having key
 “security” and value “S1”.</p>

</td>
<td>
No
</td>
</tr>
<tr id="KialiConfig-podAntiAffinityTermLabelSelector" class="deprecated ">
<td><code>podAntiAffinityTermLabelSelector</code></td>
<td><code><a href="#TypeSliceOfMapStringInterface">TypeSliceOfMapStringInterface</a></code></td>
<td>
<p>See PodAntiAffinityLabelSelector.</p>

</td>
<td>
No
</td>
</tr>
<tr id="KialiConfig-tolerations" class="deprecated ">
<td><code>tolerations</code></td>
<td><code><a href="#TypeSliceOfMapStringInterface">TypeSliceOfMapStringInterface</a></code></td>
<td>
</td>
<td>
No
</td>
</tr>
<tr id="KialiConfig-image" class="deprecated ">
<td><code>image</code></td>
<td><code>string</code></td>
<td>
</td>
<td>
No
</td>
</tr>
<tr id="KialiConfig-resources" class="deprecated ">
<td><code>resources</code></td>
<td><code><a href="#Resources">Resources</a></code></td>
<td>
<p>K8s resources settings.</p>

<p>See https://kubernetes.io/docs/concepts/configuration/manage-compute-resources-container/#resource-requests-and-limits-of-pod-and-container</p>

</td>
<td>
No
</td>
</tr>
</tbody>
</table>
</section>
<h2 id="KialiDashboardConfig">KialiDashboardConfig</h2>
<section>
<table class="message-fields">
<thead>
<tr>
<th>Field</th>
<th>Type</th>
<th>Description</th>
<th>Required</th>
</tr>
</thead>
<tbody>
<tr id="KialiDashboardConfig-secretName">
<td><code>secretName</code></td>
<td><code>string</code></td>
<td>
</td>
<td>
No
</td>
</tr>
<tr id="KialiDashboardConfig-usernameKey">
<td><code>usernameKey</code></td>
<td><code>string</code></td>
<td>
</td>
<td>
No
</td>
</tr>
<tr id="KialiDashboardConfig-passphraseKey">
<td><code>passphraseKey</code></td>
<td><code>string</code></td>
<td>
</td>
<td>
No
</td>
</tr>
<tr id="KialiDashboardConfig-viewOnlyMode">
<td><code>viewOnlyMode</code></td>
<td><code><a href="https://developers.google.com/protocol-buffers/docs/reference/google.protobuf#boolvalue">BoolValue</a></code></td>
<td>
</td>
<td>
No
</td>
</tr>
<tr id="KialiDashboardConfig-grafanaURL">
<td><code>grafanaURL</code></td>
<td><code>string</code></td>
<td>
</td>
<td>
No
</td>
</tr>
<tr id="KialiDashboardConfig-jaegerURL">
<td><code>jaegerURL</code></td>
<td><code>string</code></td>
<td>
</td>
<td>
No
</td>
</tr>
<tr id="KialiDashboardConfig-auth">
<td><code>auth</code></td>
<td><code><a href="#TypeMapStringInterface">TypeMapStringInterface</a></code></td>
<td>
</td>
<td>
No
</td>
</tr>
</tbody>
</table>
</section>
<h2 id="KialiIngressConfig">KialiIngressConfig</h2>
<section>
<table class="message-fields">
<thead>
<tr>
<th>Field</th>
<th>Type</th>
<th>Description</th>
<th>Required</th>
</tr>
</thead>
<tbody>
<tr id="KialiIngressConfig-enabled">
<td><code>enabled</code></td>
<td><code><a href="https://developers.google.com/protocol-buffers/docs/reference/google.protobuf#boolvalue">BoolValue</a></code></td>
<td>
</td>
<td>
No
</td>
</tr>
<tr id="KialiIngressConfig-annotations">
<td><code>annotations</code></td>
<td><code><a href="#TypeMapStringInterface">TypeMapStringInterface</a></code></td>
<td>
</td>
<td>
No
</td>
</tr>
<tr id="KialiIngressConfig-tls">
<td><code>tls</code></td>
<td><code><a href="#TypeSliceOfMapStringInterface">TypeSliceOfMapStringInterface</a></code></td>
<td>
</td>
<td>
No
</td>
</tr>
<tr id="KialiIngressConfig-hosts">
<td><code>hosts</code></td>
<td><code>string[]</code></td>
<td>
</td>
<td>
No
</td>
</tr>
</tbody>
</table>
</section>
<h2 id="KialiSecurityConfig">KialiSecurityConfig</h2>
<section>
<table class="message-fields">
<thead>
<tr>
<th>Field</th>
<th>Type</th>
<th>Description</th>
<th>Required</th>
</tr>
</thead>
<tbody>
<tr id="KialiSecurityConfig-enabled">
<td><code>enabled</code></td>
<td><code><a href="https://developers.google.com/protocol-buffers/docs/reference/google.protobuf#boolvalue">BoolValue</a></code></td>
<td>
</td>
<td>
No
</td>
</tr>
<tr id="KialiSecurityConfig-cert_file">
<td><code>certFile</code></td>
<td><code>string</code></td>
<td>
</td>
<td>
No
</td>
</tr>
<tr id="KialiSecurityConfig-private_key_file">
<td><code>privateKeyFile</code></td>
<td><code>string</code></td>
<td>
</td>
<td>
No
</td>
</tr>
</tbody>
</table>
</section>
<h2 id="KubernetesEnvMixerAdapterConfig">KubernetesEnvMixerAdapterConfig</h2>
<section>
<p>Configuration for Kubernetes environment adapter in mixer.</p>

<table class="message-fields">
<thead>
<tr>
<th>Field</th>
<th>Type</th>
<th>Description</th>
<th>Required</th>
</tr>
</thead>
<tbody>
<tr id="KubernetesEnvMixerAdapterConfig-enabled">
<td><code>enabled</code></td>
<td><code><a href="https://developers.google.com/protocol-buffers/docs/reference/google.protobuf#boolvalue">BoolValue</a></code></td>
<td>
<p>Enables the Kubernetes env adapter in Mixer.</p>

<p>See: https://istio.io/docs/reference/config/policy-and-telemetry/adapters/kubernetesenv/</p>

</td>
<td>
No
</td>
</tr>
</tbody>
</table>
</section>
<h2 id="KubernetesIngressConfig">KubernetesIngressConfig</h2>
<section>
<p>Configuration for the legacy kubernetes Ingress.</p>

<table class="message-fields">
<thead>
<tr>
<th>Field</th>
<th>Type</th>
<th>Description</th>
<th>Required</th>
</tr>
</thead>
<tbody>
<tr id="KubernetesIngressConfig-enabled">
<td><code>enabled</code></td>
<td><code><a href="https://developers.google.com/protocol-buffers/docs/reference/google.protobuf#boolvalue">BoolValue</a></code></td>
<td>
<p>Enables gateway for legacy k8s Ingress.</p>

</td>
<td>
No
</td>
</tr>
<tr id="KubernetesIngressConfig-enableHttps">
<td><code>enableHttps</code></td>
<td><code><a href="https://developers.google.com/protocol-buffers/docs/reference/google.protobuf#boolvalue">BoolValue</a></code></td>
<td>
<p>Enables HTTPS legacy k8s Ingress.</p>

</td>
<td>
No
</td>
</tr>
<tr id="KubernetesIngressConfig-gatewayName">
<td><code>gatewayName</code></td>
<td><code>string</code></td>
<td>
<p>Sets the gateway name for legacy k8s Ingress.</p>

</td>
<td>
No
</td>
</tr>
</tbody>
</table>
</section>
<h2 id="LoadSheddingConfig">LoadSheddingConfig</h2>
<section>
<p>Configuration for when mixer starts rejecting grpc requests.</p>

<table class="message-fields">
<thead>
<tr>
<th>Field</th>
<th>Type</th>
<th>Description</th>
<th>Required</th>
</tr>
</thead>
<tbody>
<tr id="LoadSheddingConfig-latencyThreshold">
<td><code>latencyThreshold</code></td>
<td><code>string</code></td>
<td>
</td>
<td>
No
</td>
</tr>
<tr id="LoadSheddingConfig-mode">
<td><code>mode</code></td>
<td><code><a href="#mode">mode</a></code></td>
<td>
</td>
<td>
No
</td>
</tr>
</tbody>
</table>
</section>
<h2 id="MTLSConfig">MTLSConfig</h2>
<section>
<p>MTLS settings for the applications that Istio manages.</p>

<table class="message-fields">
<thead>
<tr>
<th>Field</th>
<th>Type</th>
<th>Description</th>
<th>Required</th>
</tr>
</thead>
<tbody>
<tr id="MTLSConfig-enabled">
<td><code>enabled</code></td>
<td><code><a href="https://developers.google.com/protocol-buffers/docs/reference/google.protobuf#boolvalue">BoolValue</a></code></td>
<td>
<p>Enables MTLS for service to service traffic.</p>

</td>
<td>
No
</td>
</tr>
<tr id="MTLSConfig-auto">
<td><code>auto</code></td>
<td><code><a href="https://developers.google.com/protocol-buffers/docs/reference/google.protobuf#boolvalue">BoolValue</a></code></td>
<td>
</td>
<td>
No
</td>
</tr>
</tbody>
</table>
</section>
<h2 id="MeshExpansionConfig">MeshExpansionConfig</h2>
<section>
<p>Configuration for Istio mesh expansion to bare metal.</p>

<table class="message-fields">
<thead>
<tr>
<th>Field</th>
<th>Type</th>
<th>Description</th>
<th>Required</th>
</tr>
</thead>
<tbody>
<tr id="MeshExpansionConfig-enabled">
<td><code>enabled</code></td>
<td><code><a href="https://developers.google.com/protocol-buffers/docs/reference/google.protobuf#boolvalue">BoolValue</a></code></td>
<td>
<p>Exposes Pilot and Citadel mTLS on the ingress gateway.</p>

</td>
<td>
No
</td>
</tr>
<tr id="MeshExpansionConfig-useILB">
<td><code>useILB</code></td>
<td><code><a href="https://developers.google.com/protocol-buffers/docs/reference/google.protobuf#boolvalue">BoolValue</a></code></td>
<td>
<p>Exposes Pilot and Citadel mTLS and the plain text Pilot ports on an internal gateway.</p>

</td>
<td>
No
</td>
</tr>
</tbody>
</table>
</section>
<h2 id="MixerConfig">MixerConfig</h2>
<section>
<p>Configuration for Mixer.</p>

<table class="message-fields">
<thead>
<tr>
<th>Field</th>
<th>Type</th>
<th>Description</th>
<th>Required</th>
</tr>
</thead>
<tbody>
<tr id="MixerConfig-policy">
<td><code>policy</code></td>
<td><code><a href="#MixerPolicyConfig">MixerPolicyConfig</a></code></td>
<td>
<p>MixerPolicyConfig is set of configurations for Mixer Policy</p>

</td>
<td>
No
</td>
</tr>
<tr id="MixerConfig-telemetry">
<td><code>telemetry</code></td>
<td><code><a href="#MixerTelemetryConfig">MixerTelemetryConfig</a></code></td>
<td>
<p>MixerTelemetryConfig is set of configurations for Mixer Telemetry</p>

</td>
<td>
No
</td>
</tr>
<tr id="MixerConfig-adapters">
<td><code>adapters</code></td>
<td><code><a href="#MixerTelemetryAdaptersConfig">MixerTelemetryAdaptersConfig</a></code></td>
<td>
<p>Configuration for different mixer adapters.</p>

</td>
<td>
No
</td>
</tr>
</tbody>
</table>
</section>
<h2 id="MixerPolicyAdaptersConfig">MixerPolicyAdaptersConfig</h2>
<section>
<p>Configuration for Mixer Policy adapters.</p>

<table class="message-fields">
<thead>
<tr>
<th>Field</th>
<th>Type</th>
<th>Description</th>
<th>Required</th>
</tr>
</thead>
<tbody>
<tr id="MixerPolicyAdaptersConfig-kubernetesenv">
<td><code>kubernetesenv</code></td>
<td><code><a href="#KubernetesEnvMixerAdapterConfig">KubernetesEnvMixerAdapterConfig</a></code></td>
<td>
<p>Configuration for Kubernetes environment adapter in mixer.</p>

</td>
<td>
No
</td>
</tr>
<tr id="MixerPolicyAdaptersConfig-prometheus">
<td><code>prometheus</code></td>
<td><code><a href="#PrometheusMixerAdapterConfig">PrometheusMixerAdapterConfig</a></code></td>
<td>
<p>Configuration for Prometheus adapter in mixer.</p>

</td>
<td>
No
</td>
</tr>
<tr id="MixerPolicyAdaptersConfig-stdio">
<td><code>stdio</code></td>
<td><code><a href="#StdioMixerAdapterConfig">StdioMixerAdapterConfig</a></code></td>
<td>
<p>Configuration for stdio adapter in mixer, recommended for debug usage only.</p>

</td>
<td>
No
</td>
</tr>
<tr id="MixerPolicyAdaptersConfig-stackdriver">
<td><code>stackdriver</code></td>
<td><code><a href="#StackdriverMixerAdapterConfig">StackdriverMixerAdapterConfig</a></code></td>
<td>

</td>
<td>
No
</td>
</tr>
<tr id="MixerPolicyAdaptersConfig-useAdapterCRDs">
<td><code>useAdapterCRDs</code></td>
<td><code><a href="https://developers.google.com/protocol-buffers/docs/reference/google.protobuf#boolvalue">BoolValue</a></code></td>
<td>
<p>Sets the &ndash;useAdapterCRDs mixer startup argument.</p>

</td>
<td>
No
</td>
</tr>
</tbody>
</table>
</section>
<h2 id="MixerPolicyConfig">MixerPolicyConfig</h2>
<section>
<p>Configuration for Mixer Policy.</p>

<table class="message-fields">
<thead>
<tr>
<th>Field</th>
<th>Type</th>
<th>Description</th>
<th>Required</th>
</tr>
</thead>
<tbody>
<tr id="MixerPolicyConfig-autoscaleEnabled">
<td><code>autoscaleEnabled</code></td>
<td><code><a href="https://developers.google.com/protocol-buffers/docs/reference/google.protobuf#boolvalue">BoolValue</a></code></td>
<td>
<p>Controls whether a HorizontalPodAutoscaler is installed for Mixer Policy.</p>

</td>
<td>
No
</td>
</tr>
<tr id="MixerPolicyConfig-autoscaleMax">
<td><code>autoscaleMax</code></td>
<td><code>uint32</code></td>
<td>
<p>Maximum number of replicas in the HorizontalPodAutoscaler for Mixer Policy.</p>

</td>
<td>
No
</td>
</tr>
<tr id="MixerPolicyConfig-autoscaleMin">
<td><code>autoscaleMin</code></td>
<td><code>uint32</code></td>
<td>
<p>Minimum number of replicas in the HorizontalPodAutoscaler for Mixer Policy.</p>

</td>
<td>
No
</td>
</tr>
<tr id="MixerPolicyConfig-enabled">
<td><code>enabled</code></td>
<td><code><a href="https://developers.google.com/protocol-buffers/docs/reference/google.protobuf#boolvalue">BoolValue</a></code></td>
<td>
<p>Controls whether Mixer Policy is enabled</p>

</td>
<td>
No
</td>
</tr>
<tr id="MixerPolicyConfig-image">
<td><code>image</code></td>
<td><code>string</code></td>
<td>
<p>Image name used for Mixer Policy.</p>

<p>This can be set either to image name if hub is also set, or can be set to the full hub:name string.</p>

<p>Examples: custom-mixer, docker.io/someuser:custom-mixer</p>

</td>
<td>
No
</td>
</tr>
<tr id="MixerPolicyConfig-adapters">
<td><code>adapters</code></td>
<td><code><a href="#MixerPolicyAdaptersConfig">MixerPolicyAdaptersConfig</a></code></td>
<td>
<p>Configuration for different mixer adapters.</p>

</td>
<td>
No
</td>
</tr>
<tr id="MixerPolicyConfig-sessionAffinityEnabled">
<td><code>sessionAffinityEnabled</code></td>
<td><code><a href="https://developers.google.com/protocol-buffers/docs/reference/google.protobuf#boolvalue">BoolValue</a></code></td>
<td>
<p>Controls whether to enable the sticky session setting when choosing backend pods.</p>

</td>
<td>
No
</td>
</tr>
<tr id="MixerPolicyConfig-env">
<td><code>env</code></td>
<td><code><a href="#TypeMapStringInterface">TypeMapStringInterface</a></code></td>
<td>
<p>Environment variables passed to the Mixer container.</p>

<p>Examples:
env:
  ENV<em>VAR</em>1: value1
  ENV<em>VAR</em>2: value2</p>

</td>
<td>
No
</td>
</tr>
<tr id="MixerPolicyConfig-cpu" class="deprecated ">
<td><code>cpu</code></td>
<td><code><a href="#CPUTargetUtilizationConfig">CPUTargetUtilizationConfig</a></code></td>
<td>
<p>Target CPU utilization used in HorizontalPodAutoscaler.</p>

<p>See https://kubernetes.io/docs/tasks/run-application/horizontal-pod-autoscale/</p>

</td>
<td>
No
</td>
</tr>
<tr id="MixerPolicyConfig-podAnnotations" class="deprecated ">
<td><code>podAnnotations</code></td>
<td><code><a href="#TypeMapStringInterface">TypeMapStringInterface</a></code></td>
<td>
<p>K8s annotations to attach to mixer policy deployment</p>

<p>See: https://kubernetes.io/docs/concepts/overview/working-with-objects/annotations/</p>

</td>
<td>
No
</td>
</tr>
<tr id="MixerPolicyConfig-replicaCount" class="deprecated ">
<td><code>replicaCount</code></td>
<td><code>uint32</code></td>
<td>
<p>Number of replicas in the Mixer Policy Deployment</p>

</td>
<td>
No
</td>
</tr>
<tr id="MixerPolicyConfig-resources" class="deprecated ">
<td><code>resources</code></td>
<td><code><a href="#Resources">Resources</a></code></td>
<td>
<p>K8s resources settings.</p>

<p>See https://kubernetes.io/docs/concepts/configuration/manage-compute-resources-container/#resource-requests-and-limits-of-pod-and-container</p>

</td>
<td>
No
</td>
</tr>
<tr id="MixerPolicyConfig-rollingMaxSurge" class="deprecated ">
<td><code>rollingMaxSurge</code></td>
<td><code><a href="#TypeIntOrStringForPB">TypeIntOrStringForPB</a></code></td>
<td>
<p>K8s rolling update strategy</p>

</td>
<td>
No
</td>
</tr>
<tr id="MixerPolicyConfig-rollingMaxUnavailable" class="deprecated ">
<td><code>rollingMaxUnavailable</code></td>
<td><code><a href="#TypeIntOrStringForPB">TypeIntOrStringForPB</a></code></td>
<td>
<p>K8s rolling update strategy</p>

</td>
<td>
No
</td>
</tr>
<tr id="MixerPolicyConfig-podAntiAffinityLabelSelector" class="deprecated ">
<td><code>podAntiAffinityLabelSelector</code></td>
<td><code><a href="#TypeSliceOfMapStringInterface">TypeSliceOfMapStringInterface</a></code></td>
<td>
</td>
<td>
No
</td>
</tr>
<tr id="MixerPolicyConfig-podAntiAffinityTermLabelSelector" class="deprecated ">
<td><code>podAntiAffinityTermLabelSelector</code></td>
<td><code><a href="#TypeSliceOfMapStringInterface">TypeSliceOfMapStringInterface</a></code></td>
<td>
</td>
<td>
No
</td>
</tr>
<tr id="MixerPolicyConfig-nodeSelector" class="deprecated ">
<td><code>nodeSelector</code></td>
<td><code><a href="#TypeMapStringInterface">TypeMapStringInterface</a></code></td>
<td>
<p>K8s node selector.</p>

<p>See https://kubernetes.io/docs/concepts/configuration/assign-pod-node/#nodeselector</p>

</td>
<td>
No
</td>
</tr>
<tr id="MixerPolicyConfig-tolerations" class="deprecated ">
<td><code>tolerations</code></td>
<td><code><a href="#TypeSliceOfMapStringInterface">TypeSliceOfMapStringInterface</a></code></td>
<td>
</td>
<td>
No
</td>
</tr>
</tbody>
</table>
</section>
<h2 id="MixerTelemetryAdaptersConfig">MixerTelemetryAdaptersConfig</h2>
<section>
<p>Configuration for Mixer Telemetry adapters.</p>

<table class="message-fields">
<thead>
<tr>
<th>Field</th>
<th>Type</th>
<th>Description</th>
<th>Required</th>
</tr>
</thead>
<tbody>
<tr id="MixerTelemetryAdaptersConfig-kubernetesenv">
<td><code>kubernetesenv</code></td>
<td><code><a href="#KubernetesEnvMixerAdapterConfig">KubernetesEnvMixerAdapterConfig</a></code></td>
<td>
<p>Configuration for Kubernetes environment adapter in mixer.</p>

</td>
<td>
No
</td>
</tr>
<tr id="MixerTelemetryAdaptersConfig-prometheus">
<td><code>prometheus</code></td>
<td><code><a href="#PrometheusMixerAdapterConfig">PrometheusMixerAdapterConfig</a></code></td>
<td>
<p>Configuration for Prometheus adapter in mixer.</p>

</td>
<td>
No
</td>
</tr>
<tr id="MixerTelemetryAdaptersConfig-stdio">
<td><code>stdio</code></td>
<td><code><a href="#StdioMixerAdapterConfig">StdioMixerAdapterConfig</a></code></td>
<td>
<p>Configuration for stdio adapter in mixer, recommended for debug usage only.</p>

</td>
<td>
No
</td>
</tr>
<tr id="MixerTelemetryAdaptersConfig-stackdriver">
<td><code>stackdriver</code></td>
<td><code><a href="#StackdriverMixerAdapterConfig">StackdriverMixerAdapterConfig</a></code></td>
<td>

</td>
<td>
No
</td>
</tr>
<tr id="MixerTelemetryAdaptersConfig-useAdapterCRDs">
<td><code>useAdapterCRDs</code></td>
<td><code><a href="https://developers.google.com/protocol-buffers/docs/reference/google.protobuf#boolvalue">BoolValue</a></code></td>
<td>
<p>Sets the &ndash;useAdapterCRDs mixer startup argument.</p>

</td>
<td>
No
</td>
</tr>
</tbody>
</table>
</section>
<h2 id="MixerTelemetryConfig">MixerTelemetryConfig</h2>
<section>
<p>Configuration for Mixer Telemetry.</p>

<table class="message-fields">
<thead>
<tr>
<th>Field</th>
<th>Type</th>
<th>Description</th>
<th>Required</th>
</tr>
</thead>
<tbody>
<tr id="MixerTelemetryConfig-autoscaleEnabled">
<td><code>autoscaleEnabled</code></td>
<td><code><a href="https://developers.google.com/protocol-buffers/docs/reference/google.protobuf#boolvalue">BoolValue</a></code></td>
<td>
<p>Controls whether a HorizontalPodAutoscaler is installed for Mixer Telemetry.</p>

</td>
<td>
No
</td>
</tr>
<tr id="MixerTelemetryConfig-autoscaleMax">
<td><code>autoscaleMax</code></td>
<td><code>uint32</code></td>
<td>
<p>Maximum number of replicas in the HorizontalPodAutoscaler for Mixer Telemetry.</p>

</td>
<td>
No
</td>
</tr>
<tr id="MixerTelemetryConfig-autoscaleMin">
<td><code>autoscaleMin</code></td>
<td><code>uint32</code></td>
<td>
<p>Minimum number of replicas in the HorizontalPodAutoscaler for Mixer Telemetry.</p>

</td>
<td>
No
</td>
</tr>
<tr id="MixerTelemetryConfig-enabled">
<td><code>enabled</code></td>
<td><code><a href="https://developers.google.com/protocol-buffers/docs/reference/google.protobuf#boolvalue">BoolValue</a></code></td>
<td>
<p>Controls whether Mixer Telemetry is enabled.</p>

</td>
<td>
No
</td>
</tr>
<tr id="MixerTelemetryConfig-env">
<td><code>env</code></td>
<td><code><a href="#TypeMapStringInterface">TypeMapStringInterface</a></code></td>
<td>
<p>Environment variables passed to the Mixer container.</p>

<p>Examples:
env:
  ENV<em>VAR</em>1: value1
  ENV<em>VAR</em>2: value2</p>

</td>
<td>
No
</td>
</tr>
<tr id="MixerTelemetryConfig-image">
<td><code>image</code></td>
<td><code>string</code></td>
<td>
<p>Image name used for Mixer Telemetry.</p>

<p>This can be set either to image name if hub is also set, or can be set to the full hub:name string.</p>

<p>Examples: custom-mixer, docker.io/someuser:custom-mixer</p>

</td>
<td>
No
</td>
</tr>
<tr id="MixerTelemetryConfig-loadshedding">
<td><code>loadshedding</code></td>
<td><code><a href="#LoadSheddingConfig">LoadSheddingConfig</a></code></td>
<td>
<p>LoadSheddingConfig configs when mixer starts rejecting grpc requests.</p>

</td>
<td>
No
</td>
</tr>
<tr id="MixerTelemetryConfig-useMCP">
<td><code>useMCP</code></td>
<td><code><a href="https://developers.google.com/protocol-buffers/docs/reference/google.protobuf#boolvalue">BoolValue</a></code></td>
<td>
<p>Controls whether to use of Mesh Configuration Protocol to distribute configuration.</p>

</td>
<td>
No
</td>
</tr>
<tr id="MixerTelemetryConfig-reportBatchMaxTime">
<td><code>reportBatchMaxTime</code></td>
<td><code>string</code></td>
<td>
</td>
<td>
No
</td>
</tr>
<tr id="MixerTelemetryConfig-reportBatchMaxEntries">
<td><code>reportBatchMaxEntries</code></td>
<td><code>uint32</code></td>
<td>
</td>
<td>
No
</td>
</tr>
<tr id="MixerTelemetryConfig-sessionAffinityEnabled">
<td><code>sessionAffinityEnabled</code></td>
<td><code><a href="https://developers.google.com/protocol-buffers/docs/reference/google.protobuf#boolvalue">BoolValue</a></code></td>
<td>
<p>Controls whether to enable the sticky session setting when choosing backend pods.</p>

</td>
<td>
No
</td>
</tr>
<tr id="MixerTelemetryConfig-cpu" class="deprecated ">
<td><code>cpu</code></td>
<td><code><a href="#CPUTargetUtilizationConfig">CPUTargetUtilizationConfig</a></code></td>
<td>
<p>Target CPU utilization used in HorizontalPodAutoscaler.</p>

<p>See https://kubernetes.io/docs/tasks/run-application/horizontal-pod-autoscale/</p>

</td>
<td>
No
</td>
</tr>
<tr id="MixerTelemetryConfig-nodeSelector" class="deprecated ">
<td><code>nodeSelector</code></td>
<td><code><a href="#TypeMapStringInterface">TypeMapStringInterface</a></code></td>
<td>
<p>K8s node selector.</p>

<p>See https://kubernetes.io/docs/concepts/configuration/assign-pod-node/#nodeselector</p>

</td>
<td>
No
</td>
</tr>
<tr id="MixerTelemetryConfig-podAnnotations" class="deprecated ">
<td><code>podAnnotations</code></td>
<td><code><a href="#TypeMapStringInterface">TypeMapStringInterface</a></code></td>
<td>
<p>K8s annotations to attach to mixer telemetry deployment</p>

<p>See: https://kubernetes.io/docs/concepts/overview/working-with-objects/annotations/</p>

</td>
<td>
No
</td>
</tr>
<tr id="MixerTelemetryConfig-replicaCount" class="deprecated ">
<td><code>replicaCount</code></td>
<td><code>uint32</code></td>
<td>
<p>Number of replicas in the Mixer Telemetry Deployment.</p>

</td>
<td>
No
</td>
</tr>
<tr id="MixerTelemetryConfig-rollingMaxSurge" class="deprecated ">
<td><code>rollingMaxSurge</code></td>
<td><code><a href="#TypeIntOrStringForPB">TypeIntOrStringForPB</a></code></td>
<td>
<p>K8s rolling update strategy</p>

</td>
<td>
No
</td>
</tr>
<tr id="MixerTelemetryConfig-rollingMaxUnavailable" class="deprecated ">
<td><code>rollingMaxUnavailable</code></td>
<td><code><a href="#TypeIntOrStringForPB">TypeIntOrStringForPB</a></code></td>
<td>
<p>K8s rolling update strategy</p>

</td>
<td>
No
</td>
</tr>
<tr id="MixerTelemetryConfig-resources" class="deprecated ">
<td><code>resources</code></td>
<td><code><a href="#Resources">Resources</a></code></td>
<td>
<p>K8s resources settings.</p>

<p>See https://kubernetes.io/docs/concepts/configuration/manage-compute-resources-container/#resource-requests-and-limits-of-pod-and-container</p>

</td>
<td>
No
</td>
</tr>
<tr id="MixerTelemetryConfig-podAntiAffinityLabelSelector" class="deprecated ">
<td><code>podAntiAffinityLabelSelector</code></td>
<td><code><a href="#TypeSliceOfMapStringInterface">TypeSliceOfMapStringInterface</a></code></td>
<td>
</td>
<td>
No
</td>
</tr>
<tr id="MixerTelemetryConfig-podAntiAffinityTermLabelSelector" class="deprecated ">
<td><code>podAntiAffinityTermLabelSelector</code></td>
<td><code><a href="#TypeSliceOfMapStringInterface">TypeSliceOfMapStringInterface</a></code></td>
<td>
</td>
<td>
No
</td>
</tr>
<tr id="MixerTelemetryConfig-tolerations" class="deprecated ">
<td><code>tolerations</code></td>
<td><code><a href="#TypeSliceOfMapStringInterface">TypeSliceOfMapStringInterface</a></code></td>
<td>
</td>
<td>
No
</td>
</tr>
</tbody>
</table>
</section>
<h2 id="MultiClusterConfig">MultiClusterConfig</h2>
<section>
<p>MultiClusterConfig specifies the Configuration for Istio mesh across multiple clusters through the istio gateways.</p>

<table class="message-fields">
<thead>
<tr>
<th>Field</th>
<th>Type</th>
<th>Description</th>
<th>Required</th>
</tr>
</thead>
<tbody>
<tr id="MultiClusterConfig-enabled">
<td><code>enabled</code></td>
<td><code><a href="https://developers.google.com/protocol-buffers/docs/reference/google.protobuf#boolvalue">BoolValue</a></code></td>
<td>
<p>Enables the connection between two kubernetes clusters via their respective ingressgateway services.
Use if the pods in each cluster cannot directly talk to one another.</p>

</td>
<td>
No
</td>
</tr>
<tr id="MultiClusterConfig-clusterName">
<td><code>clusterName</code></td>
<td><code>string</code></td>
<td>
</td>
<td>
No
</td>
</tr>
</tbody>
</table>
</section>
<h2 id="NodeAgentConfig">NodeAgentConfig</h2>
<section>
<p>Configuration for Node Agent Daemonset.</p>

<table class="message-fields">
<thead>
<tr>
<th>Field</th>
<th>Type</th>
<th>Description</th>
<th>Required</th>
</tr>
</thead>
<tbody>
<tr id="NodeAgentConfig-enabled">
<td><code>enabled</code></td>
<td><code><a href="https://developers.google.com/protocol-buffers/docs/reference/google.protobuf#boolvalue">BoolValue</a></code></td>
<td>
<p>Controls whether Node Agent is enabled.</p>

</td>
<td>
No
</td>
</tr>
<tr id="NodeAgentConfig-env">
<td><code>env</code></td>
<td><code><a href="#TypeMapStringInterface">TypeMapStringInterface</a></code></td>
<td>
<p>Environment variables passed to the Node Agent container.</p>

<p>Examples:
env:
  ENV<em>VAR</em>1: value1
  ENV<em>VAR</em>2: value2</p>

</td>
<td>
No
</td>
</tr>
<tr id="NodeAgentConfig-image">
<td><code>image</code></td>
<td><code>string</code></td>
<td>
<p>Image name for the Node Agent DaemonSet.</p>

</td>
<td>
No
</td>
</tr>
<tr id="NodeAgentConfig-nodeSelector" class="deprecated ">
<td><code>nodeSelector</code></td>
<td><code><a href="#TypeMapStringInterface">TypeMapStringInterface</a></code></td>
<td>
<p>K8s node selector.</p>

<p>See https://kubernetes.io/docs/concepts/configuration/assign-pod-node/#nodeselector</p>

</td>
<td>
No
</td>
</tr>
<tr id="NodeAgentConfig-tolerations" class="deprecated ">
<td><code>tolerations</code></td>
<td><code><a href="#TypeSliceOfMapStringInterface">TypeSliceOfMapStringInterface</a></code></td>
<td>
</td>
<td>
No
</td>
</tr>
<tr id="NodeAgentConfig-podAntiAffinityLabelSelector" class="deprecated ">
<td><code>podAntiAffinityLabelSelector</code></td>
<td><code><a href="#TypeSliceOfMapStringInterface">TypeSliceOfMapStringInterface</a></code></td>
<td>
</td>
<td>
No
</td>
</tr>
<tr id="NodeAgentConfig-podAntiAffinityTermLabelSelector" class="deprecated ">
<td><code>podAntiAffinityTermLabelSelector</code></td>
<td><code><a href="#TypeSliceOfMapStringInterface">TypeSliceOfMapStringInterface</a></code></td>
<td>
</td>
<td>
No
</td>
</tr>
<tr id="NodeAgentConfig-podAnnotations" class="deprecated ">
<td><code>podAnnotations</code></td>
<td><code><a href="#TypeMapStringInterface">TypeMapStringInterface</a></code></td>
<td>
<p>K8s annotations for pods.</p>

<p>See: https://kubernetes.io/docs/concepts/overview/working-with-objects/annotations/</p>

</td>
<td>
No
</td>
</tr>
</tbody>
</table>
</section>
<h2 id="OutboundTrafficPolicyConfig">OutboundTrafficPolicyConfig</h2>
<section>
<p>OutboundTrafficPolicyConfig controls the default behavior of the sidecar for handling outbound traffic from the application.</p>

<table class="message-fields">
<thead>
<tr>
<th>Field</th>
<th>Type</th>
<th>Description</th>
<th>Required</th>
</tr>
</thead>
<tbody>
<tr id="OutboundTrafficPolicyConfig-mode">
<td><code>mode</code></td>
<td><code><a href="#OutboundTrafficPolicyConfig-Mode">Mode</a></code></td>
<td>
</td>
<td>
No
</td>
</tr>
</tbody>
</table>
</section>
<h2 id="OutboundTrafficPolicyConfig-Mode">OutboundTrafficPolicyConfig.Mode</h2>
<section>
<p>Specifies the sidecar&rsquo;s default behavior when handling outbound traffic from the application.</p>

<table class="enum-values">
<thead>
<tr>
<th>Name</th>
<th>Description</th>
</tr>
</thead>
<tbody>
<tr id="OutboundTrafficPolicyConfig-Mode-ALLOW_ANY">
<td><code>ALLOW_ANY</code></td>
<td>
<p>Outbound traffic to unknown destinations will be allowed, in case there are no services or ServiceEntries for the destination port</p>

</td>
</tr>
<tr id="OutboundTrafficPolicyConfig-Mode-REGISTRY_ONLY">
<td><code>REGISTRY_ONLY</code></td>
<td>
<p>Restrict outbound traffic to services defined in the service registry as well as those defined through ServiceEntries</p>

</td>
</tr>
</tbody>
</table>
</section>
<h2 id="PilotConfig">PilotConfig</h2>
<section>
<p>Configuration for Pilot.</p>

<table class="message-fields">
<thead>
<tr>
<th>Field</th>
<th>Type</th>
<th>Description</th>
<th>Required</th>
</tr>
</thead>
<tbody>
<tr id="PilotConfig-enabled">
<td><code>enabled</code></td>
<td><code><a href="https://developers.google.com/protocol-buffers/docs/reference/google.protobuf#boolvalue">BoolValue</a></code></td>
<td>
<p>Controls whether Pilot is enabled.</p>

</td>
<td>
No
</td>
</tr>
<tr id="PilotConfig-autoscaleEnabled">
<td><code>autoscaleEnabled</code></td>
<td><code><a href="https://developers.google.com/protocol-buffers/docs/reference/google.protobuf#boolvalue">BoolValue</a></code></td>
<td>
<p>Controls whether a HorizontalPodAutoscaler is installed for Pilot.</p>

</td>
<td>
No
</td>
</tr>
<tr id="PilotConfig-autoscaleMin">
<td><code>autoscaleMin</code></td>
<td><code>uint32</code></td>
<td>
<p>Minimum number of replicas in the HorizontalPodAutoscaler for Pilot.</p>

</td>
<td>
No
</td>
</tr>
<tr id="PilotConfig-autoscaleMax">
<td><code>autoscaleMax</code></td>
<td><code>uint32</code></td>
<td>
<p>Maximum number of replicas in the HorizontalPodAutoscaler for Pilot.</p>

</td>
<td>
No
</td>
</tr>
<tr id="PilotConfig-image">
<td><code>image</code></td>
<td><code>string</code></td>
<td>
<p>Image name used for Pilot.</p>

<p>This can be set either to image name if hub is also set, or can be set to the full hub:name string.</p>

<p>Examples: custom-pilot, docker.io/someuser:custom-pilot</p>

</td>
<td>
No
</td>
</tr>
<tr id="PilotConfig-sidecar">
<td><code>sidecar</code></td>
<td><code><a href="https://developers.google.com/protocol-buffers/docs/reference/google.protobuf#boolvalue">BoolValue</a></code></td>
<td>
<p>Controls whether a sidecar proxy is installed in the Pilot pod.</p>

<p>Setting to true installs a proxy in the Pilot pod, used primarily for collecting Pilot telemetry.</p>

</td>
<td>
No
</td>
</tr>
<tr id="PilotConfig-traceSampling">
<td><code>traceSampling</code></td>
<td><code>double</code></td>
<td>
<p>Trace sampling fraction.</p>

<p>Used to set the fraction of time that traces are sampled. Higher values are more accurate but add CPU overhead.</p>

<p>Allowed values: 0.0 to 1.0</p>

</td>
<td>
No
</td>
</tr>
<tr id="PilotConfig-configNamespace">
<td><code>configNamespace</code></td>
<td><code>string</code></td>
<td>
<p>Namespace that the configuration management feature is installed into, if different from Pilot namespace.</p>

</td>
<td>
No
</td>
</tr>
<tr id="PilotConfig-keepaliveMaxServerConnectionAge">
<td><code>keepaliveMaxServerConnectionAge</code></td>
<td><code><a href="https://developers.google.com/protocol-buffers/docs/reference/google.protobuf#duration">Duration</a></code></td>
<td>
<p>Maximum duration that a sidecar can be connected to a pilot.</p>

<p>This setting balances out load across pilot instances, but adds some resource overhead.</p>

<p>Examples: 300s, 30m, 1h</p>

</td>
<td>
No
</td>
</tr>
<tr id="PilotConfig-deploymentLabels">
<td><code>deploymentLabels</code></td>
<td><code><a href="#TypeMapStringInterface">TypeMapStringInterface</a></code></td>
<td>
<p>Labels that are added to Pilot pods.</p>

<p>See https://kubernetes.io/docs/concepts/overview/working-with-objects/labels/</p>

</td>
<td>
No
</td>
</tr>
<tr id="PilotConfig-meshNetworks">
<td><code>meshNetworks</code></td>
<td><code><a href="#TypeMapStringInterface">TypeMapStringInterface</a></code></td>
<td>
<p>Used to override control plane networks.</p>

</td>
<td>
No
</td>
</tr>
<tr id="PilotConfig-configMap">
<td><code>configMap</code></td>
<td><code><a href="https://developers.google.com/protocol-buffers/docs/reference/google.protobuf#boolvalue">BoolValue</a></code></td>
<td>
<p>Configuration settings passed to Pilot as a ConfigMap.</p>

<p>This controls whether the mesh config map, generated from values.yaml is generated.
If false, pilot wil use default values or user-supplied values, in that order of preference.</p>

</td>
<td>
No
</td>
</tr>
<tr id="PilotConfig-ingress">
<td><code>ingress</code></td>
<td><code><a href="#PilotIngressConfig">PilotIngressConfig</a></code></td>
<td>
<p>Controls legacy k8s ingress. Only one pilot profile should enable ingress support.</p>

</td>
<td>
No
</td>
</tr>
<tr id="PilotConfig-useMCP">
<td><code>useMCP</code></td>
<td><code><a href="https://developers.google.com/protocol-buffers/docs/reference/google.protobuf#boolvalue">BoolValue</a></code></td>
<td>
<p>Controls whether Pilot is configured through the Mesh Control Protocol (MCP).</p>

<p>If set to true, Pilot requires an MCP server (like Galley) to be installed.</p>

</td>
<td>
No
</td>
</tr>
<tr id="PilotConfig-env">
<td><code>env</code></td>
<td><code><a href="#TypeMapStringInterface">TypeMapStringInterface</a></code></td>
<td>
<p>Environment variables passed to the Pilot container.</p>

<p>Examples:
env:
  ENV<em>VAR</em>1: value1
  ENV<em>VAR</em>2: value2</p>

</td>
<td>
No
</td>
</tr>
<tr id="PilotConfig-policy">
<td><code>policy</code></td>
<td><code><a href="#PilotPolicyConfig">PilotPolicyConfig</a></code></td>
<td>
<p>Controls whether Istio policy is applied to Pilot.</p>

</td>
<td>
No
</td>
</tr>
<tr id="PilotConfig-appNamespaces">
<td><code>appNamespaces</code></td>
<td><code><a href="#TypeSliceOfMapStringInterface">TypeSliceOfMapStringInterface</a></code></td>
<td>
</td>
<td>
No
</td>
</tr>
<tr id="PilotConfig-enableProtocolSniffingForOutbound">
<td><code>enableProtocolSniffingForOutbound</code></td>
<td><code><a href="https://developers.google.com/protocol-buffers/docs/reference/google.protobuf#boolvalue">BoolValue</a></code></td>
<td>
<p>if protocol sniffing is enabled for outbound</p>

</td>
<td>
No
</td>
</tr>
<tr id="PilotConfig-enableProtocolSniffingForInbound">
<td><code>enableProtocolSniffingForInbound</code></td>
<td><code><a href="https://developers.google.com/protocol-buffers/docs/reference/google.protobuf#boolvalue">BoolValue</a></code></td>
<td>
<p>if protocol sniffing is enabled for inbound</p>

</td>
<td>
No
</td>
</tr>
<tr id="PilotConfig-configSource">
<td><code>configSource</code></td>
<td><code><a href="#PilotConfigSource">PilotConfigSource</a></code></td>
<td>
<p>ConfigSource describes a source of configuration data for networking
rules, and other Istio configuration artifacts. Multiple data sources
can be configured for a single control plane.</p>

</td>
<td>
No
</td>
</tr>
<tr id="PilotConfig-jwksResolverExtraRootCA">
<td><code>jwksResolverExtraRootCA</code></td>
<td><code>string</code></td>
<td>
</td>
<td>
No
</td>
</tr>
<tr id="PilotConfig-plugins">
<td><code>plugins</code></td>
<td><code><a href="#TypeSliceOfMapStringInterface">TypeSliceOfMapStringInterface</a></code></td>
<td>
</td>
<td>
No
</td>
</tr>
<tr id="PilotConfig-replicaCount" class="deprecated ">
<td><code>replicaCount</code></td>
<td><code>uint32</code></td>
<td>
<p>Number of replicas in the Pilot Deployment.</p>

</td>
<td>
No
</td>
</tr>
<tr id="PilotConfig-resources" class="deprecated ">
<td><code>resources</code></td>
<td><code><a href="#Resources">Resources</a></code></td>
<td>
<p>K8s resources settings.</p>

<p>See https://kubernetes.io/docs/concepts/configuration/manage-compute-resources-container/#resource-requests-and-limits-of-pod-and-container</p>

</td>
<td>
No
</td>
</tr>
<tr id="PilotConfig-cpu" class="deprecated ">
<td><code>cpu</code></td>
<td><code><a href="#CPUTargetUtilizationConfig">CPUTargetUtilizationConfig</a></code></td>
<td>
<p>Target CPU utilization used in HorizontalPodAutoscaler.</p>

<p>See https://kubernetes.io/docs/tasks/run-application/horizontal-pod-autoscale/</p>

</td>
<td>
No
</td>
</tr>
<tr id="PilotConfig-nodeSelector" class="deprecated ">
<td><code>nodeSelector</code></td>
<td><code><a href="#TypeMapStringInterface">TypeMapStringInterface</a></code></td>
<td>
<p>K8s node selector.</p>

<p>See https://kubernetes.io/docs/concepts/configuration/assign-pod-node/#nodeselector</p>

</td>
<td>
No
</td>
</tr>
<tr id="PilotConfig-podAntiAffinityLabelSelector" class="deprecated ">
<td><code>podAntiAffinityLabelSelector</code></td>
<td><code><a href="#TypeSliceOfMapStringInterface">TypeSliceOfMapStringInterface</a></code></td>
<td>
<p>See EgressGatewayConfig.</p>

</td>
<td>
No
</td>
</tr>
<tr id="PilotConfig-podAntiAffinityTermLabelSelector" class="deprecated ">
<td><code>podAntiAffinityTermLabelSelector</code></td>
<td><code><a href="#TypeSliceOfMapStringInterface">TypeSliceOfMapStringInterface</a></code></td>
<td>
<p>See EgressGatewayConfig.</p>

</td>
<td>
No
</td>
</tr>
<tr id="PilotConfig-rollingMaxSurge" class="deprecated ">
<td><code>rollingMaxSurge</code></td>
<td><code><a href="#TypeIntOrStringForPB">TypeIntOrStringForPB</a></code></td>
<td>
<p>K8s rolling update strategy</p>

</td>
<td>
No
</td>
</tr>
<tr id="PilotConfig-rollingMaxUnavailable" class="deprecated ">
<td><code>rollingMaxUnavailable</code></td>
<td><code><a href="#TypeIntOrStringForPB">TypeIntOrStringForPB</a></code></td>
<td>
<p>K8s rolling update strategy</p>

</td>
<td>
No
</td>
</tr>
<tr id="PilotConfig-tolerations" class="deprecated ">
<td><code>tolerations</code></td>
<td><code><a href="#TypeSliceOfMapStringInterface">TypeSliceOfMapStringInterface</a></code></td>
<td>

</td>
<td>
No
</td>
</tr>
<tr id="PilotConfig-podAnnotations" class="deprecated ">
<td><code>podAnnotations</code></td>
<td><code><a href="#TypeMapStringInterface">TypeMapStringInterface</a></code></td>
<td>
<p>K8s annotations for pods.</p>

<p>See: https://kubernetes.io/docs/concepts/overview/working-with-objects/annotations/</p>

</td>
<td>
No
</td>
</tr>
</tbody>
</table>
</section>
<h2 id="PilotConfigSource">PilotConfigSource</h2>
<section>
<p>PilotConfigSource describes information about a configuration store inside a
mesh. A single control plane instance can interact with one or more data
sources.</p>

<table class="message-fields">
<thead>
<tr>
<th>Field</th>
<th>Type</th>
<th>Description</th>
<th>Required</th>
</tr>
</thead>
<tbody>
<tr id="PilotConfigSource-subscribedResources">
<td><code>subscribedResources</code></td>
<td><code>string[]</code></td>
<td>
<p>Describes the source of configuration, if nothing is specified default is MCP.</p>

</td>
<td>
No
</td>
</tr>
</tbody>
</table>
</section>
<h2 id="PilotIngressConfig">PilotIngressConfig</h2>
<section>
<p>Controls legacy k8s ingress. Only one pilot profile should enable ingress support.</p>

<table class="message-fields">
<thead>
<tr>
<th>Field</th>
<th>Type</th>
<th>Description</th>
<th>Required</th>
</tr>
</thead>
<tbody>
<tr id="PilotIngressConfig-ingressService">
<td><code>ingressService</code></td>
<td><code>string</code></td>
<td>
<p>Sets the type ingress service for Pilot.</p>

<p>If empty, node-port is assumed.</p>

<p>Allowed values: node-port, istio-ingressgateway, ingress</p>

</td>
<td>
No
</td>
</tr>
<tr id="PilotIngressConfig-ingressControllerMode">
<td><code>ingressControllerMode</code></td>
<td><code><a href="#ingressControllerMode">ingressControllerMode</a></code></td>
<td>
</td>
<td>
No
</td>
</tr>
<tr id="PilotIngressConfig-ingressClass">
<td><code>ingressClass</code></td>
<td><code>string</code></td>
<td>
<p>If mode is STRICT, this value must be set on &ldquo;kubernetes.io/ingress.class&rdquo; annotation to activate.</p>

</td>
<td>
No
</td>
</tr>
</tbody>
</table>
</section>
<h2 id="PilotPolicyConfig">PilotPolicyConfig</h2>
<section>
<p>Controls whether Istio policy is applied to Pilot.</p>

<table class="message-fields">
<thead>
<tr>
<th>Field</th>
<th>Type</th>
<th>Description</th>
<th>Required</th>
</tr>
</thead>
<tbody>
<tr id="PilotPolicyConfig-enabled">
<td><code>enabled</code></td>
<td><code><a href="https://developers.google.com/protocol-buffers/docs/reference/google.protobuf#boolvalue">BoolValue</a></code></td>
<td>
<p>Controls whether Istio policy is applied to Pilot.</p>

</td>
<td>
No
</td>
</tr>
</tbody>
</table>
</section>
<h2 id="PortsConfig">PortsConfig</h2>
<section>
<p>Configuration for a port.</p>

<table class="message-fields">
<thead>
<tr>
<th>Field</th>
<th>Type</th>
<th>Description</th>
<th>Required</th>
</tr>
</thead>
<tbody>
<tr id="PortsConfig-name">
<td><code>name</code></td>
<td><code>string</code></td>
<td>
<p>Port name.</p>

</td>
<td>
No
</td>
</tr>
<tr id="PortsConfig-port">
<td><code>port</code></td>
<td><code>int32</code></td>
<td>
<p>Port number.</p>

</td>
<td>
No
</td>
</tr>
<tr id="PortsConfig-nodePort">
<td><code>nodePort</code></td>
<td><code>int32</code></td>
<td>
<p>NodePort number.</p>

</td>
<td>
No
</td>
</tr>
<tr id="PortsConfig-targetPort">
<td><code>targetPort</code></td>
<td><code>int32</code></td>
<td>
<p>Target port number.</p>

</td>
<td>
No
</td>
</tr>
</tbody>
</table>
</section>
<h2 id="PrometheusConfig">PrometheusConfig</h2>
<section>
<p>Configuration for Prometheus.</p>

<table class="message-fields">
<thead>
<tr>
<th>Field</th>
<th>Type</th>
<th>Description</th>
<th>Required</th>
</tr>
</thead>
<tbody>
<tr id="PrometheusConfig-createPrometheusResource">
<td><code>createPrometheusResource</code></td>
<td><code><a href="https://developers.google.com/protocol-buffers/docs/reference/google.protobuf#boolvalue">BoolValue</a></code></td>
<td>
</td>
<td>
No
</td>
</tr>
<tr id="PrometheusConfig-enabled">
<td><code>enabled</code></td>
<td><code><a href="https://developers.google.com/protocol-buffers/docs/reference/google.protobuf#boolvalue">BoolValue</a></code></td>
<td>
</td>
<td>
No
</td>
</tr>
<tr id="PrometheusConfig-hub">
<td><code>hub</code></td>
<td><code>string</code></td>
<td>
</td>
<td>
No
</td>
</tr>
<tr id="PrometheusConfig-tag">
<td><code>tag</code></td>
<td><code>string</code></td>
<td>
</td>
<td>
No
</td>
</tr>
<tr id="PrometheusConfig-retention">
<td><code>retention</code></td>
<td><code>string</code></td>
<td>
</td>
<td>
No
</td>
</tr>
<tr id="PrometheusConfig-scrapeInterval">
<td><code>scrapeInterval</code></td>
<td><code><a href="https://developers.google.com/protocol-buffers/docs/reference/google.protobuf#duration">Duration</a></code></td>
<td>
</td>
<td>
No
</td>
</tr>
<tr id="PrometheusConfig-contextPath">
<td><code>contextPath</code></td>
<td><code>string</code></td>
<td>
</td>
<td>
No
</td>
</tr>
<tr id="PrometheusConfig-ingress">
<td><code>ingress</code></td>
<td><code><a href="#AddonIngressConfig">AddonIngressConfig</a></code></td>
<td>
</td>
<td>
No
</td>
</tr>
<tr id="PrometheusConfig-service">
<td><code>service</code></td>
<td><code><a href="#PrometheusServiceConfig">PrometheusServiceConfig</a></code></td>
<td>
</td>
<td>
No
</td>
</tr>
<tr id="PrometheusConfig-security">
<td><code>security</code></td>
<td><code><a href="#PrometheusSecurityConfig">PrometheusSecurityConfig</a></code></td>
<td>
</td>
<td>
No
</td>
</tr>
<tr id="PrometheusConfig-replicaCount" class="deprecated ">
<td><code>replicaCount</code></td>
<td><code>uint32</code></td>
<td>
</td>
<td>
No
</td>
</tr>
<tr id="PrometheusConfig-nodeSelector" class="deprecated ">
<td><code>nodeSelector</code></td>
<td><code><a href="#TypeMapStringInterface">TypeMapStringInterface</a></code></td>
<td>
<p>GOSTRUCT: NodeSelector             map[string]interface&lbrace;}    <code>json:&quot;nodeSelector,omitempty&quot;</code></p>

</td>
<td>
No
</td>
</tr>
<tr id="PrometheusConfig-tolerations" class="deprecated ">
<td><code>tolerations</code></td>
<td><code><a href="#TypeSliceOfMapStringInterface">TypeSliceOfMapStringInterface</a></code></td>
<td>
</td>
<td>
No
</td>
</tr>
<tr id="PrometheusConfig-podAntiAffinityLabelSelector" class="deprecated ">
<td><code>podAntiAffinityLabelSelector</code></td>
<td><code><a href="#TypeSliceOfMapStringInterface">TypeSliceOfMapStringInterface</a></code></td>
<td>
</td>
<td>
No
</td>
</tr>
<tr id="PrometheusConfig-podAntiAffinityTermLabelSelector" class="deprecated ">
<td><code>podAntiAffinityTermLabelSelector</code></td>
<td><code><a href="#TypeSliceOfMapStringInterface">TypeSliceOfMapStringInterface</a></code></td>
<td>
</td>
<td>
No
</td>
</tr>
<tr id="PrometheusConfig-resources" class="deprecated ">
<td><code>resources</code></td>
<td><code><a href="#Resources">Resources</a></code></td>
<td>
<p>K8s resources settings.</p>

<p>See https://kubernetes.io/docs/concepts/configuration/manage-compute-resources-container/#resource-requests-and-limits-of-pod-and-container</p>

</td>
<td>
No
</td>
</tr>
<tr id="PrometheusConfig-datasources" class="deprecated ">
<td><code>datasources</code></td>
<td><code><a href="#TypeSliceOfMapStringInterface">TypeSliceOfMapStringInterface</a></code></td>
<td>
</td>
<td>
No
</td>
</tr>
<tr id="PrometheusConfig-podAnnotations" class="deprecated ">
<td><code>podAnnotations</code></td>
<td><code><a href="#TypeMapStringInterface">TypeMapStringInterface</a></code></td>
<td>
<p>K8s annotations for pods.</p>

<p>See: https://kubernetes.io/docs/concepts/overview/working-with-objects/annotations/</p>

</td>
<td>
No
</td>
</tr>
<tr id="PrometheusConfig-image" class="deprecated ">
<td><code>image</code></td>
<td><code>string</code></td>
<td>
</td>
<td>
No
</td>
</tr>
</tbody>
</table>
</section>
<h2 id="PrometheusMixerAdapterConfig">PrometheusMixerAdapterConfig</h2>
<section>
<p>Configuration for Prometheus adapter in mixer.</p>

<table class="message-fields">
<thead>
<tr>
<th>Field</th>
<th>Type</th>
<th>Description</th>
<th>Required</th>
</tr>
</thead>
<tbody>
<tr id="PrometheusMixerAdapterConfig-enabled">
<td><code>enabled</code></td>
<td><code><a href="https://developers.google.com/protocol-buffers/docs/reference/google.protobuf#boolvalue">BoolValue</a></code></td>
<td>
<p>Enables the Prometheus adapter in Mixer.</p>

</td>
<td>
No
</td>
</tr>
<tr id="PrometheusMixerAdapterConfig-metricsExpiryDuration">
<td><code>metricsExpiryDuration</code></td>
<td><code><a href="https://developers.google.com/protocol-buffers/docs/reference/google.protobuf#duration">Duration</a></code></td>
<td>
<p>Sets the duration after which Prometheus registry purges a metric.</p>

<p>See: https://istio.io/docs/reference/config/policy-and-telemetry/adapters/prometheus/#Params</p>

</td>
<td>
No
</td>
</tr>
</tbody>
</table>
</section>
<h2 id="PrometheusSecurityConfig">PrometheusSecurityConfig</h2>
<section>
<p>Configuration for Prometheus adapter security.</p>

<table class="message-fields">
<thead>
<tr>
<th>Field</th>
<th>Type</th>
<th>Description</th>
<th>Required</th>
</tr>
</thead>
<tbody>
<tr id="PrometheusSecurityConfig-enabled">
<td><code>enabled</code></td>
<td><code><a href="https://developers.google.com/protocol-buffers/docs/reference/google.protobuf#boolvalue">BoolValue</a></code></td>
<td>
<p>Controls whether Prometheus security is enabled.</p>

</td>
<td>
No
</td>
</tr>
</tbody>
</table>
</section>
<h2 id="PrometheusServiceConfig">PrometheusServiceConfig</h2>
<section>
<p>Configuration for Prometheus adapter service.</p>

<table class="message-fields">
<thead>
<tr>
<th>Field</th>
<th>Type</th>
<th>Description</th>
<th>Required</th>
</tr>
</thead>
<tbody>
<tr id="PrometheusServiceConfig-annotations">
<td><code>annotations</code></td>
<td><code><a href="#TypeMapStringInterface">TypeMapStringInterface</a></code></td>
<td>
</td>
<td>
No
</td>
</tr>
<tr id="PrometheusServiceConfig-nodePort">
<td><code>nodePort</code></td>
<td><code><a href="#PrometheusServiceNodePortConfig">PrometheusServiceNodePortConfig</a></code></td>
<td>
</td>
<td>
No
</td>
</tr>
</tbody>
</table>
</section>
<h2 id="PrometheusServiceNodePortConfig">PrometheusServiceNodePortConfig</h2>
<section>
<p>Configuration for Prometheus Service NodePort.</p>

<table class="message-fields">
<thead>
<tr>
<th>Field</th>
<th>Type</th>
<th>Description</th>
<th>Required</th>
</tr>
</thead>
<tbody>
<tr id="PrometheusServiceNodePortConfig-enabled">
<td><code>enabled</code></td>
<td><code><a href="https://developers.google.com/protocol-buffers/docs/reference/google.protobuf#boolvalue">BoolValue</a></code></td>
<td>
<p>Controls whether Prometheus NodePort config is enabled.</p>

</td>
<td>
No
</td>
</tr>
<tr id="PrometheusServiceNodePortConfig-port">
<td><code>port</code></td>
<td><code>uint32</code></td>
<td>
</td>
<td>
No
</td>
</tr>
</tbody>
</table>
</section>
<h2 id="ProxyConfig">ProxyConfig</h2>
<section>
<p>Configuration for Proxy.</p>

<table class="message-fields">
<thead>
<tr>
<th>Field</th>
<th>Type</th>
<th>Description</th>
<th>Required</th>
</tr>
</thead>
<tbody>
<tr id="ProxyConfig-enabled">
<td><code>enabled</code></td>
<td><code><a href="https://developers.google.com/protocol-buffers/docs/reference/google.protobuf#boolvalue">BoolValue</a></code></td>
<td>
</td>
<td>
No
</td>
</tr>
<tr id="ProxyConfig-accessLogFile">
<td><code>accessLogFile</code></td>
<td><code>string</code></td>
<td>
<p>Specifies the path to write the sidecar access log file.</p>

</td>
<td>
No
</td>
</tr>
<tr id="ProxyConfig-accessLogFormat">
<td><code>accessLogFormat</code></td>
<td><code>string</code></td>
<td>
<p>Configures how and what fields are displayed in sidecar access log.</p>

</td>
<td>
No
</td>
</tr>
<tr id="ProxyConfig-accessLogEncoding">
<td><code>accessLogEncoding</code></td>
<td><code><a href="#accessLogEncoding">accessLogEncoding</a></code></td>
<td>
</td>
<td>
No
</td>
</tr>
<tr id="ProxyConfig-autoInject">
<td><code>autoInject</code></td>
<td><code>string</code></td>
<td>
</td>
<td>
No
</td>
</tr>
<tr id="ProxyConfig-clusterDomain">
<td><code>clusterDomain</code></td>
<td><code>string</code></td>
<td>
<p>Domain for the cluster, default: &ldquo;cluster.local&rdquo;.</p>

<p>K8s allows this to be customized, see https://kubernetes.io/docs/tasks/administer-cluster/dns-custom-nameservers/</p>

</td>
<td>
No
</td>
</tr>
<tr id="ProxyConfig-componentLogLevel">
<td><code>componentLogLevel</code></td>
<td><code>string</code></td>
<td>
<p>Per Component log level for proxy, applies to gateways and sidecars.</p>

<p>If a component level is not set, then the global &ldquo;logLevel&rdquo; will be used. If left empty, &ldquo;misc:error&rdquo; is used.</p>

</td>
<td>
No
</td>
</tr>
<tr id="ProxyConfig-concurrency">
<td><code>concurrency</code></td>
<td><code>uint32</code></td>
<td>
<p>Controls number of proxy worker threads.</p>

<p>If set to 0 (default), then start worker thread for each CPU thread/core.</p>

</td>
<td>
No
</td>
</tr>
<tr id="ProxyConfig-dnsRefreshRate">
<td><code>dnsRefreshRate</code></td>
<td><code><a href="https://developers.google.com/protocol-buffers/docs/reference/google.protobuf#duration">Duration</a></code></td>
<td>
<p>Configures the DNS refresh rate for Envoy cluster of type STRICT_DNS.</p>

<p>This must be given it terms of seconds. For example, 300s is valid but 5m is invalid.</p>

</td>
<td>
No
</td>
</tr>
<tr id="ProxyConfig-enableCoreDump">
<td><code>enableCoreDump</code></td>
<td><code><a href="https://developers.google.com/protocol-buffers/docs/reference/google.protobuf#boolvalue">BoolValue</a></code></td>
<td>
<p>Enables core dumps for newly injected sidecars.</p>

<p>If set, newly injected sidecars will have core dumps enabled.</p>

</td>
<td>
No
</td>
</tr>
<tr id="ProxyConfig-envoyMetricsService">
<td><code>envoyMetricsService</code></td>
<td><code><a href="#EnvoyMetricsConfig">EnvoyMetricsConfig</a></code></td>
<td>
<p>Configures Envoy Metrics Service.</p>

</td>
<td>
No
</td>
</tr>
<tr id="ProxyConfig-envoyStatsd">
<td><code>envoyStatsd</code></td>
<td><code><a href="#EnvoyMetricsConfig">EnvoyMetricsConfig</a></code></td>
<td>
<p>Configures statsd export in Envoy.</p>

</td>
<td>
No
</td>
</tr>
<tr id="ProxyConfig-excludeInboundPorts">
<td><code>excludeInboundPorts</code></td>
<td><code>string</code></td>
<td>
<p>Specifies the Istio ingress ports not to capture.</p>

</td>
<td>
No
</td>
</tr>
<tr id="ProxyConfig-excludeIPRanges">
<td><code>excludeIPRanges</code></td>
<td><code>string</code></td>
<td>
<p>Lists the excluded IP ranges of Istio egress traffic that the sidecar captures.</p>

</td>
<td>
No
</td>
</tr>
<tr id="ProxyConfig-image">
<td><code>image</code></td>
<td><code>string</code></td>
<td>
<p>Image name or path for the proxy, default: &ldquo;proxyv2&rdquo;.</p>

<p>If registry or tag are not specified, global.hub and global.tag are used.</p>

<p>Examples: my-proxy (uses global.hub/tag), docker.io/myrepo/my-proxy:v1.0.0</p>

</td>
<td>
No
</td>
</tr>
<tr id="ProxyConfig-includeInboundPorts">
<td><code>includeInboundPorts</code></td>
<td><code>string</code></td>
<td>
<p>Specifies the Istio ingress ports to capture.</p>

<p>Examples:
&ldquo;&rdquo;:          Redirect no inbound traffic to Envoy.
&ldquo;*&rdquo;:         Redirect all inbound traffic to Envoy.
&ldquo;80,8080&rdquo;:   Redirect only selected ports.</p>

</td>
<td>
No
</td>
</tr>
<tr id="ProxyConfig-includeIPRanges">
<td><code>includeIPRanges</code></td>
<td><code>string</code></td>
<td>
<p>Lists the IP ranges of Istio egress traffic that the sidecar captures.</p>

<p>Example: &ldquo;172.30.0.0/16,172.20.0.0/16&rdquo;
This would only capture egress traffic on those two IP Ranges, all other outbound traffic would # be allowed by the sidecar.&rdquo;</p>

</td>
<td>
No
</td>
</tr>
<tr id="ProxyConfig-kubevirtInterfaces">
<td><code>kubevirtInterfaces</code></td>
<td><code>string</code></td>
<td>
<p>Comma separated list of virtual interfaces whose inbound traffic (from VM) will be treated as outbound. By default, no interfaces are configured.</p>

</td>
<td>
No
</td>
</tr>
<tr id="ProxyConfig-logLevel">
<td><code>logLevel</code></td>
<td><code>string</code></td>
<td>
<p>Log level for proxy, applies to gateways and sidecars. If left empty, &ldquo;warning&rdquo; is used. Expected values are: trace|debug|info|warning|error|critical|off</p>

</td>
<td>
No
</td>
</tr>
<tr id="ProxyConfig-privileged">
<td><code>privileged</code></td>
<td><code><a href="https://developers.google.com/protocol-buffers/docs/reference/google.protobuf#boolvalue">BoolValue</a></code></td>
<td>
<p>Enables privileged securityContext for the istio-proxy container.</p>

<p>See https://kubernetes.io/docs/tasks/configure-pod-container/security-context/</p>

</td>
<td>
No
</td>
</tr>
<tr id="ProxyConfig-readinessInitialDelaySeconds">
<td><code>readinessInitialDelaySeconds</code></td>
<td><code>uint32</code></td>
<td>
<p>Sets the initial delay for readiness probes in seconds.</p>

</td>
<td>
No
</td>
</tr>
<tr id="ProxyConfig-readinessPeriodSeconds">
<td><code>readinessPeriodSeconds</code></td>
<td><code>uint32</code></td>
<td>
<p>Sets the interval between readiness probes in seconds.</p>

</td>
<td>
No
</td>
</tr>
<tr id="ProxyConfig-readinessFailureThreshold">
<td><code>readinessFailureThreshold</code></td>
<td><code>uint32</code></td>
<td>
<p>Sets the number of successive failed probes before indicating readiness failure.</p>

</td>
<td>
No
</td>
</tr>
<tr id="ProxyConfig-statusPort">
<td><code>statusPort</code></td>
<td><code>uint32</code></td>
<td>
<p>Default port used for the Pilot agent&rsquo;s health checks.</p>

</td>
<td>
No
</td>
</tr>
<tr id="ProxyConfig-tracer">
<td><code>tracer</code></td>
<td><code><a href="#tracer">tracer</a></code></td>
<td>
</td>
<td>
No
</td>
</tr>
<tr id="ProxyConfig-protocolDetectionTimeout">
<td><code>protocolDetectionTimeout</code></td>
<td><code>string</code></td>
<td>
</td>
<td>
No
</td>
</tr>
<tr id="ProxyConfig-envoyAccessLogService">
<td><code>envoyAccessLogService</code></td>
<td><code><a href="#EnvoyAccessLogConfig">EnvoyAccessLogConfig</a></code></td>
<td>
</td>
<td>
No
</td>
</tr>
<tr id="ProxyConfig-excludeOutboundPorts">
<td><code>excludeOutboundPorts</code></td>
<td><code>string</code></td>
<td>
</td>
<td>
No
</td>
</tr>
<tr id="ProxyConfig-drainDuration">
<td><code>drainDuration</code></td>
<td><code><a href="https://developers.google.com/protocol-buffers/docs/reference/google.protobuf#duration">Duration</a></code></td>
<td>
</td>
<td>
No
</td>
</tr>
<tr id="ProxyConfig-connectTimeout">
<td><code>connectTimeout</code></td>
<td><code>string</code></td>
<td>
</td>
<td>
No
</td>
</tr>
<tr id="ProxyConfig-parentShutdownDuration">
<td><code>parentShutdownDuration</code></td>
<td><code><a href="https://developers.google.com/protocol-buffers/docs/reference/google.protobuf#duration">Duration</a></code></td>
<td>
</td>
<td>
No
</td>
</tr>
<tr id="ProxyConfig-resources" class="deprecated ">
<td><code>resources</code></td>
<td><code><a href="#Resources">Resources</a></code></td>
<td>
<p>K8s resources settings.</p>

<p>See https://kubernetes.io/docs/concepts/configuration/manage-compute-resources-container/#resource-requests-and-limits-of-pod-and-container</p>

</td>
<td>
No
</td>
</tr>
</tbody>
</table>
</section>
<h2 id="ProxyInitConfig">ProxyInitConfig</h2>
<section>
<p>Configuration for proxy_init container which sets the pods&rsquo; networking to intercept the inbound/outbound traffic.</p>

<table class="message-fields">
<thead>
<tr>
<th>Field</th>
<th>Type</th>
<th>Description</th>
<th>Required</th>
</tr>
</thead>
<tbody>
<tr id="ProxyInitConfig-image">
<td><code>image</code></td>
<td><code>string</code></td>
<td>
<p>Specifies the image for the proxy_init container.</p>

</td>
<td>
No
</td>
</tr>
<tr id="ProxyInitConfig-resources" class="deprecated ">
<td><code>resources</code></td>
<td><code><a href="#Resources">Resources</a></code></td>
<td>
<p>K8s resources settings.</p>

<p>See https://kubernetes.io/docs/concepts/configuration/manage-compute-resources-container/#resource-requests-and-limits-of-pod-and-container</p>

</td>
<td>
No
</td>
</tr>
</tbody>
</table>
</section>
<h2 id="Resources">Resources</h2>
<section>
<p>Mirrors Resources for unmarshaling.</p>

<table class="message-fields">
<thead>
<tr>
<th>Field</th>
<th>Type</th>
<th>Description</th>
<th>Required</th>
</tr>
</thead>
<tbody>
<tr id="Resources-limits">
<td><code>limits</code></td>
<td><code>map&lt;string,&nbsp;string&gt;</code></td>
<td>
</td>
<td>
No
</td>
</tr>
<tr id="Resources-requests">
<td><code>requests</code></td>
<td><code>map&lt;string,&nbsp;string&gt;</code></td>
<td>
</td>
<td>
No
</td>
</tr>
</tbody>
</table>
</section>
<h2 id="ResourcesRequestsConfig">ResourcesRequestsConfig</h2>
<section>
<p>Configuration for K8s resource requests.</p>

<table class="message-fields">
<thead>
<tr>
<th>Field</th>
<th>Type</th>
<th>Description</th>
<th>Required</th>
</tr>
</thead>
<tbody>
<tr id="ResourcesRequestsConfig-cpu">
<td><code>cpu</code></td>
<td><code>string</code></td>
<td>
</td>
<td>
No
</td>
</tr>
<tr id="ResourcesRequestsConfig-memory">
<td><code>memory</code></td>
<td><code>string</code></td>
<td>
</td>
<td>
No
</td>
</tr>
</tbody>
</table>
</section>
<h2 id="SDSConfig">SDSConfig</h2>
<section>
<p>Configuration for the SecretDiscoveryService instead of using K8S secrets to mount the certificates.</p>

<table class="message-fields">
<thead>
<tr>
<th>Field</th>
<th>Type</th>
<th>Description</th>
<th>Required</th>
</tr>
</thead>
<tbody>
<tr id="SDSConfig-enabled">
<td><code>enabled</code></td>
<td><code><a href="https://developers.google.com/protocol-buffers/docs/reference/google.protobuf#boolvalue">BoolValue</a></code></td>
<td>
<p>Controls whether the SecretDiscoveryService is enabled.</p>

</td>
<td>
No
</td>
</tr>
<tr id="SDSConfig-udsPath">
<td><code>udsPath</code></td>
<td><code>string</code></td>
<td>
<p>Specifies the Unix Domain Socket through which Envoy communicates with NodeAgent SDS to get key/cert for mTLS.</p>

</td>
<td>
No
</td>
</tr>
<tr id="SDSConfig-useNormalJwt">
<td><code>useNormalJwt</code></td>
<td><code><a href="https://developers.google.com/protocol-buffers/docs/reference/google.protobuf#boolvalue">BoolValue</a></code></td>
<td>
<p>Enables SDS use of k8s normal JWT to request for certificates.</p>

</td>
<td>
No
</td>
</tr>
<tr id="SDSConfig-useTrustworthyJwt">
<td><code>useTrustworthyJwt</code></td>
<td><code><a href="https://developers.google.com/protocol-buffers/docs/reference/google.protobuf#boolvalue">BoolValue</a></code></td>
<td>
<p>Enables SDS use of trustworthy JWT to request for certificates.</p>

</td>
<td>
No
</td>
</tr>
<tr id="SDSConfig-token">
<td><code>token</code></td>
<td><code><a href="#TypeMapStringInterface">TypeMapStringInterface</a></code></td>
<td>
</td>
<td>
No
</td>
</tr>
</tbody>
</table>
</section>
<h2 id="SecretVolume">SecretVolume</h2>
<section>
<p>Configuration for secret volume mounts.</p>

<p>See https://kubernetes.io/docs/concepts/configuration/secret/#using-secrets.</p>

<table class="message-fields">
<thead>
<tr>
<th>Field</th>
<th>Type</th>
<th>Description</th>
<th>Required</th>
</tr>
</thead>
<tbody>
<tr id="SecretVolume-mountPath">
<td><code>mountPath</code></td>
<td><code>string</code></td>
<td>
</td>
<td>
No
</td>
</tr>
<tr id="SecretVolume-name">
<td><code>name</code></td>
<td><code>string</code></td>
<td>
</td>
<td>
No
</td>
</tr>
<tr id="SecretVolume-secretName">
<td><code>secretName</code></td>
<td><code>string</code></td>
<td>
</td>
<td>
No
</td>
</tr>
</tbody>
</table>
</section>
<h2 id="SecurityConfig">SecurityConfig</h2>
<section>
<p>Configuration for Citadel.</p>

<table class="message-fields">
<thead>
<tr>
<th>Field</th>
<th>Type</th>
<th>Description</th>
<th>Required</th>
</tr>
</thead>
<tbody>
<tr id="SecurityConfig-enabled">
<td><code>enabled</code></td>
<td><code><a href="https://developers.google.com/protocol-buffers/docs/reference/google.protobuf#boolvalue">BoolValue</a></code></td>
<td>
<p>Controls whether Citadel is enabled.</p>

</td>
<td>
No
</td>
</tr>
<tr id="SecurityConfig-image">
<td><code>image</code></td>
<td><code>string</code></td>
<td>
<p>Image name used for Citadel.</p>

<p>This can be set either to image name if hub is also set, or can be set to the full hub:name string.</p>

<p>Examples: custom-citadel, docker.io/someuser:custom-citadel</p>

</td>
<td>
No
</td>
</tr>
<tr id="SecurityConfig-selfSigned">
<td><code>selfSigned</code></td>
<td><code><a href="https://developers.google.com/protocol-buffers/docs/reference/google.protobuf#boolvalue">BoolValue</a></code></td>
<td>
<p>Controls whether self-signed CA is used for citadel to generate the certificate/key pair.</p>

<p>Setting to false if you want to use your own root CA for Citade Deployment.</p>

</td>
<td>
No
</td>
</tr>
<tr id="SecurityConfig-trustDomain">
<td><code>trustDomain</code></td>
<td><code>string</code></td>
<td>
<p>The trust domain corresponds to the trust root of a system
Refer to https://github.com/spiffe/spiffe/blob/master/standards/SPIFFE-ID.md#21-trust-domain
Indicate the domain used in SPIFFE identity URL
The default depends on the environment.
  kubernetes: cluster.local
   else:  default dns domain</p>

</td>
<td>
No
</td>
</tr>
<tr id="SecurityConfig-dnsCerts">
<td><code>dnsCerts</code></td>
<td><code>map&lt;string,&nbsp;string&gt;</code></td>
<td>
<p>The DNS Certs specifies the customized DNS name and corresponding service account.</p>

<p>Example:
  istio-pilot-service-account.istio-control: istio-pilot.istio-control.svc
  istio-galley-service-account.istio-config: istio-galley.istio-config.svc</p>

</td>
<td>
No
</td>
</tr>
<tr id="SecurityConfig-createMeshPolicy">
<td><code>createMeshPolicy</code></td>
<td><code><a href="https://developers.google.com/protocol-buffers/docs/reference/google.protobuf#boolvalue">BoolValue</a></code></td>
<td>
<p>Controls whether the mesh-wide authentication policy is created or not.</p>

<p>Setting to true creates the mesh-wide authentication policy with name &ldquo;default&rdquo;.</p>

</td>
<td>
No
</td>
</tr>
<tr id="SecurityConfig-enableNamespacesByDefault">
<td><code>enableNamespacesByDefault</code></td>
<td><code><a href="https://developers.google.com/protocol-buffers/docs/reference/google.protobuf#boolvalue">BoolValue</a></code></td>
<td>
</td>
<td>
No
</td>
</tr>
<tr id="SecurityConfig-citadelHealthCheck">
<td><code>citadelHealthCheck</code></td>
<td><code><a href="https://developers.google.com/protocol-buffers/docs/reference/google.protobuf#boolvalue">BoolValue</a></code></td>
<td>
</td>
<td>
No
</td>
</tr>
<tr id="SecurityConfig-env">
<td><code>env</code></td>
<td><code><a href="#TypeMapStringInterface">TypeMapStringInterface</a></code></td>
<td>
</td>
<td>
No
</td>
</tr>
<tr id="SecurityConfig-workloadCertTtl">
<td><code>workloadCertTtl</code></td>
<td><code>string</code></td>
<td>
<p>How long workload certs are valid for</p>

</td>
<td>
No
</td>
</tr>
<tr id="SecurityConfig-replicaCount" class="deprecated ">
<td><code>replicaCount</code></td>
<td><code>uint32</code></td>
<td>
<p>Number of replicas in the Citadel Deployment.</p>

</td>
<td>
No
</td>
</tr>
<tr id="SecurityConfig-nodeSelector" class="deprecated ">
<td><code>nodeSelector</code></td>
<td><code><a href="#TypeMapStringInterface">TypeMapStringInterface</a></code></td>
<td>
<p>K8s node selector.</p>

<p>See https://kubernetes.io/docs/concepts/configuration/assign-pod-node/#nodeselector</p>

</td>
<td>
No
</td>
</tr>
<tr id="SecurityConfig-podAnnotations" class="deprecated ">
<td><code>podAnnotations</code></td>
<td><code><a href="#TypeMapStringInterface">TypeMapStringInterface</a></code></td>
<td>
<p>K8s annotations for pods.</p>

<p>See: https://kubernetes.io/docs/concepts/overview/working-with-objects/annotations/</p>

</td>
<td>
No
</td>
</tr>
<tr id="SecurityConfig-tolerations" class="deprecated ">
<td><code>tolerations</code></td>
<td><code><a href="#TypeSliceOfMapStringInterface">TypeSliceOfMapStringInterface</a></code></td>
<td>
</td>
<td>
No
</td>
</tr>
<tr id="SecurityConfig-resources" class="deprecated ">
<td><code>resources</code></td>
<td><code><a href="#Resources">Resources</a></code></td>
<td>
<p>K8s resources settings.</p>

<p>See https://kubernetes.io/docs/concepts/configuration/manage-compute-resources-container/#resource-requests-and-limits-of-pod-and-container</p>

</td>
<td>
No
</td>
</tr>
<tr id="SecurityConfig-rollingMaxSurge" class="deprecated ">
<td><code>rollingMaxSurge</code></td>
<td><code><a href="#TypeIntOrStringForPB">TypeIntOrStringForPB</a></code></td>
<td>
<p>K8s rolling update strategy</p>

</td>
<td>
No
</td>
</tr>
<tr id="SecurityConfig-rollingMaxUnavailable" class="deprecated ">
<td><code>rollingMaxUnavailable</code></td>
<td><code><a href="#TypeIntOrStringForPB">TypeIntOrStringForPB</a></code></td>
<td>
<p>K8s rolling update strategy</p>

</td>
<td>
No
</td>
</tr>
<tr id="SecurityConfig-podAntiAffinityLabelSelector" class="deprecated ">
<td><code>podAntiAffinityLabelSelector</code></td>
<td><code><a href="#TypeSliceOfMapStringInterface">TypeSliceOfMapStringInterface</a></code></td>
<td>
</td>
<td>
No
</td>
</tr>
<tr id="SecurityConfig-podAntiAffinityTermLabelSelector" class="deprecated ">
<td><code>podAntiAffinityTermLabelSelector</code></td>
<td><code><a href="#TypeSliceOfMapStringInterface">TypeSliceOfMapStringInterface</a></code></td>
<td>
</td>
<td>
No
</td>
</tr>
</tbody>
</table>
</section>
<h2 id="ServiceConfig">ServiceConfig</h2>
<section>
<p>ServiceConfig is described in istio.io documentation.</p>

<table class="message-fields">
<thead>
<tr>
<th>Field</th>
<th>Type</th>
<th>Description</th>
<th>Required</th>
</tr>
</thead>
<tbody>
<tr id="ServiceConfig-annotations">
<td><code>annotations</code></td>
<td><code><a href="#TypeMapStringInterface">TypeMapStringInterface</a></code></td>
<td>
</td>
<td>
No
</td>
</tr>
<tr id="ServiceConfig-externalPort">
<td><code>externalPort</code></td>
<td><code>uint32</code></td>
<td>
</td>
<td>
No
</td>
</tr>
<tr id="ServiceConfig-name">
<td><code>name</code></td>
<td><code>string</code></td>
<td>
</td>
<td>
No
</td>
</tr>
<tr id="ServiceConfig-type">
<td><code>type</code></td>
<td><code>string</code></td>
<td>
</td>
<td>
No
</td>
</tr>
</tbody>
</table>
</section>
<h2 id="SidecarInjectorConfig">SidecarInjectorConfig</h2>
<section>
<p>SidecarInjectorConfig is described in istio.io documentation.</p>

<table class="message-fields">
<thead>
<tr>
<th>Field</th>
<th>Type</th>
<th>Description</th>
<th>Required</th>
</tr>
</thead>
<tbody>
<tr id="SidecarInjectorConfig-enabled">
<td><code>enabled</code></td>
<td><code><a href="https://developers.google.com/protocol-buffers/docs/reference/google.protobuf#boolvalue">BoolValue</a></code></td>
<td>
<p>Controls whether Sidecar Injector is enabled.</p>

</td>
<td>
No
</td>
</tr>
<tr id="SidecarInjectorConfig-enableNamespacesByDefault">
<td><code>enableNamespacesByDefault</code></td>
<td><code><a href="https://developers.google.com/protocol-buffers/docs/reference/google.protobuf#boolvalue">BoolValue</a></code></td>
<td>
<p>Enables sidecar auto-injection in namespaces by default.</p>

</td>
<td>
No
</td>
</tr>
<tr id="SidecarInjectorConfig-image">
<td><code>image</code></td>
<td><code>string</code></td>
<td>
<p>Image name used for Sidecar Injector.</p>

<p>This can be set either to image name if hub is also set, or can be set to the full hub:name string.</p>

<p>Examples: custom-sidecar<em>injector, docker.io/someuser:custom-sidecar</em>injector</p>

</td>
<td>
No
</td>
</tr>
<tr id="SidecarInjectorConfig-neverInjectSelector">
<td><code>neverInjectSelector</code></td>
<td><code><a href="#TypeSliceOfMapStringInterface">TypeSliceOfMapStringInterface</a></code></td>
<td>
<p>Instructs Istio to not inject the sidecar on those pods, based on labels that are present in those pods.</p>

<p>Annotations in the pods have higher precedence than the label selectors.
Order of evaluation: Pod Annotations → NeverInjectSelector → AlwaysInjectSelector → Default Policy.
See https://istio.io/docs/setup/kubernetes/additional-setup/sidecar-injection/#more-control-adding-exceptions</p>

</td>
<td>
No
</td>
</tr>
<tr id="SidecarInjectorConfig-alwaysInjectSelector">
<td><code>alwaysInjectSelector</code></td>
<td><code><a href="#TypeSliceOfMapStringInterface">TypeSliceOfMapStringInterface</a></code></td>
<td>
<p>See NeverInjectSelector.</p>

</td>
<td>
No
</td>
</tr>
<tr id="SidecarInjectorConfig-rewriteAppHTTPProbe">
<td><code>rewriteAppHTTPProbe</code></td>
<td><code><a href="https://developers.google.com/protocol-buffers/docs/reference/google.protobuf#boolvalue">BoolValue</a></code></td>
<td>
<p>If true, webhook or istioctl injector will rewrite PodSpec for liveness health check to redirect request to sidecar. This makes liveness check work even when mTLS is enabled.</p>

</td>
<td>
No
</td>
</tr>
<tr id="SidecarInjectorConfig-selfSigned">
<td><code>selfSigned</code></td>
<td><code><a href="https://developers.google.com/protocol-buffers/docs/reference/google.protobuf#boolvalue">BoolValue</a></code></td>
<td>
<p>Controls whether self-signed CA is used for Sidecar Injector to generate the certificate/key pair.</p>

<p>Setting to false if you want to use your own root CA.</p>

</td>
<td>
No
</td>
</tr>
<tr id="SidecarInjectorConfig-injectLabel">
<td><code>injectLabel</code></td>
<td><code>string</code></td>
<td>
</td>
<td>
No
</td>
</tr>
<tr id="SidecarInjectorConfig-injectedAnnotations">
<td><code>injectedAnnotations</code></td>
<td><code><a href="#TypeMapStringInterface">TypeMapStringInterface</a></code></td>
<td>
<p>injectedAnnotations are additional annotations that will be added to the pod spec after injection
This is primarily to support PSP annotations.</p>

</td>
<td>
No
</td>
</tr>
<tr id="SidecarInjectorConfig-objectSelector">
<td><code>objectSelector</code></td>
<td><code><a href="#TypeMapStringInterface">TypeMapStringInterface</a></code></td>
<td>
<p>Enable objectSelector to filter out pods with no need for sidecar before calling istio-sidecar-injector.</p>

</td>
<td>
No
</td>
</tr>
<tr id="SidecarInjectorConfig-lifecycle">
<td><code>lifecycle</code></td>
<td><code><a href="#TypeMapStringInterface">TypeMapStringInterface</a></code></td>
<td>
</td>
<td>
No
</td>
</tr>
<tr id="SidecarInjectorConfig-nodeSelector" class="deprecated ">
<td><code>nodeSelector</code></td>
<td><code><a href="#TypeMapStringInterface">TypeMapStringInterface</a></code></td>
<td>
<p>K8s node selector. Each component can overwrite the default values by adding its node selector block in the relevant section and setting the desired values.</p>

<p>See https://kubernetes.io/docs/concepts/configuration/assign-pod-node/#nodeselector</p>

</td>
<td>
No
</td>
</tr>
<tr id="SidecarInjectorConfig-podAntiAffinityLabelSelector" class="deprecated ">
<td><code>podAntiAffinityLabelSelector</code></td>
<td><code><a href="#TypeSliceOfMapStringInterface">TypeSliceOfMapStringInterface</a></code></td>
<td>
<p>See EgressGatewayConfig.</p>

</td>
<td>
No
</td>
</tr>
<tr id="SidecarInjectorConfig-podAntiAffinityTermLabelSelector" class="deprecated ">
<td><code>podAntiAffinityTermLabelSelector</code></td>
<td><code><a href="#TypeSliceOfMapStringInterface">TypeSliceOfMapStringInterface</a></code></td>
<td>
<p>See EgressGatewayConfig.</p>

</td>
<td>
No
</td>
</tr>
<tr id="SidecarInjectorConfig-replicaCount" class="deprecated ">
<td><code>replicaCount</code></td>
<td><code>uint32</code></td>
<td>
<p>Number of replicas in the Sidecar Injector Deployment.</p>

</td>
<td>
No
</td>
</tr>
<tr id="SidecarInjectorConfig-resources" class="deprecated ">
<td><code>resources</code></td>
<td><code><a href="#Resources">Resources</a></code></td>
<td>
<p>K8s resources settings.</p>

<p>See https://kubernetes.io/docs/concepts/configuration/manage-compute-resources-container/#resource-requests-and-limits-of-pod-and-container</p>

</td>
<td>
No
</td>
</tr>
<tr id="SidecarInjectorConfig-tolerations" class="deprecated ">
<td><code>tolerations</code></td>
<td><code><a href="#TypeSliceOfMapStringInterface">TypeSliceOfMapStringInterface</a></code></td>
<td>
</td>
<td>
No
</td>
</tr>
<tr id="SidecarInjectorConfig-podAnnotations" class="deprecated ">
<td><code>podAnnotations</code></td>
<td><code><a href="#TypeMapStringInterface">TypeMapStringInterface</a></code></td>
<td>
<p>K8s annotations for pods.</p>

<p>See: https://kubernetes.io/docs/concepts/overview/working-with-objects/annotations/</p>

</td>
<td>
No
</td>
</tr>
<tr id="SidecarInjectorConfig-rollingMaxSurge" class="deprecated ">
<td><code>rollingMaxSurge</code></td>
<td><code><a href="#TypeIntOrStringForPB">TypeIntOrStringForPB</a></code></td>
<td>
<p>K8s rolling update strategy</p>

</td>
<td>
No
</td>
</tr>
<tr id="SidecarInjectorConfig-rollingMaxUnavailable" class="deprecated ">
<td><code>rollingMaxUnavailable</code></td>
<td><code><a href="#TypeIntOrStringForPB">TypeIntOrStringForPB</a></code></td>
<td>
<p>K8s rolling update strategy</p>

</td>
<td>
No
</td>
</tr>
</tbody>
</table>
</section>
<h2 id="StackdriverAuthConfig">StackdriverAuthConfig</h2>
<section>
<table class="message-fields">
<thead>
<tr>
<th>Field</th>
<th>Type</th>
<th>Description</th>
<th>Required</th>
</tr>
</thead>
<tbody>
<tr id="StackdriverAuthConfig-appCredentials">
<td><code>appCredentials</code></td>
<td><code><a href="https://developers.google.com/protocol-buffers/docs/reference/google.protobuf#boolvalue">BoolValue</a></code></td>
<td>
</td>
<td>
No
</td>
</tr>
<tr id="StackdriverAuthConfig-apiKey">
<td><code>apiKey</code></td>
<td><code>string</code></td>
<td>
</td>
<td>
No
</td>
</tr>
<tr id="StackdriverAuthConfig-serviceAccountPath">
<td><code>serviceAccountPath</code></td>
<td><code>string</code></td>
<td>
</td>
<td>
No
</td>
</tr>
</tbody>
</table>
</section>
<h2 id="StackdriverContextGraph">StackdriverContextGraph</h2>
<section>
<table class="message-fields">
<thead>
<tr>
<th>Field</th>
<th>Type</th>
<th>Description</th>
<th>Required</th>
</tr>
</thead>
<tbody>
<tr id="StackdriverContextGraph-enabled">
<td><code>enabled</code></td>
<td><code><a href="https://developers.google.com/protocol-buffers/docs/reference/google.protobuf#boolvalue">BoolValue</a></code></td>
<td>
</td>
<td>
No
</td>
</tr>
</tbody>
</table>
</section>
<h2 id="StackdriverMixerAdapterConfig">StackdriverMixerAdapterConfig</h2>
<section>
<p>Configuration for stackdriver adapter in mixer.</p>

<table class="message-fields">
<thead>
<tr>
<th>Field</th>
<th>Type</th>
<th>Description</th>
<th>Required</th>
</tr>
</thead>
<tbody>
<tr id="StackdriverMixerAdapterConfig-enabled">
<td><code>enabled</code></td>
<td><code><a href="https://developers.google.com/protocol-buffers/docs/reference/google.protobuf#boolvalue">BoolValue</a></code></td>
<td>
</td>
<td>
No
</td>
</tr>
<tr id="StackdriverMixerAdapterConfig-auth">
<td><code>auth</code></td>
<td><code><a href="#StackdriverAuthConfig">StackdriverAuthConfig</a></code></td>
<td>
</td>
<td>
No
</td>
</tr>
<tr id="StackdriverMixerAdapterConfig-tracer">
<td><code>tracer</code></td>
<td><code><a href="#StackdriverTracerConfig">StackdriverTracerConfig</a></code></td>
<td>
</td>
<td>
No
</td>
</tr>
<tr id="StackdriverMixerAdapterConfig-contextGraph">
<td><code>contextGraph</code></td>
<td><code><a href="#StackdriverContextGraph">StackdriverContextGraph</a></code></td>
<td>
</td>
<td>
No
</td>
</tr>
<tr id="StackdriverMixerAdapterConfig-logging">
<td><code>logging</code></td>
<td><code><a href="#StackdriverMixerAdapterConfig-EnabledConfig">EnabledConfig</a></code></td>
<td>
</td>
<td>
No
</td>
</tr>
<tr id="StackdriverMixerAdapterConfig-metrics">
<td><code>metrics</code></td>
<td><code><a href="#StackdriverMixerAdapterConfig-EnabledConfig">EnabledConfig</a></code></td>
<td>
</td>
<td>
No
</td>
</tr>
</tbody>
</table>
</section>
<h2 id="StackdriverMixerAdapterConfig-EnabledConfig">StackdriverMixerAdapterConfig.EnabledConfig</h2>
<section>
<table class="message-fields">
<thead>
<tr>
<th>Field</th>
<th>Type</th>
<th>Description</th>
<th>Required</th>
</tr>
</thead>
<tbody>
<tr id="StackdriverMixerAdapterConfig-EnabledConfig-enabled">
<td><code>enabled</code></td>
<td><code><a href="https://developers.google.com/protocol-buffers/docs/reference/google.protobuf#boolvalue">BoolValue</a></code></td>
<td>
</td>
<td>
No
</td>
</tr>
</tbody>
</table>
</section>
<h2 id="StackdriverTracerConfig">StackdriverTracerConfig</h2>
<section>
<table class="message-fields">
<thead>
<tr>
<th>Field</th>
<th>Type</th>
<th>Description</th>
<th>Required</th>
</tr>
</thead>
<tbody>
<tr id="StackdriverTracerConfig-enabled">
<td><code>enabled</code></td>
<td><code><a href="https://developers.google.com/protocol-buffers/docs/reference/google.protobuf#boolvalue">BoolValue</a></code></td>
<td>
</td>
<td>
No
</td>
</tr>
<tr id="StackdriverTracerConfig-sampleProbability">
<td><code>sampleProbability</code></td>
<td><code>uint32</code></td>
<td>
</td>
<td>
No
</td>
</tr>
</tbody>
</table>
</section>
<h2 id="StdioMixerAdapterConfig">StdioMixerAdapterConfig</h2>
<section>
<p>Configuration for stdio adapter in mixer, recommended for debug usage only.</p>

<table class="message-fields">
<thead>
<tr>
<th>Field</th>
<th>Type</th>
<th>Description</th>
<th>Required</th>
</tr>
</thead>
<tbody>
<tr id="StdioMixerAdapterConfig-enabled">
<td><code>enabled</code></td>
<td><code><a href="https://developers.google.com/protocol-buffers/docs/reference/google.protobuf#boolvalue">BoolValue</a></code></td>
<td>
<p>Enable stdio adapter to output logs and metrics to local machine.</p>

</td>
<td>
No
</td>
</tr>
<tr id="StdioMixerAdapterConfig-outputAsJson">
<td><code>outputAsJson</code></td>
<td><code><a href="https://developers.google.com/protocol-buffers/docs/reference/google.protobuf#boolvalue">BoolValue</a></code></td>
<td>
<p>Whether to output a console-friendly or json-friendly format.</p>

</td>
<td>
No
</td>
</tr>
</tbody>
</table>
</section>
<h2 id="TelemetryConfig">TelemetryConfig</h2>
<section>
<p>Controls telemetry configuration</p>

<table class="message-fields">
<thead>
<tr>
<th>Field</th>
<th>Type</th>
<th>Description</th>
<th>Required</th>
</tr>
</thead>
<tbody>
<tr id="TelemetryConfig-enabled">
<td><code>enabled</code></td>
<td><code><a href="https://developers.google.com/protocol-buffers/docs/reference/google.protobuf#boolvalue">BoolValue</a></code></td>
<td>
<p>Controls whether telemetry is exported for Pilot.</p>

</td>
<td>
No
</td>
</tr>
<tr id="TelemetryConfig-v1">
<td><code>v1</code></td>
<td><code><a href="#TelemetryV1Config">TelemetryV1Config</a></code></td>
<td>
<p>Use telemetry v1.</p>

</td>
<td>
No
</td>
</tr>
<tr id="TelemetryConfig-v2">
<td><code>v2</code></td>
<td><code><a href="#TelemetryV2Config">TelemetryV2Config</a></code></td>
<td>
<p>Use telemetry v2.</p>

</td>
<td>
No
</td>
</tr>
</tbody>
</table>
</section>
<h2 id="TelemetryV1Config">TelemetryV1Config</h2>
<section>
<p>Controls whether pilot will configure telemetry v1.</p>

<table class="message-fields">
<thead>
<tr>
<th>Field</th>
<th>Type</th>
<th>Description</th>
<th>Required</th>
</tr>
</thead>
<tbody>
<tr id="TelemetryV1Config-enabled">
<td><code>enabled</code></td>
<td><code><a href="https://developers.google.com/protocol-buffers/docs/reference/google.protobuf#boolvalue">BoolValue</a></code></td>
<td>
<p>Controls whether pilot will configure telemetry v1.</p>

</td>
<td>
No
</td>
</tr>
</tbody>
</table>
</section>
<h2 id="TelemetryV2Config">TelemetryV2Config</h2>
<section>
<p>Controls whether pilot will configure telemetry v2.</p>

<table class="message-fields">
<thead>
<tr>
<th>Field</th>
<th>Type</th>
<th>Description</th>
<th>Required</th>
</tr>
</thead>
<tbody>
<tr id="TelemetryV2Config-enabled">
<td><code>enabled</code></td>
<td><code><a href="https://developers.google.com/protocol-buffers/docs/reference/google.protobuf#boolvalue">BoolValue</a></code></td>
<td>
<p>Controls whether pilot will configure telemetry v2.</p>

</td>
<td>
No
</td>
</tr>
<tr id="TelemetryV2Config-prometheus">
<td><code>prometheus</code></td>
<td><code><a href="#TelemetryV2PrometheusConfig">TelemetryV2PrometheusConfig</a></code></td>
<td>
</td>
<td>
No
</td>
</tr>
<tr id="TelemetryV2Config-stackdriver">
<td><code>stackdriver</code></td>
<td><code><a href="#TelemetryV2StackDriverConfig">TelemetryV2StackDriverConfig</a></code></td>
<td>
</td>
<td>
No
</td>
</tr>
</tbody>
</table>
</section>
<h2 id="TelemetryV2PrometheusConfig">TelemetryV2PrometheusConfig</h2>
<section>
<p>Conrols telemetry v2 prometheus settings.</p>

<table class="message-fields">
<thead>
<tr>
<th>Field</th>
<th>Type</th>
<th>Description</th>
<th>Required</th>
</tr>
</thead>
<tbody>
<tr id="TelemetryV2PrometheusConfig-enabled">
<td><code>enabled</code></td>
<td><code><a href="https://developers.google.com/protocol-buffers/docs/reference/google.protobuf#boolvalue">BoolValue</a></code></td>
<td>
<p>Controls whether stats envoyfilter would be enabled or not.</p>

</td>
<td>
No
</td>
</tr>
</tbody>
</table>
</section>
<h2 id="TelemetryV2StackDriverConfig">TelemetryV2StackDriverConfig</h2>
<section>
<p>Conrols telemetry v2 stackdriver settings.</p>

<table class="message-fields">
<thead>
<tr>
<th>Field</th>
<th>Type</th>
<th>Description</th>
<th>Required</th>
</tr>
</thead>
<tbody>
<tr id="TelemetryV2StackDriverConfig-enabled">
<td><code>enabled</code></td>
<td><code><a href="https://developers.google.com/protocol-buffers/docs/reference/google.protobuf#boolvalue">BoolValue</a></code></td>
<td>
</td>
<td>
No
</td>
</tr>
<tr id="TelemetryV2StackDriverConfig-logging">
<td><code>logging</code></td>
<td><code><a href="https://developers.google.com/protocol-buffers/docs/reference/google.protobuf#boolvalue">BoolValue</a></code></td>
<td>
</td>
<td>
No
</td>
</tr>
<tr id="TelemetryV2StackDriverConfig-monitoring">
<td><code>monitoring</code></td>
<td><code><a href="https://developers.google.com/protocol-buffers/docs/reference/google.protobuf#boolvalue">BoolValue</a></code></td>
<td>
</td>
<td>
No
</td>
</tr>
<tr id="TelemetryV2StackDriverConfig-topology">
<td><code>topology</code></td>
<td><code><a href="https://developers.google.com/protocol-buffers/docs/reference/google.protobuf#boolvalue">BoolValue</a></code></td>
<td>
</td>
<td>
No
</td>
</tr>
<tr id="TelemetryV2StackDriverConfig-configOverride">
<td><code>configOverride</code></td>
<td><code><a href="#TypeMapStringInterface">TypeMapStringInterface</a></code></td>
<td>
</td>
<td>
No
</td>
</tr>
</tbody>
</table>
</section>
<h2 id="TracerConfig">TracerConfig</h2>
<section>
<p>Configuration for each of the supported tracers.</p>

<table class="message-fields">
<thead>
<tr>
<th>Field</th>
<th>Type</th>
<th>Description</th>
<th>Required</th>
</tr>
</thead>
<tbody>
<tr id="TracerConfig-datadog">
<td><code>datadog</code></td>
<td><code><a href="#TracerDatadogConfig">TracerDatadogConfig</a></code></td>
<td>
<p>Configuration for the datadog tracing service.</p>

</td>
<td>
No
</td>
</tr>
<tr id="TracerConfig-lightstep">
<td><code>lightstep</code></td>
<td><code><a href="#TracerLightStepConfig">TracerLightStepConfig</a></code></td>
<td>
<p>Configuration for the lightstep tracing service.</p>

</td>
<td>
No
</td>
</tr>
<tr id="TracerConfig-zipkin">
<td><code>zipkin</code></td>
<td><code><a href="#TracerZipkinConfig">TracerZipkinConfig</a></code></td>
<td>
<p>Configuration for the zipkin tracing service.</p>

</td>
<td>
No
</td>
</tr>
<tr id="TracerConfig-stackdriver">
<td><code>stackdriver</code></td>
<td><code><a href="#TypeMapStringInterface">TypeMapStringInterface</a></code></td>
<td>
</td>
<td>
No
</td>
</tr>
</tbody>
</table>
</section>
<h2 id="TracerDatadogConfig">TracerDatadogConfig</h2>
<section>
<p>Configuration for the datadog tracing service.</p>

<table class="message-fields">
<thead>
<tr>
<th>Field</th>
<th>Type</th>
<th>Description</th>
<th>Required</th>
</tr>
</thead>
<tbody>
<tr id="TracerDatadogConfig-address">
<td><code>address</code></td>
<td><code>string</code></td>
<td>
<p>Address in host:port format for reporting trace data to the Datadog agent.</p>

</td>
<td>
No
</td>
</tr>
</tbody>
</table>
</section>
<h2 id="TracerLightStepConfig">TracerLightStepConfig</h2>
<section>
<p>Configuration for the lightstep tracing service.</p>

<table class="message-fields">
<thead>
<tr>
<th>Field</th>
<th>Type</th>
<th>Description</th>
<th>Required</th>
</tr>
</thead>
<tbody>
<tr id="TracerLightStepConfig-address">
<td><code>address</code></td>
<td><code>string</code></td>
<td>
<p>Sets the lightstep satellite pool address in host:port format for reporting trace data.</p>

</td>
<td>
No
</td>
</tr>
<tr id="TracerLightStepConfig-accessToken">
<td><code>accessToken</code></td>
<td><code>string</code></td>
<td>
<p>Sets the lightstep access token.</p>

</td>
<td>
No
</td>
</tr>
<tr id="TracerLightStepConfig-cacertPath">
<td><code>cacertPath</code></td>
<td><code>string</code></td>
<td>
<p>Sets path to the file containing the cacert to use when verifying TLS.</p>

</td>
<td>
No
</td>
</tr>
<tr id="TracerLightStepConfig-secure">
<td><code>secure</code></td>
<td><code><a href="https://developers.google.com/protocol-buffers/docs/reference/google.protobuf#boolvalue">BoolValue</a></code></td>
<td>
<p>Enables lightstep secure connection.</p>

</td>
<td>
No
</td>
</tr>
</tbody>
</table>
</section>
<h2 id="TracerZipkinConfig">TracerZipkinConfig</h2>
<section>
<p>Configuration for the zipkin tracing service.</p>

<table class="message-fields">
<thead>
<tr>
<th>Field</th>
<th>Type</th>
<th>Description</th>
<th>Required</th>
</tr>
</thead>
<tbody>
<tr id="TracerZipkinConfig-address">
<td><code>address</code></td>
<td><code>string</code></td>
<td>
<p>Address of zipkin instance in host:port format for reporting trace data.</p>

<p>Example: <zipkin-collector-service>.<zipkin-collector-namespace>:941</p>

</td>
<td>
No
</td>
</tr>
</tbody>
</table>
</section>
<h2 id="TracingConfig">TracingConfig</h2>
<section>
<p>Configurations for different tracing system to be installed.</p>

<table class="message-fields">
<thead>
<tr>
<th>Field</th>
<th>Type</th>
<th>Description</th>
<th>Required</th>
</tr>
</thead>
<tbody>
<tr id="TracingConfig-enabled">
<td><code>enabled</code></td>
<td><code><a href="https://developers.google.com/protocol-buffers/docs/reference/google.protobuf#boolvalue">BoolValue</a></code></td>
<td>
<p>Enables tracing systems installation.</p>

</td>
<td>
No
</td>
</tr>
<tr id="TracingConfig-ingress">
<td><code>ingress</code></td>
<td><code><a href="#TracingIngressConfig">TracingIngressConfig</a></code></td>
<td>
<p>Controls legacy k8s ingress for addon tracing components.</p>

</td>
<td>
No
</td>
</tr>
<tr id="TracingConfig-jaeger">
<td><code>jaeger</code></td>
<td><code><a href="#TracingJaegerConfig">TracingJaegerConfig</a></code></td>
<td>
<p>Defines Configuration for addon Jaeger tracing.</p>

</td>
<td>
No
</td>
</tr>
<tr id="TracingConfig-provider">
<td><code>provider</code></td>
<td><code>string</code></td>
<td>
<p>Configures which tracing system to be installed.</p>

</td>
<td>
No
</td>
</tr>
<tr id="TracingConfig-service">
<td><code>service</code></td>
<td><code><a href="#ServiceConfig">ServiceConfig</a></code></td>
<td>
<p>Controls K8s service for addon tracing components.</p>

</td>
<td>
No
</td>
</tr>
<tr id="TracingConfig-zipkin">
<td><code>zipkin</code></td>
<td><code><a href="#TracingZipkinConfig">TracingZipkinConfig</a></code></td>
<td>
<p>Defines Configuration for addon Zipkin tracing.</p>

</td>
<td>
No
</td>
</tr>
<tr id="TracingConfig-opencensus">
<td><code>opencensus</code></td>
<td><code><a href="#TracingOpencensusConfig">TracingOpencensusConfig</a></code></td>
<td>
</td>
<td>
No
</td>
</tr>
<tr id="TracingConfig-contextPath">
<td><code>contextPath</code></td>
<td><code>string</code></td>
<td>
</td>
<td>
No
</td>
</tr>
<tr id="TracingConfig-nodeSelector" class="deprecated ">
<td><code>nodeSelector</code></td>
<td><code><a href="#TypeMapStringInterface">TypeMapStringInterface</a></code></td>
<td>
<p>K8s node selector.</p>

<p>See https://kubernetes.io/docs/concepts/configuration/assign-pod-node/#nodeselector</p>

</td>
<td>
No
</td>
</tr>
<tr id="TracingConfig-podAntiAffinityLabelSelector" class="deprecated ">
<td><code>podAntiAffinityLabelSelector</code></td>
<td><code><a href="#TypeSliceOfMapStringInterface">TypeSliceOfMapStringInterface</a></code></td>
<td>
<p>See EgressGatewayConfig.</p>

</td>
<td>
No
</td>
</tr>
<tr id="TracingConfig-podAntiAffinityTermLabelSelector" class="deprecated ">
<td><code>podAntiAffinityTermLabelSelector</code></td>
<td><code><a href="#TypeSliceOfMapStringInterface">TypeSliceOfMapStringInterface</a></code></td>
<td>
<p>See EgressGatewayConfig.</p>

</td>
<td>
No
</td>
</tr>
<tr id="TracingConfig-tolerations" class="deprecated ">
<td><code>tolerations</code></td>
<td><code><a href="#TypeSliceOfMapStringInterface">TypeSliceOfMapStringInterface</a></code></td>
<td>
</td>
<td>
No
</td>
</tr>
</tbody>
</table>
</section>
<h2 id="TracingIngressConfig">TracingIngressConfig</h2>
<section>
<p>Controls legacy k8s ingress for addon tracing components.</p>

<table class="message-fields">
<thead>
<tr>
<th>Field</th>
<th>Type</th>
<th>Description</th>
<th>Required</th>
</tr>
</thead>
<tbody>
<tr id="TracingIngressConfig-enabled">
<td><code>enabled</code></td>
<td><code><a href="https://developers.google.com/protocol-buffers/docs/reference/google.protobuf#boolvalue">BoolValue</a></code></td>
<td>
<p>Enables k8s ingress for addon tracing components.</p>

</td>
<td>
No
</td>
</tr>
<tr id="TracingIngressConfig-annotations">
<td><code>annotations</code></td>
<td><code><a href="#TypeMapStringInterface">TypeMapStringInterface</a></code></td>
<td>
</td>
<td>
No
</td>
</tr>
<tr id="TracingIngressConfig-hosts">
<td><code>hosts</code></td>
<td><code>string[]</code></td>
<td>
</td>
<td>
No
</td>
</tr>
<tr id="TracingIngressConfig-tls">
<td><code>tls</code></td>
<td><code><a href="#TypeMapStringInterface">TypeMapStringInterface</a></code></td>
<td>
</td>
<td>
No
</td>
</tr>
</tbody>
</table>
</section>
<h2 id="TracingJaegerConfig">TracingJaegerConfig</h2>
<section>
<p>Configuration for addon Jaeger tracing.</p>

<table class="message-fields">
<thead>
<tr>
<th>Field</th>
<th>Type</th>
<th>Description</th>
<th>Required</th>
</tr>
</thead>
<tbody>
<tr id="TracingJaegerConfig-hub">
<td><code>hub</code></td>
<td><code>string</code></td>
<td>
<p>Image hub for Jaeger tracing deployment.</p>

</td>
<td>
No
</td>
</tr>
<tr id="TracingJaegerConfig-tag">
<td><code>tag</code></td>
<td><code>string</code></td>
<td>
<p>Image tag for Jaeger tracing deployment.</p>

</td>
<td>
No
</td>
</tr>
<tr id="TracingJaegerConfig-image">
<td><code>image</code></td>
<td><code>string</code></td>
<td>
</td>
<td>
No
</td>
</tr>
<tr id="TracingJaegerConfig-memory">
<td><code>memory</code></td>
<td><code><a href="#TracingJaegerMemoryConfig">TracingJaegerMemoryConfig</a></code></td>
<td>
<p>Configures Jaeger in-memory storage setting.</p>

</td>
<td>
No
</td>
</tr>
<tr id="TracingJaegerConfig-spanStorageType">
<td><code>spanStorageType</code></td>
<td><code>string</code></td>
<td>
</td>
<td>
No
</td>
</tr>
<tr id="TracingJaegerConfig-persist">
<td><code>persist</code></td>
<td><code><a href="https://developers.google.com/protocol-buffers/docs/reference/google.protobuf#boolvalue">BoolValue</a></code></td>
<td>
</td>
<td>
No
</td>
</tr>
<tr id="TracingJaegerConfig-storageClassName">
<td><code>storageClassName</code></td>
<td><code>string</code></td>
<td>
</td>
<td>
No
</td>
</tr>
<tr id="TracingJaegerConfig-accessMode">
<td><code>accessMode</code></td>
<td><code>string</code></td>
<td>
</td>
<td>
No
</td>
</tr>
<tr id="TracingJaegerConfig-resources" class="deprecated ">
<td><code>resources</code></td>
<td><code><a href="#TypeMapStringInterface">TypeMapStringInterface</a></code></td>
<td>
<p>K8s resources settings.</p>

<p>See https://kubernetes.io/docs/concepts/configuration/manage-compute-resources-container/#resource-requests-and-limits-of-pod-and-container</p>

</td>
<td>
No
</td>
</tr>
<tr id="TracingJaegerConfig-podAnnotations" class="deprecated ">
<td><code>podAnnotations</code></td>
<td><code><a href="#TypeMapStringInterface">TypeMapStringInterface</a></code></td>
<td>
<p>K8s annotations for pods.</p>

<p>See: https://kubernetes.io/docs/concepts/overview/working-with-objects/annotations/</p>

</td>
<td>
No
</td>
</tr>
</tbody>
</table>
</section>
<h2 id="TracingJaegerMemoryConfig">TracingJaegerMemoryConfig</h2>
<section>
<p>Configuration for Jaeger in-memory storage setting.</p>

<table class="message-fields">
<thead>
<tr>
<th>Field</th>
<th>Type</th>
<th>Description</th>
<th>Required</th>
</tr>
</thead>
<tbody>
<tr id="TracingJaegerMemoryConfig-max_traces">
<td><code>maxTraces</code></td>
<td><code>uint32</code></td>
<td>
<p>Set limit of the amount of traces stored in memory for Jaeger</p>

</td>
<td>
No
</td>
</tr>
</tbody>
</table>
</section>
<h2 id="TracingOpencensusConfig">TracingOpencensusConfig</h2>
<section>
<table class="message-fields">
<thead>
<tr>
<th>Field</th>
<th>Type</th>
<th>Description</th>
<th>Required</th>
</tr>
</thead>
<tbody>
<tr id="TracingOpencensusConfig-hub">
<td><code>hub</code></td>
<td><code>string</code></td>
<td>
<p>Image hub for Opencensus tracing deployment.</p>

</td>
<td>
No
</td>
</tr>
<tr id="TracingOpencensusConfig-tag">
<td><code>tag</code></td>
<td><code>string</code></td>
<td>
<p>Image tag for Opencensus tracing deployment.</p>

</td>
<td>
No
</td>
</tr>
<tr id="TracingOpencensusConfig-exporters">
<td><code>exporters</code></td>
<td><code><a href="#TracingOpencensusExportersConfig">TracingOpencensusExportersConfig</a></code></td>
<td>
</td>
<td>
No
</td>
</tr>
<tr id="TracingOpencensusConfig-resources" class="deprecated ">
<td><code>resources</code></td>
<td><code><a href="#TypeMapStringInterface">TypeMapStringInterface</a></code></td>
<td>
<p>K8s resources settings.</p>

<p>See https://kubernetes.io/docs/concepts/configuration/manage-compute-resources-container/#resource-requests-and-limits-of-pod-and-container</p>

</td>
<td>
No
</td>
</tr>
<tr id="TracingOpencensusConfig-podAnnotations" class="deprecated ">
<td><code>podAnnotations</code></td>
<td><code><a href="#TypeMapStringInterface">TypeMapStringInterface</a></code></td>
<td>
<p>K8s annotations for pods.</p>

<p>See: https://kubernetes.io/docs/concepts/overview/working-with-objects/annotations/</p>

</td>
<td>
No
</td>
</tr>
</tbody>
</table>
</section>
<h2 id="TracingOpencensusExportersConfig">TracingOpencensusExportersConfig</h2>
<section>
<table class="message-fields">
<thead>
<tr>
<th>Field</th>
<th>Type</th>
<th>Description</th>
<th>Required</th>
</tr>
</thead>
<tbody>
<tr id="TracingOpencensusExportersConfig-stackdriver">
<td><code>stackdriver</code></td>
<td><code><a href="#TypeMapStringInterface">TypeMapStringInterface</a></code></td>
<td>
</td>
<td>
No
</td>
</tr>
</tbody>
</table>
</section>
<h2 id="TracingZipkinConfig">TracingZipkinConfig</h2>
<section>
<p>Configuration for Zipkin.</p>

<table class="message-fields">
<thead>
<tr>
<th>Field</th>
<th>Type</th>
<th>Description</th>
<th>Required</th>
</tr>
</thead>
<tbody>
<tr id="TracingZipkinConfig-hub">
<td><code>hub</code></td>
<td><code>string</code></td>
<td>
<p>Image hub for Zipkin tracing deployment.</p>

</td>
<td>
No
</td>
</tr>
<tr id="TracingZipkinConfig-tag">
<td><code>tag</code></td>
<td><code>string</code></td>
<td>
<p>Image tag for Zipkin tracing deployment.</p>

</td>
<td>
No
</td>
</tr>
<tr id="TracingZipkinConfig-image">
<td><code>image</code></td>
<td><code>string</code></td>
<td>
</td>
<td>
No
</td>
</tr>
<tr id="TracingZipkinConfig-probeStartupDelay">
<td><code>probeStartupDelay</code></td>
<td><code>uint32</code></td>
<td>
<p>InitialDelaySeconds of livenessProbe for Zipkin deployment</p>

</td>
<td>
No
</td>
</tr>
<tr id="TracingZipkinConfig-queryPort">
<td><code>queryPort</code></td>
<td><code>uint32</code></td>
<td>
<p>Container port for Zipkin deployment</p>

</td>
<td>
No
</td>
</tr>
<tr id="TracingZipkinConfig-javaOptsHeap">
<td><code>javaOptsHeap</code></td>
<td><code>uint32</code></td>
<td>
<p>Configure java heap opts for Zipkin deployment</p>

</td>
<td>
No
</td>
</tr>
<tr id="TracingZipkinConfig-maxSpans">
<td><code>maxSpans</code></td>
<td><code>uint32</code></td>
<td>
<p>Configures number of max spans to keep in Zipkin memory storage.</p>

<p>Example: A safe estimate is 1K of memory per span (each span with 2 annotations + 1 binary annotation), plus 100 MB for a safety buffer</p>

</td>
<td>
No
</td>
</tr>
<tr id="TracingZipkinConfig-node">
<td><code>node</code></td>
<td><code><a href="#TracingZipkinNodeConfig">TracingZipkinNodeConfig</a></code></td>
<td>
<p>Configures GC values of JAVA_OPTS for Zipkin deployment</p>

</td>
<td>
No
</td>
</tr>
<tr id="TracingZipkinConfig-resources" class="deprecated ">
<td><code>resources</code></td>
<td><code><a href="#Resources">Resources</a></code></td>
<td>
<p>K8s resources settings.</p>

<p>See https://kubernetes.io/docs/concepts/configuration/manage-compute-resources-container/#resource-requests-and-limits-of-pod-and-container</p>

</td>
<td>
No
</td>
</tr>
<tr id="TracingZipkinConfig-podAnnotations" class="deprecated ">
<td><code>podAnnotations</code></td>
<td><code><a href="#TypeMapStringInterface">TypeMapStringInterface</a></code></td>
<td>
<p>K8s annotations for pods.</p>

<p>See: https://kubernetes.io/docs/concepts/overview/working-with-objects/annotations/</p>

</td>
<td>
No
</td>
</tr>
</tbody>
</table>
</section>
<h2 id="TracingZipkinNodeConfig">TracingZipkinNodeConfig</h2>
<section>
<p>Configuration for GC values of JAVA_OPTS for Zipkin deployment</p>

<table class="message-fields">
<thead>
<tr>
<th>Field</th>
<th>Type</th>
<th>Description</th>
<th>Required</th>
</tr>
</thead>
<tbody>
<tr id="TracingZipkinNodeConfig-cpus">
<td><code>cpus</code></td>
<td><code>uint32</code></td>
<td>
<p>Configures -XX:ConcGCThreads value of JAVA_OPTS for Zipkin deployment</p>

</td>
<td>
No
</td>
</tr>
</tbody>
</table>
</section>
<h2 id="TypeIntOrStringForPB">TypeIntOrStringForPB</h2>
<section>
<p>GOTYPE: *IntOrStringForPB</p>

</section>
<h2 id="TypeMapStringInterface">TypeMapStringInterface</h2>
<section>
<p>GOTYPE: map[string]interface&lbrace;}</p>

</section>
<h2 id="TypeSliceOfMapStringInterface">TypeSliceOfMapStringInterface</h2>
<section>
<p>GOTYPE: []map[string]interface&lbrace;}</p>

</section>
<h2 id="Values">Values</h2>
<section>
<table class="message-fields">
<thead>
<tr>
<th>Field</th>
<th>Type</th>
<th>Description</th>
<th>Required</th>
</tr>
</thead>
<tbody>
<tr id="Values-certmanager">
<td><code>certmanager</code></td>
<td><code><a href="#CertManagerConfig">CertManagerConfig</a></code></td>
<td>
</td>
<td>
No
</td>
</tr>
<tr id="Values-cni">
<td><code>cni</code></td>
<td><code><a href="#CNIConfig">CNIConfig</a></code></td>
<td>
</td>
<td>
No
</td>
</tr>
<tr id="Values-istiocoredns">
<td><code>istiocoredns</code></td>
<td><code><a href="#CoreDNSConfig">CoreDNSConfig</a></code></td>
<td>
</td>
<td>
No
</td>
</tr>
<tr id="Values-galley">
<td><code>galley</code></td>
<td><code><a href="#GalleyConfig">GalleyConfig</a></code></td>
<td>
</td>
<td>
No
</td>
</tr>
<tr id="Values-gateways">
<td><code>gateways</code></td>
<td><code><a href="#GatewaysConfig">GatewaysConfig</a></code></td>
<td>
</td>
<td>
No
</td>
</tr>
<tr id="Values-global">
<td><code>global</code></td>
<td><code><a href="#GlobalConfig">GlobalConfig</a></code></td>
<td>
</td>
<td>
No
</td>
</tr>
<tr id="Values-grafana">
<td><code>grafana</code></td>
<td><code><a href="#TypeMapStringInterface">TypeMapStringInterface</a></code></td>
<td>
</td>
<td>
No
</td>
</tr>
<tr id="Values-mixer">
<td><code>mixer</code></td>
<td><code><a href="#MixerConfig">MixerConfig</a></code></td>
<td>
</td>
<td>
No
</td>
</tr>
<tr id="Values-nodeagent">
<td><code>nodeagent</code></td>
<td><code><a href="#NodeAgentConfig">NodeAgentConfig</a></code></td>
<td>
</td>
<td>
No
</td>
</tr>
<tr id="Values-pilot">
<td><code>pilot</code></td>
<td><code><a href="#PilotConfig">PilotConfig</a></code></td>
<td>
</td>
<td>
No
</td>
</tr>
<tr id="Values-telemetry">
<td><code>telemetry</code></td>
<td><code><a href="#TelemetryConfig">TelemetryConfig</a></code></td>
<td>
<p>Controls whether telemetry is exported for Pilot.</p>

</td>
<td>
No
</td>
</tr>
<tr id="Values-prometheus">
<td><code>prometheus</code></td>
<td><code><a href="#PrometheusConfig">PrometheusConfig</a></code></td>
<td>
</td>
<td>
No
</td>
</tr>
<tr id="Values-security">
<td><code>security</code></td>
<td><code><a href="#SecurityConfig">SecurityConfig</a></code></td>
<td>
</td>
<td>
No
</td>
</tr>
<tr id="Values-sidecarInjectorWebhook">
<td><code>sidecarInjectorWebhook</code></td>
<td><code><a href="#SidecarInjectorConfig">SidecarInjectorConfig</a></code></td>
<td>
</td>
<td>
No
</td>
</tr>
<tr id="Values-tracing">
<td><code>tracing</code></td>
<td><code><a href="#TracingConfig">TracingConfig</a></code></td>
<td>
</td>
<td>
No
</td>
</tr>
<tr id="Values-kiali">
<td><code>kiali</code></td>
<td><code><a href="#KialiConfig">KialiConfig</a></code></td>
<td>
</td>
<td>
No
</td>
</tr>
<tr id="Values-version">
<td><code>version</code></td>
<td><code>string</code></td>
<td>
</td>
<td>
No
</td>
</tr>
<tr id="Values-clusterResources">
<td><code>clusterResources</code></td>
<td><code><a href="https://developers.google.com/protocol-buffers/docs/reference/google.protobuf#boolvalue">BoolValue</a></code></td>
<td>
</td>
<td>
No
</td>
</tr>
<tr id="Values-prometheusOperator">
<td><code>prometheusOperator</code></td>
<td><code><a href="#TypeMapStringInterface">TypeMapStringInterface</a></code></td>
<td>
<p>TODO: populate these.</p>

</td>
<td>
No
</td>
</tr>
<tr id="Values-istio_cni">
<td><code>istioCni</code></td>
<td><code><a href="#CNIConfig">CNIConfig</a></code></td>
<td>
</td>
<td>
No
</td>
</tr>
<tr id="Values-kustomize">
<td><code>kustomize</code></td>
<td><code><a href="https://developers.google.com/protocol-buffers/docs/reference/google.protobuf#boolvalue">BoolValue</a></code></td>
<td>
</td>
<td>
No
</td>
</tr>
</tbody>
</table>
</section>
<h2 id="ZeroVPNConfig">ZeroVPNConfig</h2>
<section>
<p>ZeroVPNConfig enables cross-cluster access using SNI matching.</p>

<table class="message-fields">
<thead>
<tr>
<th>Field</th>
<th>Type</th>
<th>Description</th>
<th>Required</th>
</tr>
</thead>
<tbody>
<tr id="ZeroVPNConfig-enabled">
<td><code>enabled</code></td>
<td><code><a href="https://developers.google.com/protocol-buffers/docs/reference/google.protobuf#boolvalue">BoolValue</a></code></td>
<td>
<p>Controls whether ZeroVPN is enabled.</p>

</td>
<td>
No
</td>
</tr>
<tr id="ZeroVPNConfig-suffix">
<td><code>suffix</code></td>
<td><code>string</code></td>
<td>
</td>
<td>
No
</td>
</tr>
</tbody>
</table>
</section>
<h2 id="accessLogEncoding">accessLogEncoding</h2>
<section>
<p>Configures the access log for sidecar to JSON or TEXT</p>

<table class="enum-values">
<thead>
<tr>
<th>Name</th>
<th>Description</th>
</tr>
</thead>
<tbody>
<tr id="accessLogEncoding-JSON">
<td><code>JSON</code></td>
<td>
</td>
</tr>
<tr id="accessLogEncoding-TEXT">
<td><code>TEXT</code></td>
<td>
</td>
</tr>
</tbody>
</table>
</section>
<h2 id="ingressControllerMode">ingressControllerMode</h2>
<section>
<p>Mode for the ingress controller.</p>

<table class="enum-values">
<thead>
<tr>
<th>Name</th>
<th>Description</th>
</tr>
</thead>
<tbody>
<tr id="ingressControllerMode-DEFAULT">
<td><code>DEFAULT</code></td>
<td>
<p>Selects all Ingress resources, with or without Istio annotation.</p>

</td>
</tr>
<tr id="ingressControllerMode-STRICT">
<td><code>STRICT</code></td>
<td>
<p>Selects only resources with istio annotation.</p>

</td>
</tr>
<tr id="ingressControllerMode-OFF">
<td><code>OFF</code></td>
<td>
<p>No ingress or sync.</p>

</td>
</tr>
</tbody>
</table>
</section>
<h2 id="mode">mode</h2>
<section>
<p>Throttling behavior for mixer.</p>

<table class="enum-values">
<thead>
<tr>
<th>Name</th>
<th>Description</th>
</tr>
</thead>
<tbody>
<tr id="mode-disabled">
<td><code>disabled</code></td>
<td>
<p>Removes throttling behavior for mixer.</p>

</td>
</tr>
<tr id="mode-log_only">
<td><code>log_only</code></td>
<td>
<p>Enables an advisory mode for throttling behavior for mixer.</p>

</td>
</tr>
<tr id="mode-enforce">
<td><code>enforce</code></td>
<td>
<p>Turn on throttling behavior for mixer.</p>

</td>
</tr>
</tbody>
</table>
</section>
<h2 id="tracer">tracer</h2>
<section>
<p>Specifies which tracer to use.</p>

<table class="enum-values">
<thead>
<tr>
<th>Name</th>
<th>Description</th>
</tr>
</thead>
<tbody>
<tr id="tracer-zipkin">
<td><code>zipkin</code></td>
<td>
</td>
</tr>
<tr id="tracer-lightstep">
<td><code>lightstep</code></td>
<td>
</td>
</tr>
<tr id="tracer-datadog">
<td><code>datadog</code></td>
<td>
</td>
</tr>
</tbody>
</table>
</section><|MERGE_RESOLUTION|>--- conflicted
+++ resolved
@@ -2007,15 +2007,12 @@
 <td><code>pilotCertProvider</code></td>
 <td><code>string</code></td>
 <td>
-<<<<<<< HEAD
-=======
 <p>Configure the Pilot certificate provider.
 Currently, two providers are supported: &ldquo;kubernetes&rdquo; and &ldquo;citadel&rdquo;.
 TODO (lei-tang): the default value of this option is currently set as &ldquo;kubernetes&rdquo; to be consistent
 with the existing istiod implementation and testing. As some platforms may not have k8s signing APIs,
 we may change the default value of this option as &ldquo;citadel&rdquo;.</p>
 
->>>>>>> 05cb2d7b
 </td>
 <td>
 No
