// Copyright 2017 Istio Authors
//
// Licensed under the Apache License, Version 2.0 (the "License");
// you may not use this file except in compliance with the License.
// You may obtain a copy of the License at
//
//     http://www.apache.org/licenses/LICENSE-2.0
//
// Unless required by applicable law or agreed to in writing, software
// distributed under the License is distributed on an "AS IS" BASIS,
// WITHOUT WARRANTIES OR CONDITIONS OF ANY KIND, either express or implied.
// See the License for the specific language governing permissions and
// limitations under the License.

package v1alpha3

import (
	"path"
	"strings"
	"time"

	"github.com/envoyproxy/go-control-plane/envoy/api/v2"
	"github.com/envoyproxy/go-control-plane/envoy/api/v2/auth"
	v2_cluster "github.com/envoyproxy/go-control-plane/envoy/api/v2/cluster"
	"github.com/envoyproxy/go-control-plane/envoy/api/v2/core"
	"github.com/gogo/protobuf/types"
	"github.com/golang/protobuf/ptypes"

	networking "istio.io/api/networking/v1alpha3"
	"istio.io/istio/pilot/pkg/model"
	"istio.io/istio/pilot/pkg/networking/util"
	"istio.io/istio/pkg/log"
)

const (
	// DefaultLbType set to round robin
	DefaultLbType = networking.LoadBalancerSettings_ROUND_ROBIN
	// ManagementClusterHostname indicates the hostname used for building inbound clusters for management ports
	ManagementClusterHostname = "mgmtCluster"

	// CDSv2 validation requires ConnectTimeout to be > 0s. This is applied if no explicit policy is set.
	defaultClusterConnectTimeout = 5 * time.Second
)

// TODO: Need to do inheritance of DestRules based on domain suffix match

// BuildClusters returns the list of clusters for the given proxy. This is the CDS output
// For outbound: Cluster for each service/subset hostname or cidr with SNI set to service hostname
// Cluster type based on resolution
// For inbound (sidecar only): Cluster for each inbound endpoint port and for each service port
func (configgen *ConfigGeneratorImpl) BuildClusters(env *model.Environment, proxy *model.Proxy, push *model.PushContext) ([]*v2.Cluster, error) {
	clusters := make([]*v2.Cluster, 0)

	services := push.Services

	clusters = append(clusters, configgen.buildOutboundClusters(env, proxy, push, services)...)
	for _, c := range clusters {
		// Envoy requires a non-zero connect timeout
		if c.ConnectTimeout == 0 {
			c.ConnectTimeout = defaultClusterConnectTimeout
		}
	}
	if proxy.Type == model.Sidecar {
		instances, err := env.GetProxyServiceInstances(proxy)
		if err != nil {
			log.Errorf("failed to get service proxy service instances: %v", err)
			return nil, err
		}

		serviceAccounts, err := getServiceAccounts(env, proxy)
		if err != nil {
			return nil, err
		}

		managementPorts := env.ManagementPorts(proxy.IPAddress)
<<<<<<< HEAD
		clusters = append(clusters, configgen.buildInboundClusters(env, proxy, instances, managementPorts, serviceAccounts)...)
=======
		clusters = append(clusters, configgen.buildInboundClusters(env, proxy, push, instances, managementPorts)...)
>>>>>>> b5e4e7d9
	}

	// Add a blackhole cluster for catching traffic to unresolved routes
	// DO NOT CALL PLUGINS for this cluster.
	clusters = append(clusters, buildBlackHoleCluster())

	return normalizeClusters(clusters), nil
}

// resolves cluster name conflicts. there can be duplicate cluster names if there are conflicting service definitions.
// for any clusters that share the same name the first cluster is kept and the others are discarded.
func normalizeClusters(clusters []*v2.Cluster) []*v2.Cluster {
	have := make(map[string]bool)
	out := make([]*v2.Cluster, 0, len(clusters))
	for _, cluster := range clusters {
		if !have[cluster.Name] {
			out = append(out, cluster)
		} else {
			log.Warnf("duplicate cluster name: %q", cluster.Name)
		}
		have[cluster.Name] = true
	}
	return out
}

func (configgen *ConfigGeneratorImpl) buildOutboundClusters(env *model.Environment, proxy *model.Proxy, push *model.PushContext,
	services []*model.Service) []*v2.Cluster {
	clusters := make([]*v2.Cluster, 0)
	serviceAccounts, err := getServiceAccounts(env, proxy)
	if err != nil {
		return clusters
	}

	for _, service := range services {
		config := push.DestinationRule(service.Hostname)
		for _, port := range service.Ports {
			if port.Protocol == model.ProtocolUDP {
				continue
			}
			hosts := buildClusterHosts(env, service, port.Port)

			// create default cluster
			clusterName := model.BuildSubsetKey(model.TrafficDirectionOutbound, "", service.Hostname, port.Port)
			upstreamServiceAccounts := env.ServiceAccounts.GetIstioServiceAccounts(service.Hostname, []string{port.Name})
			defaultCluster := buildDefaultCluster(env, clusterName, convertResolution(service.Resolution), hosts, serviceAccounts)

			updateEds(defaultCluster)
			setUpstreamProtocol(defaultCluster, port)
			clusters = append(clusters, defaultCluster)

			if config != nil {
				destinationRule := config.Spec.(*networking.DestinationRule)
<<<<<<< HEAD
				convertIstioMutual(destinationRule, upstreamServiceAccounts)
				applyTrafficPolicy(defaultCluster, destinationRule.TrafficPolicy, port, env.Mesh, serviceAccounts)

				for _, subset := range destinationRule.Subsets {
					subsetClusterName := model.BuildSubsetKey(model.TrafficDirectionOutbound, subset.Name, service.Hostname, port.Port)
					subsetCluster := buildDefaultCluster(env, subsetClusterName, convertResolution(service.Resolution), hosts, serviceAccounts)
					updateEds(env, subsetCluster, service.Hostname)
=======
				convertIstioMutual(destinationRule, service, upstreamServiceAccounts)
				applyTrafficPolicy(defaultCluster, destinationRule.TrafficPolicy, port)

				for _, subset := range destinationRule.Subsets {
					subsetClusterName := model.BuildSubsetKey(model.TrafficDirectionOutbound, subset.Name, service.Hostname, port.Port)
					subsetCluster := buildDefaultCluster(env, subsetClusterName, convertResolution(service.Resolution), hosts)
					updateEds(subsetCluster)
>>>>>>> b5e4e7d9
					setUpstreamProtocol(subsetCluster, port)
					applyTrafficPolicy(subsetCluster, destinationRule.TrafficPolicy, port, env.Mesh, serviceAccounts)
					applyTrafficPolicy(subsetCluster, subset.TrafficPolicy, port, env.Mesh, serviceAccounts)
					// call plugins
					for _, p := range configgen.Plugins {
						p.OnOutboundCluster(env, proxy, push, service, port, subsetCluster)
					}
					clusters = append(clusters, subsetCluster)
				}
<<<<<<< HEAD
			} else {

				// set TLSSettings if configmap global settings specifies MUTUAL_TLS, and we skip external destination.
				if env.Mesh.AuthPolicy == meshconfig.MeshConfig_MUTUAL_TLS && !service.MeshExternal && proxy.Type == model.Sidecar {
					applyUpstreamTLSSettings(defaultCluster, buildIstioMutualTLS(upstreamServiceAccounts), env.Mesh, serviceAccounts)
				}
=======
>>>>>>> b5e4e7d9
			}

			// call plugins for the default cluster
			for _, p := range configgen.Plugins {
				p.OnOutboundCluster(env, proxy, push, service, port, defaultCluster)
			}
		}
	}

	return clusters
}

func updateEds(cluster *v2.Cluster) {
	if cluster.Type != v2.Cluster_EDS {
		return
	}
	cluster.EdsClusterConfig = &v2.Cluster_EdsClusterConfig{
		ServiceName: cluster.Name,
		EdsConfig: &core.ConfigSource{
			ConfigSourceSpecifier: &core.ConfigSource_Ads{
				Ads: &core.AggregatedConfigSource{},
			},
		},
	}
}

func buildClusterHosts(env *model.Environment, service *model.Service, port int) []*core.Address {
	if service.Resolution != model.DNSLB {
		return nil
	}

	instances, err := env.InstancesByPort(service.Hostname, port, nil)
	if err != nil {
		log.Errorf("failed to retrieve instances for %s: %v", service.Hostname, err)
		return nil
	}

	hosts := make([]*core.Address, 0)
	for _, instance := range instances {
		host := util.BuildAddress(instance.Endpoint.Address, uint32(instance.Endpoint.Port))
		hosts = append(hosts, &host)
	}

	return hosts
}

func (configgen *ConfigGeneratorImpl) buildInboundClusters(env *model.Environment, proxy *model.Proxy, push *model.PushContext,
	instances []*model.ServiceInstance,
	managementPorts []*model.Port, serviceAccounts []string) []*v2.Cluster {
	clusters := make([]*v2.Cluster, 0)
	for _, instance := range instances {
		accounts := []string{}
		for _, port := range instance.Service.Ports {
			if port.Port == instance.Endpoint.Port {
				accounts = append(accounts, env.ServiceAccounts.GetIstioServiceAccounts(instance.Service.Hostname, []string{port.Name})...)
				break
			}
		}

		// This cluster name is mainly for stats.
		clusterName := model.BuildSubsetKey(model.TrafficDirectionInbound, "", instance.Service.Hostname, instance.Endpoint.ServicePort.Port)
		address := util.BuildAddress("127.0.0.1", uint32(instance.Endpoint.Port))
		localCluster := buildDefaultCluster(env, clusterName, v2.Cluster_STATIC, []*core.Address{&address}, accounts)
		setUpstreamProtocol(localCluster, instance.Endpoint.ServicePort)
		// call plugins
		for _, p := range configgen.Plugins {
			p.OnInboundCluster(env, proxy, push, instance.Service, instance.Endpoint.ServicePort, localCluster)
		}

		// When users specify circuit breakers, they need to be set on the receiver end
		// (server side) as well as client side, so that the server has enough capacity
		// (not the defaults) to handle the increased traffic volume
		// TODO: This is not foolproof - if instance is part of multiple services listening on same port,
		// choice of inbound cluster is arbitrary. So the connection pool settings may not apply cleanly.
		config := push.DestinationRule(instance.Service.Hostname)
		if config != nil {
			destinationRule := config.Spec.(*networking.DestinationRule)
			if destinationRule.TrafficPolicy != nil {
				// only connection pool settings make sense on the inbound path.
				// upstream TLS settings/outlier detection/load balancer don't apply here.
				applyConnectionPool(localCluster, destinationRule.TrafficPolicy.ConnectionPool)
			}
		}
		clusters = append(clusters, localCluster)
	}

	// Add a passthrough cluster for traffic to management ports (health check ports)
	for _, port := range managementPorts {
		clusterName := model.BuildSubsetKey(model.TrafficDirectionInbound, "", ManagementClusterHostname, port.Port)
		address := util.BuildAddress("127.0.0.1", uint32(port.Port))
		mgmtCluster := buildDefaultCluster(env, clusterName, v2.Cluster_STATIC, []*core.Address{&address}, serviceAccounts)
		setUpstreamProtocol(mgmtCluster, port)
		clusters = append(clusters, mgmtCluster)
	}
	return clusters
}

func getServiceAccounts(env model.Environment, proxy model.Proxy) ([]string, error) {
	instances, err := env.GetProxyServiceInstances(&proxy)
	if err != nil {
		log.Errorf("failed to get service proxy service instances: %v", err)
		return nil, err
	}
	serviceAccounts := []string{}
	for _, si := range instances {
		for _, port := range si.Service.Ports {
			if port.Port == si.Endpoint.Port {
				serviceAccounts = append(serviceAccounts, env.ServiceAccounts.GetIstioServiceAccounts(si.Service.Hostname, []string{port.Name})...)
				break
			}
		}
	}

	return serviceAccounts, nil
}

func convertResolution(resolution model.Resolution) v2.Cluster_DiscoveryType {
	switch resolution {
	case model.ClientSideLB:
		return v2.Cluster_EDS
	case model.DNSLB:
		return v2.Cluster_STRICT_DNS
	case model.Passthrough:
		return v2.Cluster_ORIGINAL_DST
	default:
		return v2.Cluster_EDS
	}
}

// convertIstioMutual fills key cert fields for all TLSSettings when the mode is `ISTIO_MUTUAL`.
func convertIstioMutual(destinationRule *networking.DestinationRule, service *model.Service, upstreamServiceAccount []string) {
	converter := func(tls *networking.TLSSettings) {
		if tls == nil {
			return
		}
		if tls.Mode == networking.TLSSettings_ISTIO_MUTUAL {
			// Allow user specified SNIs in the istio mtls settings - which is useful
			// for routing via gateways. If there is no SNI, set the SNI as the service Hostname
			sni := tls.Sni
			if len(sni) == 0 {
				sni = string(service.Hostname)
			}
			*tls = *buildIstioMutualTLS(upstreamServiceAccount, sni)
		}
	}

	if destinationRule.TrafficPolicy != nil {
		converter(destinationRule.TrafficPolicy.Tls)
		for _, portTLS := range destinationRule.TrafficPolicy.PortLevelSettings {
			converter(portTLS.Tls)
		}
	}
	for _, subset := range destinationRule.Subsets {
		if subset.TrafficPolicy != nil {
			converter(subset.TrafficPolicy.Tls)
			for _, portTLS := range subset.TrafficPolicy.PortLevelSettings {
				converter(portTLS.Tls)
			}
		}
	}
}

// buildIstioMutualTLS returns a `TLSSettings` for ISTIO_MUTUAL mode.
func buildIstioMutualTLS(upstreamServiceAccount []string, sni string) *networking.TLSSettings {
	return &networking.TLSSettings{
		Mode:              networking.TLSSettings_ISTIO_MUTUAL,
		CaCertificates:    path.Join(model.AuthCertsPath, model.RootCertFilename),
		ClientCertificate: path.Join(model.AuthCertsPath, model.CertChainFilename),
		PrivateKey:        path.Join(model.AuthCertsPath, model.KeyFilename),
		SubjectAltNames:   upstreamServiceAccount,
		Sni:               sni,
	}
}

// SelectTrafficPolicyComponents returns the components of TrafficPolicy that should be used for given port.
func SelectTrafficPolicyComponents(policy *networking.TrafficPolicy, port *model.Port) (
	*networking.ConnectionPoolSettings, *networking.OutlierDetection, *networking.LoadBalancerSettings, *networking.TLSSettings) {
	connectionPool := policy.ConnectionPool
	outlierDetection := policy.OutlierDetection
	loadBalancer := policy.LoadBalancer
	tls := policy.Tls

	if port != nil && len(policy.PortLevelSettings) > 0 {
		foundPort := false
		for _, p := range policy.PortLevelSettings {
			if p.Port != nil {
				switch selector := p.Port.Port.(type) {
				case *networking.PortSelector_Name:
					if port.Name == selector.Name {
						foundPort = true
					}
				case *networking.PortSelector_Number:
					if uint32(port.Port) == selector.Number {
						foundPort = true
					}
				}
			}
			if foundPort {
				connectionPool = p.ConnectionPool
				outlierDetection = p.OutlierDetection
				loadBalancer = p.LoadBalancer
				tls = p.Tls
				break
			}
		}
	}
	return connectionPool, outlierDetection, loadBalancer, tls
}

func applyTrafficPolicy(cluster *v2.Cluster, policy *networking.TrafficPolicy, port *model.Port, meshConfig *meshconfig.MeshConfig, serviceAccounts []string) {
	if policy == nil {
		return
	}
	connectionPool, outlierDetection, loadBalancer, tls := SelectTrafficPolicyComponents(policy, port)

	applyConnectionPool(cluster, connectionPool)
	applyOutlierDetection(cluster, outlierDetection)
	applyLoadBalancer(cluster, loadBalancer)
	applyUpstreamTLSSettings(cluster, tls, meshConfig, serviceAccounts)
}

// FIXME: there isn't a way to distinguish between unset values and zero values
func applyConnectionPool(cluster *v2.Cluster, settings *networking.ConnectionPoolSettings) {
	if settings == nil {
		return
	}

	threshold := &v2_cluster.CircuitBreakers_Thresholds{}

	if settings.Http != nil {
		if settings.Http.Http2MaxRequests > 0 {
			// Envoy only applies MaxRequests in HTTP/2 clusters
			threshold.MaxRequests = &types.UInt32Value{Value: uint32(settings.Http.Http2MaxRequests)}
		}
		if settings.Http.Http1MaxPendingRequests > 0 {
			// Envoy only applies MaxPendingRequests in HTTP/1.1 clusters
			threshold.MaxPendingRequests = &types.UInt32Value{Value: uint32(settings.Http.Http1MaxPendingRequests)}
		}

		if settings.Http.MaxRequestsPerConnection > 0 {
			cluster.MaxRequestsPerConnection = &types.UInt32Value{Value: uint32(settings.Http.MaxRequestsPerConnection)}
		}

		// FIXME: zero is a valid value if explicitly set, otherwise we want to use the default value of 3
		if settings.Http.MaxRetries > 0 {
			threshold.MaxRetries = &types.UInt32Value{Value: uint32(settings.Http.MaxRetries)}
		}
	}

	if settings.Tcp != nil {
		if settings.Tcp.ConnectTimeout != nil {
			cluster.ConnectTimeout = util.GogoDurationToDuration(settings.Tcp.ConnectTimeout)
		}

		if settings.Tcp.MaxConnections > 0 {
			threshold.MaxConnections = &types.UInt32Value{Value: uint32(settings.Tcp.MaxConnections)}
		}
	}

	cluster.CircuitBreakers = &v2_cluster.CircuitBreakers{
		Thresholds: []*v2_cluster.CircuitBreakers_Thresholds{threshold},
	}
}

// FIXME: there isn't a way to distinguish between unset values and zero values
func applyOutlierDetection(cluster *v2.Cluster, outlier *networking.OutlierDetection) {
	if outlier == nil {
		return
	}

	out := &v2_cluster.OutlierDetection{}
	if outlier.BaseEjectionTime != nil {
		out.BaseEjectionTime = outlier.BaseEjectionTime
	}
	if outlier.ConsecutiveErrors > 0 {
		out.Consecutive_5Xx = &types.UInt32Value{Value: uint32(outlier.ConsecutiveErrors)}
	}
	if outlier.Interval != nil {
		out.Interval = outlier.Interval
	}
	if outlier.MaxEjectionPercent > 0 {
		out.MaxEjectionPercent = &types.UInt32Value{Value: uint32(outlier.MaxEjectionPercent)}
	}

	cluster.OutlierDetection = out
}

func applyLoadBalancer(cluster *v2.Cluster, lb *networking.LoadBalancerSettings) {
	if lb == nil {
		return
	}
	// TODO: MAGLEV
	switch lb.GetSimple() {
	case networking.LoadBalancerSettings_LEAST_CONN:
		cluster.LbPolicy = v2.Cluster_LEAST_REQUEST
	case networking.LoadBalancerSettings_RANDOM:
		cluster.LbPolicy = v2.Cluster_RANDOM
	case networking.LoadBalancerSettings_ROUND_ROBIN:
		cluster.LbPolicy = v2.Cluster_ROUND_ROBIN
	case networking.LoadBalancerSettings_PASSTHROUGH:
		cluster.LbPolicy = v2.Cluster_ORIGINAL_DST_LB
		cluster.Type = v2.Cluster_ORIGINAL_DST
	}

	// DO not do if else here. since lb.GetSimple returns a enum value (not pointer).

	consistentHash := lb.GetConsistentHash()
	if consistentHash != nil {
		cluster.LbPolicy = v2.Cluster_RING_HASH
		cluster.LbConfig = &v2.Cluster_RingHashLbConfig_{
			RingHashLbConfig: &v2.Cluster_RingHashLbConfig{
				MinimumRingSize: &types.UInt64Value{Value: uint64(consistentHash.GetMinimumRingSize())},
			},
		}
	}
}

<<<<<<< HEAD
// ALPNH2Only advertises that Proxy is going to use HTTP/2 when talking to the cluster.
var ALPNH2Only = []string{"h2"}

// ALPNInMeshH2 advertises that Proxy is going to use HTTP/2 when talking to the in-mesh cluster.
// The custom "istio" value indicates in-mesh traffic and it's going to be used for routing decisions.
// Once Envoy supports client-side ALPN negotiation, this should be {"istio", "h2", "http/1.1"}.
var ALPNInMeshH2 = []string{"istio", "h2"}

// ALPNInMesh advertises that Proxy is going to talk to the in-mesh cluster.
// The custom "istio" value indicates in-mesh traffic and it's going to be used for routing decisions.
var ALPNInMesh = []string{"istio"}

func applyUpstreamTLSSettings(cluster *v2.Cluster, tls *networking.TLSSettings, meshConfig *meshconfig.MeshConfig, serviceAccounts []string) {
=======
func applyUpstreamTLSSettings(cluster *v2.Cluster, tls *networking.TLSSettings) {
>>>>>>> b5e4e7d9
	if tls == nil {
		return
	}

	var certValidationContext *auth.CertificateValidationContext
	var trustedCa *core.DataSource
	if len(tls.CaCertificates) != 0 {
		trustedCa = &core.DataSource{
			Specifier: &core.DataSource_Filename{
				Filename: tls.CaCertificates,
			},
		}
	}
	if trustedCa != nil || len(tls.SubjectAltNames) > 0 {
		certValidationContext = &auth.CertificateValidationContext{
			TrustedCa:            trustedCa,
			VerifySubjectAltName: tls.SubjectAltNames,
		}
	}

	switch tls.Mode {
	case networking.TLSSettings_DISABLE:
		// TODO: Need to make sure that authN does not override this setting
		// We remove the TlsContext because it can be written because of configmap.MTLS settings.
		cluster.TlsContext = nil
	case networking.TLSSettings_SIMPLE:
		cluster.TlsContext = &auth.UpstreamTlsContext{
			CommonTlsContext: &auth.CommonTlsContext{
				ValidationContextType: &auth.CommonTlsContext_ValidationContext{
					ValidationContext: certValidationContext,
				},
			},
			Sni: tls.Sni,
		}
		if cluster.Http2ProtocolOptions != nil {
			// This is HTTP/2 cluster, advertise it with ALPN.
			cluster.TlsContext.CommonTlsContext.AlpnProtocols = util.ALPNH2Only
		}
	case networking.TLSSettings_MUTUAL, networking.TLSSettings_ISTIO_MUTUAL:
		if tls.ClientCertificate == "" || tls.PrivateKey == "" {
			log.Errorf("failed to apply tls setting for %s: client certificate and private key must not be empty",
				cluster.Name)
			return
		}
		cluster.TlsContext = &auth.UpstreamTlsContext{
			CommonTlsContext: &auth.CommonTlsContext{},
			Sni:              tls.Sni,
		}
		if meshConfig.SdsUdsPath == "" || tls.Mode == networking.TLSSettings_MUTUAL {
			cluster.TlsContext.CommonTlsContext.ValidationContextType = &auth.CommonTlsContext_ValidationContext{
				ValidationContext: certValidationContext,
			}

			cluster.TlsContext.CommonTlsContext.TlsCertificates = []*auth.TlsCertificate{
				{
					CertificateChain: &core.DataSource{
						Specifier: &core.DataSource_Filename{
							Filename: tls.ClientCertificate,
						},
					},
					PrivateKey: &core.DataSource{
						Specifier: &core.DataSource_Filename{
							Filename: tls.PrivateKey,
						},
					},
				},
			}
		} else {
			cluster.TlsContext.CommonTlsContext.ValidationContextType = model.ConstructValidationContext(model.CARootCertPath, tls.SubjectAltNames)
			cluster.TlsContext.CommonTlsContext.TlsCertificateSdsSecretConfigs = []*auth.SdsSecretConfig{}
			refreshDuration, _ := ptypes.Duration(meshConfig.SdsRefreshDelay)
			for _, sa := range serviceAccounts {
				// Skip service account which is added from annotation 'alpha.istio.io/canonical-serviceaccounts' to avoid fetching duplicated
				// cert from CA, the service account added in annotation is only used for building VerifySubjectAltName in TLS ValidationContext.
				if strings.HasPrefix(sa, "spiffe://accounts.google.com") {
					continue
				}

				cluster.TlsContext.CommonTlsContext.TlsCertificateSdsSecretConfigs =
					append(cluster.TlsContext.CommonTlsContext.TlsCertificateSdsSecretConfigs,
						model.ConstructSdsSecretConfig(sa, &refreshDuration, meshConfig.SdsUdsPath))
			}
		}

		if cluster.Http2ProtocolOptions != nil {
			// This is HTTP/2 in-mesh cluster, advertise it with ALPN.
			if tls.Mode == networking.TLSSettings_ISTIO_MUTUAL {
				cluster.TlsContext.CommonTlsContext.AlpnProtocols = util.ALPNInMeshH2
			} else {
				cluster.TlsContext.CommonTlsContext.AlpnProtocols = util.ALPNH2Only
			}
		} else if tls.Mode == networking.TLSSettings_ISTIO_MUTUAL {
			// This is in-mesh cluster, advertise it with ALPN.
			cluster.TlsContext.CommonTlsContext.AlpnProtocols = util.ALPNInMesh
		}
	}
}

func setUpstreamProtocol(cluster *v2.Cluster, port *model.Port) {
	if port.Protocol.IsHTTP2() {
		cluster.Http2ProtocolOptions = &core.Http2ProtocolOptions{
			// Envoy default value of 100 is too low for data path.
			MaxConcurrentStreams: &types.UInt32Value{
				Value: 1073741824,
			},
		}
	}
}

// generates a cluster that sends traffic to dummy localport 0
// This cluster is used to catch all traffic to unresolved destinations in virtual service
func buildBlackHoleCluster() *v2.Cluster {
	cluster := &v2.Cluster{
		Name:           util.BlackHoleCluster,
		Type:           v2.Cluster_STATIC,
		ConnectTimeout: defaultClusterConnectTimeout,
		LbPolicy:       v2.Cluster_ROUND_ROBIN,
	}
	return cluster
}

<<<<<<< HEAD
func buildDefaultCluster(env model.Environment, name string, discoveryType v2.Cluster_DiscoveryType,
	hosts []*core.Address, serviceAccounts []string) *v2.Cluster {
=======
func buildDefaultCluster(env *model.Environment, name string, discoveryType v2.Cluster_DiscoveryType,
	hosts []*core.Address) *v2.Cluster {
>>>>>>> b5e4e7d9
	cluster := &v2.Cluster{
		Name:  name,
		Type:  discoveryType,
		Hosts: hosts,
	}

	if discoveryType == v2.Cluster_STRICT_DNS || discoveryType == v2.Cluster_LOGICAL_DNS {
		cluster.DnsLookupFamily = v2.Cluster_V4_ONLY
	}

	defaultTrafficPolicy := buildDefaultTrafficPolicy(env, discoveryType)
	applyTrafficPolicy(cluster, defaultTrafficPolicy, nil, env.Mesh, serviceAccounts)
	return cluster
}

func buildDefaultTrafficPolicy(env *model.Environment, discoveryType v2.Cluster_DiscoveryType) *networking.TrafficPolicy {
	lbPolicy := DefaultLbType
	if discoveryType == v2.Cluster_ORIGINAL_DST {
		lbPolicy = networking.LoadBalancerSettings_PASSTHROUGH
	}
	return &networking.TrafficPolicy{
		LoadBalancer: &networking.LoadBalancerSettings{
			LbPolicy: &networking.LoadBalancerSettings_Simple{
				Simple: lbPolicy,
			},
		},
		ConnectionPool: &networking.ConnectionPoolSettings{
			Tcp: &networking.ConnectionPoolSettings_TCPSettings{
				ConnectTimeout: &types.Duration{
					Seconds: env.Mesh.ConnectTimeout.Seconds,
					Nanos:   env.Mesh.ConnectTimeout.Nanos,
				},
			},
		},
	}
}<|MERGE_RESOLUTION|>--- conflicted
+++ resolved
@@ -24,8 +24,8 @@
 	v2_cluster "github.com/envoyproxy/go-control-plane/envoy/api/v2/cluster"
 	"github.com/envoyproxy/go-control-plane/envoy/api/v2/core"
 	"github.com/gogo/protobuf/types"
-	"github.com/golang/protobuf/ptypes"
-
+
+	meshconfig "istio.io/api/mesh/v1alpha1"
 	networking "istio.io/api/networking/v1alpha3"
 	"istio.io/istio/pilot/pkg/model"
 	"istio.io/istio/pilot/pkg/networking/util"
@@ -73,11 +73,7 @@
 		}
 
 		managementPorts := env.ManagementPorts(proxy.IPAddress)
-<<<<<<< HEAD
-		clusters = append(clusters, configgen.buildInboundClusters(env, proxy, instances, managementPorts, serviceAccounts)...)
-=======
-		clusters = append(clusters, configgen.buildInboundClusters(env, proxy, push, instances, managementPorts)...)
->>>>>>> b5e4e7d9
+		clusters = append(clusters, configgen.buildInboundClusters(env, proxy, push, instances, managementPorts, serviceAccounts)...)
 	}
 
 	// Add a blackhole cluster for catching traffic to unresolved routes
@@ -130,23 +126,13 @@
 
 			if config != nil {
 				destinationRule := config.Spec.(*networking.DestinationRule)
-<<<<<<< HEAD
-				convertIstioMutual(destinationRule, upstreamServiceAccounts)
+				convertIstioMutual(destinationRule, service, upstreamServiceAccounts)
 				applyTrafficPolicy(defaultCluster, destinationRule.TrafficPolicy, port, env.Mesh, serviceAccounts)
 
 				for _, subset := range destinationRule.Subsets {
 					subsetClusterName := model.BuildSubsetKey(model.TrafficDirectionOutbound, subset.Name, service.Hostname, port.Port)
 					subsetCluster := buildDefaultCluster(env, subsetClusterName, convertResolution(service.Resolution), hosts, serviceAccounts)
-					updateEds(env, subsetCluster, service.Hostname)
-=======
-				convertIstioMutual(destinationRule, service, upstreamServiceAccounts)
-				applyTrafficPolicy(defaultCluster, destinationRule.TrafficPolicy, port)
-
-				for _, subset := range destinationRule.Subsets {
-					subsetClusterName := model.BuildSubsetKey(model.TrafficDirectionOutbound, subset.Name, service.Hostname, port.Port)
-					subsetCluster := buildDefaultCluster(env, subsetClusterName, convertResolution(service.Resolution), hosts)
 					updateEds(subsetCluster)
->>>>>>> b5e4e7d9
 					setUpstreamProtocol(subsetCluster, port)
 					applyTrafficPolicy(subsetCluster, destinationRule.TrafficPolicy, port, env.Mesh, serviceAccounts)
 					applyTrafficPolicy(subsetCluster, subset.TrafficPolicy, port, env.Mesh, serviceAccounts)
@@ -156,15 +142,6 @@
 					}
 					clusters = append(clusters, subsetCluster)
 				}
-<<<<<<< HEAD
-			} else {
-
-				// set TLSSettings if configmap global settings specifies MUTUAL_TLS, and we skip external destination.
-				if env.Mesh.AuthPolicy == meshconfig.MeshConfig_MUTUAL_TLS && !service.MeshExternal && proxy.Type == model.Sidecar {
-					applyUpstreamTLSSettings(defaultCluster, buildIstioMutualTLS(upstreamServiceAccounts), env.Mesh, serviceAccounts)
-				}
-=======
->>>>>>> b5e4e7d9
 			}
 
 			// call plugins for the default cluster
@@ -262,8 +239,8 @@
 	return clusters
 }
 
-func getServiceAccounts(env model.Environment, proxy model.Proxy) ([]string, error) {
-	instances, err := env.GetProxyServiceInstances(&proxy)
+func getServiceAccounts(env *model.Environment, proxy *model.Proxy) ([]string, error) {
+	instances, err := env.GetProxyServiceInstances(proxy)
 	if err != nil {
 		log.Errorf("failed to get service proxy service instances: %v", err)
 		return nil, err
@@ -482,23 +459,7 @@
 	}
 }
 
-<<<<<<< HEAD
-// ALPNH2Only advertises that Proxy is going to use HTTP/2 when talking to the cluster.
-var ALPNH2Only = []string{"h2"}
-
-// ALPNInMeshH2 advertises that Proxy is going to use HTTP/2 when talking to the in-mesh cluster.
-// The custom "istio" value indicates in-mesh traffic and it's going to be used for routing decisions.
-// Once Envoy supports client-side ALPN negotiation, this should be {"istio", "h2", "http/1.1"}.
-var ALPNInMeshH2 = []string{"istio", "h2"}
-
-// ALPNInMesh advertises that Proxy is going to talk to the in-mesh cluster.
-// The custom "istio" value indicates in-mesh traffic and it's going to be used for routing decisions.
-var ALPNInMesh = []string{"istio"}
-
 func applyUpstreamTLSSettings(cluster *v2.Cluster, tls *networking.TLSSettings, meshConfig *meshconfig.MeshConfig, serviceAccounts []string) {
-=======
-func applyUpstreamTLSSettings(cluster *v2.Cluster, tls *networking.TLSSettings) {
->>>>>>> b5e4e7d9
 	if tls == nil {
 		return
 	}
@@ -569,7 +530,8 @@
 		} else {
 			cluster.TlsContext.CommonTlsContext.ValidationContextType = model.ConstructValidationContext(model.CARootCertPath, tls.SubjectAltNames)
 			cluster.TlsContext.CommonTlsContext.TlsCertificateSdsSecretConfigs = []*auth.SdsSecretConfig{}
-			refreshDuration, _ := ptypes.Duration(meshConfig.SdsRefreshDelay)
+			//refreshDuration, _ := ptypes.Duration(meshConfig.SdsRefreshDelay)
+			refreshDuration, _ := types.DurationFromProto(meshConfig.SdsRefreshDelay)
 			for _, sa := range serviceAccounts {
 				// Skip service account which is added from annotation 'alpha.istio.io/canonical-serviceaccounts' to avoid fetching duplicated
 				// cert from CA, the service account added in annotation is only used for building VerifySubjectAltName in TLS ValidationContext.
@@ -620,13 +582,8 @@
 	return cluster
 }
 
-<<<<<<< HEAD
-func buildDefaultCluster(env model.Environment, name string, discoveryType v2.Cluster_DiscoveryType,
+func buildDefaultCluster(env *model.Environment, name string, discoveryType v2.Cluster_DiscoveryType,
 	hosts []*core.Address, serviceAccounts []string) *v2.Cluster {
-=======
-func buildDefaultCluster(env *model.Environment, name string, discoveryType v2.Cluster_DiscoveryType,
-	hosts []*core.Address) *v2.Cluster {
->>>>>>> b5e4e7d9
 	cluster := &v2.Cluster{
 		Name:  name,
 		Type:  discoveryType,
