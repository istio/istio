// Copyright 2017 Istio Authors
//
// Licensed under the Apache License, Version 2.0 (the "License");
// you may not use this file except in compliance with the License.
// You may obtain a copy of the License at
//
//     http://www.apache.org/licenses/LICENSE-2.0
//
// Unless required by applicable law or agreed to in writing, software
// distributed under the License is distributed on an "AS IS" BASIS,
// WITHOUT WARRANTIES OR CONDITIONS OF ANY KIND, either express or implied.
// See the License for the specific language governing permissions and
// limitations under the License.

package envoy

import (
	"bytes"
	"context"
	"crypto/sha256"
	"io/ioutil"
	"os"
	"path"
	"sync"
	"testing"
	"time"

	"github.com/howeyc/fsnotify"

	"istio.io/istio/pilot/pkg/model"
)

type TestAgent struct {
	configCh chan interface{}
}

func (ta *TestAgent) ConfigCh() chan<- interface{} {
	return ta.configCh
}

func (ta *TestAgent) Run(ctx context.Context) {
	<-ctx.Done()
}

func TestRunSendConfig(t *testing.T) {
	agent := &TestAgent{
		configCh: make(chan interface{}),
	}
	watcher := NewWatcher([]CertSource{{Directory: "random"}}, agent.ConfigCh())
	ctx, cancel := context.WithCancel(context.Background())

	// watcher starts agent and schedules a config update
	go watcher.Run(ctx)

	select {
	case <-agent.configCh:
		// expected
		cancel()
	case <-time.After(time.Second):
		t.Errorf("The callback is not called within time limit " + time.Now().String())
		cancel()
	}
}

func TestWatchCerts_Multiple(t *testing.T) {

	lock := sync.Mutex{}
	called := 0

	callback := func() {
		lock.Lock()
		defer lock.Unlock()
		called++
	}

	maxDelay := 500 * time.Millisecond

	ctx, cancel := context.WithCancel(context.Background())
	wch := make(chan *fsnotify.FileEvent, 10)

	go watchFileEvents(ctx, wch, maxDelay, callback)

	// fire off multiple events
	wch <- &fsnotify.FileEvent{Name: "f1"}
	wch <- &fsnotify.FileEvent{Name: "f2"}
	wch <- &fsnotify.FileEvent{Name: "f3"}

	// sleep for less than maxDelay
	time.Sleep(maxDelay / 2)

	// Expect no events to be delivered within maxDelay.
	lock.Lock()
	if called != 0 {
		t.Fatalf("Called %d times, want 0", called)
	}
	lock.Unlock()

	// wait for quiet period
	time.Sleep(maxDelay)

	// Expect exactly 1 event to be delivered.
	lock.Lock()
	defer lock.Unlock()
	if called != 1 {
		t.Fatalf("Called %d times, want 1", called)
	}

	cancel()
}

func TestWatchCerts(t *testing.T) {
	name, err := ioutil.TempDir(os.TempDir(), "certs")
	if err != nil {
		t.Errorf("failed to create a temp dir: %v", err)
	}
	defer func() {
		if err := os.RemoveAll(name); err != nil {
			t.Errorf("failed to remove temp dir: %v", err)
		}
	}()

	called := make(chan bool)
	callbackFunc := func() {
		called <- true
	}

	ctx, cancel := context.WithCancel(context.Background())

	go watchCerts(ctx, []string{name}, watchFileEvents, 50*time.Millisecond, callbackFunc)

	// sleep one second to make sure the watcher is set up before change is made
	time.Sleep(time.Second)

	// make a change to the watched dir
	if _, err := ioutil.TempFile(name, "test.file"); err != nil {
		t.Errorf("failed to create a temp file in testdata/certs: %v", err)
	}

	select {
	case <-called:
		// expected
		cancel()
	case <-time.After(time.Second):
		t.Errorf("The callback is not called within time limit " + time.Now().String())
		cancel()
	}

	// should terminate immediately
	go watchCerts(ctx, nil, watchFileEvents, 50*time.Millisecond, callbackFunc)
}

func TestGenerateCertHash(t *testing.T) {
	name, err := ioutil.TempDir(os.TempDir(), "certs")
	if err != nil {
		t.Errorf("failed to create a temp dir: %v", err)
	}
	defer func() {
		if err := os.RemoveAll(name); err != nil {
			t.Errorf("failed to remove temp dir: %v", err)
		}
	}()

	h := sha256.New()
	authFiles := []string{model.CertChainFilename, model.KeyFilename, model.RootCertFilename}
	for _, file := range authFiles {
		content := []byte(file)
		if err := ioutil.WriteFile(path.Join(name, file), content, 0644); err != nil {
			t.Errorf("failed to write file %s (error %v)", file, err)
		}
		if _, err := h.Write(content); err != nil {
			t.Errorf("failed to write hash (error %v)", err)
		}
	}
	expectedHash := h.Sum(nil)

	h2 := sha256.New()
	generateCertHash(h2, name, append(authFiles, "missing-file"))
	actualHash := h2.Sum(nil)
	if !bytes.Equal(actualHash, expectedHash) {
		t.Errorf("Actual hash value (%v) is different than the expected hash value (%v)", actualHash, expectedHash)
	}

	generateCertHash(h2, "", nil)
	emptyHash := h2.Sum(nil)
	if !bytes.Equal(emptyHash, expectedHash) {
		t.Error("hash should not be affected by empty directory")
	}
<<<<<<< HEAD
}

func TestEnvoyArgs(t *testing.T) {
	config := model.DefaultProxyConfig()
	config.ServiceCluster = "my-cluster"
	config.AvailabilityZone = "my-zone"
	config.Concurrency = 8

	test := envoy{config: config, node: "my-node", extraArgs: []string{"-l", "trace"}}
	testProxy := NewProxy(config, "my-node", "trace", nil)
	if !reflect.DeepEqual(testProxy, test) {
		t.Errorf("unexpected struct got\n%v\nwant\n%v", testProxy, test)
	}

	got := test.args("test.json", 5)
	want := []string{
		"-c", "test.json",
		"--restart-epoch", "5",
		"--drain-time-s", "2",
		"--parent-shutdown-time-s", "3",
		"--service-cluster", "my-cluster",
		"--service-node", "my-node",
		"--max-obj-name-len", fmt.Sprint(MaxClusterNameLength), // TODO: use MeshConfig.StatNameLength instead
		"--allow-unknown-fields",
		"-l", "trace",
		"--concurrency", "8",
		"--service-zone", "my-zone",
	}
	if !reflect.DeepEqual(got, want) {
		t.Errorf("envoyArgs() => got %v, want %v", got, want)
	}
}

// TestEnvoyRun is no longer used - we are now using v2 bootstrap API.
=======
}
>>>>>>> 82797c0c
<|MERGE_RESOLUTION|>--- conflicted
+++ resolved
@@ -185,41 +185,4 @@
 	if !bytes.Equal(emptyHash, expectedHash) {
 		t.Error("hash should not be affected by empty directory")
 	}
-<<<<<<< HEAD
-}
-
-func TestEnvoyArgs(t *testing.T) {
-	config := model.DefaultProxyConfig()
-	config.ServiceCluster = "my-cluster"
-	config.AvailabilityZone = "my-zone"
-	config.Concurrency = 8
-
-	test := envoy{config: config, node: "my-node", extraArgs: []string{"-l", "trace"}}
-	testProxy := NewProxy(config, "my-node", "trace", nil)
-	if !reflect.DeepEqual(testProxy, test) {
-		t.Errorf("unexpected struct got\n%v\nwant\n%v", testProxy, test)
-	}
-
-	got := test.args("test.json", 5)
-	want := []string{
-		"-c", "test.json",
-		"--restart-epoch", "5",
-		"--drain-time-s", "2",
-		"--parent-shutdown-time-s", "3",
-		"--service-cluster", "my-cluster",
-		"--service-node", "my-node",
-		"--max-obj-name-len", fmt.Sprint(MaxClusterNameLength), // TODO: use MeshConfig.StatNameLength instead
-		"--allow-unknown-fields",
-		"-l", "trace",
-		"--concurrency", "8",
-		"--service-zone", "my-zone",
-	}
-	if !reflect.DeepEqual(got, want) {
-		t.Errorf("envoyArgs() => got %v, want %v", got, want)
-	}
-}
-
-// TestEnvoyRun is no longer used - we are now using v2 bootstrap API.
-=======
-}
->>>>>>> 82797c0c
+}