#!/bin/bash

# Copyright Istio Authors
#
# Licensed under the Apache License, Version 2.0 (the "License");
# you may not use this file except in compliance with the License.
# You may obtain a copy of the License at
#
#    http://www.apache.org/licenses/LICENSE-2.0
#
# Unless required by applicable law or agreed to in writing, software
# distributed under the License is distributed on an "AS IS" BASIS,
# WITHOUT WARRANTIES OR CONDITIONS OF ANY KIND, either express or implied.
# See the License for the specific language governing permissions and
# limitations under the License.

WD=$(dirname "$0")
WD=$(cd "$WD"; pwd)
ROOT=$(dirname "$WD")

set -eux

# shellcheck source=prow/lib.sh
source "${ROOT}/prow/lib.sh"

setup_gcloud_credentials

# Old prow image does not set this, so needed explicitly here as this is not called through make
export GO111MODULE=on

DOCKER_HUB=${DOCKER_HUB:-gcr.io/istio-testing}
GCS_BUCKET=${GCS_BUCKET:-istio-build/dev}

# Use a pinned version in case breaking changes are needed
<<<<<<< HEAD
BUILDER_SHA=4e7214fec5b9c949b3c6a12eeceaa64eb62bfcbf
=======
BUILDER_SHA=85a4df09891de8f09ccd81f64b0aac10b793d423
>>>>>>> cccd7524

# Reference to the next minor version of Istio
# This will create a version like 1.4-alpha.sha
NEXT_VERSION=1.11
TAG=$(git rev-parse HEAD)
VERSION="${NEXT_VERSION}-alpha.${TAG}"

# In CI we want to store the outputs to artifacts, which will preserve the build
# If not specified, we can just create a temporary directory
WORK_DIR="$(mktemp -d)/build"
mkdir -p "${WORK_DIR}"

MANIFEST=$(cat <<EOF
version: ${VERSION}
docker: ${DOCKER_HUB}
directory: ${WORK_DIR}
ignoreVulnerability: true
dependencies:
${DEPENDENCIES:-$(cat <<EOD
  istio:
    localpath: ${ROOT}
  api:
    git: https://github.com/istio/api
    auto: modules
  proxy:
    git: https://github.com/istio/proxy
    auto: deps
  pkg:
    git: https://github.com/istio/pkg
    auto: modules
  client-go:
    git: https://github.com/istio/client-go
    branch: master
  gogo-genproto:
    git: https://github.com/istio/gogo-genproto
    branch: master
  test-infra:
    git: https://github.com/istio/test-infra
    branch: master
  tools:
    git: https://github.com/istio/tools
    branch: master
EOD
)}
dashboards:
  istio-mesh-dashboard: 7639
  istio-performance-dashboard: 11829
  istio-service-dashboard: 7636
  istio-workload-dashboard: 7630
  pilot-dashboard: 7645
  istio-extension-dashboard: 13277
${PROXY_OVERRIDE:-}
EOF
)

# "Temporary" hacks
export PATH=${GOPATH}/bin:${PATH}

# cd to not impact go.mod
(cd /tmp; go get "istio.io/release-builder@${BUILDER_SHA}")

release-builder build --manifest <(echo "${MANIFEST}")

release-builder validate --release "${WORK_DIR}/out"

if [[ -z "${DRY_RUN:-}" ]]; then
  release-builder publish --release "${WORK_DIR}/out" \
    --gcsbucket "${GCS_BUCKET}" --gcsaliases "${NEXT_VERSION}-dev,latest" \
    --dockerhub "${DOCKER_HUB}" --dockertags "${VERSION},${NEXT_VERSION}-dev,latest"
fi<|MERGE_RESOLUTION|>--- conflicted
+++ resolved
@@ -32,11 +32,7 @@
 GCS_BUCKET=${GCS_BUCKET:-istio-build/dev}
 
 # Use a pinned version in case breaking changes are needed
-<<<<<<< HEAD
-BUILDER_SHA=4e7214fec5b9c949b3c6a12eeceaa64eb62bfcbf
-=======
 BUILDER_SHA=85a4df09891de8f09ccd81f64b0aac10b793d423
->>>>>>> cccd7524
 
 # Reference to the next minor version of Istio
 # This will create a version like 1.4-alpha.sha
