# WARNING: DO NOT EDIT, THIS FILE IS A COPY.
# The original version of this file is located at /manifests/helm-profiles directory.
# If you want to make a change in this file, edit the original one and run "make gen".

pilot:
  env:
    # 1.28 behavioral changes
    DISABLE_SHADOW_HOST_SUFFIX: "false"
    PILOT_SPAWN_UPSTREAM_SPAN_FOR_GATEWAY: "false"
<<<<<<< HEAD
    PILOT_ENABLE_STRICT_GATEWAY_MERGING: "false"
=======
    # 1.29 behavioral changes
    DISABLE_TRACK_REMAINING_CB_METRICS: "false"
>>>>>>> 9a105d9a
<|MERGE_RESOLUTION|>--- conflicted
+++ resolved
@@ -7,9 +7,6 @@
     # 1.28 behavioral changes
     DISABLE_SHADOW_HOST_SUFFIX: "false"
     PILOT_SPAWN_UPSTREAM_SPAN_FOR_GATEWAY: "false"
-<<<<<<< HEAD
     PILOT_ENABLE_STRICT_GATEWAY_MERGING: "false"
-=======
     # 1.29 behavioral changes
-    DISABLE_TRACK_REMAINING_CB_METRICS: "false"
->>>>>>> 9a105d9a
+    DISABLE_TRACK_REMAINING_CB_METRICS: "false"