--- conflicted
+++ resolved
@@ -95,7 +95,6 @@
 	// Added in 1.1
 	NodeMetadataNetwork = "NETWORK"
 
-<<<<<<< HEAD
 	// InterceptionMode is a connection metadata indicating the the interception config of the workload.
 	// Default is REDIRECT, corresponding to iptables redirect
 	InterceptionMode = "INTERCEPTION_MODE"
@@ -141,7 +140,7 @@
 
 	// DefaultPortHttpProxy is used as for HTTP PROXY mode. Can be overridden by ProxyHttpPort in mesh config.
 	DefaultPortHTTPProxy = 15002
-=======
+
 	// AZLabel indicates the region/zone of an instance. It is used if the native
 	// registry doesn't provide one.
 	AZLabel = "istio-az"
@@ -150,5 +149,4 @@
 	//   "PUBLIC" which is the default, indicates it is reachable within the mesh
 	//   "PRIVATE" indicates it is reachable within its namespace
 	ServiceConfigScopeAnnotation = "networking.istio.io/configScope"
->>>>>>> d0b7552a
 )