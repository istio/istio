{
  "node": {
    "id": "sidecar~1.2.3.4~foo~bar",
    "cluster": "istio-proxy",
    "locality": {
      "region": "regionA"
      ,
      "zone": "zoneB"
      ,
      "sub_zone": "sub_zoneC"
    },
    "metadata": {"CONFIG_NAMESPACE":"test","EXCHANGE_KEYS":"NAME,NAMESPACE,INSTANCE_IPS,LABELS,OWNER,PLATFORM_METADATA,WORKLOAD_NAME,MESH_ID,SERVICE_ACCOUNT,CLUSTER_ID","INSTANCE_IPS":"10.3.3.3,10.4.4.4,10.5.5.5,10.6.6.6","INTERCEPTION_MODE":"REDIRECT","ISTIO_PROXY_SHA":"istio-proxy:sha","ISTIO_VERSION":"release-3.1","LABELS":{"app":"test","istio-locality":"regionA.zoneB.sub_zoneC","version":"v1alpha1"},"NAME":"svc-0-0-0-6944fb884d-4pgx8","NAMESPACE":"test","POD_NAME":"svc-0-0-0-6944fb884d-4pgx8","SDS":"true","TRUSTJWT":"true","app":"test","istio-locality":"regionA.zoneB.sub_zoneC","istio.io/insecurepath":"{\"paths\":[\"/metrics\",\"/live\"]}","version":"v1alpha1"}
  },
  "stats_config": {
    "use_all_default_tags": false,
    "stats_tags": [
      {
        "tag_name": "cluster_name",
        "regex": "^cluster\\.((.+?(\\..+?\\.svc\\.cluster\\.local)?)\\.)"
      },
      {
        "tag_name": "tcp_prefix",
        "regex": "^tcp\\.((.*?)\\.)\\w+?$"
      },
      {
          "regex": "(response_code=\\.=(.+?);\\.;)|_rq(_(\\.d{3}))$",
          "tag_name": "response_code"
      },
      {
        "tag_name": "response_code_class",
        "regex": "_rq(_(\\dxx))$"
      },
      {
        "tag_name": "http_conn_manager_listener_prefix",
        "regex": "^listener(?=\\.).*?\\.http\\.(((?:[_.[:digit:]]*|[_\\[\\]aAbBcCdDeEfF[:digit:]]*))\\.)"
      },
      {
        "tag_name": "http_conn_manager_prefix",
        "regex": "^http\\.(((?:[_.[:digit:]]*|[_\\[\\]aAbBcCdDeEfF[:digit:]]*))\\.)"
      },
      {
        "tag_name": "listener_address",
        "regex": "^listener\\.(((?:[_.[:digit:]]*|[_\\[\\]aAbBcCdDeEfF[:digit:]]*))\\.)"
      },
      {
        "tag_name": "mongo_prefix",
        "regex": "^mongo\\.(.+?)\\.(collection|cmd|cx_|op_|delays_|decoding_)(.*?)$"
      },
      {
          "regex": "(reporter=\\.=(.+?);\\.;)",
          "tag_name": "reporter"
      },
      {
          "regex": "(source_namespace=\\.=(.+?);\\.;)",
          "tag_name": "source_namespace"
      },
      {
          "regex": "(source_workload=\\.=(.+?);\\.;)",
          "tag_name": "source_workload"
      },
      {
          "regex": "(source_workload_namespace=\\.=(.+?);\\.;)",
          "tag_name": "source_workload_namespace"
      },
      {
          "regex": "(source_principal=\\.=(.+?);\\.;)",
          "tag_name": "source_principal"
      },
      {
          "regex": "(source_app=\\.=(.+?);\\.;)",
          "tag_name": "source_app"
      },
      {
          "regex": "(source_version=\\.=(.+?);\\.;)",
          "tag_name": "source_version"
      },
      {
          "regex": "(destination_namespace=\\.=(.+?);\\.;)",
          "tag_name": "destination_namespace"
      },
      {
          "regex": "(destination_workload=\\.=(.+?);\\.;)",
          "tag_name": "destination_workload"
      },
      {
          "regex": "(destination_workload_namespace=\\.=(.+?);\\.;)",
          "tag_name": "destination_workload_namespace"
      },
      {
          "regex": "(destination_principal=\\.=(.+?);\\.;)",
          "tag_name": "destination_principal"
      },
      {
          "regex": "(destination_app=\\.=(.+?);\\.;)",
          "tag_name": "destination_app"
      },
      {
          "regex": "(destination_version=\\.=(.+?);\\.;)",
          "tag_name": "destination_version"
      },
      {
          "regex": "(destination_service=\\.=(.+?);\\.;)",
          "tag_name": "destination_service"
      },
      {
          "regex": "(destination_service_name=\\.=(.+?);\\.;)",
          "tag_name": "destination_service_name"
      },
      {
          "regex": "(destination_service_namespace=\\.=(.+?);\\.;)",
          "tag_name": "destination_service_namespace"
      },
      {
        "regex": "(destination_port=\\.=(.+?);\\.;)",
        "tag_name": "destination_port"
      },
      {
          "regex": "(request_protocol=\\.=(.+?);\\.;)",
          "tag_name": "request_protocol"
      },
      {
          "regex": "(response_flags=\\.=(.+?);\\.;)",
          "tag_name": "response_flags"
      },
      {
          "regex": "(grpc_response_status=\\.=(.*?);\\.;)",
          "tag_name": "grpc_response_status"
      },
      {
          "regex": "(connection_security_policy=\\.=(.+?);\\.;)",
          "tag_name": "connection_security_policy"
      },
      {
          "regex": "(permissive_response_code=\\.=(.+?);\\.;)",
          "tag_name": "permissive_response_code"
      },
      {
          "regex": "(permissive_response_policyid=\\.=(.+?);\\.;)",
          "tag_name": "permissive_response_policyid"
      },
      {
          "regex": "(cache\\.(.+?)\\.)",
          "tag_name": "cache"
      },
      {
          "regex": "(component\\.(.+?)\\.)",
          "tag_name": "component"
      },
      {
          "regex": "(tag\\.(.+?);\\.)",
          "tag_name": "tag"
      },
      {
          "regex": "(source_canonical_service=\\.=(.+?);\\.;)",
          "tag_name": "source_canonical_service"
      },
      {
          "regex": "(destination_canonical_service=\\.=(.+?);\\.;)",
          "tag_name": "destination_canonical_service"
      },
      {
          "regex": "(source_canonical_revision=\\.=(.+?);\\.;)",
          "tag_name": "source_canonical_revision"
      },
      {
          "regex": "(destination_canonical_revision=\\.=(.+?);\\.;)",
          "tag_name": "destination_canonical_revision"
      },
      {
        "regex": "(wasm_filter\\.(.+?)\\.)",
        "tag_name": "wasm_filter"
      }
    ],
    "stats_matcher": {
      "inclusion_list": {
        "patterns": [
          {
          "prefix": "reporter="
          },
          {
          "prefix": "cluster_manager"
          },
          {
          "prefix": "listener_manager"
          },
          {
          "prefix": "http_mixer_filter"
          },
          {
          "prefix": "tcp_mixer_filter"
          },
          {
          "prefix": "server"
          },
          {
          "prefix": "cluster.xds-grpc"
          },
          {
          "prefix": "wasm"
          },
<<<<<<< HEAD
=======
          {
          "suffix": "ssl_context_update_by_sds"
          },
          {
          "prefix": "component"
          }
>>>>>>> 1ade87da
        ]
      }
    }
  },
  "admin": {
    "access_log_path": "/dev/null",
    "profile_path": "/tmp/bootstrap/runningsds/envoy.prof",
    "address": {
      "socket_address": {
        "address": "127.0.0.1",
        "port_value": 15005
      }
    }
  },
  "dynamic_resources": {
    "lds_config": {
      "ads": {}
    },
    "cds_config": {
      "ads": {}
    },
    "ads_config": {
      "api_type": "GRPC",
      "grpc_services": [
        {
          "envoy_grpc": {
            "cluster_name": "xds-grpc"
          }
        }
      ]
    }
  },
  "static_resources": {
    "clusters": [
      {
        "name": "prometheus_stats",
        "type": "STATIC",
        "connect_timeout": "0.250s",
        "lb_policy": "ROUND_ROBIN",
        "load_assignment": {
          "cluster_name": "prometheus_stats",
          "endpoints": [{
            "lb_endpoints": [{
              "endpoint": {
                "address":{
                  "socket_address": {
                    "protocol": "TCP",
                    "address": "127.0.0.1",
                    "port_value": 15005
                  }
                }
              }
            }]
          }]
        }
      },
      {
        "name": "agent",
        "type": "STATIC",
        "connect_timeout": "0.250s",
        "lb_policy": "ROUND_ROBIN",
        "load_assignment": {
          "cluster_name": "prometheus_stats",
          "endpoints": [{
            "lb_endpoints": [{
              "endpoint": {
                "address":{
                  "socket_address": {
                    "protocol": "TCP",
                    "address": "127.0.0.1",
                    "port_value": 15020
                  }
                }
              }
            }]
          }]
        }
      },
      {
        "name": "sds-grpc",
        "type": "STATIC",
        "http2_protocol_options": {},
        "connect_timeout": "1s",
        "lb_policy": "ROUND_ROBIN",
        "load_assignment": {
          "cluster_name": "sds-grpc",
          "endpoints": [{
            "lb_endpoints": [{
              "endpoint": {
                "address":{
                  "pipe": {
                    "path": "./etc/istio/proxy/SDS"
                  }
                }
              }
            }]
          }]
        }
      },
      {
        "name": "xds-grpc",
        "type": "STRICT_DNS",
        "respect_dns_ttl": true,
        "dns_lookup_family": "V4_ONLY",
        "connect_timeout": "1s",
        "lb_policy": "ROUND_ROBIN",
        "transport_socket": {
          "name": "envoy.transport_sockets.tls",
          "typed_config": {
            "@type": "type.googleapis.com/envoy.api.v2.auth.UpstreamTlsContext",
            "common_tls_context": {
              "alpn_protocols": [
                "h2"
              ],
              "tls_certificate_sds_secret_configs": [
                {
                  "name": "default",
                  "sds_config": {
                    "api_config_source": {
                      "api_type": "GRPC",
                      "grpc_services": [
                        {
                          "envoy_grpc": { "cluster_name": "sds-grpc" }
                        }
                      ]
                    }
                  }
                }
              ],
              "validation_context": {
                "trusted_ca": {
                  "filename": "./var/run/secrets/istio/root-cert.pem"
                },
                "match_subject_alt_names": [{"exact":"spiffe://cluster.local/ns/istio-system/sa/istio-pilot-service-account"}]
              }
            }
          }
        },
        "load_assignment": {
          "cluster_name": "xds-grpc",
          "endpoints": [{
            "lb_endpoints": [{
              "endpoint": {
                "address":{
                  "socket_address": {"address": "mypilot", "port_value": 1001}
                }
              }
            }]
          }]
        },
        "circuit_breakers": {
          "thresholds": [
            {
              "priority": "DEFAULT",
              "max_connections": 100000,
              "max_pending_requests": 100000,
              "max_requests": 100000
            },
            {
              "priority": "HIGH",
              "max_connections": 100000,
              "max_pending_requests": 100000,
              "max_requests": 100000
            }
          ]
        },
        "upstream_connection_options": {
          "tcp_keepalive": {
            "keepalive_time": 300
          }
        },
        "max_requests_per_connection": 1,
        "http2_protocol_options": { }
      }
      
      ,
      {
        "name": "zipkin",
        "type": "STRICT_DNS",
        "respect_dns_ttl": true,
        "dns_lookup_family": "V4_ONLY",
        "connect_timeout": "1s",
        "lb_policy": "ROUND_ROBIN",
        "load_assignment": {
          "cluster_name": "zipkin",
          "endpoints": [{
            "lb_endpoints": [{
              "endpoint": {
                "address":{
                  "socket_address": {"address": "localhost", "port_value": 6000}
                }
              }
            }]
          }]
        }
      }
      
      
      
    ],
    "listeners":[
      {
        "address": {
          "socket_address": {
            "protocol": "TCP",
            "address": "0.0.0.0",
            "port_value": 15090
          }
        },
        "filter_chains": [
          {
            "filters": [
              {
                "name": "envoy.http_connection_manager",
                "typed_config": {
                  "@type": "type.googleapis.com/envoy.config.filter.network.http_connection_manager.v2.HttpConnectionManager",
                  "codec_type": "AUTO",
                  "stat_prefix": "stats",
                  "route_config": {
                    "virtual_hosts": [
                      {
                        "name": "backend",
                        "domains": [
                          "*"
                        ],
                        "routes": [
                          {
                            "match": {
                              "prefix": "/stats/prometheus"
                            },
                            "route": {
                              "cluster": "prometheus_stats"
                            }
                          },
                          {
                            "match": {
                              "prefix": "/healthz/ready"
                            },
                            "route": {
                              "cluster": "agent"
                            }
                          }
                        ]
                      }
                    ]
                  },
                  "http_filters": [{
                    "name": "envoy.router",
                    "typed_config": {
                      "@type": "type.googleapis.com/envoy.config.filter.http.router.v2.Router"
                    }
                  }]
                }
              }
            ]
          }
        ]
      }
    ]
  }
  
  ,
  "tracing": {
    "http": {
      "name": "envoy.zipkin",
      "typed_config": {
        "@type": "type.googleapis.com/envoy.config.trace.v2.ZipkinConfig",
        "collector_cluster": "zipkin",
        "collector_endpoint": "/api/v2/spans",
        "collector_endpoint_version": "HTTP_JSON",
        "trace_id_128bit": true,
        "shared_span_context": false
      }
    }
  }
  
  
  ,
  "stats_sinks": [
    
    
    {
      "name": "envoy.statsd",
      "config": {
        "address": {
          "socket_address": {"address": "10.1.1.1", "port_value": 9125}
        }
      }
    }
    
  ]
  
  
  ,
  "cluster_manager": {
    "outlier_detection": {
      "event_log_path": /dev/stdout
    }
  }
  
}<|MERGE_RESOLUTION|>--- conflicted
+++ resolved
@@ -198,15 +198,12 @@
           {
           "prefix": "wasm"
           },
-<<<<<<< HEAD
-=======
           {
           "suffix": "ssl_context_update_by_sds"
           },
           {
           "prefix": "component"
           }
->>>>>>> 1ade87da
         ]
       }
     }
