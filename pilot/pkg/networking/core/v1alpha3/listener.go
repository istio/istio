--- conflicted
+++ resolved
@@ -1089,7 +1089,6 @@
 		if (*currentListenerEntry).locked {
 			return false, nil
 		}
-<<<<<<< HEAD
 
 		if !util.IsIstioVersionGE13(node) {
 			// Check for port collisions between TCP/TLS and HTTP (or unknown). If
@@ -1122,24 +1121,6 @@
 					newProtocol:     pluginParams.Port.Protocol,
 				}.addMetric(node, pluginParams.Push)
 				return false, nil
-=======
-		// Check for port collisions between TCP/TLS and HTTP. If
-		// configured correctly, TCP/TLS ports may not collide. We'll
-		// need to do additional work to find out if there is a
-		// collision within TCP/TLS.
-		if !(*currentListenerEntry).servicePort.Protocol.IsTCP() {
-			// NOTE: While pluginParams.Service can be nil,
-			// this code cannot be reached if Service is nil because a pluginParams.Service can be nil only
-			// for user defined Egress listeners with ports. And these should occur in the API before
-			// the wildcard egress listener. the check for the "locked" bit will eliminate the collision.
-			// User is also not allowed to add duplicate ports in the egress listener
-			var newHostname host.Name
-			if pluginParams.Service != nil {
-				newHostname = pluginParams.Service.Hostname
-			} else {
-				// user defined outbound listener via sidecar API
-				newHostname = "sidecar-config-egress-http-listener"
->>>>>>> ca63ad66
 			}
 
 			// We have a collision with another TCP port. This can happen
@@ -1300,7 +1281,6 @@
 		return
 	}
 
-<<<<<<< HEAD
 	// If there is a TCP listener on well known port, cannot add any http filter chain
 	// with the inspector as it will break for server-first protocols. Similarly,
 	// if there was a HTTP listener on well known port, cannot add a tcp listener
@@ -1311,89 +1291,6 @@
 			pluginParams.Port.Port, pluginParams.Port.Protocol, currentListenerEntry.protocol, conflictType)
 		return
 	}
-=======
-	// TODO(rshriram) merge multiple identical filter chains with just a single destination CIDR based
-	// filter chain match, into a single filter chain and array of destinationcidr matches
-
-	// We checked TCP over HTTP, and HTTP over TCP conflicts above.
-	// The code below checks for TCP over TCP conflicts and merges listeners
-	if currentListenerEntry != nil {
-		// merge the newly built listener with the existing listener
-		// if and only if the filter chains have distinct conditions
-		// Extract the current filter chain matches
-		// For every new filter chain match being added, check if any previous match is same
-		// if so, skip adding this filter chain with a warning
-		// This is very unoptimized.
-		newFilterChains := make([]*listener.FilterChain, 0,
-			len(currentListenerEntry.listener.FilterChains)+len(mutable.Listener.FilterChains))
-		newFilterChains = append(newFilterChains, currentListenerEntry.listener.FilterChains...)
-
-		for _, incomingFilterChain := range mutable.Listener.FilterChains {
-			conflictFound := false
-
-		compareWithExisting:
-			for _, existingFilterChain := range currentListenerEntry.listener.FilterChains {
-				if existingFilterChain.FilterChainMatch == nil {
-					// This is a catch all filter chain.
-					// We can only merge with a non-catch all filter chain
-					// Else mark it as conflict
-					if incomingFilterChain.FilterChainMatch == nil {
-						// NOTE: While pluginParams.Service can be nil,
-						// this code cannot be reached if Service is nil because a pluginParams.Service can be nil only
-						// for user defined Egress listeners with ports. And these should occur in the API before
-						// the wildcard egress listener. the check for the "locked" bit will eliminate the collision.
-						// User is also not allowed to add duplicate ports in the egress listener
-						var newHostname host.Name
-						if pluginParams.Service != nil {
-							newHostname = pluginParams.Service.Hostname
-						} else {
-							// user defined outbound listener via sidecar API
-							newHostname = "sidecar-config-egress-tcp-listener"
-						}
-
-						conflictFound = true
-						outboundListenerConflict{
-							metric:          model.ProxyStatusConflictOutboundListenerTCPOverTCP,
-							node:            pluginParams.Node,
-							listenerName:    listenerMapKey,
-							currentServices: currentListenerEntry.services,
-							currentProtocol: currentListenerEntry.servicePort.Protocol,
-							newHostname:     newHostname,
-							newProtocol:     pluginParams.Port.Protocol,
-						}.addMetric(pluginParams.Push)
-						break compareWithExisting
-					} else {
-						continue
-					}
-				}
-				if incomingFilterChain.FilterChainMatch == nil {
-					continue
-				}
-
-				// We have two non-catch all filter chains. Check for duplicates
-				if reflect.DeepEqual(*existingFilterChain.FilterChainMatch, *incomingFilterChain.FilterChainMatch) {
-					var newHostname host.Name
-					if pluginParams.Service != nil {
-						newHostname = pluginParams.Service.Hostname
-					} else {
-						// user defined outbound listener via sidecar API
-						newHostname = "sidecar-config-egress-tcp-listener"
-					}
-
-					conflictFound = true
-					outboundListenerConflict{
-						metric:          model.ProxyStatusConflictOutboundListenerTCPOverTCP,
-						node:            pluginParams.Node,
-						listenerName:    listenerMapKey,
-						currentServices: currentListenerEntry.services,
-						currentProtocol: currentListenerEntry.servicePort.Protocol,
-						newHostname:     newHostname,
-						newProtocol:     pluginParams.Port.Protocol,
-					}.addMetric(pluginParams.Push)
-					break compareWithExisting
-				}
-			}
->>>>>>> ca63ad66
 
 	// There are 9 types conflicts
 	//    Incoming Existing
@@ -1709,28 +1606,16 @@
 // buildListenerOpts are the options required to build a Listener
 type buildListenerOpts struct {
 	// nolint: maligned
-<<<<<<< HEAD
 	env               *model.Environment
 	proxy             *model.Proxy
 	proxyInstances    []*model.ServiceInstance
-	proxyLabels       config.LabelsCollection
+	proxyLabels       labels.Collection
 	bind              string
 	port              int
 	filterChainOpts   []*filterChainOpts
 	bindToPort        bool
 	skipUserFilters   bool
 	needHTTPInspector bool
-=======
-	env             *model.Environment
-	proxy           *model.Proxy
-	proxyInstances  []*model.ServiceInstance
-	proxyLabels     labels.Collection
-	bind            string
-	port            int
-	filterChainOpts []*filterChainOpts
-	bindToPort      bool
-	skipUserFilters bool
->>>>>>> ca63ad66
 }
 
 func buildHTTPConnectionManager(node *model.Proxy, env *model.Environment, httpOpts *httpListenerOpts,
