# AddonComponents grafana component is disabled.

---
# AddonComponents istiocoredns component is disabled.

---
# AddonComponents kiali component is disabled.

---
# AddonComponents prometheus component is disabled.

---
# AddonComponents istio-tracing component is disabled.

# Base component is disabled.

# Cni component is disabled.

# EgressGateways istio-egressgateway component is disabled.

# Galley component is disabled.

# Resources for IngressGateways component

apiVersion: autoscaling/v2beta1
kind: HorizontalPodAutoscaler
metadata:
  name: istio-ingress-1
  namespace: istio-ingress-1-ns
  labels:
    app: istio-ingressgateway
    istio: ingressgateway
    
    release: istio
spec:
  maxReplicas: 5
  minReplicas: 1
  scaleTargetRef:
    apiVersion: apps/v1
    kind: Deployment
    name: istio-ingress-1
  metrics:
    - type: Resource
      resource:
        name: cpu
        targetAverageUtilization: 80
---


apiVersion: apps/v1
kind: Deployment
metadata:
  name: istio-ingress-1
  namespace: istio-ingress-1-ns
  labels:
    app: istio-ingressgateway
    istio: ingressgateway
    
    release: istio
spec:
  selector:
    matchLabels:
      app: istio-ingressgateway
      istio: ingressgateway
      
  strategy:
    rollingUpdate:
      maxSurge: 100%
      maxUnavailable: 25%
  template:
    metadata:
      labels:
        app: istio-ingressgateway
        istio: ingressgateway
        
        service.istio.io/canonical-name: istio-ingress-1
        service.istio.io/canonical-revision: latest
      annotations:
        sidecar.istio.io/inject: "false"
    spec:
<<<<<<< HEAD
=======
      affinity:
        nodeAffinity:
          preferredDuringSchedulingIgnoredDuringExecution:
          - preference:
              matchExpressions:
              - key: beta.kubernetes.io/arch
                operator: In
                values:
                - amd64
            weight: 2
          - preference:
              matchExpressions:
              - key: beta.kubernetes.io/arch
                operator: In
                values:
                - ppc64le
            weight: 2
          - preference:
              matchExpressions:
              - key: beta.kubernetes.io/arch
                operator: In
                values:
                - s390x
            weight: 2
          requiredDuringSchedulingIgnoredDuringExecution:
            nodeSelectorTerms:
            - matchExpressions:
              - key: beta.kubernetes.io/arch
                operator: In
                values:
                - amd64
                - ppc64le
                - s390x
      containers:
      - args:
        - proxy
        - router
        - --domain
        - $(POD_NAMESPACE).svc.cluster.local
        - --proxyLogLevel=warning
        - --proxyComponentLogLevel=misc:error
        - --log_output_level=default:info
        - --serviceCluster
        - istio-ingressgateway
        - --proxyAdminPort
        - "15000"
        - --controlPlaneAuthPolicy
        - NONE
        - --discoveryAddress
        - istio-pilot.istio-system.svc:15012
        - --trust-domain=cluster.local
        env:
        - name: JWT_POLICY
          value: third-party-jwt
        - name: PILOT_CERT_PROVIDER
          value: istiod
        - name: ISTIO_META_USER_SDS
          value: "true"
        - name: CA_ADDR
          value: istiod.istio-system.svc:15012
        - name: NODE_NAME
          valueFrom:
            fieldRef:
              apiVersion: v1
              fieldPath: spec.nodeName
        - name: POD_NAME
          valueFrom:
            fieldRef:
              apiVersion: v1
              fieldPath: metadata.name
        - name: POD_NAMESPACE
          valueFrom:
            fieldRef:
              apiVersion: v1
              fieldPath: metadata.namespace
        - name: INSTANCE_IP
          valueFrom:
            fieldRef:
              apiVersion: v1
              fieldPath: status.podIP
        - name: HOST_IP
          valueFrom:
            fieldRef:
              apiVersion: v1
              fieldPath: status.hostIP
        - name: SERVICE_ACCOUNT
          valueFrom:
            fieldRef:
              fieldPath: spec.serviceAccountName
        - name: ISTIO_META_WORKLOAD_NAME
          value: istio-ingressgateway
        - name: ISTIO_META_OWNER
          value: kubernetes://apis/apps/v1/namespaces/istio-ingress-1-ns/deployments/istio-ingressgateway
        - name: ISTIO_META_MESH_ID
          value: cluster.local
        - name: ISTIO_AUTO_MTLS_ENABLED
          value: "true"
        - name: ISTIO_META_POD_NAME
          valueFrom:
            fieldRef:
              apiVersion: v1
              fieldPath: metadata.name
        - name: ISTIO_META_CONFIG_NAMESPACE
          valueFrom:
            fieldRef:
              fieldPath: metadata.namespace
        - name: ISTIO_META_ROUTER_MODE
          value: sni-dnat
        - name: ISTIO_META_CLUSTER_ID
          value: Kubernetes
        image: gcr.io/istio-testing/proxyv2:latest
        name: istio-proxy
        ports:
        - containerPort: 15020
        - containerPort: 8080
        - containerPort: 8443
        - containerPort: 15029
        - containerPort: 15030
        - containerPort: 15031
        - containerPort: 15032
        - containerPort: 15443
        - containerPort: 15011
        - containerPort: 15012
        - containerPort: 8060
        - containerPort: 853
        - containerPort: 15090
          name: http-envoy-prom
          protocol: TCP
        readinessProbe:
          failureThreshold: 30
          httpGet:
            path: /healthz/ready
            port: 15020
            scheme: HTTP
          initialDelaySeconds: 1
          periodSeconds: 2
          successThreshold: 1
          timeoutSeconds: 1
        resources:
          limits:
            cpu: 2000m
            memory: 1024Mi
          requests:
            cpu: 111m
            memory: 222Mi
        volumeMounts:
        - mountPath: /etc/istio/config
          name: config-volume
        - mountPath: /var/run/secrets/istio
          name: istiod-ca-cert
        - mountPath: /var/run/secrets/tokens
          name: istio-token
          readOnly: true
        - mountPath: /var/run/ingress_gateway
          name: ingressgatewaysdsudspath
        - mountPath: /etc/istio/pod
          name: podinfo
        - mountPath: /etc/istio/ingressgateway-certs
          name: ingressgateway-certs
          readOnly: true
        - mountPath: /etc/istio/ingressgateway-ca-certs
          name: ingressgateway-ca-certs
          readOnly: true
>>>>>>> 28bbd9e3
      serviceAccountName: istio-ingressgateway-service-account
      containers:
        - name: istio-proxy
          image: "gcr.io/istio-testing/proxyv2:latest"
          ports:
            - containerPort: 15020
            - containerPort: 8080
            - containerPort: 8443
            - containerPort: 15029
            - containerPort: 15030
            - containerPort: 15031
            - containerPort: 15032
            - containerPort: 15443
            - containerPort: 15011
            - containerPort: 8060
            - containerPort: 853
            - containerPort: 15090
              protocol: TCP
              name: http-envoy-prom
          args:
          - proxy
          - router
          - --domain
          - $(POD_NAMESPACE).svc.cluster.local
          - --proxyLogLevel=warning
          - --proxyComponentLogLevel=misc:error
          - --log_output_level=default:info
          - --serviceCluster
          - istio-ingress-1
          - --proxyAdminPort
          - "15000"
          - --controlPlaneAuthPolicy
          - NONE
          - --trust-domain=cluster.local
          readinessProbe:
            failureThreshold: 30
            httpGet:
              path: /healthz/ready
              port: 15020
              scheme: HTTP
            initialDelaySeconds: 1
            periodSeconds: 2
            successThreshold: 1
            timeoutSeconds: 1
          resources:
            limits:
              cpu: 2000m
              memory: 1024Mi
            requests:
              cpu: 100m
              memory: 128Mi
            
          env:
          - name: JWT_POLICY
            value: third-party-jwt
          - name: PILOT_CERT_PROVIDER
            value: istiod
          - name: "ISTIO_META_USER_SDS"
            value: "true"
          - name: CA_ADDR
            value: istiod.istio-system.svc:15012
          - name: NODE_NAME
            valueFrom:
              fieldRef:
                apiVersion: v1
                fieldPath: spec.nodeName
          - name: POD_NAME
            valueFrom:
              fieldRef:
                apiVersion: v1
                fieldPath: metadata.name
          - name: POD_NAMESPACE
            valueFrom:
              fieldRef:
                apiVersion: v1
                fieldPath: metadata.namespace
          - name: INSTANCE_IP
            valueFrom:
              fieldRef:
                apiVersion: v1
                fieldPath: status.podIP
          - name: HOST_IP
            valueFrom:
              fieldRef:
                apiVersion: v1
                fieldPath: status.hostIP
          - name: SERVICE_ACCOUNT
            valueFrom:
              fieldRef:
                fieldPath: spec.serviceAccountName
          - name: ISTIO_META_WORKLOAD_NAME
            value: istio-ingress-1
          - name: ISTIO_META_OWNER
            value: kubernetes://apis/apps/v1/namespaces/istio-ingress-1-ns/deployments/istio-ingress-1
          - name: ISTIO_META_MESH_ID
            value: "cluster.local"
          - name: ISTIO_AUTO_MTLS_ENABLED
            value: "true"
          - name: ISTIO_META_POD_NAME
            valueFrom:
              fieldRef:
                apiVersion: v1
                fieldPath: metadata.name
          - name: ISTIO_META_CONFIG_NAMESPACE
            valueFrom:
              fieldRef:
                fieldPath: metadata.namespace
          - name: ISTIO_META_ROUTER_MODE
            value: sni-dnat
          
          - name: ISTIO_META_CLUSTER_ID
            value: "Kubernetes"
          volumeMounts:
          - name: config-volume
            mountPath: /etc/istio/config
          - mountPath: /var/run/secrets/istio
            name: istiod-ca-cert
          - name: istio-token
            mountPath: /var/run/secrets/tokens
            readOnly: true
          - name: ingressgatewaysdsudspath
            mountPath: /var/run/ingress_gateway
          - name: podinfo
            mountPath: /etc/istio/pod
          - name: ingressgateway-certs
            mountPath: "/etc/istio/ingressgateway-certs"
            readOnly: true
          - name: ingressgateway-ca-certs
            mountPath: "/etc/istio/ingressgateway-ca-certs"
            readOnly: true
      volumes:
      - name: istiod-ca-cert
        configMap:
          name: istio-ca-root-cert
      - name: podinfo
        downwardAPI:
          items:
            - path: "labels"
              fieldRef:
                fieldPath: metadata.labels
            - path: "annotations"
              fieldRef:
                fieldPath: metadata.annotations
      - name: ingressgatewaysdsudspath
        emptyDir: {}
      - name: istio-token
        projected:
          sources:
          - serviceAccountToken:
              path: istio-token
              expirationSeconds: 43200
              audience: istio-ca
      - name: config-volume
        configMap:
          name: istio
          optional: true
      - name: ingressgateway-certs
        secret:
          secretName: "istio-ingressgateway-certs"
          optional: true
      - name: ingressgateway-ca-certs
        secret:
          secretName: "istio-ingressgateway-ca-certs"
          optional: true
      affinity:      
        nodeAffinity:
          requiredDuringSchedulingIgnoredDuringExecution:
            nodeSelectorTerms:
            - matchExpressions:
              - key: beta.kubernetes.io/arch
                operator: In
                values:
                - "amd64"
                - "ppc64le"
                - "s390x"
          preferredDuringSchedulingIgnoredDuringExecution:
          - weight: 2
            preference:
              matchExpressions:
              - key: beta.kubernetes.io/arch
                operator: In
                values:
                - "amd64"
          - weight: 2
            preference:
              matchExpressions:
              - key: beta.kubernetes.io/arch
                operator: In
                values:
                - "ppc64le"
          - weight: 2
            preference:
              matchExpressions:
              - key: beta.kubernetes.io/arch
                operator: In
                values:
                - "s390x"
---


apiVersion: networking.istio.io/v1alpha3
kind: Gateway
metadata:
  name: ingressgateway
  namespace: istio-ingress-1-ns
  labels:
    release: istio
spec:
  selector:
    istio: ingressgateway
  servers:
  - port:
      number: 80
      name: http
      protocol: HTTP
    hosts:
      - "*"
    # Additional ports in gateaway for the ingressPorts - apps using dedicated port instead of hostname
---


apiVersion: policy/v1beta1
kind: PodDisruptionBudget
metadata:
  name: ingressgateway
  namespace: istio-ingress-1-ns
  labels:
    app: istio-ingressgateway
    istio: ingressgateway
    
    release: istio
spec:
  minAvailable: 1
  selector:
    matchLabels:
      app: istio-ingressgateway
      istio: ingressgateway
      
      release: istio
---


apiVersion: rbac.authorization.k8s.io/v1
kind: Role
metadata:
  name: istio-ingressgateway-sds
  namespace: istio-ingress-1-ns
  labels:
    release: istio
rules:
- apiGroups: [""]
  resources: ["secrets"]
  verbs: ["get", "watch", "list"]
---


apiVersion: rbac.authorization.k8s.io/v1
kind: RoleBinding
metadata:
  name: istio-ingressgateway-sds
  namespace: istio-ingress-1-ns
  labels:
    release: istio
roleRef:
  apiGroup: rbac.authorization.k8s.io
  kind: Role
  name: istio-ingressgateway-sds
subjects:
- kind: ServiceAccount
  name: istio-ingressgateway-service-account
---


apiVersion: v1
kind: Service
metadata:
  name: istio-ingress-1
  namespace: istio-ingress-1-ns
  annotations:
  labels:
    app: istio-ingressgateway
    istio: ingressgateway
    
    release: istio
spec:
  type: LoadBalancer
  selector:
    app: istio-ingressgateway
    istio: ingressgateway
    
  ports:
    -
      name: status-port
      port: 15020
      targetPort: 15020
    -
      name: http2
      port: 80
      targetPort: 8080
    -
      name: https
      port: 443
      targetPort: 8443
    -
      name: kiali
      port: 15029
      targetPort: 15029
    -
      name: prometheus
      port: 15030
      targetPort: 15030
    -
      name: grafana
      port: 15031
      targetPort: 15031
    -
      name: tracing
      port: 15032
      targetPort: 15032
    -
      name: tls
      port: 15443
      targetPort: 15443
---


apiVersion: v1
kind: ServiceAccount
metadata:
  name: istio-ingressgateway-service-account
  namespace: istio-ingress-1-ns
  labels:
    app: istio-ingressgateway
    istio: ingressgateway
    
    release: istio
---


apiVersion: networking.istio.io/v1alpha3
kind: Sidecar
metadata:
  name: default
  namespace: istio-ingress-1-ns
  labels:
    release: istio
spec:
  egress:
    - hosts:
        - "*/*"
---

---
# Resources for IngressGateways component

apiVersion: autoscaling/v2beta1
kind: HorizontalPodAutoscaler
metadata:
  name: istio-ingress-2
  namespace: istio-ingress-2-ns
  labels:
    app: istio-ingressgateway
    istio: ingressgateway
    
    release: istio
spec:
  maxReplicas: 5
  minReplicas: 1
  scaleTargetRef:
    apiVersion: apps/v1
    kind: Deployment
    name: istio-ingress-2
  metrics:
    - type: Resource
      resource:
        name: cpu
        targetAverageUtilization: 80
---


apiVersion: apps/v1
kind: Deployment
metadata:
  name: istio-ingress-2
  namespace: istio-ingress-2-ns
  labels:
    app: istio-ingressgateway
    istio: ingressgateway
    
    release: istio
spec:
  selector:
    matchLabels:
      app: istio-ingressgateway
      istio: ingressgateway
      
  strategy:
    rollingUpdate:
      maxSurge: 100%
      maxUnavailable: 25%
  template:
    metadata:
      labels:
        app: istio-ingressgateway
        istio: ingressgateway
        
        service.istio.io/canonical-name: istio-ingress-2
        service.istio.io/canonical-revision: latest
      annotations:
        sidecar.istio.io/inject: "false"
    spec:
      serviceAccountName: istio-ingressgateway-service-account
      containers:
        - name: istio-proxy
          image: "gcr.io/istio-testing/proxyv2:latest"
          ports:
            - containerPort: 15020
            - containerPort: 8080
            - containerPort: 8443
            - containerPort: 15029
            - containerPort: 15030
            - containerPort: 15031
            - containerPort: 15032
            - containerPort: 15443
            - containerPort: 15011
            - containerPort: 15012
            - containerPort: 8060
            - containerPort: 853
            - containerPort: 15090
              protocol: TCP
              name: http-envoy-prom
          args:
          - proxy
          - router
          - --domain
          - $(POD_NAMESPACE).svc.cluster.local
          - --proxyLogLevel=warning
          - --proxyComponentLogLevel=misc:error
          - --log_output_level=default:info
          - --serviceCluster
          - istio-ingress-2
          - --proxyAdminPort
          - "15000"
          - --controlPlaneAuthPolicy
          - NONE
          - --discoveryAddress
          - istio-pilot.istio-system.svc:15012
          - --trust-domain=cluster.local
          readinessProbe:
            failureThreshold: 30
            httpGet:
              path: /healthz/ready
              port: 15020
              scheme: HTTP
            initialDelaySeconds: 1
            periodSeconds: 2
            successThreshold: 1
            timeoutSeconds: 1
          resources:
            limits:
              cpu: 2000m
              memory: 1024Mi
            requests:
              cpu: 100m
              memory: 128Mi
            
          env:
          - name: JWT_POLICY
            value: third-party-jwt
          - name: PILOT_CERT_PROVIDER
            value: istiod
          - name: "ISTIO_META_USER_SDS"
            value: "true"
          - name: CA_ADDR
            value: istiod.istio-system.svc:15012
          - name: NODE_NAME
            valueFrom:
              fieldRef:
                apiVersion: v1
                fieldPath: spec.nodeName
          - name: POD_NAME
            valueFrom:
              fieldRef:
                apiVersion: v1
                fieldPath: metadata.name
          - name: POD_NAMESPACE
            valueFrom:
              fieldRef:
                apiVersion: v1
                fieldPath: metadata.namespace
          - name: INSTANCE_IP
            valueFrom:
              fieldRef:
                apiVersion: v1
                fieldPath: status.podIP
          - name: HOST_IP
            valueFrom:
              fieldRef:
                apiVersion: v1
                fieldPath: status.hostIP
          - name: SERVICE_ACCOUNT
            valueFrom:
              fieldRef:
                fieldPath: spec.serviceAccountName
          - name: ISTIO_META_WORKLOAD_NAME
            value: istio-ingress-2
          - name: ISTIO_META_OWNER
            value: kubernetes://apis/apps/v1/namespaces/istio-ingress-2-ns/deployments/istio-ingress-2
          - name: ISTIO_META_MESH_ID
            value: "cluster.local"
          - name: ISTIO_AUTO_MTLS_ENABLED
            value: "true"
          - name: ISTIO_META_POD_NAME
            valueFrom:
              fieldRef:
                apiVersion: v1
                fieldPath: metadata.name
          - name: ISTIO_META_CONFIG_NAMESPACE
            valueFrom:
              fieldRef:
                fieldPath: metadata.namespace
          - name: ISTIO_META_ROUTER_MODE
            value: sni-dnat
          
          - name: ISTIO_META_CLUSTER_ID
            value: "Kubernetes"
          volumeMounts:
          - name: config-volume
            mountPath: /etc/istio/config
          - mountPath: /var/run/secrets/istio
            name: istiod-ca-cert
          - name: istio-token
            mountPath: /var/run/secrets/tokens
            readOnly: true
          - name: ingressgatewaysdsudspath
            mountPath: /var/run/ingress_gateway
          - name: podinfo
            mountPath: /etc/istio/pod
          - name: ingressgateway-certs
            mountPath: "/etc/istio/ingressgateway-certs"
            readOnly: true
          - name: ingressgateway-ca-certs
            mountPath: "/etc/istio/ingressgateway-ca-certs"
            readOnly: true
      volumes:
      - name: istiod-ca-cert
        configMap:
          name: istio-ca-root-cert
      - name: podinfo
        downwardAPI:
          items:
            - path: "labels"
              fieldRef:
                fieldPath: metadata.labels
            - path: "annotations"
              fieldRef:
                fieldPath: metadata.annotations
      - name: ingressgatewaysdsudspath
        emptyDir: {}
      - name: istio-token
        projected:
          sources:
          - serviceAccountToken:
              path: istio-token
              expirationSeconds: 43200
              audience: istio-ca
      - name: config-volume
        configMap:
          name: istio
          optional: true
      - name: ingressgateway-certs
        secret:
          secretName: "istio-ingressgateway-certs"
          optional: true
      - name: ingressgateway-ca-certs
        secret:
          secretName: "istio-ingressgateway-ca-certs"
          optional: true
      affinity:      
        nodeAffinity:
          requiredDuringSchedulingIgnoredDuringExecution:
            nodeSelectorTerms:
            - matchExpressions:
              - key: beta.kubernetes.io/arch
                operator: In
                values:
                - "amd64"
                - "ppc64le"
                - "s390x"
          preferredDuringSchedulingIgnoredDuringExecution:
          - weight: 2
            preference:
              matchExpressions:
              - key: beta.kubernetes.io/arch
                operator: In
                values:
                - "amd64"
          - weight: 2
            preference:
              matchExpressions:
              - key: beta.kubernetes.io/arch
                operator: In
                values:
                - "ppc64le"
          - weight: 2
            preference:
              matchExpressions:
              - key: beta.kubernetes.io/arch
                operator: In
                values:
                - "s390x"
---


apiVersion: networking.istio.io/v1alpha3
kind: Gateway
metadata:
  name: ingressgateway
  namespace: istio-ingress-2-ns
  labels:
    release: istio
spec:
  selector:
    istio: ingressgateway
  servers:
  - port:
      number: 80
      name: http
      protocol: HTTP
    hosts:
      - "*"
    # Additional ports in gateaway for the ingressPorts - apps using dedicated port instead of hostname
---


apiVersion: policy/v1beta1
kind: PodDisruptionBudget
metadata:
  name: ingressgateway
  namespace: istio-ingress-2-ns
  labels:
    app: istio-ingressgateway
    istio: ingressgateway
    
    release: istio
spec:
  minAvailable: 1
  selector:
    matchLabels:
      app: istio-ingressgateway
      istio: ingressgateway
      
      release: istio
---


apiVersion: rbac.authorization.k8s.io/v1
kind: Role
metadata:
  name: istio-ingressgateway-sds
  namespace: istio-ingress-2-ns
  labels:
    release: istio
rules:
- apiGroups: [""]
  resources: ["secrets"]
  verbs: ["get", "watch", "list"]
---


apiVersion: rbac.authorization.k8s.io/v1
kind: RoleBinding
metadata:
  name: istio-ingressgateway-sds
  namespace: istio-ingress-2-ns
  labels:
    release: istio
roleRef:
  apiGroup: rbac.authorization.k8s.io
  kind: Role
  name: istio-ingressgateway-sds
subjects:
- kind: ServiceAccount
  name: istio-ingressgateway-service-account
---


apiVersion: v1
kind: Service
metadata:
  name: istio-ingress-2
  namespace: istio-ingress-2-ns
  annotations:
  labels:
    app: istio-ingressgateway
    istio: ingressgateway
    
    release: istio
spec:
  type: LoadBalancer
  selector:
    app: istio-ingressgateway
    istio: ingressgateway
    
  ports:
    -
      name: status-port
      port: 15020
      targetPort: 15020
    -
      name: http2
      port: 80
      targetPort: 8080
    -
      name: https
      port: 443
      targetPort: 8443
    -
      name: kiali
      port: 15029
      targetPort: 15029
    -
      name: prometheus
      port: 15030
      targetPort: 15030
    -
      name: grafana
      port: 15031
      targetPort: 15031
    -
      name: tracing
      port: 15032
      targetPort: 15032
    -
      name: tls
      port: 15443
      targetPort: 15443
---


apiVersion: v1
kind: ServiceAccount
metadata:
  name: istio-ingressgateway-service-account
  namespace: istio-ingress-2-ns
  labels:
    app: istio-ingressgateway
    istio: ingressgateway
    
    release: istio
---


apiVersion: networking.istio.io/v1alpha3
kind: Sidecar
metadata:
  name: default
  namespace: istio-ingress-2-ns
  labels:
    release: istio
spec:
  egress:
    - hosts:
        - "*/*"
---

# Pilot istiod component is disabled.

# Policy component is disabled.

# Telemetry component is disabled.
<|MERGE_RESOLUTION|>--- conflicted
+++ resolved
@@ -78,172 +78,6 @@
       annotations:
         sidecar.istio.io/inject: "false"
     spec:
-<<<<<<< HEAD
-=======
-      affinity:
-        nodeAffinity:
-          preferredDuringSchedulingIgnoredDuringExecution:
-          - preference:
-              matchExpressions:
-              - key: beta.kubernetes.io/arch
-                operator: In
-                values:
-                - amd64
-            weight: 2
-          - preference:
-              matchExpressions:
-              - key: beta.kubernetes.io/arch
-                operator: In
-                values:
-                - ppc64le
-            weight: 2
-          - preference:
-              matchExpressions:
-              - key: beta.kubernetes.io/arch
-                operator: In
-                values:
-                - s390x
-            weight: 2
-          requiredDuringSchedulingIgnoredDuringExecution:
-            nodeSelectorTerms:
-            - matchExpressions:
-              - key: beta.kubernetes.io/arch
-                operator: In
-                values:
-                - amd64
-                - ppc64le
-                - s390x
-      containers:
-      - args:
-        - proxy
-        - router
-        - --domain
-        - $(POD_NAMESPACE).svc.cluster.local
-        - --proxyLogLevel=warning
-        - --proxyComponentLogLevel=misc:error
-        - --log_output_level=default:info
-        - --serviceCluster
-        - istio-ingressgateway
-        - --proxyAdminPort
-        - "15000"
-        - --controlPlaneAuthPolicy
-        - NONE
-        - --discoveryAddress
-        - istio-pilot.istio-system.svc:15012
-        - --trust-domain=cluster.local
-        env:
-        - name: JWT_POLICY
-          value: third-party-jwt
-        - name: PILOT_CERT_PROVIDER
-          value: istiod
-        - name: ISTIO_META_USER_SDS
-          value: "true"
-        - name: CA_ADDR
-          value: istiod.istio-system.svc:15012
-        - name: NODE_NAME
-          valueFrom:
-            fieldRef:
-              apiVersion: v1
-              fieldPath: spec.nodeName
-        - name: POD_NAME
-          valueFrom:
-            fieldRef:
-              apiVersion: v1
-              fieldPath: metadata.name
-        - name: POD_NAMESPACE
-          valueFrom:
-            fieldRef:
-              apiVersion: v1
-              fieldPath: metadata.namespace
-        - name: INSTANCE_IP
-          valueFrom:
-            fieldRef:
-              apiVersion: v1
-              fieldPath: status.podIP
-        - name: HOST_IP
-          valueFrom:
-            fieldRef:
-              apiVersion: v1
-              fieldPath: status.hostIP
-        - name: SERVICE_ACCOUNT
-          valueFrom:
-            fieldRef:
-              fieldPath: spec.serviceAccountName
-        - name: ISTIO_META_WORKLOAD_NAME
-          value: istio-ingressgateway
-        - name: ISTIO_META_OWNER
-          value: kubernetes://apis/apps/v1/namespaces/istio-ingress-1-ns/deployments/istio-ingressgateway
-        - name: ISTIO_META_MESH_ID
-          value: cluster.local
-        - name: ISTIO_AUTO_MTLS_ENABLED
-          value: "true"
-        - name: ISTIO_META_POD_NAME
-          valueFrom:
-            fieldRef:
-              apiVersion: v1
-              fieldPath: metadata.name
-        - name: ISTIO_META_CONFIG_NAMESPACE
-          valueFrom:
-            fieldRef:
-              fieldPath: metadata.namespace
-        - name: ISTIO_META_ROUTER_MODE
-          value: sni-dnat
-        - name: ISTIO_META_CLUSTER_ID
-          value: Kubernetes
-        image: gcr.io/istio-testing/proxyv2:latest
-        name: istio-proxy
-        ports:
-        - containerPort: 15020
-        - containerPort: 8080
-        - containerPort: 8443
-        - containerPort: 15029
-        - containerPort: 15030
-        - containerPort: 15031
-        - containerPort: 15032
-        - containerPort: 15443
-        - containerPort: 15011
-        - containerPort: 15012
-        - containerPort: 8060
-        - containerPort: 853
-        - containerPort: 15090
-          name: http-envoy-prom
-          protocol: TCP
-        readinessProbe:
-          failureThreshold: 30
-          httpGet:
-            path: /healthz/ready
-            port: 15020
-            scheme: HTTP
-          initialDelaySeconds: 1
-          periodSeconds: 2
-          successThreshold: 1
-          timeoutSeconds: 1
-        resources:
-          limits:
-            cpu: 2000m
-            memory: 1024Mi
-          requests:
-            cpu: 111m
-            memory: 222Mi
-        volumeMounts:
-        - mountPath: /etc/istio/config
-          name: config-volume
-        - mountPath: /var/run/secrets/istio
-          name: istiod-ca-cert
-        - mountPath: /var/run/secrets/tokens
-          name: istio-token
-          readOnly: true
-        - mountPath: /var/run/ingress_gateway
-          name: ingressgatewaysdsudspath
-        - mountPath: /etc/istio/pod
-          name: podinfo
-        - mountPath: /etc/istio/ingressgateway-certs
-          name: ingressgateway-certs
-          readOnly: true
-        - mountPath: /etc/istio/ingressgateway-ca-certs
-          name: ingressgateway-ca-certs
-          readOnly: true
->>>>>>> 28bbd9e3
       serviceAccountName: istio-ingressgateway-service-account
       containers:
         - name: istio-proxy
@@ -258,6 +92,7 @@
             - containerPort: 15032
             - containerPort: 15443
             - containerPort: 15011
+            - containerPort: 15012
             - containerPort: 8060
             - containerPort: 853
             - containerPort: 15090
@@ -277,6 +112,8 @@
           - "15000"
           - --controlPlaneAuthPolicy
           - NONE
+          - --discoveryAddress
+          - istio-pilot.istio-system.svc:15012
           - --trust-domain=cluster.local
           readinessProbe:
             failureThreshold: 30
