--- conflicted
+++ resolved
@@ -49,7 +49,6 @@
 	"istio.io/istio/pkg/slices"
 	"istio.io/istio/pkg/spiffe"
 	"istio.io/istio/pkg/util/sets"
-	"istio.io/istio/pkg/workloadapi"
 	"istio.io/istio/pkg/xds"
 )
 
@@ -197,6 +196,7 @@
 type serviceAccountKey struct {
 	hostname  host.Name
 	namespace string
+	port      int
 }
 
 // PushContext tracks the status of a push - metrics and errors.
@@ -276,7 +276,7 @@
 
 	InitDone        atomic.Bool
 	initializeMutex sync.Mutex
-	ambientIndex    AmbientIndexes
+	AmbientIndexes
 }
 
 type consolidatedDestRules struct {
@@ -2156,6 +2156,9 @@
 func (ps *PushContext) WasmPlugins(proxy *Proxy) map[extensions.PluginPhase][]*WasmPluginWrapper {
 	listenerInfo := WasmPluginListenerInfo{}
 	if proxy.IsWaypointProxy() {
+		if ps.AmbientIndexes == nil {
+			return ps.WasmPluginsByListenerInfo(proxy, listenerInfo, WasmPluginTypeAny)
+		}
 		servicesInfo := ps.ServicesForWaypoint(WaypointKeyForProxy(proxy))
 		for _, si := range servicesInfo {
 			s := si.Service
@@ -2386,7 +2389,7 @@
 }
 
 func (ps *PushContext) initAmbient(env *Environment) {
-	ps.ambientIndex = env
+	ps.AmbientIndexes = env
 }
 
 // InternalGatewayServiceAnnotation represents the hostname of the service a gateway will use. This is
@@ -2484,6 +2487,21 @@
 	return true
 }
 
+// SupportsTunnel checks if a network/address supports tunneling (HBONE).
+// This checks if there are gateways for the network that support HBONE.
+func (ps *PushContext) SupportsTunnel(networkID network.ID, address string) bool {
+	if ps.networkMgr == nil {
+		return false
+	}
+	gateways := ps.networkMgr.GatewaysForNetwork(networkID)
+	for _, gw := range gateways {
+		if gw.HBONEPort != 0 {
+			return true
+		}
+	}
+	return false
+}
+
 // BestEffortInferServiceMTLSMode infers the mTLS mode for the service + port from all authentication
 // policies (both alpha and beta) in the system. The function always returns MTLSUnknown for external service.
 // The result is a best effort. It is because the PeerAuthentication is workload-based, this function is unable
@@ -2584,12 +2602,11 @@
 // Note: this function only determines if a reference is *explicitly* allowed; the reference may not require
 // explicit authorization to be made at all in most cases. Today, this only is for allowing cross-namespace
 // secret access.
-<<<<<<< HEAD
 func (ps *PushContext) ReferenceAllowed(kind config.GroupVersionKind, resourceName string, namespace string) bool {
 	// Currently, only Secret has reference policy, and only implemented by Gateway API controller.
 	switch kind {
 	case gvk.Secret:
-		ps.secretAllowed(resourceName, namespace)
+		return ps.secretAllowed(resourceName, namespace)
 	default:
 	}
 	return false
@@ -2597,59 +2614,15 @@
 
 func (ps *PushContext) secretAllowed(resourceName string, namespace string) bool {
 	if ps.GatewayAPIController != nil {
-		return ps.GatewayAPIController.SecretAllowed(resourceName, namespace)
+		return ps.GatewayAPIController.SecretAllowed(gvk.Secret, resourceName, namespace)
 	}
 	return false
 }
 
 func (ps *PushContext) ServiceAccounts(hostname host.Name, namespace string, port int) []string {
-=======
-func (ps *PushContext) SecretAllowed(ourKind config.GroupVersionKind, resourceName string, namespace string) bool {
-	return ps.GatewayAPIController.SecretAllowed(ourKind, resourceName, namespace)
-}
-
-func (ps *PushContext) ServiceAccounts(hostname host.Name, namespace string) []string {
->>>>>>> a995d8a1
 	return ps.serviceAccounts[serviceAccountKey{
 		hostname:  hostname,
 		namespace: namespace,
+		port:      port,
 	}]
-}
-
-// SupportsTunnel checks if a given IP address supports tunneling.
-// This currently only accepts workload IPs as arguments; services will always return "false".
-func (ps *PushContext) SupportsTunnel(n network.ID, ip string) bool {
-	// There should be a 1:1 relationship between IP and Workload but the interface doesn't allow this lookup.
-	// We should get 0 or 1 workloads, so just return the first.
-	infos, _ := ps.ambientIndex.AddressInformation(sets.New(n.String() + "/" + ip))
-	for _, wl := range ExtractWorkloadsFromAddresses(infos) {
-		if wl.Workload.TunnelProtocol == workloadapi.TunnelProtocol_HBONE {
-			return true
-		}
-	}
-	return false
-}
-
-// WorkloadsForWaypoint returns all workloads associated with a given waypoint identified by it's WaypointKey
-// Used when calculating the workloads which should be configured for a specific waypoint proxy
-func (ps *PushContext) WorkloadsForWaypoint(key WaypointKey) []WorkloadInfo {
-	return ps.ambientIndex.WorkloadsForWaypoint(key)
-}
-
-// ServicesForWaypoint returns all services associated with a given waypoint identified by it's WaypointKey
-// Used when calculating the services which should be configured for a specific waypoint proxy
-func (ps *PushContext) ServicesForWaypoint(key WaypointKey) []ServiceInfo {
-	return ps.ambientIndex.ServicesForWaypoint(key)
-}
-
-// ServicesWithWaypoint returns all services associated with any waypoint.
-// Key can optionally be provided in the form 'namespace/hostname'. If unset, all are returned
-func (ps *PushContext) ServicesWithWaypoint(key string) []ServiceWaypointInfo {
-	return ps.ambientIndex.ServicesWithWaypoint(key)
-}
-
-// ServiceInfo returns the ambient info about the given service, if present.
-// Key identifiies the service and expected to be in the form of 'namespace/hostname'.
-func (ps *PushContext) ServiceInfo(key string) *ServiceInfo {
-	return ps.ambientIndex.ServiceInfo(key)
 }