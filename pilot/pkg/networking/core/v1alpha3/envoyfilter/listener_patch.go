--- conflicted
+++ resolved
@@ -276,12 +276,10 @@
 		}
 		if cp.Operation == networking.EnvoyFilter_Patch_ADD {
 			fc.Filters = append(fc.Filters, proto.Clone(cp.Value).(*xdslistener.Filter))
-<<<<<<< HEAD
-			applied = true
-=======
+			applied = true
 		} else if cp.Operation == networking.EnvoyFilter_Patch_INSERT_FIRST {
 			fc.Filters = append([]*xdslistener.Filter{proto.Clone(cp.Value).(*xdslistener.Filter)}, fc.Filters...)
->>>>>>> 8556de22
+			applied = true
 		} else if cp.Operation == networking.EnvoyFilter_Patch_INSERT_AFTER {
 			// Insert after without a filter match is same as ADD in the end
 			if !hasNetworkFilterMatch(cp) {
@@ -326,15 +324,7 @@
 			if insertPosition == -1 {
 				continue
 			}
-
-<<<<<<< HEAD
-			// In case of INSERT_FIRST, if a match is found, still insert it at the top of the filterchain.
-			if cp.Operation == networking.EnvoyFilter_Patch_INSERT_FIRST {
-				insertPosition = 0
-			}
-			applied = true
-=======
->>>>>>> 8556de22
+			applied = true
 			clonedVal := proto.Clone(cp.Value).(*xdslistener.Filter)
 			fc.Filters = append(fc.Filters, clonedVal)
 			copy(fc.Filters[insertPosition+1:], fc.Filters[insertPosition:])
