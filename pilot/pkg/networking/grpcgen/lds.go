// Copyright Istio Authors
//
// Licensed under the Apache License, Version 2.0 (the "License");
// you may not use this file except in compliance with the License.
// You may obtain a copy of the License at
//
//     http://www.apache.org/licenses/LICENSE-2.0
//
// Unless required by applicable law or agreed to in writing, software
// distributed under the License is distributed on an "AS IS" BASIS,
// WITHOUT WARRANTIES OR CONDITIONS OF ANY KIND, either express or implied.
// See the License for the specific language governing permissions and
// limitations under the License.

package grpcgen

import (
	"fmt"
	"net"
	"strconv"
	"strings"

	core "github.com/envoyproxy/go-control-plane/envoy/config/core/v3"
	listener "github.com/envoyproxy/go-control-plane/envoy/config/listener/v3"
	rbacpb "github.com/envoyproxy/go-control-plane/envoy/config/rbac/v3"
	route "github.com/envoyproxy/go-control-plane/envoy/config/route/v3"
	rbachttppb "github.com/envoyproxy/go-control-plane/envoy/extensions/filters/http/rbac/v3"
	hcm "github.com/envoyproxy/go-control-plane/envoy/extensions/filters/network/http_connection_manager/v3"
	tls "github.com/envoyproxy/go-control-plane/envoy/extensions/transport_sockets/tls/v3"
	discovery "github.com/envoyproxy/go-control-plane/envoy/service/discovery/v3"
	wrappers "google.golang.org/protobuf/types/known/wrapperspb"
	authzmodel "istio.io/istio/pilot/pkg/security/authz/model"

	"istio.io/istio/pilot/pkg/model"
	"istio.io/istio/pilot/pkg/networking/util"
	"istio.io/istio/pilot/pkg/security/authn"
	"istio.io/istio/pilot/pkg/security/authn/factory"
	"istio.io/istio/pilot/pkg/util/sets"
	xdsfilters "istio.io/istio/pilot/pkg/xds/filters"
	"istio.io/istio/pkg/config/labels"
	"istio.io/istio/pkg/istio-agent/grpcxds"
)

var supportedFilters = []*hcm.HttpFilter{
	xdsfilters.Fault,
	xdsfilters.Router,
}

const (
	RBACHTTPFilterName = "envoy.filters.http.rbac"
	RBACHTTPFilterNameDeny = "envoy.filters.http.rbac.DENY"
)

// BuildListeners handles a LDS request, returning listeners of ApiListener type.
// The request may include a list of resource names, using the full_hostname[:port] format to select only
// specific services.
func (g *GrpcConfigGenerator) BuildListeners(node *model.Proxy, push *model.PushContext, names []string) model.Resources {
	filter := newListenerNameFilter(names, node)

	log.Debugf("building lds for %s with filter:\n%v", node.ID, filter)

	resp := make(model.Resources, 0, len(filter))
	resp = append(resp, buildOutboundListeners(node, filter)...)
	resp = append(resp, buildInboundListeners(node, push, filter.inboundNames())...)

	return resp
}

func buildInboundListeners(node *model.Proxy, push *model.PushContext, names []string) model.Resources {
	if len(names) == 0 {
		return nil
	}
	var out model.Resources
	policyApplier := factory.NewPolicyApplier(push, node.Metadata.Namespace, labels.Collection{node.Metadata.Labels})
	serviceInstancesByPort := map[uint32]*model.ServiceInstance{}
	for _, si := range node.ServiceInstances {
		serviceInstancesByPort[si.Endpoint.EndpointPort] = si
	}

	for _, name := range names {
		listenAddress := strings.TrimPrefix(name, grpcxds.ServerListenerNamePrefix)
		listenHost, listenPortStr, err := net.SplitHostPort(listenAddress)
		if err != nil {
			log.Errorf("failed parsing address from gRPC listener name %s: %v", name, err)
			continue
		}
		listenPort, err := strconv.Atoi(listenPortStr)
		if err != nil {
			log.Errorf("failed parsing port from gRPC listener name %s: %v", name, err)
			continue
		}
		si, ok := serviceInstancesByPort[uint32(listenPort)]
		if !ok {
			log.Warnf("%s has no service instance for port %s", node.ID, listenPortStr)
			continue
		}

		ll := &listener.Listener{
			Name: name,
			Address: &core.Address{Address: &core.Address_SocketAddress{
				SocketAddress: &core.SocketAddress{
					Address: listenHost,
					PortSpecifier: &core.SocketAddress_PortValue{
						PortValue: uint32(listenPort),
					},
				},
			}},
			FilterChains: buildInboundFilterChains(node, push, si, policyApplier),
			// the following must not be set or the client will NACK
			ListenerFilters: nil,
			UseOriginalDst:  nil,
		}
		out = append(out, &discovery.Resource{
			Name:     ll.Name,
			Resource: util.MessageToAny(ll),
		})
	}
	return out
}

// nolint: unparam
func buildInboundFilterChains(node *model.Proxy, push *model.PushContext, si *model.ServiceInstance, applier authn.PolicyApplier) []*listener.FilterChain {
	mode := applier.GetMutualTLSModeForPort(si.Endpoint.EndpointPort)

	var tlsContext *tls.DownstreamTlsContext
	if mode != model.MTLSDisable && mode != model.MTLSUnknown {
		tlsContext = &tls.DownstreamTlsContext{
			CommonTlsContext: buildCommonTLSContext(nil),
			// TODO match_subject_alt_names field in validation context is not supported on the server
			// CommonTlsContext: buildCommonTLSContext(authnplugin.TrustDomainsForValidation(push.Mesh)),
			// TODO plain TLS support
			RequireClientCertificate: &wrappers.BoolValue{Value: true},
		}
	}

	if mode == model.MTLSUnknown {
		log.Warnf("could not find mTLS mode for %s on %s; defaulting to DISABLE", si.Service.Hostname, node.ID)
		mode = model.MTLSDisable
	}
	if mode == model.MTLSPermissive {
		// TODO gRPC's filter chain match is super limted - only effective transport_protocol match is "raw_buffer"
		// see https://github.com/grpc/proposal/blob/master/A36-xds-for-servers.md for detail
		log.Warnf("cannot support PERMISSIVE mode for %s on %s; defaulting to DISABLE", si.Service.Hostname, node.ID)
		mode = model.MTLSDisable
	}

	var out []*listener.FilterChain
	switch mode {
	case model.MTLSDisable:
		out = append(out, buildInboundFilterChain(node, push,"plaintext", nil))
	case model.MTLSStrict:
		out = append(out, buildInboundFilterChain(node, push, "mtls", tlsContext))
		// TODO permissive builts both plaintext and mtls; when tlsContext is present add a match for protocol
	}

	return out
}

func buildInboundFilterChain(node *model.Proxy, push *model.PushContext, nameSuffix string, tlsContext *tls.DownstreamTlsContext) *listener.FilterChain {
	fc := []*hcm.HttpFilter{}
	// See security/authz/builder and grpc internal/xds/rbac
	// grpc supports ALLOW and DENY actions (fail if it is not one of them), so we can't use the normal generator
	policies := push.AuthzPolicies.ListAuthorizationPolicies(node.ConfigNamespace, labels.Collection{node.Metadata.Labels})
	if len(policies.Deny) + len(policies.Allow) > 0 {
		rules := buildRBAC(node, push, nameSuffix, tlsContext, rbacpb.RBAC_DENY, policies.Deny)
		if rules != nil && len(rules.Policies) > 0 {
			rbac := &rbachttppb.RBAC{
				Rules: rules,
			}
			fc = append(fc,
				&hcm.HttpFilter{
					Name:       RBACHTTPFilterNameDeny,
					ConfigType: &hcm.HttpFilter_TypedConfig{TypedConfig: util.MessageToAny(rbac)},
				})
		}
		arules := buildRBAC(node, push, nameSuffix, tlsContext, rbacpb.RBAC_ALLOW, policies.Allow)
		if arules != nil && len(arules.Policies) > 0 {
			rbac := &rbachttppb.RBAC{
				Rules: arules,
			}
			fc = append(fc,
				&hcm.HttpFilter{
					Name:       RBACHTTPFilterName,
					ConfigType: &hcm.HttpFilter_TypedConfig{TypedConfig: util.MessageToAny(rbac)},
				})
		}
	}

	// Must be last
	fc = append(fc, xdsfilters.Router)

	out := &listener.FilterChain{
		Name:             "inbound-" + nameSuffix,
		FilterChainMatch: nil,
		Filters: []*listener.Filter{{
			Name: "inbound-hcm" + nameSuffix,
			ConfigType: &listener.Filter_TypedConfig{
				TypedConfig: util.MessageToAny(&hcm.HttpConnectionManager{
					RouteSpecifier: &hcm.HttpConnectionManager_RouteConfig{
						// https://github.com/grpc/grpc-go/issues/4924
						RouteConfig: &route.RouteConfiguration{
							Name: "inbound",
							VirtualHosts: []*route.VirtualHost{{
								Domains: []string{"*"},
								Routes: []*route.Route{{
									Match: &route.RouteMatch{
										PathSpecifier: &route.RouteMatch_Prefix{Prefix: "/"},
									},
									Action: &route.Route_NonForwardingAction{},
								}},
							}},
						},
					},
					HttpFilters: fc,
				}),
			},
		}},
	}
	if tlsContext != nil {
		out.TransportSocket = &core.TransportSocket{
			Name:       transportSocketName,
			ConfigType: &core.TransportSocket_TypedConfig{TypedConfig: util.MessageToAny(tlsContext)},
		}
	}
	return out
}

<<<<<<< HEAD
// buildRBAC builds the RBAC config expected by gRPC.
//
// See: xds/interal/httpfilter/rbac
//
//
// TODO: gRPC also supports 'per route override' - not yet clear how to use it, Istio uses path expressions instead and we don't generate
// vhosts or routes for the inbound listener.
//
// For gateways it would make a lot of sense to use this concept, same for moving path prefix at top level ( more scalable, easier for users)
// This should probably be done for the v2 API.
//
//
//
// nolint: unparam
func buildRBAC(node *model.Proxy, push *model.PushContext, suffix string, context *tls.DownstreamTlsContext, a rbacpb.RBAC_Action, policies []model.AuthorizationPolicy) *rbacpb.RBAC {
	rules := &rbacpb.RBAC{
		Action:   a,
		Policies: map[string]*rbacpb.Policy{},
	}
	for _, policy := range policies {
		for i, rule := range policy.Spec.Rules {
			name := fmt.Sprintf("%s-%s-%d", policy.Namespace, policy.Name, i)
			m, err := authzmodel.New(rule, true)
			if err != nil {
				log.Warn("Invalid rule ", rule, err)
			}
			generated, err := m.Generate(false, a)
			rules.Policies[name] = generated
		}
	}

	return rules
}

func buildOutboundListeners(node *model.Proxy, push *model.PushContext, filter listenerNames) model.Resources {
=======
func buildOutboundListeners(node *model.Proxy, filter listenerNames) model.Resources {
>>>>>>> e9b4cff7
	out := make(model.Resources, 0, len(filter))
	for _, sv := range node.SidecarScope.Services() {
		serviceHost := string(sv.Hostname)
		match, ok := filter.includes(serviceHost)
		if !ok {
			continue
		}
		// we must duplicate the listener for every requested host - grpc may have watches for both foo and foo.ns
		for _, matchedHost := range match.RequestedNames.SortedList() {
			for _, p := range sv.Ports {
				sPort := strconv.Itoa(p.Port)
				if !match.includesPort(sPort) {
					continue
				}
				ll := &listener.Listener{
					Name: net.JoinHostPort(matchedHost, sPort),
					Address: &core.Address{
						Address: &core.Address_SocketAddress{
							SocketAddress: &core.SocketAddress{
								Address: sv.GetAddressForProxy(node),
								PortSpecifier: &core.SocketAddress_PortValue{
									PortValue: uint32(p.Port),
								},
							},
						},
					},
					ApiListener: &listener.ApiListener{
						ApiListener: util.MessageToAny(&hcm.HttpConnectionManager{
							HttpFilters: supportedFilters,
							RouteSpecifier: &hcm.HttpConnectionManager_Rds{
								// TODO: for TCP listeners don't generate RDS, but some indication of cluster name.
								Rds: &hcm.Rds{
									ConfigSource: &core.ConfigSource{
										ConfigSourceSpecifier: &core.ConfigSource_Ads{
											Ads: &core.AggregatedConfigSource{},
										},
									},
									RouteConfigName: clusterKey(serviceHost, p.Port),
								},
							},
						}),
					},
				}
				out = append(out, &discovery.Resource{
					Name:     ll.Name,
					Resource: util.MessageToAny(ll),
				})
			}
		}
	}
	return out
}

// map[host] -> map[port] -> exists
// if the map[port] is empty, an exact listener name was provided (non-hostport)
type listenerNames map[string]listenerName

type listenerName struct {
	RequestedNames sets.Set
	Ports          sets.Set
}

func (ln *listenerName) includesPort(port string) bool {
	if len(ln.Ports) == 0 {
		return true
	}
	_, ok := ln.Ports[port]
	return ok
}

func (f listenerNames) includes(s string) (listenerName, bool) {
	if len(f) == 0 {
		// filter is empty, include everything
		return listenerName{RequestedNames: sets.NewSet(s)}, true
	}
	n, ok := f[s]
	return n, ok
}

func (f listenerNames) inboundNames() []string {
	var out []string
	for key := range f {
		if strings.HasPrefix(key, grpcxds.ServerListenerNamePrefix) {
			out = append(out, key)
		}
	}
	return out
}

func newListenerNameFilter(names []string, node *model.Proxy) listenerNames {
	filter := make(listenerNames, len(names))
	for _, name := range names {
		// inbound, create a simple entry and move on
		if strings.HasPrefix(name, grpcxds.ServerListenerNamePrefix) {
			filter[name] = listenerName{RequestedNames: sets.NewSet(name)}
			continue
		}

		host, port, err := net.SplitHostPort(name)
		hasPort := err == nil

		// attempt to expand shortname to FQDN
		requestedName := name
		if hasPort {
			requestedName = host
		}
		allNames := []string{requestedName}
		if fqdn := tryFindFQDN(requestedName, node); fqdn != "" {
			allNames = append(allNames, fqdn)
		}

		for _, name := range allNames {
			ln, ok := filter[name]
			if !ok {
				ln = listenerName{RequestedNames: sets.NewSet()}
			}
			ln.RequestedNames.Insert(requestedName)

			// only build the portmap if we aren't filtering this name yet, or if the existing filter is non-empty
			if hasPort && (!ok || len(ln.Ports) != 0) {
				if ln.Ports == nil {
					ln.Ports = map[string]struct{}{}
				}
				ln.Ports.Insert(port)
			} else if !hasPort {
				// if we didn't have a port, we should clear the portmap
				ln.Ports = nil
			}
			filter[name] = ln
		}
	}
	return filter
}

func tryFindFQDN(name string, node *model.Proxy) string {
	// no "." - assuming this is a shortname "foo" -> "foo.ns.svc.cluster.local"
	if !strings.Contains(name, ".") {
		return fmt.Sprintf("%s.%s", name, node.DNSDomain)
	}
	for _, suffix := range []string{
		node.Metadata.Namespace,
		node.Metadata.Namespace + ".svc",
	} {
		shortname := strings.TrimSuffix(name, "."+suffix)
		if shortname != name && strings.HasPrefix(node.DNSDomain, suffix) {
			return fmt.Sprintf("%s.%s", shortname, node.DNSDomain)
		}
	}
	return ""
}<|MERGE_RESOLUTION|>--- conflicted
+++ resolved
@@ -225,7 +225,6 @@
 	return out
 }
 
-<<<<<<< HEAD
 // buildRBAC builds the RBAC config expected by gRPC.
 //
 // See: xds/interal/httpfilter/rbac
@@ -261,9 +260,6 @@
 }
 
 func buildOutboundListeners(node *model.Proxy, push *model.PushContext, filter listenerNames) model.Resources {
-=======
-func buildOutboundListeners(node *model.Proxy, filter listenerNames) model.Resources {
->>>>>>> e9b4cff7
 	out := make(model.Resources, 0, len(filter))
 	for _, sv := range node.SidecarScope.Services() {
 		serviceHost := string(sv.Hostname)
