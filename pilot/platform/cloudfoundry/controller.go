--- conflicted
+++ resolved
@@ -15,12 +15,10 @@
 package cloudfoundry
 
 import (
-    "fmt"
+	"fmt"
 	"time"
 
 	copilotapi "code.cloudfoundry.org/copilot/api"
-	// TODO(nmittler): Remove this
-	_ "github.com/golang/glog"
 	"golang.org/x/net/context"
 
 	"istio.io/istio/pilot/model"
@@ -32,46 +30,47 @@
 
 // Controller communicates with Cloud Foundry and monitors for changes
 type Controller struct {
-	client           copilotapi.IstioCopilotClient
-	ticker           time.Ticker
-    controllerPath 	string
-    handler 		*model.ControllerViewHandler	
+	client         copilotapi.IstioCopilotClient
+	ticker         time.Ticker
+	controllerPath string
+	handler        *model.ControllerViewHandler
 }
 
+// NewController creates a new Cloud Foundry Controller using the supplied client and ticker
 func NewController(client copilotapi.IstioCopilotClient, ticker time.Ticker) *Controller {
-    return &Controller {
-        client: client,
-        ticker: ticker,
-    }
+	return &Controller{
+		client: client,
+		ticker: ticker,
+	}
 }
 
-// Implements Mesh View Controller interface 
+// Handle implements model.Controller interface
 func (c *Controller) Handle(path string, handler *model.ControllerViewHandler) error {
-    if c.handler != nil {
-        err := fmt.Errorf("Cloud Foundry registry already setup to handle Mesh View at controller path '%s'",
-            c.controllerPath)
-        glog.Error(err.Error())
-        return err
-    }
-    c.controllerPath = path
-    c.handler = handler
-    return nil
-}    
+	if c.handler != nil {
+		err := fmt.Errorf("cloud foundry registry is already setup to handle mesh view at controller path '%s'",
+			c.controllerPath)
+		log.Error(err.Error())
+		return err
+	}
+	c.controllerPath = path
+	c.handler = handler
+	return nil
+}
 
-// Implements Mesh View Controller interface 
+// Run implements model.Controller interface
 func (c *Controller) Run(stop <-chan struct{}) {
-    glog.Infof("Starting Cloud Foundry registry controller for controller path '%s'", c.controllerPath)
-    for {
-        // Block until tick
-        <- c.ticker.C
-        c.doReconcile()        
-        select {
-        case <- stop:
-            return
-        default:  
-        }        
-    }
-    glog.Infof("Stopping Cloud Foundry registry controller for controller path '%s'", c.controllerPath)
+	log.Infof("Starting Cloud Foundry registry controller for controller path '%s'", c.controllerPath)
+	for {
+		// Block until tick
+		<-c.ticker.C
+		c.doReconcile()
+		select {
+		case <-stop:
+			log.Infof("Stopping Cloud Foundry registry controller for controller path '%s'", c.controllerPath)
+			return
+		default:
+		}
+	}
 }
 
 func newService(hostname string) *model.Service {
@@ -89,56 +88,41 @@
 func (c *Controller) getControllerView() (*model.ControllerView, error) {
 	resp, err := c.client.Routes(context.Background(), new(copilotapi.RoutesRequest))
 	if err != nil {
-    	controllerErr := fmt.Errorf("Cloud Foundry registry controller '%s' failed periodic copilot routes poll with: %s", 
-    	    c.controllerPath, err)
-    	glog.Warning(controllerErr)
+		controllerErr := fmt.Errorf("cloud foundry registry controller '%s' failed periodic copilot routes poll with: %s",
+			c.controllerPath, err)
+		log.Warn(controllerErr.Error())
 		return nil, controllerErr
 	}
-    controllerView := model.ControllerView {
-        Path: 				c.controllerPath,
-        Services:			make([]*model.Service, 0, len(resp.GetBackends())),
-        ServiceInstances: 	make([]*model.ServiceInstance, 0, len(resp.GetBackends())),
-    }
+	controllerView := model.ControllerView{
+		Path:             c.controllerPath,
+		Services:         make([]*model.Service, 0, len(resp.GetBackends())),
+		ServiceInstances: make([]*model.ServiceInstance, 0, len(resp.GetBackends())),
+	}
 	for hostname := range resp.Backends {
-	    service := newService(hostname)
+		service := newService(hostname)
 		controllerView.Services = append(controllerView.Services, service)
-    	backendSet, ok := resp.Backends[hostname]
-    	if !ok {
-    		continue
-    	}
-    	for _, backend := range backendSet.GetBackends() {
-    		controllerView.ServiceInstances = append(controllerView.ServiceInstances, &model.ServiceInstance{
-    			Endpoint: model.NetworkEndpoint{
-    				Address:     backend.Address,
-    				Port:        int(backend.Port),
-    				ServicePort: service.Ports[0],
-    			},
-    			Service: service,
-    		})
-    	}
+		backendSet, ok := resp.Backends[hostname]
+		if !ok {
+			continue
+		}
+		for _, backend := range backendSet.GetBackends() {
+			controllerView.ServiceInstances = append(controllerView.ServiceInstances, &model.ServiceInstance{
+				Endpoint: model.NetworkEndpoint{
+					Address:     backend.Address,
+					Port:        int(backend.Port),
+					ServicePort: service.Ports[0],
+				},
+				Service: service,
+			})
+		}
 	}
 	return &controllerView, nil
 }
 
-<<<<<<< HEAD
-// Run will loop, calling handlers in response to changes, until a signal is received
-func (c *Controller) Run(stop <-chan struct{}) {
-	cache := &copilotapi.RoutesResponse{}
-	for {
-		select {
-		case <-c.Ticker.Chan():
-			backendSets, err := c.Client.Routes(context.Background(), &copilotapi.RoutesRequest{})
-			if err != nil {
-				log.Warnf("periodic copilot routes poll failed: %s", err)
-				continue
-			}
-=======
->>>>>>> e2b74c3c
-
 func (c *Controller) doReconcile() {
 	controllerView, err := c.getControllerView()
 	if err != nil {
-	    return
+		return
 	}
-    (*c.handler).Reconcile(controllerView)
+	(*c.handler).Reconcile(controllerView)
 }