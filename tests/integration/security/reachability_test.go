// Copyright 2019 Istio Authors
//
// Licensed under the Apache License, Version 2.0 (the "License");
// you may not use this file except in compliance with the License.
// You may obtain a copy of the License at
//
//     http://www.apache.org/licenses/LICENSE-2.0
//
// Unless required by applicable law or agreed to in writing, software
// distributed under the License is distributed on an "AS IS" BASIS,
// WITHOUT WARRANTIES OR CONDITIONS OF ANY KIND, either express or implied.
// See the License for the specific language governing permissions and
// limitations under the License.

package security

import (
	"fmt"
	"testing"

	"istio.io/istio/pkg/test/echo/common/scheme"
	"istio.io/istio/pkg/test/framework"
	"istio.io/istio/pkg/test/framework/components/echo"
	"istio.io/istio/pkg/test/framework/components/environment"
	"istio.io/istio/pkg/test/framework/components/namespace"
	"istio.io/istio/tests/integration/security/util/reachability"
)

// This test verifies reachability under different authN scenario:
// - app A to app B using mTLS.
// - app A to app B using mTLS-permissive.
// - app A to app B without using mTLS.
// In each test, the steps are:
// - Configure authn policy.
// - Wait for config propagation.
// - Send HTTP/gRPC requests between apps.
func TestReachability(t *testing.T) {
	framework.NewTest(t).
		Run(func(ctx framework.TestContext) {

			rctx := reachability.CreateContext(ctx, g, p)
			systemNM := namespace.ClaimSystemNamespaceOrFail(ctx, ctx)
			fmt.Println("incfly debug printing sysnamespace ", systemNM, scheme.HTTP)

			testCases := []reachability.TestCase{
				{
					ConfigFile:          "global-mtls-on.yaml",
					Namespace:           systemNM,
					RequiredEnvironment: environment.Kube,
					Include: func(src echo.Instance, opts echo.CallOptions) bool {
						return true
					},
					ExpectSuccess: func(src echo.Instance, opts echo.CallOptions) bool {
						if src == rctx.Naked && opts.Target == rctx.Naked {
							// naked->naked should always succeed.
							return true
						}

						// If one of the two endpoints is naked, expect failure.
						return src != rctx.Naked && opts.Target != rctx.Naked
					},
				},
				{
					ConfigFile:          "global-mtls-permissive.yaml",
					Namespace:           systemNM,
					RequiredEnvironment: environment.Kube,
					Include: func(src echo.Instance, opts echo.CallOptions) bool {
						// Exclude calls to the naked app.
						return opts.Target != rctx.Naked
					},
					ExpectSuccess: func(src echo.Instance, opts echo.CallOptions) bool {
						return true
					},
				},
				{
					ConfigFile: "global-mtls-off.yaml",
					Namespace:  systemNM,
					Include: func(src echo.Instance, opts echo.CallOptions) bool {
						return true
					},
					ExpectSuccess: func(src echo.Instance, opts echo.CallOptions) bool {
						return true
					},
				},
				{
					ConfigFile:          "single-port-mtls-on.yaml",
					Namespace:           rctx.Namespace,
					RequiredEnvironment: environment.Kube,
					Include: func(src echo.Instance, opts echo.CallOptions) bool {
						// Include all tests that target app B, which has the single-port config.
						return opts.Target == rctx.B
					},
					ExpectSuccess: func(src echo.Instance, opts echo.CallOptions) bool {
						return opts.PortName != "http"
					},
				},
				{
					ConfigFile:          "beta-mtls-on.yaml",
					Namespace:           systemNM,
					RequiredEnvironment: environment.Kube,
					Include: func(src echo.Instance, opts echo.CallOptions) bool {
						return true
					},
					ExpectSuccess: func(src echo.Instance, opts echo.CallOptions) bool {
						if src == rctx.Naked && opts.Target == rctx.Naked {
							// naked->naked should always succeed.
							return true
						}

						// If one of the two endpoints is naked, expect failure.
						return src != rctx.Naked && opts.Target != rctx.Naked
					},
				},
				{
					ConfigFile:          "beta-mtls-permissive.yaml",
					Namespace:           systemNM,
					RequiredEnvironment: environment.Kube,
					Include: func(src echo.Instance, opts echo.CallOptions) bool {
						// Exclude calls to the naked app.
						return opts.Target != rctx.Naked
					},
					ExpectSuccess: func(src echo.Instance, opts echo.CallOptions) bool {
						return true
					},
				},
				{
					ConfigFile: "beta-mtls-off.yaml",
					Namespace:  systemNM,
					Include: func(src echo.Instance, opts echo.CallOptions) bool {
						return true
					},
					ExpectSuccess: func(src echo.Instance, opts echo.CallOptions) bool {
						return true
					},
				},
<<<<<<< HEAD
=======
				{
					// Multiversion app v1 turns enbles mTLS using workload selector policy, v2 is PERMISSIVE.
					// We use VirtualService and DestinationRule to ensure request hit the v1 and v2 subset.
					ConfigFile:          "beta-mtls-workload-automtls.yaml",
					Namespace:           rctx.Namespace,
					RequiredEnvironment: environment.Kube,
					CallOpts: []echo.CallOptions{
						{
							PortName: "http",
							Scheme:   scheme.HTTP,
							Path:     "/v1",
						},
						{
							PortName: "http",
							Scheme:   scheme.HTTP,
							Path:     "/v2-default",
						},
					},
					Include: func(src echo.Instance, opts echo.CallOptions) bool {
						// focused on multiversion app.
						return (src == rctx.A || src == rctx.Naked) && opts.Target == rctx.MultiVersion
					},
					ExpectSuccess: func(src echo.Instance, opts echo.CallOptions) bool {
						if src != rctx.Naked {
							return true
						}
						return opts.Path != "/v1"
					},
				},
>>>>>>> 54100110
			}
			rctx.Run(testCases)
		})
}<|MERGE_RESOLUTION|>--- conflicted
+++ resolved
@@ -133,8 +133,6 @@
 						return true
 					},
 				},
-<<<<<<< HEAD
-=======
 				{
 					// Multiversion app v1 turns enbles mTLS using workload selector policy, v2 is PERMISSIVE.
 					// We use VirtualService and DestinationRule to ensure request hit the v1 and v2 subset.
@@ -164,7 +162,6 @@
 						return opts.Path != "/v1"
 					},
 				},
->>>>>>> 54100110
 			}
 			rctx.Run(testCases)
 		})
