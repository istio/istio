apiVersion: v1
kind: ServiceAccount
metadata:
  name: istio-ca-service-account
  namespace: {{ .Release.Namespace }}
  labels:
    app: {{ template "security.name" . }}
    chart: {{ .Chart.Name }}-{{ .Chart.Version }}
    heritage: {{ .Release.Service }}
    release: {{ .Release.Name }}
<<<<<<< HEAD
{{- end }}
=======
  name: istio-ca-service-account
>>>>>>> 57d4d60d
<|MERGE_RESOLUTION|>--- conflicted
+++ resolved
@@ -7,9 +7,4 @@
     app: {{ template "security.name" . }}
     chart: {{ .Chart.Name }}-{{ .Chart.Version }}
     heritage: {{ .Release.Service }}
-    release: {{ .Release.Name }}
-<<<<<<< HEAD
-{{- end }}
-=======
-  name: istio-ca-service-account
->>>>>>> 57d4d60d
+    release: {{ .Release.Name }}