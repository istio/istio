// Copyright 2017 Istio Authors
//
// Licensed under the Apache License, Version 2.0 (the "License");
// you may not use this file except in compliance with the License.
// You may obtain a copy of the License at
//
//     http://www.apache.org/licenses/LICENSE-2.0
//
// Unless required by applicable law or agreed to in writing, software
// distributed under the License is distributed on an "AS IS" BASIS,
// WITHOUT WARRANTIES OR CONDITIONS OF ANY KIND, either express or implied.
// See the License for the specific language governing permissions and
// limitations under the License.

package kube

import (
	"fmt"
	"sort"
	"strconv"
	"strings"

	"istio.io/istio/pkg/features/pilot"

	multierror "github.com/hashicorp/go-multierror"

	networking "istio.io/api/networking/v1alpha3"
	"istio.io/istio/pilot/pkg/model"
<<<<<<< HEAD

	v1 "k8s.io/api/core/v1"
	meta_v1 "k8s.io/apimachinery/pkg/apis/meta/v1"
	"k8s.io/apimachinery/pkg/util/intstr"
=======
	"istio.io/istio/pkg/spiffe"
>>>>>>> 55251a58
)

const (
	// IngressClassAnnotation is the annotation on ingress resources for the class of controllers
	// responsible for it
	IngressClassAnnotation = "kubernetes.io/ingress.class"

	// KubeServiceAccountsOnVMAnnotation is to specify the K8s service accounts that are allowed to run
	// this service on the VMs
	KubeServiceAccountsOnVMAnnotation = "alpha.istio.io/kubernetes-serviceaccounts"

	// CanonicalServiceAccountsAnnotation is to specify the non-Kubernetes service accounts that
	// are allowed to run this service.
	CanonicalServiceAccountsAnnotation = "alpha.istio.io/canonical-serviceaccounts"

<<<<<<< HEAD
	// ServiceConfigScopeAnnotation configs the scope the service visible to.
	//   "PUBLIC" which is the default, indicates it is reachable within the mesh
	//   "PRIVATE" indicates it is reachable within its namespace
	ServiceConfigScopeAnnotation = "networking.istio.io/configScope"

	// istioURIPrefix is the URI prefix in the Istio service account scheme
	istioURIPrefix = "spiffe"

=======
>>>>>>> 55251a58
	managementPortPrefix = "mgmt-"
)

func convertLabels(obj meta_v1.ObjectMeta) model.Labels {
	out := make(model.Labels, len(obj.Labels))
	for k, v := range obj.Labels {
		out[k] = v
	}
	return out
}

func convertPort(port v1.ServicePort) *model.Port {
	return &model.Port{
		Name:     port.Name,
		Port:     int(port.Port),
		Protocol: ConvertProtocol(port.Name, port.Protocol),
	}
}

func convertService(svc v1.Service, domainSuffix string) *model.Service {
	addr, external := model.UnspecifiedIP, ""
	if svc.Spec.ClusterIP != "" && svc.Spec.ClusterIP != v1.ClusterIPNone {
		addr = svc.Spec.ClusterIP
	}

	resolution := model.ClientSideLB
	meshExternal := false

	if svc.Spec.Type == v1.ServiceTypeExternalName && svc.Spec.ExternalName != "" {
		external = svc.Spec.ExternalName
		resolution = model.DNSLB
		meshExternal = true
	}

	if addr == model.UnspecifiedIP && external == "" { // headless services should not be load balanced
		resolution = model.Passthrough
	}

	ports := make([]*model.Port, 0, len(svc.Spec.Ports))
	for _, port := range svc.Spec.Ports {
		ports = append(ports, convertPort(port))
	}

	configScope := networking.ConfigScope_PUBLIC
	serviceaccounts := make([]string, 0)
	if svc.Annotations != nil {
		if svc.Annotations[CanonicalServiceAccountsAnnotation] != "" {
			for _, csa := range strings.Split(svc.Annotations[CanonicalServiceAccountsAnnotation], ",") {
				serviceaccounts = append(serviceaccounts, csa)
			}
		}
		if svc.Annotations[KubeServiceAccountsOnVMAnnotation] != "" {
			for _, ksa := range strings.Split(svc.Annotations[KubeServiceAccountsOnVMAnnotation], ",") {
				serviceaccounts = append(serviceaccounts, kubeToIstioServiceAccount(ksa, svc.Namespace))
			}
		}
		if svc.Labels[ServiceConfigScopeAnnotation] == networking.ConfigScope_name[int32(networking.ConfigScope_PRIVATE)] {
			configScope = networking.ConfigScope_PRIVATE
		}
	}
	sort.Sort(sort.StringSlice(serviceaccounts))

	return &model.Service{
		Hostname:        serviceHostname(svc.Name, svc.Namespace, domainSuffix),
		Ports:           ports,
		Address:         addr,
		ServiceAccounts: serviceaccounts,
		MeshExternal:    meshExternal,
		Resolution:      resolution,
		CreationTime:    svc.CreationTimestamp.Time,
		Attributes: model.ServiceAttributes{
			Name:        svc.Name,
			Namespace:   svc.Namespace,
			UID:         fmt.Sprintf("istio://%s/services/%s", svc.Namespace, svc.Name),
			ConfigScope: configScope,
		},
	}
}

func externalNameServiceInstances(k8sSvc v1.Service, svc *model.Service) []*model.ServiceInstance {
	if k8sSvc.Spec.Type != v1.ServiceTypeExternalName || k8sSvc.Spec.ExternalName == "" {
		return nil
	}
	var out []*model.ServiceInstance
	for _, portEntry := range svc.Ports {
		out = append(out, &model.ServiceInstance{
			Endpoint: model.NetworkEndpoint{
				Address:     k8sSvc.Spec.ExternalName,
				Port:        portEntry.Port,
				ServicePort: portEntry,
			},
			Service: svc,
			Labels:  k8sSvc.Labels,
		})
	}
	return out
}

// serviceHostname produces FQDN for a k8s service
func serviceHostname(name, namespace, domainSuffix string) model.Hostname {
	return model.Hostname(fmt.Sprintf("%s.%s.svc.%s", name, namespace, domainSuffix))
}

// kubeToIstioServiceAccount converts a K8s service account to an Istio service account
func kubeToIstioServiceAccount(saname string, ns string) string {
	return spiffe.MustGenSpiffeURI(ns, saname)
}

// KeyFunc is the internal API key function that returns "namespace"/"name" or
// "name" if "namespace" is empty
func KeyFunc(name, namespace string) string {
	if len(namespace) == 0 {
		return name
	}
	return namespace + "/" + name
}

// parseHostname extracts service name and namespace from the service hostname
func parseHostname(hostname model.Hostname) (name string, namespace string, err error) {
	parts := strings.Split(string(hostname), ".")
	if len(parts) < 2 {
		err = fmt.Errorf("missing service name and namespace from the service hostname %q", hostname)
		return
	}
	name = parts[0]
	namespace = parts[1]
	return
}

// ConvertProtocol from k8s protocol and port name
func ConvertProtocol(name string, proto v1.Protocol) model.Protocol {
	out := model.ProtocolTCP
	switch proto {
	case v1.ProtocolUDP:
		out = model.ProtocolUDP
	case v1.ProtocolTCP:
		prefix := name
		if strings.HasPrefix(strings.ToLower(prefix), strings.ToLower(string(model.ProtocolGRPCWeb))) {
			out = model.ProtocolGRPCWeb
			break
		}
		i := strings.Index(name, "-")
		if i >= 0 {
			prefix = name[:i]
		}
		protocol := model.ParseProtocol(prefix)
		if protocol != model.ProtocolUDP && protocol != model.ProtocolUnsupported {
			out = protocol
		}
	}
	return out
}

func convertProbePort(c *v1.Container, handler *v1.Handler) (*model.Port, error) {
	if handler == nil {
		return nil, nil
	}

	var protocol model.Protocol
	var portVal intstr.IntOrString

	// Only two types of handler is allowed by Kubernetes (HTTPGet or TCPSocket)
	switch {
	case handler.HTTPGet != nil:
		portVal = handler.HTTPGet.Port
		protocol = model.ProtocolHTTP
	case handler.TCPSocket != nil:
		portVal = handler.TCPSocket.Port
		protocol = model.ProtocolTCP
	default:
		return nil, nil
	}

	switch portVal.Type {
	case intstr.Int:
		port := portVal.IntValue()
		return &model.Port{
			Name:     managementPortPrefix + strconv.Itoa(port),
			Port:     port,
			Protocol: protocol,
		}, nil
	case intstr.String:
		for _, named := range c.Ports {
			if named.Name == portVal.String() {
				port := int(named.ContainerPort)
				return &model.Port{
					Name:     managementPortPrefix + strconv.Itoa(port),
					Port:     port,
					Protocol: protocol,
				}, nil
			}
		}
		return nil, fmt.Errorf("missing named port %q", portVal)
	default:
		return nil, fmt.Errorf("incorrect port type %q", portVal.Type)
	}
}

// convertProbesToPorts returns a PortList consisting of the ports where the
// pod is configured to do Liveness and Readiness probes
func convertProbesToPorts(t *v1.PodSpec) (model.PortList, error) {
	set := make(map[string]*model.Port)
	var errs error
	for _, container := range t.Containers {
		for _, probe := range []*v1.Probe{container.LivenessProbe, container.ReadinessProbe} {
			if probe == nil {
				continue
			}

			p, err := convertProbePort(&container, &probe.Handler)
			if err != nil {
				errs = multierror.Append(errs, err)
			} else if p != nil && set[p.Name] == nil {
				// Deduplicate along the way. We don't differentiate between HTTP vs TCP mgmt ports
				set[p.Name] = p
			}
		}
	}

	mgmtPorts := make(model.PortList, 0, len(set))
	for _, p := range set {
		mgmtPorts = append(mgmtPorts, p)
	}
	sort.Slice(mgmtPorts, func(i, j int) bool { return mgmtPorts[i].Port < mgmtPorts[j].Port })

	return mgmtPorts, errs
}<|MERGE_RESOLUTION|>--- conflicted
+++ resolved
@@ -20,20 +20,15 @@
 	"strconv"
 	"strings"
 
-	"istio.io/istio/pkg/features/pilot"
-
 	multierror "github.com/hashicorp/go-multierror"
 
 	networking "istio.io/api/networking/v1alpha3"
 	"istio.io/istio/pilot/pkg/model"
-<<<<<<< HEAD
 
 	v1 "k8s.io/api/core/v1"
 	meta_v1 "k8s.io/apimachinery/pkg/apis/meta/v1"
 	"k8s.io/apimachinery/pkg/util/intstr"
-=======
 	"istio.io/istio/pkg/spiffe"
->>>>>>> 55251a58
 )
 
 const (
@@ -49,7 +44,6 @@
 	// are allowed to run this service.
 	CanonicalServiceAccountsAnnotation = "alpha.istio.io/canonical-serviceaccounts"
 
-<<<<<<< HEAD
 	// ServiceConfigScopeAnnotation configs the scope the service visible to.
 	//   "PUBLIC" which is the default, indicates it is reachable within the mesh
 	//   "PRIVATE" indicates it is reachable within its namespace
@@ -58,8 +52,6 @@
 	// istioURIPrefix is the URI prefix in the Istio service account scheme
 	istioURIPrefix = "spiffe"
 
-=======
->>>>>>> 55251a58
 	managementPortPrefix = "mgmt-"
 )
 
