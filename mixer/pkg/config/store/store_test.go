// Copyright 2017 Istio Authors
//
// Licensed under the Apache License, Version 2.0 (the "License");
// you may not use this file except in compliance with the License.
// You may obtain a copy of the License at
//
//     http://www.apache.org/licenses/LICENSE-2.0
//
// Unless required by applicable law or agreed to in writing, software
// distributed under the License is distributed on an "AS IS" BASIS,
// WITHOUT WARRANTIES OR CONDITIONS OF ANY KIND, either express or implied.
// See the License for the specific language governing permissions and
// limitations under the License.

package store

import (
	"errors"
	"net/url"
	"reflect"
	"testing"
	"time"
<<<<<<< HEAD

	"k8s.io/apimachinery/pkg/runtime/schema"
=======
>>>>>>> 82797c0c

	"github.com/gogo/protobuf/proto"
	"k8s.io/apimachinery/pkg/runtime/schema"

	cfg "istio.io/api/policy/v1beta1"
	"istio.io/istio/pkg/mcp/creds"
)

type testStore struct {
	initErr      error
	watchErr     error
	watchCh      chan BackendEvent
	watchCount   int
	calledKey    Key
	getResponse  *BackEndResource
	getError     error
	listResponse map[Key]*BackEndResource
	listCount    int
}

func (t *testStore) Stop() {
	if t.watchCh != nil {
		close(t.watchCh)
	}
}

func (t *testStore) Init(kinds []string) error {
	return t.initErr
}

func (t *testStore) WaitForSynced(time.Duration) error {
	return nil
}

func (t *testStore) Get(key Key) (*BackEndResource, error) {
	t.calledKey = key
	return t.getResponse, t.getError
}

func (t *testStore) List() map[Key]*BackEndResource {
	t.listCount++
	return t.listResponse
}

func (t *testStore) Watch() (<-chan BackendEvent, error) {
	t.watchCount++
	if t.watchErr != nil {
		return nil, t.watchErr
	}
	ch := make(chan BackendEvent)
	t.watchCh = ch
	return t.watchCh, nil
}

func newTestBackend() *testStore {
	return &testStore{listResponse: map[Key]*BackEndResource{}}
}

func registerTestStore(builders map[string]Builder) {
<<<<<<< HEAD
	builders["test"] = func(u *url.URL, gv *schema.GroupVersion, ck []string) (Backend, error) {
=======
	// nolint: unparam
	var builder Builder = func(_ *url.URL, _ *schema.GroupVersion, _ *creds.Options, _ []string) (Backend, error) {
>>>>>>> 82797c0c
		return newTestBackend(), nil
	}
	builders["test"] = builder
}

func TestStore(t *testing.T) {
	b := newTestBackend()
	s := WithBackend(b)
	kinds := map[string]proto.Message{"Handler": &cfg.Handler{}}
	if err := s.Init(kinds); err != nil {
		t.Fatal(err)
	}
	defer s.Stop()

	b.getError = ErrNotFound
	k := Key{Kind: "Handler", Name: "name", Namespace: "ns"}
	if _, err := s.Get(k); err != ErrNotFound {
		t.Errorf("Got %v, Want ErrNotFound", err)
	}
	if b.calledKey != k {
		t.Errorf("calledKey %s should be %s", b.calledKey, k)
	}

	b.getError = nil
	bres := &BackEndResource{
		Kind:     k.Kind,
		Metadata: ResourceMeta{Name: k.Name, Namespace: k.Namespace},
		Spec:     map[string]interface{}{"name": "default", "adapter": "noop"},
	}
	b.getResponse = bres
	var r1 *Resource
	var err error
	if r1, err = s.Get(k); err != nil {
		t.Errorf("Got %v, Want nil", err)
	}
	want := &cfg.Handler{Name: "default", Adapter: "noop"}
	if !reflect.DeepEqual(r1.Spec, want) {
		t.Errorf("Got %v, Want %v", r1, want)
	}

	b.listResponse[k] = bres
	if b.listCount != 0 {
		t.Errorf("List is called %d times already", b.listCount)
	}

	wantList := map[Key]*Resource{k: {Metadata: ResourceMeta{Name: k.Name, Namespace: k.Namespace}, Spec: want}}
	if lst := s.List(); !reflect.DeepEqual(lst, wantList) {
		t.Errorf("Got %+v, Want %+v", lst, wantList)
	}
	if b.listCount != 1 {
		t.Errorf("Got %d, Want 1", b.listCount)
	}

	if b.watchCount != 0 {
		t.Errorf("Watch is called %d times already", b.watchCount)
	}
	ch, err := s.Watch()
	if err != nil {
		t.Error(err)
	}
	if b.watchCount != 1 {
		t.Errorf("Got %d, Want 1", b.watchCount)
	}
	b.watchCh <- BackendEvent{Type: Update, Key: k, Value: bres}
	wantEv := Event{Key: k, Type: Update,
		Value: &Resource{
			Metadata: ResourceMeta{
				Name:      k.Name,
				Namespace: k.Namespace,
			},
			Spec: want,
		},
	}

	if ev := <-ch; !reflect.DeepEqual(ev, wantEv) {
		t.Errorf("Got %+v, Want %+v", ev.Value, wantEv.Value)
	}
}

func TestStoreWatchMultiple(t *testing.T) {
	b := newTestBackend()
	s := WithBackend(b)

	if err := s.Init(map[string]proto.Message{"Handler": &cfg.Handler{}}); err != nil {
		t.Fatal(err)
	}
	defer s.Stop()
	if b.watchCount != 0 {
		t.Errorf("Watch is called %d times already", b.watchCount)
	}
	if _, err := s.Watch(); err != nil {
		t.Errorf("Got %v, Want nil", err)
	}
	if b.watchCount != 1 {
		t.Errorf("Got %d, Want 1", b.watchCount)
	}
	if _, err := s.Watch(); err != ErrWatchAlreadyExists {
		t.Errorf("Got %v, Want %v", err, ErrWatchAlreadyExists)
	}
	if b.watchCount != 1 {
		t.Errorf("Got %d, Want 1", b.watchCount)
	}
}

func TestStoreFail(t *testing.T) {
	b := newTestBackend()
	s := WithBackend(b)
	kinds := map[string]proto.Message{"Handler": &cfg.Handler{}}
	b.initErr = errors.New("dummy")
	if err := s.Init(kinds); err.Error() != "dummy" {
		t.Errorf("Got %v, Want dummy error", err)
	}
	defer s.Stop()
	b.initErr = nil
	if err := s.Init(kinds); err != nil {
		t.Errorf("Got %v, Want nil", err)
	}

	b.watchErr = errors.New("watch error")
	if _, err := s.Watch(); err.Error() != "watch error" {
		t.Errorf("Got %v, Want watch error", err)
	}

	b.listResponse[Key{Kind: "Handler", Name: "name", Namespace: "ns"}] = &BackEndResource{Spec: map[string]interface{}{
		"foo": 1,
	}}
	b.listResponse[Key{Kind: "Unknown", Name: "unknown", Namespace: "ns"}] = &BackEndResource{Spec: map[string]interface{}{
		"unknown": "unknown",
	}}
	if lst := s.List(); len(lst) != 0 {
		t.Errorf("Got %v, Want empty", lst)
	}
}

func TestRegistry(t *testing.T) {
	groupVersion := &schema.GroupVersion{Group: "config.istio.io", Version: "v1alpha2"}
	r := NewRegistry(registerTestStore)
	for _, c := range []struct {
		u  string
		ok bool
	}{
		{"memstore://", false},
		{"mem://", false},
		{"fs:///", true},
		{"://", false},
		{"test://", true},
	} {
<<<<<<< HEAD
		_, err := r.NewStore(c.u, groupVersion, []string{})
=======
		_, err := r.NewStore(c.u, groupVersion, nil, []string{})
>>>>>>> 82797c0c
		ok := err == nil
		if ok != c.ok {
			t.Errorf("Want %v, Got %v, Err %v", c.ok, ok, err)
		}
	}
}<|MERGE_RESOLUTION|>--- conflicted
+++ resolved
@@ -20,11 +20,6 @@
 	"reflect"
 	"testing"
 	"time"
-<<<<<<< HEAD
-
-	"k8s.io/apimachinery/pkg/runtime/schema"
-=======
->>>>>>> 82797c0c
 
 	"github.com/gogo/protobuf/proto"
 	"k8s.io/apimachinery/pkg/runtime/schema"
@@ -84,12 +79,8 @@
 }
 
 func registerTestStore(builders map[string]Builder) {
-<<<<<<< HEAD
-	builders["test"] = func(u *url.URL, gv *schema.GroupVersion, ck []string) (Backend, error) {
-=======
 	// nolint: unparam
 	var builder Builder = func(_ *url.URL, _ *schema.GroupVersion, _ *creds.Options, _ []string) (Backend, error) {
->>>>>>> 82797c0c
 		return newTestBackend(), nil
 	}
 	builders["test"] = builder
@@ -237,11 +228,7 @@
 		{"://", false},
 		{"test://", true},
 	} {
-<<<<<<< HEAD
-		_, err := r.NewStore(c.u, groupVersion, []string{})
-=======
 		_, err := r.NewStore(c.u, groupVersion, nil, []string{})
->>>>>>> 82797c0c
 		ok := err == nil
 		if ok != c.ok {
 			t.Errorf("Want %v, Got %v, Err %v", c.ok, ok, err)
