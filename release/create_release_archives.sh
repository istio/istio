--- conflicted
+++ resolved
@@ -84,16 +84,11 @@
   ${CP} "${OUTPUT_PATH}/${ISTIOCTL_SUBDIR}/istioctl-linux" "${istioctl_path}"
   chmod 755 "${istioctl_path}"
 
-<<<<<<< HEAD
   aws s3 cp "${aspenctl_s3_path}/aspenctl-linux-amd64" "${BIN_DIR}/aspenctl"
   chmod 755 "${BIN_DIR}/aspenctl"
 
-  ${TAR} --owner releng --group releng -czvf \
+  ${TAR} --owner releng --group releng -czf \
     "${OUTPUT_PATH}/${PKG_NAME}-${VER_STRING}-linux.tar.gz" "${PKG_NAME}-${VER_STRING}" \
-=======
-  ${TAR} --owner releng --group releng -czf \
-    "${OUTPUT_PATH}/istio-${VER_STRING}-linux.tar.gz" "istio-${VER_STRING}" \
->>>>>>> d5cb99f4
     || error_exit 'Could not create linux archive'
   rm "${istioctl_path}"
 }
@@ -104,16 +99,11 @@
   ${CP} "${OUTPUT_PATH}/${ISTIOCTL_SUBDIR}/istioctl-osx" "${istioctl_path}"
   chmod 755 "${istioctl_path}"
 
-<<<<<<< HEAD
   aws s3 cp "${aspenctl_s3_path}/aspenctl-darwin-amd64" "${BIN_DIR}/aspenctl"
   chmod 755 "${BIN_DIR}/aspenctl"
 
-  ${TAR} --owner releng --group releng -czvf \
+  ${TAR} --owner releng --group releng -czf \
     "${OUTPUT_PATH}/${PKG_NAME}-${VER_STRING}-osx.tar.gz" "${PKG_NAME}-${VER_STRING}" \
-=======
-  ${TAR} --owner releng --group releng -czf \
-    "${OUTPUT_PATH}/istio-${VER_STRING}-osx.tar.gz" "istio-${VER_STRING}" \
->>>>>>> d5cb99f4
     || error_exit 'Could not create osx archive'
   rm "${istioctl_path}"
 }
@@ -123,11 +113,7 @@
 
   ${CP} "${OUTPUT_PATH}/${ISTIOCTL_SUBDIR}/istioctl-win.exe" "${istioctl_path}"
 
-<<<<<<< HEAD
-  zip -r "${OUTPUT_PATH}/${PKG_NAME}-${VER_STRING}-win.zip" "${PKG_NAME}-${VER_STRING}" \
-=======
-  zip -r -q "${OUTPUT_PATH}/istio-${VER_STRING}-win.zip" "istio-${VER_STRING}" \
->>>>>>> d5cb99f4
+  zip -r -q "${OUTPUT_PATH}/${PKG_NAME}-${VER_STRING}-win.zip" "${PKG_NAME}-${VER_STRING}" \
     || error_exit 'Could not create windows archive'
   rm "${istioctl_path}"
 }
