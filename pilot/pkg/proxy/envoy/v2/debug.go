--- conflicted
+++ resolved
@@ -112,12 +112,7 @@
 		return
 	}
 	w.Header().Add("Content-Type", "application/json")
-<<<<<<< HEAD
-	w.Write(out)
-=======
 	_, _ = w.Write(out)
-	w.WriteHeader(http.StatusOK)
->>>>>>> 2b030cb8
 }
 
 // registryz providees debug support for registry - adding and listing model items.
@@ -449,12 +444,8 @@
 		return
 	}
 	w.Header().Add("Content-Type", "application/json")
-<<<<<<< HEAD
-	w.Write(out)
-=======
+
 	_, _ = w.Write(out)
-	w.WriteHeader(http.StatusOK)
->>>>>>> 2b030cb8
 }
 
 func writeAllADS(w io.Writer) {
