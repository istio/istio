// Copyright 2017 Istio Authors
//
// Licensed under the Apache License, Version 2.0 (the "License");
// you may not use this file except in compliance with the License.
// You may obtain a copy of the License at
//
//     http://www.apache.org/licenses/LICENSE-2.0
//
// Unless required by applicable law or agreed to in writing, software
// distributed under the License is distributed on an "AS IS" BASIS,
// WITHOUT WARRANTIES OR CONDITIONS OF ANY KIND, either express or implied.
// See the License for the specific language governing permissions and
// limitations under the License.

package model

import (
	"bytes"
	"fmt"
	"sort"

	multierror "github.com/hashicorp/go-multierror"

	routing "istio.io/api/routing/v1alpha1"
)

// RejectConflictingEgressRules rejects conflicting egress rules.
// The conflicts occur either than two egress rules share the same domain, or when they define
// different protocols on the same port
func RejectConflictingEgressRules(rules map[string]*proxyconfig.EgressRule) ( // long line split
	map[string]*proxyconfig.EgressRule, error) {
	rulesWithoutConflictsOnDomain, conflictsOnDomain := rejectConflictingOnDomainEgressRules(rules)
	rulesWithoutConflicts, conflictsOnPort := rejectConflictingOnPortTCPEgressRules(rulesWithoutConflictsOnDomain)
	return rulesWithoutConflicts, multierror.Append(conflictsOnDomain, conflictsOnPort).ErrorOrNil()
}

// rejectConflictingOnDomainEgressRules rejects rules that have the destination which is equal to
// the destionation of some other rule.
// According to Envoy's virtual host specification, no virtual hosts can share the same domain.
// The following code rejects conflicting rules deterministically, by a lexicographical order -
// a rule with a smaller key lexicographically wins.
// Here the key of the rule is the key of the Istio configuration objects - see
// `func (meta *ConfigMeta) Key() string`
<<<<<<< HEAD
func rejectConflictingOnDomainEgressRules(egressRules map[string]*proxyconfig.EgressRule) ( // long line split
	map[string]*proxyconfig.EgressRule, error) {
	filteredEgressRules := make(map[string]*proxyconfig.EgressRule)
=======
func RejectConflictingEgressRules(egressRules map[string]*routing.EgressRule) ( // long line split
	map[string]*routing.EgressRule, error) {
	filteredEgressRules := make(map[string]*routing.EgressRule)
>>>>>>> fb8bff0a
	var errs error

	var keys []string

	// the key here is the key of the Istio configuration objects - see
	// `func (meta *ConfigMeta) Key() string`
	for key := range egressRules {
		keys = append(keys, key)
	}
	sort.Strings(keys)

	// domains - a map where keys are of the form domain:port and values are the keys of
	// egress-rule configuration objects
	domains := make(map[string]string)
	for _, egressRuleKey := range keys {
		egressRule := egressRules[egressRuleKey]
		domain := egressRule.Destination.Service
		keyOfAnEgressRuleWithTheSameDomain, conflictingRule := domains[domain]
		if conflictingRule {
			errs = multierror.Append(errs,
				fmt.Errorf("rule %s conflicts with rule %s on domain "+
					"%s, is rejected", egressRuleKey,
					keyOfAnEgressRuleWithTheSameDomain, domain))
			continue
		}

		domains[domain] = egressRuleKey
		filteredEgressRules[egressRuleKey] = egressRule
	}

	return filteredEgressRules, errs
}

var supportedHTTPProtocols = map[Protocol]bool{
	ProtocolHTTP:  true,
	ProtocolHTTP2: true,
	ProtocolGRPC:  true,
	ProtocolHTTPS: true,
}

var supportedTCPProtocols = map[Protocol]bool{
	ProtocolTCP:   true,
	ProtocolMongo: true,
}

// IsEgressRulesSupportedHTTPProtocol returns true if the protocol is supported
// by egress rules, as an HTTP protocol (service names can contain wildcard domain names)
func IsEgressRulesSupportedHTTPProtocol(protocol Protocol) bool {
	_, ok := supportedHTTPProtocols[protocol]
	return ok
}

// IsEgressRulesSupportedTCPProtocol returns true if the protocol is supported
// by egress rules, as a TCP protocol (service names can contain CIDR)
func IsEgressRulesSupportedTCPProtocol(protocol Protocol) bool {
	_, ok := supportedTCPProtocols[protocol]
	return ok
}

// IsEgressRulesSupportedProtocol returns true if the protocol is supported by egress rules
func IsEgressRulesSupportedProtocol(protocol Protocol) bool {
	return IsEgressRulesSupportedHTTPProtocol(protocol) || IsEgressRulesSupportedTCPProtocol(protocol)
}

func protocolMapAsString(protocolMap map[Protocol]bool) string {
	first := true
	var result bytes.Buffer

	for key := range protocolMap {
		if !first {
			result.WriteString(",")
		}
		result.WriteString(string(key))
		first = false
	}

	return result.String()
}

func egressRulesSupportedHTTPProtocols() string {
	return protocolMapAsString(supportedHTTPProtocols)
}

func egressRulesSupportedTCPProtocols() string {
	return protocolMapAsString(supportedTCPProtocols)
}

func egressRulesSupportedProtocols() string {
	httpSupportedProtocols := egressRulesSupportedHTTPProtocols()
	tcpSupportedProtocols := egressRulesSupportedTCPProtocols()
	separator := ""
	if httpSupportedProtocols != "" && tcpSupportedProtocols != "" {
		separator = ","
	}
	return httpSupportedProtocols + separator + tcpSupportedProtocols
}

// rejectConflictingOnPortTCPEgressRules rejects rules that have conflicting protocols on the same port
// E.g. Mongo and TCP, or TCP and HTTP. In the current implementation of egress rules support,
// conflicts between TCP protocols and other TCP or HTTP protocols are not allowed.
// The following code rejects conflicting rules deterministically, by a lexicographical order -
// a rule with a smaller key lexicographically wins.
// Here the key of the rule is the key of the Istio configuration objects - see
// `func (meta *ConfigMeta) Key() string`
func rejectConflictingOnPortTCPEgressRules(egressRules map[string]*proxyconfig.EgressRule) ( // long line split
	map[string]*proxyconfig.EgressRule, error) {
	filteredEgressRules := make(map[string]*proxyconfig.EgressRule)
	var errs error

	var keys []string

	// the key here is the key of the Istio configuration objects - see
	// `func (meta *ConfigMeta) Key() string`
	for key := range egressRules {
		keys = append(keys, key)
	}
	sort.Strings(keys)

	protocolsPerPort := make(map[int]Protocol)
	rulesByPort := make(map[int][]string)

	for _, egressRuleKey := range keys {
		egressRule := egressRules[egressRuleKey]
		isRuleConflicting := false
		for _, port := range egressRule.Ports {
			protocol := ConvertCaseInsensitiveStringToProtocol(port.Protocol)
			if IsEgressRulesSupportedHTTPProtocol(protocol) {
				// we treat all the http protocols the same here, since there is no collision
				// between HTTP protocols in the current implementation
				protocol = ProtocolHTTP
			}
			intPort := int(port.Port)
			if protocolUntilNow, ok := protocolsPerPort[intPort]; ok && protocolUntilNow != protocol {
				errs = multierror.Append(errs, fmt.Errorf("rule %s is rejected since it conflicts "+
					"rules %v on port %d, protocol %s vs. protocol %s",
					egressRuleKey, rulesByPort[intPort], intPort, protocol, protocolUntilNow))
				isRuleConflicting = true
				break
			}
			protocolsPerPort[intPort] = protocol
			rulesByPort[intPort] = append(rulesByPort[intPort], egressRuleKey)
		}
		if !isRuleConflicting {
			filteredEgressRules[egressRuleKey] = egressRule
		}
	}

	return filteredEgressRules, errs
}<|MERGE_RESOLUTION|>--- conflicted
+++ resolved
@@ -27,8 +27,8 @@
 // RejectConflictingEgressRules rejects conflicting egress rules.
 // The conflicts occur either than two egress rules share the same domain, or when they define
 // different protocols on the same port
-func RejectConflictingEgressRules(rules map[string]*proxyconfig.EgressRule) ( // long line split
-	map[string]*proxyconfig.EgressRule, error) {
+func RejectConflictingEgressRules(rules map[string]*routing.EgressRule) ( // long line split
+	map[string]*routing.EgressRule, error) {
 	rulesWithoutConflictsOnDomain, conflictsOnDomain := rejectConflictingOnDomainEgressRules(rules)
 	rulesWithoutConflicts, conflictsOnPort := rejectConflictingOnPortTCPEgressRules(rulesWithoutConflictsOnDomain)
 	return rulesWithoutConflicts, multierror.Append(conflictsOnDomain, conflictsOnPort).ErrorOrNil()
@@ -41,15 +41,10 @@
 // a rule with a smaller key lexicographically wins.
 // Here the key of the rule is the key of the Istio configuration objects - see
 // `func (meta *ConfigMeta) Key() string`
-<<<<<<< HEAD
-func rejectConflictingOnDomainEgressRules(egressRules map[string]*proxyconfig.EgressRule) ( // long line split
-	map[string]*proxyconfig.EgressRule, error) {
-	filteredEgressRules := make(map[string]*proxyconfig.EgressRule)
-=======
-func RejectConflictingEgressRules(egressRules map[string]*routing.EgressRule) ( // long line split
+func rejectConflictingOnDomainEgressRules(egressRules map[string]*routing.EgressRule) ( // long line split
 	map[string]*routing.EgressRule, error) {
 	filteredEgressRules := make(map[string]*routing.EgressRule)
->>>>>>> fb8bff0a
+
 	var errs error
 
 	var keys []string
@@ -154,9 +149,9 @@
 // a rule with a smaller key lexicographically wins.
 // Here the key of the rule is the key of the Istio configuration objects - see
 // `func (meta *ConfigMeta) Key() string`
-func rejectConflictingOnPortTCPEgressRules(egressRules map[string]*proxyconfig.EgressRule) ( // long line split
-	map[string]*proxyconfig.EgressRule, error) {
-	filteredEgressRules := make(map[string]*proxyconfig.EgressRule)
+func rejectConflictingOnPortTCPEgressRules(egressRules map[string]*routing.EgressRule) ( // long line split
+	map[string]*routing.EgressRule, error) {
+	filteredEgressRules := make(map[string]*routing.EgressRule)
 	var errs error
 
 	var keys []string
