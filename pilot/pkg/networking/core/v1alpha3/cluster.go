--- conflicted
+++ resolved
@@ -42,21 +42,11 @@
 	v3 "istio.io/istio/pilot/pkg/xds/v3"
 	"istio.io/istio/pkg/config/host"
 	"istio.io/istio/pkg/config/protocol"
-<<<<<<< HEAD
-=======
 	"istio.io/istio/pkg/config/schema/kind"
->>>>>>> 92eb4fae
 	"istio.io/istio/pkg/util/sets"
 	"istio.io/pkg/log"
 )
 
-<<<<<<< HEAD
-=======
-// deltaConfigTypes are used to detect changes and trigger delta calculations. When config updates has ONLY entries
-// in this map, then delta calculation is triggered.
-var deltaConfigTypes = sets.New(kind.ServiceEntry.String())
-
->>>>>>> 92eb4fae
 // getDefaultCircuitBreakerThresholds returns a copy of the default circuit breaker thresholds for the given traffic direction.
 func getDefaultCircuitBreakerThresholds() *cluster.CircuitBreakers_Thresholds {
 	return &cluster.CircuitBreakers_Thresholds{
@@ -162,24 +152,11 @@
 		built.Insert(c.Name)
 	}
 
-<<<<<<< HEAD
 	if alreadyKnown != nil {
 		log.Errorf("after build\n~:%v\n-:%v\n+:%v", sets.New(alreadyKnown...).SortedList(), deleted.SortedList(), built.SortedList())
 	}
 	if cacheStats.empty() {
 		return resources, deleted.SortedList(), model.DefaultXdsLogDetails
-=======
-func shouldUseDelta(updates *model.PushRequest) bool {
-	return updates != nil && deltaAwareConfigTypes(updates.ConfigsUpdated) && len(updates.ConfigsUpdated) > 0
-}
-
-// deltaAwareConfigTypes returns true if all updated configs are delta enabled.
-func deltaAwareConfigTypes(cfgs map[model.ConfigKey]struct{}) bool {
-	for k := range cfgs {
-		if !deltaConfigTypes.Contains(k.Kind.String()) {
-			return false
-		}
->>>>>>> 92eb4fae
 	}
 	return resources, deleted.SortedList(), model.XdsLogDetails{AdditionalInfo: fmt.Sprintf("cached:%v/%v", cacheStats.hits, cacheStats.hits+cacheStats.miss)}
 }
