// Copyright 2018 Istio Authors
//
// Licensed under the Apache License, Version 2.0 (the "License");
// you may not use this file except in compliance with the License.
// You may obtain a copy of the License at
//
//     http://www.apache.org/licenses/LICENSE-2.0
//
// Unless required by applicable law or agreed to in writing, software
// distributed under the License is distributed on an "AS IS" BASIS,
// WITHOUT WARRANTIES OR CONDITIONS OF ANY KIND, either express or implied.
// See the License for the specific language governing permissions and
// limitations under the License.

// Package sds implements secret discovery service in NodeAgent.
package sds

import (
	"context"
	"fmt"
	"io"
	"strconv"
	"sync"
	"sync/atomic"
	"time"

	xdsapi "github.com/envoyproxy/go-control-plane/envoy/api/v2"
	authapi "github.com/envoyproxy/go-control-plane/envoy/api/v2/auth"
	"github.com/envoyproxy/go-control-plane/envoy/api/v2/core"
	sds "github.com/envoyproxy/go-control-plane/envoy/service/discovery/v2"
	"github.com/gogo/protobuf/types"
	"google.golang.org/grpc"
	"google.golang.org/grpc/codes"
	"google.golang.org/grpc/metadata"
	"google.golang.org/grpc/status"

	pmodel "istio.io/istio/pilot/pkg/model"
	"istio.io/istio/security/pkg/nodeagent/cache"
	"istio.io/istio/security/pkg/nodeagent/model"
	"istio.io/pkg/log"
)

const (
	// SecretType is used for secret discovery service to construct response.
	SecretType = "type.googleapis.com/envoy.api.v2.auth.Secret"

	// credentialTokenHeaderKey is the header key in gPRC header which is used to
	// pass credential token from envoy's SDS request to SDS service.
	credentialTokenHeaderKey = "authorization"

	// IngressGatewaySdsCaSuffix is the suffix of the sds resource name for root CA. All SDS requests
	// for root CA sent by ingress gateway have suffix -cacert.
	IngressGatewaySdsCaSuffix = "-cacert"
)

var (
	sdsClients       = map[cache.ConnKey]*sdsConnection{}
	staledClientKeys []cache.ConnKey
	sdsClientsMutex  sync.RWMutex

	// Tracks connections, increment on each new connection.
	connectionNumber = int64(0)
	sdsServiceLog    = log.RegisterScope("sdsServiceLog", "SDS service debugging", 0)
)

type discoveryStream interface {
	Send(*xdsapi.DiscoveryResponse) error
	Recv() (*xdsapi.DiscoveryRequest, error)
	grpc.ServerStream
}

// sdsEvent represents a secret event that results in a push.
type sdsEvent struct{}

type sdsConnection struct {
	// Time of connection, for debugging.
	Connect time.Time

	// The ID of proxy from which the connection comes from.
	proxyID string

	// The ResourceName of the SDS request.
	ResourceName string

	// Sending on this channel results in  push.
	pushChannel chan *sdsEvent

	// SDS streams implement this interface.
	stream discoveryStream

	// The secret associated with the proxy.
	secret *model.SecretItem

	// Mutex to protect read/write to this connection
	mutex sync.RWMutex

	// ConID is the connection identifier, used as a key in the connection table.
	// Currently based on the node name and a counter.
	conID string
}

type sdsservice struct {
	st cache.SecretManager

	// skipToken indicates whether token is required.
	skipToken bool

	ticker         *time.Ticker
	tickerInterval time.Duration

	// close channel.
	closing chan bool
}

// newSDSService creates Secret Discovery Service which implements envoy v2 SDS API.
func newSDSService(st cache.SecretManager, skipTokenVerification bool, recycleInterval time.Duration) *sdsservice {
	if st == nil {
		return nil
	}

	ret := &sdsservice{
		st:             st,
		skipToken:      skipTokenVerification,
		tickerInterval: recycleInterval,
		closing:        make(chan bool),
	}

	go ret.clearStaledClientsJob()

	return ret
}

// register adds the SDS handle to the grpc server
func (s *sdsservice) register(rpcs *grpc.Server) {
	sds.RegisterSecretDiscoveryServiceServer(rpcs, s)
}

func (s *sdsservice) StreamSecrets(stream sds.SecretDiscoveryService_StreamSecretsServer) error {
	token := ""
	var ctx context.Context
	if !s.skipToken {
		ctx = stream.Context()
		t, err := getCredentialToken(ctx)
		if err != nil {
			sdsServiceLog.Errorf("Failed to get credential token from incoming request: %v", err)
			return err
		}
		token = t
	}

	var receiveError error
	reqChannel := make(chan *xdsapi.DiscoveryRequest, 1)
	con := newSDSConnection(stream)

	go receiveThread(con, reqChannel, &receiveError)

	for {
		// Block until a request is received.
		select {
		case discReq, ok := <-reqChannel:
			if !ok {
				// Remote side closed connection.
				return receiveError
			}

			if discReq.Node == nil {
				sdsServiceLog.Errorf("Invalid discovery request with no node")
				return fmt.Errorf("invalid discovery request with no node")
			}

			resourceName, err := parseDiscoveryRequest(discReq)
			if err != nil {
				sdsServiceLog.Errorf("Failed to parse discovery request: %v", err)
				return err
			}

			if resourceName == "" {
				sdsServiceLog.Infof("Received empty resource name from %q", discReq.Node.Id)
				continue
			}

			con.proxyID = discReq.Node.Id
			con.ResourceName = resourceName

			key := cache.ConnKey{
				ResourceName: resourceName,
			}

			var firstRequestFlag bool
			con.mutex.Lock()
			if con.conID == "" {
				// first request
				con.conID = constructConnectionID(discReq.Node.Id)
				key.ConnectionID = con.conID
				addConn(key, con)
				firstRequestFlag = true
			}
			con.mutex.Unlock()

			// When nodeagent receives StreamSecrets request, if there is cached secret which matches
			// request's <token, resourceName, Version>, then this request is a confirmation request.
			// nodeagent stops sending response to envoy in this case.
			if discReq.VersionInfo != "" && s.st.SecretExist(con.conID, resourceName, token, discReq.VersionInfo) {
				sdsServiceLog.Debugf("Received SDS ACK from %q, connectionID %q, resourceName %q, versionInfo %q\n", discReq.Node.Id, con.conID, resourceName, discReq.VersionInfo)
				continue
			}

			if firstRequestFlag {
				sdsServiceLog.Debugf("Received first SDS request from %q, connectionID %q, resourceName %q, versionInfo %q\n",
					discReq.Node.Id, con.conID, resourceName, discReq.VersionInfo)
			} else {
				sdsServiceLog.Debugf("Received SDS request from %q, connectionID %q, resourceName %q, versionInfo %q\n",
					discReq.Node.Id, con.conID, resourceName, discReq.VersionInfo)
			}

			defer func() {
				recycleConnection(con.conID, con.ResourceName)

				// Remove the secret from cache, otherwise refresh job will process this item(if envoy fails to reconnect)
				// and cause some confusing logs like 'fails to notify because connection isn't found'.
				s.st.DeleteSecret(con.conID, con.ResourceName)
			}()

			// In ingress gateway agent mode, if the first SDS request is received but kubernetes secret is not ready,
			// wait for secret before sending SDS response. If a kubernetes secret was deleted by operator, wait
			// for a new kubernetes secret before sending SDS response.
			if s.st.ShouldWaitForIngressGatewaySecret(con.conID, resourceName, token) {
				sdsServiceLog.Warnf("Waiting for ingress gateway secret resource %q, connectionID %q, node %q\n", resourceName, con.conID, discReq.Node.Id)
				continue
			}

			secret, err := s.st.GenerateSecret(ctx, con.conID, resourceName, token)
			if err != nil {
				sdsServiceLog.Errorf("Failed to get secret for proxy %q connection %q from secret cache: %v", discReq.Node.Id, con.conID, err)
				return err
			}
			con.secret = secret

			if err := pushSDS(con); err != nil {
				sdsServiceLog.Errorf("SDS failed to push key/cert to proxy %q connection %q: %v", con.proxyID, con.conID, err)
				return err
			}
		case <-con.pushChannel:
			sdsServiceLog.Debugf("Received push channel request for proxy %q connection %q", con.proxyID, con.conID)

			if con.secret == nil {
				defer func() {
					recycleConnection(con.conID, con.ResourceName)
					s.st.DeleteSecret(con.conID, con.ResourceName)
				}()

				// Secret is nil indicates close streaming to proxy, so that proxy
				// could connect again with updated token.
				// When nodeagent stops stream by sending envoy error response, it's Ok not to remove secret
				// from secret cache because cache has auto-evication.
				sdsServiceLog.Debugf("Close streaming for proxy %q connection %q", con.proxyID, con.conID)
				return fmt.Errorf("streaming for proxy %q connection %q closed", con.proxyID, con.conID)
			}

			if err := pushSDS(con); err != nil {
				sdsServiceLog.Errorf("SDS failed to push key/cert to proxy %q connection %q: %v", con.proxyID, con.conID, err)
				return err
			}
		}
	}
}

func (s *sdsservice) FetchSecrets(ctx context.Context, discReq *xdsapi.DiscoveryRequest) (*xdsapi.DiscoveryResponse, error) {
	token := ""
	if !s.skipToken {
		t, err := getCredentialToken(ctx)
		if err != nil {
			sdsServiceLog.Errorf("Failed to get credential token: %v", err)
			return nil, err
		}
		token = t
	}

	resourceName, err := parseDiscoveryRequest(discReq)
	if err != nil {
		sdsServiceLog.Errorf("Failed to parse discovery request: %v", err)
		return nil, err
	}

	connID := constructConnectionID(discReq.Node.Id)
	secret, err := s.st.GenerateSecret(ctx, connID, resourceName, token)
	if err != nil {
		sdsServiceLog.Errorf("Failed to get secret for proxy %q from secret cache: %v", connID, err)
		return nil, err
	}
	return sdsDiscoveryResponse(secret, connID)
}

func (s *sdsservice) Stop() {
	s.closing <- true
}

func (s *sdsservice) clearStaledClientsJob() {
	s.ticker = time.NewTicker(s.tickerInterval)
	for {
		select {
		case <-s.ticker.C:
			s.clearStaledClients()
		case <-s.closing:
			if s.ticker != nil {
				s.ticker.Stop()
			}
		}
	}
}

func (s *sdsservice) clearStaledClients() {
	sdsServiceLog.Debug("start staled connection cleanup job")
	sdsClientsMutex.Lock()
	defer sdsClientsMutex.Unlock()

	for _, k := range staledClientKeys {
		sdsServiceLog.Debugf("remove staled clients %+v", k)
		delete(sdsClients, k)
	}

	staledClientKeys = staledClientKeys[:0]
}

// NotifyProxy sends notification to proxy about secret update,
// SDS will close streaming connection if secret is nil.
func NotifyProxy(conID, resourceName string, secret *model.SecretItem) error {
	key := cache.ConnKey{
		ConnectionID: conID,
		ResourceName: resourceName,
	}

	sdsClientsMutex.Lock()
	defer sdsClientsMutex.Unlock()
	conn := sdsClients[key]
	if conn == nil {
		sdsServiceLog.Errorf("No connection with id %q can be found", conID)
		return fmt.Errorf("no connection with id %q can be found", conID)
	}
	conn.mutex.Lock()
	conn.secret = secret
	conn.mutex.Unlock()

	conn.pushChannel <- &sdsEvent{}
	return nil
}

func recycleConnection(conID, resourceName string) {
	key := cache.ConnKey{
		ConnectionID: conID,
		ResourceName: resourceName,
	}

	sdsClientsMutex.Lock()
	defer sdsClientsMutex.Unlock()
	staledClientKeys = append(staledClientKeys, key)
}

func parseDiscoveryRequest(discReq *xdsapi.DiscoveryRequest) (string /*resourceName*/, error) {
	if discReq.Node.Id == "" {
		return "", fmt.Errorf("discovery request %+v missing node id", discReq)
	}

	if len(discReq.ResourceNames) == 0 {
		return "", nil
	}

	if len(discReq.ResourceNames) == 1 {
		return discReq.ResourceNames[0], nil
	}

	return "", fmt.Errorf("discovery request %+v has invalid resourceNames %+v", discReq, discReq.ResourceNames)
}

func getCredentialToken(ctx context.Context) (string, error) {
	metadata, ok := metadata.FromIncomingContext(ctx)
	if !ok {
		return "", fmt.Errorf("unable to get metadata from incoming context")
	}

	// Get credential token from request k8sSAJwtTokenHeader(`istio_sds_credentail_header`) if it exists;
	// otherwise fallback to credentialTokenHeader('authorization').
	if h, ok := metadata[pmodel.K8sSAJwtTokenHeaderKey]; ok {
		if len(h) != 1 {
			return "", fmt.Errorf("credential token from %q must have 1 value in gRPC metadata but got %d", pmodel.K8sSAJwtTokenHeaderKey, len(h))
		}
		return h[0], nil
	}

	if h, ok := metadata[credentialTokenHeaderKey]; ok {
		if len(h) != 1 {
			return "", fmt.Errorf("credential token from %q must have 1 value in gRPC metadata but got %d", credentialTokenHeaderKey, len(h))
		}
		return h[0], nil
	}

	return "", fmt.Errorf("no credential token is found")
}

func addConn(k cache.ConnKey, conn *sdsConnection) {
	sdsClientsMutex.Lock()
	defer sdsClientsMutex.Unlock()
	sdsClients[k] = conn
}

func pushSDS(con *sdsConnection) error {
	response, err := sdsDiscoveryResponse(con.secret, con.conID)
	if err != nil {
		sdsServiceLog.Errorf("SDS: Failed to construct response %v", err)
		return err
	}

	if err = con.stream.Send(response); err != nil {
		sdsServiceLog.Errorf("SDS: Send response failure %v", err)
		return err
	}

	con.mutex.RLock()
	if con.secret.RootCert != nil {
		sdsServiceLog.Infof("SDS: push root cert from node agent to proxy connection: %q\n", con.conID)
		sdsServiceLog.Debugf("SDS: push root cert %+v to proxy connection: %q\n", string(con.secret.RootCert), con.conID)
	} else {
		sdsServiceLog.Infof("SDS: push key/cert pair from node agent to proxy: %q\n", con.conID)
		sdsServiceLog.Debugf("SDS: push certificate chain %+v to proxy connection: %q\n", string(con.secret.CertificateChain), con.conID)
	}
	con.mutex.RUnlock()

	return nil
}

func sdsDiscoveryResponse(s *model.SecretItem, conID string) (*xdsapi.DiscoveryResponse, error) {
	resp := &xdsapi.DiscoveryResponse{
		TypeUrl:     SecretType,
		VersionInfo: s.Version,
		Nonce:       s.Version,
	}

	if s == nil {
		sdsServiceLog.Errorf("SDS: got nil secret for proxy connection %q", conID)
		return resp, nil
	}

	secret := &authapi.Secret{
		Name: s.ResourceName,
	}
	if s.RootCert != nil {
		secret.Type = &authapi.Secret_ValidationContext{
			ValidationContext: &authapi.CertificateValidationContext{
				TrustedCa: &core.DataSource{
					Specifier: &core.DataSource_InlineBytes{
						InlineBytes: s.RootCert,
					},
				},
			},
		}
	} else {
		secret.Type = &authapi.Secret_TlsCertificate{
			TlsCertificate: &authapi.TlsCertificate{
				CertificateChain: &core.DataSource{
					Specifier: &core.DataSource_InlineBytes{
						InlineBytes: s.CertificateChain,
					},
				},
				PrivateKey: &core.DataSource{
					Specifier: &core.DataSource_InlineBytes{
						InlineBytes: s.PrivateKey,
					},
				},
			},
		}
	}

	ms, err := types.MarshalAny(secret)
	if err != nil {
		sdsServiceLog.Errorf("Failed to mashal secret for proxy %q: %v", conID, err)
		return nil, err
	}
	resp.Resources = append(resp.Resources, *ms)

	return resp, nil
}

func newSDSConnection(stream discoveryStream) *sdsConnection {
	return &sdsConnection{
		pushChannel: make(chan *sdsEvent, 1),
		Connect:     time.Now(),
		stream:      stream,
	}
}

func receiveThread(con *sdsConnection, reqChannel chan *xdsapi.DiscoveryRequest, errP *error) {
	defer close(reqChannel) // indicates close of the remote side.
	for {
		req, err := con.stream.Recv()
		if err != nil {
			// Add read lock to avoid race condition with set con.conID in StreamSecrets.
			con.mutex.RLock()
			conID := con.conID
			con.mutex.RUnlock()
			if status.Code(err) == codes.Canceled || err == io.EOF {
<<<<<<< HEAD
				sdsServiceLog.Infof("SDS: connection with %q terminated %v", con.conID, err)
				return
			}
			*errP = err
			sdsServiceLog.Errorf("SDS: connection with %q terminated with errors %v", con.conID, err)
=======
				log.Infof("SDS: connection with %q terminated %v", conID, err)
				return
			}
			*errP = err
			log.Errorf("SDS: connection with %q terminated with errors %v", conID, err)
>>>>>>> 52e96597
			return
		}
		reqChannel <- req
	}
}

func constructConnectionID(proxyID string) string {
	id := atomic.AddInt64(&connectionNumber, 1)
	return proxyID + "-" + strconv.FormatInt(id, 10)
}<|MERGE_RESOLUTION|>--- conflicted
+++ resolved
@@ -498,19 +498,11 @@
 			conID := con.conID
 			con.mutex.RUnlock()
 			if status.Code(err) == codes.Canceled || err == io.EOF {
-<<<<<<< HEAD
-				sdsServiceLog.Infof("SDS: connection with %q terminated %v", con.conID, err)
+				sdsServiceLog.Infof("SDS: connection with %q terminated %v", conID, err)
 				return
 			}
 			*errP = err
-			sdsServiceLog.Errorf("SDS: connection with %q terminated with errors %v", con.conID, err)
-=======
-				log.Infof("SDS: connection with %q terminated %v", conID, err)
-				return
-			}
-			*errP = err
-			log.Errorf("SDS: connection with %q terminated with errors %v", conID, err)
->>>>>>> 52e96597
+			sdsServiceLog.Errorf("SDS: connection with %q terminated with errors %v", conID, err)
 			return
 		}
 		reqChannel <- req
