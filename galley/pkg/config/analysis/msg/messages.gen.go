// GENERATED FILE -- DO NOT EDIT
//

package msg

import (
	"istio.io/istio/galley/pkg/config/analysis/diag"
	"istio.io/istio/pkg/config/resource"
)

var (
	// InternalError defines a diag.MessageType for message "InternalError".
	// Description: There was an internal error in the toolchain. This is almost always a bug in the implementation.
	InternalError = diag.NewMessageType(diag.Error, "IST0001", "Internal error: %v")

	// Deprecated defines a diag.MessageType for message "Deprecated".
	// Description: A feature that the configuration is depending on is now deprecated.
	Deprecated = diag.NewMessageType(diag.Warning, "IST0002", "Deprecated: %s")

	// ReferencedResourceNotFound defines a diag.MessageType for message "ReferencedResourceNotFound".
	// Description: A resource being referenced does not exist.
	ReferencedResourceNotFound = diag.NewMessageType(diag.Error, "IST0101", "Referenced %s not found: %q")

	// NamespaceNotInjected defines a diag.MessageType for message "NamespaceNotInjected".
	// Description: A namespace is not enabled for Istio injection.
	NamespaceNotInjected = diag.NewMessageType(diag.Warning, "IST0102", "The namespace is not enabled for Istio injection. Run 'kubectl label namespace %s istio-injection=enabled' to enable it, or 'kubectl label namespace %s istio-injection=disabled' to explicitly mark it as not needing injection")

	// PodMissingProxy defines a diag.MessageType for message "PodMissingProxy".
	// Description: A pod is missing the Istio proxy.
	PodMissingProxy = diag.NewMessageType(diag.Warning, "IST0103", "The pod is missing the Istio proxy. This can often be resolved by restarting or redeploying the workload.")

	// GatewayPortNotOnWorkload defines a diag.MessageType for message "GatewayPortNotOnWorkload".
	// Description: Unhandled gateway port
	GatewayPortNotOnWorkload = diag.NewMessageType(diag.Warning, "IST0104", "The gateway refers to a port that is not exposed on the workload (pod selector %s; port %d)")

	// IstioProxyImageMismatch defines a diag.MessageType for message "IstioProxyImageMismatch".
	// Description: The image of the Istio proxy running on the pod does not match the image defined in the injection configuration.
	IstioProxyImageMismatch = diag.NewMessageType(diag.Warning, "IST0105", "The image of the Istio proxy running on the pod does not match the image defined in the injection configuration (pod image: %s; injection configuration image: %s). This often happens after upgrading the Istio control-plane and can be fixed by redeploying the pod.")

	// SchemaValidationError defines a diag.MessageType for message "SchemaValidationError".
	// Description: The resource has a schema validation error.
	SchemaValidationError = diag.NewMessageType(diag.Error, "IST0106", "Schema validation error: %v")

	// MisplacedAnnotation defines a diag.MessageType for message "MisplacedAnnotation".
	// Description: An Istio annotation is applied to the wrong kind of resource.
	MisplacedAnnotation = diag.NewMessageType(diag.Warning, "IST0107", "Misplaced annotation: %s can only be applied to %s")

	// UnknownAnnotation defines a diag.MessageType for message "UnknownAnnotation".
	// Description: An Istio annotation is not recognized for any kind of resource
	UnknownAnnotation = diag.NewMessageType(diag.Warning, "IST0108", "Unknown annotation: %s")

	// ConflictingMeshGatewayVirtualServiceHosts defines a diag.MessageType for message "ConflictingMeshGatewayVirtualServiceHosts".
	// Description: Conflicting hosts on VirtualServices associated with mesh gateway
	ConflictingMeshGatewayVirtualServiceHosts = diag.NewMessageType(diag.Error, "IST0109", "The VirtualServices %s associated with mesh gateway define the same host %s which can lead to undefined behavior. This can be fixed by merging the conflicting VirtualServices into a single resource.")

	// ConflictingSidecarWorkloadSelectors defines a diag.MessageType for message "ConflictingSidecarWorkloadSelectors".
	// Description: A Sidecar resource selects the same workloads as another Sidecar resource
	ConflictingSidecarWorkloadSelectors = diag.NewMessageType(diag.Error, "IST0110", "The Sidecars %v in namespace %q select the same workload pod %q, which can lead to undefined behavior.")

	// MultipleSidecarsWithoutWorkloadSelectors defines a diag.MessageType for message "MultipleSidecarsWithoutWorkloadSelectors".
	// Description: More than one sidecar resource in a namespace has no workload selector
	MultipleSidecarsWithoutWorkloadSelectors = diag.NewMessageType(diag.Error, "IST0111", "The Sidecars %v in namespace %q have no workload selector, which can lead to undefined behavior.")

	// VirtualServiceDestinationPortSelectorRequired defines a diag.MessageType for message "VirtualServiceDestinationPortSelectorRequired".
	// Description: A VirtualService routes to a service with more than one port exposed, but does not specify which to use.
	VirtualServiceDestinationPortSelectorRequired = diag.NewMessageType(diag.Error, "IST0112", "This VirtualService routes to a service %q that exposes multiple ports %v. Specifying a port in the destination is required to disambiguate.")

	// MTLSPolicyConflict defines a diag.MessageType for message "MTLSPolicyConflict".
	// Description: A DestinationRule and Policy are in conflict with regards to mTLS.
	MTLSPolicyConflict = diag.NewMessageType(diag.Error, "IST0113", "A DestinationRule and Policy are in conflict with regards to mTLS for host %s. The DestinationRule %q specifies that mTLS must be %t but the Policy object %q specifies %s.")

	// PolicySpecifiesPortNameThatDoesntExist defines a diag.MessageType for message "PolicySpecifiesPortNameThatDoesntExist".
	// Description: A Policy targets a port name that cannot be found.
	PolicySpecifiesPortNameThatDoesntExist = diag.NewMessageType(diag.Warning, "IST0114", "Port name %s could not be found for host %s, which means the Policy won't be enforced.")

	// DestinationRuleUsesMTLSForWorkloadWithoutSidecar defines a diag.MessageType for message "DestinationRuleUsesMTLSForWorkloadWithoutSidecar".
	// Description: A DestinationRule uses mTLS for a workload that has no sidecar.
	DestinationRuleUsesMTLSForWorkloadWithoutSidecar = diag.NewMessageType(diag.Error, "IST0115", "DestinationRule %s uses mTLS for workload %s that has no sidecar. Traffic from workloads with sidecars will fail.")

	// DeploymentAssociatedToMultipleServices defines a diag.MessageType for message "DeploymentAssociatedToMultipleServices".
	// Description: The resulting pods of a service mesh deployment can't be associated with multiple services using the same port but different protocols.
	DeploymentAssociatedToMultipleServices = diag.NewMessageType(diag.Warning, "IST0116", "This deployment %s is associated with multiple services using port %d but different protocols: %v")

	// DeploymentRequiresServiceAssociated defines a diag.MessageType for message "DeploymentRequiresServiceAssociated".
	// Description: The resulting pods of a service mesh deployment must be associated with at least one service.
	DeploymentRequiresServiceAssociated = diag.NewMessageType(diag.Warning, "IST0117", "No service associated with this deployment. Service mesh deployments must be associated with a service.")

	// PortNameIsNotUnderNamingConvention defines a diag.MessageType for message "PortNameIsNotUnderNamingConvention".
	// Description: Port name is not under naming convention. Protocol detection is applied to the port.
	PortNameIsNotUnderNamingConvention = diag.NewMessageType(diag.Info, "IST0118", "Port name %s (port: %d, targetPort: %s) doesn't follow the naming convention of Istio port.")

	// JwtFailureDueToInvalidServicePortPrefix defines a diag.MessageType for message "JwtFailureDueToInvalidServicePortPrefix".
	// Description: Authentication policy with JWT targets Service with invalid port specification.
	JwtFailureDueToInvalidServicePortPrefix = diag.NewMessageType(diag.Warning, "IST0119", "Authentication policy with JWT targets Service with invalid port specification (port: %d, name: %s, protocol: %s, targetPort: %s).")

	// PolicyResourceIsDeprecated defines a diag.MessageType for message "PolicyResourceIsDeprecated".
	// Description: The Policy resource is deprecated and will be removed in a future Istio release. Migrate to the PeerAuthentication resource.
	PolicyResourceIsDeprecated = diag.NewMessageType(diag.Info, "IST0120", "The Policy resource is deprecated and will be removed in a future Istio release. Migrate to the PeerAuthentication resource.")

	// MeshPolicyResourceIsDeprecated defines a diag.MessageType for message "MeshPolicyResourceIsDeprecated".
	// Description: The MeshPolicy resource is deprecated and will be removed in a future Istio release. Migrate to the PeerAuthentication resource.
	MeshPolicyResourceIsDeprecated = diag.NewMessageType(diag.Info, "IST0121", "The MeshPolicy resource is deprecated and will be removed in a future Istio release. Migrate to the PeerAuthentication resource.")

	// InvalidRegexp defines a diag.MessageType for message "InvalidRegexp".
	// Description: Invalid Regex
	InvalidRegexp = diag.NewMessageType(diag.Warning, "IST0122", "Field %q regular expression invalid: %q (%s)")

	// NamespaceMultipleInjectionLabels defines a diag.MessageType for message "NamespaceMultipleInjectionLabels".
	// Description: A namespace has both new and legacy injection labels
	NamespaceMultipleInjectionLabels = diag.NewMessageType(diag.Warning, "IST0123", "The namespace has both new and legacy injection labels. Run 'kubectl label namespace %s istio.io/rev-' or 'kubectl label namespace %s istio-injection-'")

	// InvalidAnnotation defines a diag.MessageType for message "InvalidAnnotation".
	// Description: An Istio annotation that is not valid
	InvalidAnnotation = diag.NewMessageType(diag.Warning, "IST0125", "Invalid annotation %s: %s")

	// UnknownMeshNetworksServiceRegistry defines a diag.MessageType for message "UnknownMeshNetworksServiceRegistry".
	// Description: A service registry in Mesh Networks is unknown
	UnknownMeshNetworksServiceRegistry = diag.NewMessageType(diag.Error, "IST0126", "Unknown service registry %s in network %s")

	// NoMatchingWorkloadsFound defines a diag.MessageType for message "NoMatchingWorkloadsFound".
	// Description: There aren't workloads matching the resource labels
	NoMatchingWorkloadsFound = diag.NewMessageType(diag.Warning, "IST0127", "No matching workloads for this resource with the following labels: %s")

<<<<<<< HEAD
	// PrecheckFailed defines a diag.MessageType for message "PrecheckFailed".
	// Description: An error occurred during istio installation precheck for the cluster
	PrecheckFailed = diag.NewMessageType(diag.Error, "IST0201", "Precheck error: %s")

	// VerificationFailed defines a diag.MessageType for message "VerificationFailed".
	// Description: An error occurred when verifying istio installation
	VerificationFailed = diag.NewMessageType(diag.Error, "IST0202", "Verify install error: %s")
=======
	// NoServerCertificateVerificationDestinationLevel defines a diag.MessageType for message "NoServerCertificateVerificationDestinationLevel".
	// Description: No caCertificates are set in DestinationRule, this results in no verification of presented server certificate.
	NoServerCertificateVerificationDestinationLevel = diag.NewMessageType(diag.Error, "IST0128", "DestinationRule %s in namespace %s has TLS mode set to %s but no caCertificates are set to validate server identity for host: %s")

	// NoServerCertificateVerificationPortLevel defines a diag.MessageType for message "NoServerCertificateVerificationPortLevel".
	// Description: No caCertificates are set in DestinationRule, this results in no verification of presented server certificate for traffic to a given port.
	NoServerCertificateVerificationPortLevel = diag.NewMessageType(diag.Error, "IST0129", "DestinationRule %s in namespace %s has TLS mode set to %s but no caCertificates are set to validate server identity for host: %s at port %s")
>>>>>>> 67ba31ca
)

// All returns a list of all known message types.
func All() []*diag.MessageType {
	return []*diag.MessageType{
		InternalError,
		Deprecated,
		ReferencedResourceNotFound,
		NamespaceNotInjected,
		PodMissingProxy,
		GatewayPortNotOnWorkload,
		IstioProxyImageMismatch,
		SchemaValidationError,
		MisplacedAnnotation,
		UnknownAnnotation,
		ConflictingMeshGatewayVirtualServiceHosts,
		ConflictingSidecarWorkloadSelectors,
		MultipleSidecarsWithoutWorkloadSelectors,
		VirtualServiceDestinationPortSelectorRequired,
		MTLSPolicyConflict,
		PolicySpecifiesPortNameThatDoesntExist,
		DestinationRuleUsesMTLSForWorkloadWithoutSidecar,
		DeploymentAssociatedToMultipleServices,
		DeploymentRequiresServiceAssociated,
		PortNameIsNotUnderNamingConvention,
		JwtFailureDueToInvalidServicePortPrefix,
		PolicyResourceIsDeprecated,
		MeshPolicyResourceIsDeprecated,
		InvalidRegexp,
		NamespaceMultipleInjectionLabels,
		InvalidAnnotation,
		UnknownMeshNetworksServiceRegistry,
		NoMatchingWorkloadsFound,
<<<<<<< HEAD
		PrecheckFailed,
		VerificationFailed,
=======
		NoServerCertificateVerificationDestinationLevel,
		NoServerCertificateVerificationPortLevel,
>>>>>>> 67ba31ca
	}
}

// NewInternalError returns a new diag.Message based on InternalError.
func NewInternalError(r *resource.Instance, detail string) diag.Message {
	return diag.NewMessage(
		InternalError,
		r,
		detail,
	)
}

// NewDeprecated returns a new diag.Message based on Deprecated.
func NewDeprecated(r *resource.Instance, detail string) diag.Message {
	return diag.NewMessage(
		Deprecated,
		r,
		detail,
	)
}

// NewReferencedResourceNotFound returns a new diag.Message based on ReferencedResourceNotFound.
func NewReferencedResourceNotFound(r *resource.Instance, reftype string, refval string) diag.Message {
	return diag.NewMessage(
		ReferencedResourceNotFound,
		r,
		reftype,
		refval,
	)
}

// NewNamespaceNotInjected returns a new diag.Message based on NamespaceNotInjected.
func NewNamespaceNotInjected(r *resource.Instance, namespace string, namespace2 string) diag.Message {
	return diag.NewMessage(
		NamespaceNotInjected,
		r,
		namespace,
		namespace2,
	)
}

// NewPodMissingProxy returns a new diag.Message based on PodMissingProxy.
func NewPodMissingProxy(r *resource.Instance) diag.Message {
	return diag.NewMessage(
		PodMissingProxy,
		r,
	)
}

// NewGatewayPortNotOnWorkload returns a new diag.Message based on GatewayPortNotOnWorkload.
func NewGatewayPortNotOnWorkload(r *resource.Instance, selector string, port int) diag.Message {
	return diag.NewMessage(
		GatewayPortNotOnWorkload,
		r,
		selector,
		port,
	)
}

// NewIstioProxyImageMismatch returns a new diag.Message based on IstioProxyImageMismatch.
func NewIstioProxyImageMismatch(r *resource.Instance, proxyImage string, injectionImage string) diag.Message {
	return diag.NewMessage(
		IstioProxyImageMismatch,
		r,
		proxyImage,
		injectionImage,
	)
}

// NewSchemaValidationError returns a new diag.Message based on SchemaValidationError.
func NewSchemaValidationError(r *resource.Instance, err error) diag.Message {
	return diag.NewMessage(
		SchemaValidationError,
		r,
		err,
	)
}

// NewMisplacedAnnotation returns a new diag.Message based on MisplacedAnnotation.
func NewMisplacedAnnotation(r *resource.Instance, annotation string, kind string) diag.Message {
	return diag.NewMessage(
		MisplacedAnnotation,
		r,
		annotation,
		kind,
	)
}

// NewUnknownAnnotation returns a new diag.Message based on UnknownAnnotation.
func NewUnknownAnnotation(r *resource.Instance, annotation string) diag.Message {
	return diag.NewMessage(
		UnknownAnnotation,
		r,
		annotation,
	)
}

// NewConflictingMeshGatewayVirtualServiceHosts returns a new diag.Message based on ConflictingMeshGatewayVirtualServiceHosts.
func NewConflictingMeshGatewayVirtualServiceHosts(r *resource.Instance, virtualServices string, host string) diag.Message {
	return diag.NewMessage(
		ConflictingMeshGatewayVirtualServiceHosts,
		r,
		virtualServices,
		host,
	)
}

// NewConflictingSidecarWorkloadSelectors returns a new diag.Message based on ConflictingSidecarWorkloadSelectors.
func NewConflictingSidecarWorkloadSelectors(r *resource.Instance, conflictingSidecars []string, namespace string, workloadPod string) diag.Message {
	return diag.NewMessage(
		ConflictingSidecarWorkloadSelectors,
		r,
		conflictingSidecars,
		namespace,
		workloadPod,
	)
}

// NewMultipleSidecarsWithoutWorkloadSelectors returns a new diag.Message based on MultipleSidecarsWithoutWorkloadSelectors.
func NewMultipleSidecarsWithoutWorkloadSelectors(r *resource.Instance, conflictingSidecars []string, namespace string) diag.Message {
	return diag.NewMessage(
		MultipleSidecarsWithoutWorkloadSelectors,
		r,
		conflictingSidecars,
		namespace,
	)
}

// NewVirtualServiceDestinationPortSelectorRequired returns a new diag.Message based on VirtualServiceDestinationPortSelectorRequired.
func NewVirtualServiceDestinationPortSelectorRequired(r *resource.Instance, destHost string, destPorts []int) diag.Message {
	return diag.NewMessage(
		VirtualServiceDestinationPortSelectorRequired,
		r,
		destHost,
		destPorts,
	)
}

// NewMTLSPolicyConflict returns a new diag.Message based on MTLSPolicyConflict.
func NewMTLSPolicyConflict(r *resource.Instance, host string, destinationRuleName string, destinationRuleMTLSMode bool, policyName string, policyMTLSMode string) diag.Message {
	return diag.NewMessage(
		MTLSPolicyConflict,
		r,
		host,
		destinationRuleName,
		destinationRuleMTLSMode,
		policyName,
		policyMTLSMode,
	)
}

// NewPolicySpecifiesPortNameThatDoesntExist returns a new diag.Message based on PolicySpecifiesPortNameThatDoesntExist.
func NewPolicySpecifiesPortNameThatDoesntExist(r *resource.Instance, portName string, host string) diag.Message {
	return diag.NewMessage(
		PolicySpecifiesPortNameThatDoesntExist,
		r,
		portName,
		host,
	)
}

// NewDestinationRuleUsesMTLSForWorkloadWithoutSidecar returns a new diag.Message based on DestinationRuleUsesMTLSForWorkloadWithoutSidecar.
func NewDestinationRuleUsesMTLSForWorkloadWithoutSidecar(r *resource.Instance, destinationRuleName string, host string) diag.Message {
	return diag.NewMessage(
		DestinationRuleUsesMTLSForWorkloadWithoutSidecar,
		r,
		destinationRuleName,
		host,
	)
}

// NewDeploymentAssociatedToMultipleServices returns a new diag.Message based on DeploymentAssociatedToMultipleServices.
func NewDeploymentAssociatedToMultipleServices(r *resource.Instance, deployment string, port int32, services []string) diag.Message {
	return diag.NewMessage(
		DeploymentAssociatedToMultipleServices,
		r,
		deployment,
		port,
		services,
	)
}

// NewDeploymentRequiresServiceAssociated returns a new diag.Message based on DeploymentRequiresServiceAssociated.
func NewDeploymentRequiresServiceAssociated(r *resource.Instance) diag.Message {
	return diag.NewMessage(
		DeploymentRequiresServiceAssociated,
		r,
	)
}

// NewPortNameIsNotUnderNamingConvention returns a new diag.Message based on PortNameIsNotUnderNamingConvention.
func NewPortNameIsNotUnderNamingConvention(r *resource.Instance, portName string, port int, targetPort string) diag.Message {
	return diag.NewMessage(
		PortNameIsNotUnderNamingConvention,
		r,
		portName,
		port,
		targetPort,
	)
}

// NewJwtFailureDueToInvalidServicePortPrefix returns a new diag.Message based on JwtFailureDueToInvalidServicePortPrefix.
func NewJwtFailureDueToInvalidServicePortPrefix(r *resource.Instance, port int, portName string, protocol string, targetPort string) diag.Message {
	return diag.NewMessage(
		JwtFailureDueToInvalidServicePortPrefix,
		r,
		port,
		portName,
		protocol,
		targetPort,
	)
}

// NewPolicyResourceIsDeprecated returns a new diag.Message based on PolicyResourceIsDeprecated.
func NewPolicyResourceIsDeprecated(r *resource.Instance) diag.Message {
	return diag.NewMessage(
		PolicyResourceIsDeprecated,
		r,
	)
}

// NewMeshPolicyResourceIsDeprecated returns a new diag.Message based on MeshPolicyResourceIsDeprecated.
func NewMeshPolicyResourceIsDeprecated(r *resource.Instance) diag.Message {
	return diag.NewMessage(
		MeshPolicyResourceIsDeprecated,
		r,
	)
}

// NewInvalidRegexp returns a new diag.Message based on InvalidRegexp.
func NewInvalidRegexp(r *resource.Instance, where string, re string, problem string) diag.Message {
	return diag.NewMessage(
		InvalidRegexp,
		r,
		where,
		re,
		problem,
	)
}

// NewNamespaceMultipleInjectionLabels returns a new diag.Message based on NamespaceMultipleInjectionLabels.
func NewNamespaceMultipleInjectionLabels(r *resource.Instance, namespace string, namespace2 string) diag.Message {
	return diag.NewMessage(
		NamespaceMultipleInjectionLabels,
		r,
		namespace,
		namespace2,
	)
}

// NewInvalidAnnotation returns a new diag.Message based on InvalidAnnotation.
func NewInvalidAnnotation(r *resource.Instance, annotation string, problem string) diag.Message {
	return diag.NewMessage(
		InvalidAnnotation,
		r,
		annotation,
		problem,
	)
}

// NewUnknownMeshNetworksServiceRegistry returns a new diag.Message based on UnknownMeshNetworksServiceRegistry.
func NewUnknownMeshNetworksServiceRegistry(r *resource.Instance, serviceregistry string, network string) diag.Message {
	return diag.NewMessage(
		UnknownMeshNetworksServiceRegistry,
		r,
		serviceregistry,
		network,
	)
}

// NewNoMatchingWorkloadsFound returns a new diag.Message based on NoMatchingWorkloadsFound.
func NewNoMatchingWorkloadsFound(r *resource.Instance, labels string) diag.Message {
	return diag.NewMessage(
		NoMatchingWorkloadsFound,
		r,
		labels,
	)
}

<<<<<<< HEAD
// NewPrecheckFailed returns a new diag.Message based on PrecheckFailed.
func NewPrecheckFailed(r *resource.Instance, detail string) diag.Message {
	return diag.NewMessage(
		PrecheckFailed,
		r,
		detail,
	)
}

// NewVerificationFailed returns a new diag.Message based on VerificationFailed.
func NewVerificationFailed(r *resource.Instance, detail string) diag.Message {
	return diag.NewMessage(
		VerificationFailed,
		r,
		detail,
=======
// NewNoServerCertificateVerificationDestinationLevel returns a new diag.Message based on NoServerCertificateVerificationDestinationLevel.
func NewNoServerCertificateVerificationDestinationLevel(r *resource.Instance, destinationrule string, namespace string, mode string, host string) diag.Message {
	return diag.NewMessage(
		NoServerCertificateVerificationDestinationLevel,
		r,
		destinationrule,
		namespace,
		mode,
		host,
	)
}

// NewNoServerCertificateVerificationPortLevel returns a new diag.Message based on NoServerCertificateVerificationPortLevel.
func NewNoServerCertificateVerificationPortLevel(r *resource.Instance, destinationrule string, namespace string, mode string, host string, port string) diag.Message {
	return diag.NewMessage(
		NoServerCertificateVerificationPortLevel,
		r,
		destinationrule,
		namespace,
		mode,
		host,
		port,
>>>>>>> 67ba31ca
	)
}<|MERGE_RESOLUTION|>--- conflicted
+++ resolved
@@ -121,23 +121,13 @@
 	// Description: There aren't workloads matching the resource labels
 	NoMatchingWorkloadsFound = diag.NewMessageType(diag.Warning, "IST0127", "No matching workloads for this resource with the following labels: %s")
 
-<<<<<<< HEAD
-	// PrecheckFailed defines a diag.MessageType for message "PrecheckFailed".
-	// Description: An error occurred during istio installation precheck for the cluster
-	PrecheckFailed = diag.NewMessageType(diag.Error, "IST0201", "Precheck error: %s")
-
-	// VerificationFailed defines a diag.MessageType for message "VerificationFailed".
-	// Description: An error occurred when verifying istio installation
-	VerificationFailed = diag.NewMessageType(diag.Error, "IST0202", "Verify install error: %s")
-=======
-	// NoServerCertificateVerificationDestinationLevel defines a diag.MessageType for message "NoServerCertificateVerificationDestinationLevel".
-	// Description: No caCertificates are set in DestinationRule, this results in no verification of presented server certificate.
-	NoServerCertificateVerificationDestinationLevel = diag.NewMessageType(diag.Error, "IST0128", "DestinationRule %s in namespace %s has TLS mode set to %s but no caCertificates are set to validate server identity for host: %s")
-
 	// NoServerCertificateVerificationPortLevel defines a diag.MessageType for message "NoServerCertificateVerificationPortLevel".
 	// Description: No caCertificates are set in DestinationRule, this results in no verification of presented server certificate for traffic to a given port.
 	NoServerCertificateVerificationPortLevel = diag.NewMessageType(diag.Error, "IST0129", "DestinationRule %s in namespace %s has TLS mode set to %s but no caCertificates are set to validate server identity for host: %s at port %s")
->>>>>>> 67ba31ca
+
+	// PrecheckFailed defines a diag.MessageType for message "PrecheckFailed".
+	// Description: An error occurred during precheck for istio installation
+	PrecheckFailed = diag.NewMessageType(diag.Error, "IST0201", "Precheck error: %s")
 )
 
 // All returns a list of all known message types.
@@ -171,13 +161,8 @@
 		InvalidAnnotation,
 		UnknownMeshNetworksServiceRegistry,
 		NoMatchingWorkloadsFound,
-<<<<<<< HEAD
+		NoServerCertificateVerificationPortLevel,
 		PrecheckFailed,
-		VerificationFailed,
-=======
-		NoServerCertificateVerificationDestinationLevel,
-		NoServerCertificateVerificationPortLevel,
->>>>>>> 67ba31ca
 	}
 }
 
@@ -449,15 +434,30 @@
 }
 
 // NewNoMatchingWorkloadsFound returns a new diag.Message based on NoMatchingWorkloadsFound.
-func NewNoMatchingWorkloadsFound(r *resource.Instance, labels string) diag.Message {
+func NewNoMatchingWorkloadsFound(r *resource.Instance, labels string, namespace string, mode string, host string) diag.Message {
 	return diag.NewMessage(
 		NoMatchingWorkloadsFound,
 		r,
 		labels,
-	)
-}
-
-<<<<<<< HEAD
+		namespace,
+		mode,
+		host,
+	)
+}
+
+// NewNoServerCertificateVerificationPortLevel returns a new diag.Message based on NoServerCertificateVerificationPortLevel.
+func NewNoServerCertificateVerificationPortLevel(r *resource.Instance, destinationrule string, namespace string, mode string, host string, port string) diag.Message {
+	return diag.NewMessage(
+		NoServerCertificateVerificationPortLevel,
+		r,
+		destinationrule,
+		namespace,
+		mode,
+		host,
+		port,
+	)
+}
+
 // NewPrecheckFailed returns a new diag.Message based on PrecheckFailed.
 func NewPrecheckFailed(r *resource.Instance, detail string) diag.Message {
 	return diag.NewMessage(
@@ -465,37 +465,4 @@
 		r,
 		detail,
 	)
-}
-
-// NewVerificationFailed returns a new diag.Message based on VerificationFailed.
-func NewVerificationFailed(r *resource.Instance, detail string) diag.Message {
-	return diag.NewMessage(
-		VerificationFailed,
-		r,
-		detail,
-=======
-// NewNoServerCertificateVerificationDestinationLevel returns a new diag.Message based on NoServerCertificateVerificationDestinationLevel.
-func NewNoServerCertificateVerificationDestinationLevel(r *resource.Instance, destinationrule string, namespace string, mode string, host string) diag.Message {
-	return diag.NewMessage(
-		NoServerCertificateVerificationDestinationLevel,
-		r,
-		destinationrule,
-		namespace,
-		mode,
-		host,
-	)
-}
-
-// NewNoServerCertificateVerificationPortLevel returns a new diag.Message based on NoServerCertificateVerificationPortLevel.
-func NewNoServerCertificateVerificationPortLevel(r *resource.Instance, destinationrule string, namespace string, mode string, host string, port string) diag.Message {
-	return diag.NewMessage(
-		NoServerCertificateVerificationPortLevel,
-		r,
-		destinationrule,
-		namespace,
-		mode,
-		host,
-		port,
->>>>>>> 67ba31ca
-	)
 }