--- conflicted
+++ resolved
@@ -40,14 +40,9 @@
 	// Dev mount resp.
 	Device string `json:"device,omitempty"`
 	// Volumen name resp.
-<<<<<<< HEAD
-	VolumeName   string              `json:"volumename,omitempty"`
-	Capabilities *DriverCapabilities `json:",omitempty"`
-=======
 	VolumeName string `json:"volumename,omitempty"`
 	// Defines the driver's capability
 	Capabilities *Capabilities `json:",omitempty"`
->>>>>>> 875d6280
 }
 
 // Capabilities define whether driver is attachable and the linux relabel
