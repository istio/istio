// Copyright 2018 Istio Authors
//
// Licensed under the Apache License, Version 2.0 (the "License");
// you may not use this file except in compliance with the License.
// You may obtain a copy of the License at
//
//     http://www.apache.org/licenses/LICENSE-2.0
//
// Unless required by applicable law or agreed to in writing, software
// distributed under the License is distributed on an "AS IS" BASIS,
// WITHOUT WARRANTIES OR CONDITIONS OF ANY KIND, either express or implied.
// See the License for the specific language governing permissions and
// limitations under the License.

package v1alpha3

import (
	"fmt"
	"strconv"
	"strings"

	xdsapi "github.com/envoyproxy/go-control-plane/envoy/api/v2"
	"github.com/envoyproxy/go-control-plane/envoy/api/v2/route"

	"istio.io/istio/pilot/pkg/model"
	istio_route "istio.io/istio/pilot/pkg/networking/core/v1alpha3/route"
	"istio.io/istio/pilot/pkg/networking/plugin"
	"istio.io/istio/pilot/pkg/networking/util"
	"istio.io/istio/pkg/proto"
)

// BuildHTTPRoutes produces a list of routes for the proxy
func (configgen *ConfigGeneratorImpl) BuildHTTPRoutes(env *model.Environment, node *model.Proxy, push *model.PushContext,
	routeName string) (*xdsapi.RouteConfiguration, error) {
	// TODO: Move all this out
	proxyInstances, err := env.GetProxyServiceInstances(node)
	if err != nil {
		return nil, err
	}

<<<<<<< HEAD
	services := node.GetOutboundServices(push)
=======
	services := push.Services(node)
>>>>>>> 78c38576

	switch node.Type {
	case model.Sidecar:
		return configgen.buildSidecarOutboundHTTPRouteConfig(env, node, push, proxyInstances, services, routeName), nil
	case model.Router, model.Ingress:
		return configgen.buildGatewayHTTPRouteConfig(env, node, push, proxyInstances, services, routeName)
	}
	return nil, nil
}

// buildSidecarInboundHTTPRouteConfig builds the route config with a single wildcard virtual host on the inbound path
// TODO: trace decorators, inbound timeouts
func (configgen *ConfigGeneratorImpl) buildSidecarInboundHTTPRouteConfig(env *model.Environment,
	node *model.Proxy, push *model.PushContext, instance *model.ServiceInstance) *xdsapi.RouteConfiguration {

	clusterName := model.BuildSubsetKey(model.TrafficDirectionInbound, "",
		instance.Service.Hostname, instance.Endpoint.ServicePort.Port)
	traceOperation := fmt.Sprintf("%s:%d/*", instance.Service.Hostname, instance.Endpoint.ServicePort.Port)
	defaultRoute := istio_route.BuildDefaultHTTPRoute(clusterName, traceOperation)

	inboundVHost := route.VirtualHost{
		Name:    fmt.Sprintf("%s|http|%d", model.TrafficDirectionInbound, instance.Endpoint.ServicePort.Port),
		Domains: []string{"*"},
		Routes:  []route.Route{*defaultRoute},
	}

	r := &xdsapi.RouteConfiguration{
		Name:             clusterName,
		VirtualHosts:     []route.VirtualHost{inboundVHost},
		ValidateClusters: proto.BoolFalse,
	}

	for _, p := range configgen.Plugins {
		in := &plugin.InputParams{
			ListenerProtocol: plugin.ListenerProtocolHTTP,
			Env:              env,
			Node:             node,
			ServiceInstance:  instance,
			Service:          instance.Service,
			Push:             push,
		}
		p.OnInboundRouteConfiguration(in, r)
	}

	return r
}

// buildSidecarOutboundHTTPRouteConfig builds an outbound HTTP Route for sidecar.
// Based on port, will determine all virtual hosts that listen on the port.
func (configgen *ConfigGeneratorImpl) buildSidecarOutboundHTTPRouteConfig(env *model.Environment, node *model.Proxy, push *model.PushContext,
	proxyInstances []*model.ServiceInstance, services []*model.Service, routeName string) *xdsapi.RouteConfiguration {

	listenerPort := 0
	if routeName != RDSHttpProxy {
		var err error
		listenerPort, err = strconv.Atoi(routeName)
		if err != nil {
			return nil
		}
	}

	nameToServiceMap := make(map[model.Hostname]*model.Service)
	for _, svc := range services {
		if listenerPort == 0 {
			nameToServiceMap[svc.Hostname] = svc
		} else {
			if svcPort, exists := svc.Ports.GetByPort(listenerPort); exists {

				svc.Mutex.RLock()
				clusterVIPs := make(map[string]string, len(svc.ClusterVIPs))
				for k, v := range svc.ClusterVIPs {
					clusterVIPs[k] = v
				}
				svc.Mutex.RUnlock()

				nameToServiceMap[svc.Hostname] = &model.Service{
					Hostname:     svc.Hostname,
					Address:      svc.Address,
					ClusterVIPs:  clusterVIPs,
					MeshExternal: svc.MeshExternal,
					Ports:        []*model.Port{svcPort},
				}
			}
		}
	}

	// Collect all proxy labels for source match
	var proxyLabels model.LabelsCollection
	for _, w := range proxyInstances {
		proxyLabels = append(proxyLabels, w.Labels)
	}

	// Get list of virtual services bound to the mesh gateway
	virtualHostWrappers := istio_route.BuildVirtualHostsFromConfigAndRegistry(node, push, nameToServiceMap, proxyLabels)
	vHostPortMap := make(map[int][]route.VirtualHost)

	for _, virtualHostWrapper := range virtualHostWrappers {
		// If none of the routes matched by source, skip this virtual host
		if len(virtualHostWrapper.Routes) == 0 {
			continue
		}

		virtualHosts := make([]route.VirtualHost, 0, len(virtualHostWrapper.VirtualServiceHosts)+len(virtualHostWrapper.Services))
		for _, host := range virtualHostWrapper.VirtualServiceHosts {
			virtualHosts = append(virtualHosts, route.VirtualHost{
				Name:    fmt.Sprintf("%s:%d", host, virtualHostWrapper.Port),
				Domains: []string{host, fmt.Sprintf("%s:%d", host, virtualHostWrapper.Port)},
				Routes:  virtualHostWrapper.Routes,
			})
		}

		for _, svc := range virtualHostWrapper.Services {
			virtualHosts = append(virtualHosts, route.VirtualHost{
				Name:    fmt.Sprintf("%s:%d", svc.Hostname, virtualHostWrapper.Port),
				Domains: generateVirtualHostDomains(svc, virtualHostWrapper.Port, node),
				Routes:  virtualHostWrapper.Routes,
			})
		}

		vHostPortMap[virtualHostWrapper.Port] = append(vHostPortMap[virtualHostWrapper.Port], virtualHosts...)
	}

	var virtualHosts []route.VirtualHost
	if routeName == RDSHttpProxy {
		virtualHosts = mergeAllVirtualHosts(vHostPortMap)
	} else {
		virtualHosts = vHostPortMap[listenerPort]
	}

	util.SortVirtualHosts(virtualHosts)
	out := &xdsapi.RouteConfiguration{
		Name:             routeName,
		VirtualHosts:     virtualHosts,
		ValidateClusters: proto.BoolFalse,
	}

	// call plugins
	for _, p := range configgen.Plugins {
		in := &plugin.InputParams{
			ListenerProtocol: plugin.ListenerProtocolHTTP,
			Env:              env,
			Node:             node,
			Push:             push,
		}
		p.OnOutboundRouteConfiguration(in, out)
	}

	return out
}

// generateVirtualHostDomains generates the set of domain matches for a service being accessed from
// a proxy node
func generateVirtualHostDomains(service *model.Service, port int, node *model.Proxy) []string {
	domains := []string{string(service.Hostname), fmt.Sprintf("%s:%d", service.Hostname, port)}
	domains = append(domains, generateAltVirtualHosts(string(service.Hostname), port, node.Domain)...)

	if len(service.Address) > 0 && service.Address != model.UnspecifiedIP {
		svcAddr := service.GetServiceAddressForProxy(node)
		// add a vhost match for the IP (if its non CIDR)
		cidr := util.ConvertAddressToCidr(svcAddr)
		if cidr.PrefixLen.Value == 32 {
			domains = append(domains, svcAddr)
			domains = append(domains, fmt.Sprintf("%s:%d", svcAddr, port))
		}
	}
	return domains
}

// Given a service, and a port, this function generates all possible HTTP Host headers.
// For example, a service of the form foo.local.campus.net on port 80, with local domain "local.campus.net"
// could be accessed as http://foo:80 within the .local network, as http://foo.local:80 (by other clients
// in the campus.net domain), as http://foo.local.campus:80, etc.
// NOTE: When a sidecar in remote.campus.net domain is talking to foo.local.campus.net,
// we should only generate foo.local, foo.local.campus, etc (and never just "foo").
//
// - Given foo.local.campus.net on proxy domain local.campus.net, this function generates
// foo:80, foo.local:80, foo.local.campus:80, with and without ports. It will not generate
// foo.local.campus.net (full hostname) since its already added elsewhere.
//
// - Given foo.local.campus.net on proxy domain remote.campus.net, this function generates
// foo.local:80, foo.local.campus:80
//
// - Given foo.local.campus.net on proxy domain "" or proxy domain example.com, this
// function returns nil
func generateAltVirtualHosts(hostname string, port int, proxyDomain string) []string {
	var vhosts []string
	uniqHostname, sharedDNSDomain := getUniqueAndSharedDNSDomain(hostname, proxyDomain)

	// If there is no shared DNS name (e.g., foobar.com service on local.net proxy domain)
	// do not generate any alternate virtual host representations
	if len(sharedDNSDomain) == 0 {
		return nil
	}

	// adds the uniq piece foo, foo:80
	vhosts = append(vhosts, uniqHostname)
	vhosts = append(vhosts, fmt.Sprintf("%s:%d", uniqHostname, port))

	// adds all the other variants (foo.local, foo.local:80)
	for i := len(sharedDNSDomain) - 1; i > 0; i-- {
		if sharedDNSDomain[i] == '.' {
			variant := fmt.Sprintf("%s.%s", uniqHostname, sharedDNSDomain[:i])
			variantWithPort := fmt.Sprintf("%s:%d", variant, port)
			vhosts = append(vhosts, variant)
			vhosts = append(vhosts, variantWithPort)
		}
	}
	return vhosts
}

// mergeAllVirtualHosts across all ports. On routes for ports other than port 80,
// virtual hosts without an explicit port suffix (IP:PORT) should not be added
func mergeAllVirtualHosts(vHostPortMap map[int][]route.VirtualHost) []route.VirtualHost {
	var virtualHosts []route.VirtualHost
	for p, vhosts := range vHostPortMap {
		if p == 80 {
			virtualHosts = append(virtualHosts, vhosts...)
		} else {
			for _, vhost := range vhosts {
				var newDomains []string
				for _, domain := range vhost.Domains {
					if strings.Contains(domain, ":") {
						newDomains = append(newDomains, domain)
					}
				}
				if len(newDomains) > 0 {
					vhost.Domains = newDomains
					virtualHosts = append(virtualHosts, vhost)
				}
			}
		}
	}
	return virtualHosts
}

// reverseArray returns its argument string array reversed
func reverseArray(r []string) []string {
	for i, j := 0, len(r)-1; i < len(r)/2; i, j = i+1, j-1 {
		r[i], r[j] = r[j], r[i]
	}
	return r
}
func min(a, b int) int {
	if a < b {
		return a
	}
	return b
}

// getUniqueAndSharedDNSDomain computes the unique and shared DNS suffix from a FQDN service name and
// the proxy's local domain with namespace. This is especially useful in Kubernetes environments, where
// a two services can have same name in different namespaces (e.g., foo.ns1.svc.cluster.local,
// foo.ns2.svc.cluster.local). In this case, if the proxy is in ns2.svc.cluster.local, then while
// generating alt virtual hosts for service foo.ns1 for the sidecars in ns2 namespace, we should generate
// foo.ns1, foo.ns1.svc, foo.ns1.svc.cluster.local and should not generate a virtual host called "foo" for
// foo.ns1 service.
// So given foo.ns1.svc.cluster.local and ns2.svc.cluster.local, this function will return
// foo.ns1, and svc.cluster.local.
// When given foo.ns2.svc.cluster.local and ns2.svc.cluster.local, this function will return
// foo, ns2.svc.cluster.local.
func getUniqueAndSharedDNSDomain(fqdnHostname, proxyDomain string) (string, string) {
	// split them by the dot and reverse the arrays, so that we can
	// start collecting the shared bits of DNS suffix.
	// E.g., foo.ns1.svc.cluster.local -> local,cluster,svc,ns1,foo
	//       ns2.svc.cluster.local -> local,cluster,svc,ns2
	partsFQDN := reverseArray(strings.Split(fqdnHostname, "."))
	partsProxyDomain := reverseArray(strings.Split(proxyDomain, "."))
	var sharedSuffixesInReverse []string // pieces shared between proxy and svc. e.g., local,cluster,svc

	for i := 0; i < min(len(partsFQDN), len(partsProxyDomain)); i++ {
		if partsFQDN[i] == partsProxyDomain[i] {
			sharedSuffixesInReverse = append(sharedSuffixesInReverse, partsFQDN[i])
		} else {
			break
		}
	}

	if len(sharedSuffixesInReverse) == 0 {
		return fqdnHostname, ""
	}

	// get the non shared pieces (ns1, foo) and reverse Array
	uniqHostame := strings.Join(reverseArray(partsFQDN[len(sharedSuffixesInReverse):]), ".")
	sharedSuffixes := strings.Join(reverseArray(sharedSuffixesInReverse), ".")
	return uniqHostame, sharedSuffixes
}<|MERGE_RESOLUTION|>--- conflicted
+++ resolved
@@ -38,11 +38,7 @@
 		return nil, err
 	}
 
-<<<<<<< HEAD
-	services := node.GetOutboundServices(push)
-=======
 	services := push.Services(node)
->>>>>>> 78c38576
 
 	switch node.Type {
 	case model.Sidecar:
