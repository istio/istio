--- conflicted
+++ resolved
@@ -37,20 +37,6 @@
 )
 
 const (
-<<<<<<< HEAD
-	yamlSuffix                  = ".yaml"
-	istioInstallDir             = "install/kubernetes"
-	istioAddonsDir              = "install/kubernetes/addons"
-	nonAuthInstallFile          = "istio.yaml"
-	authInstallFile             = "istio-auth.yaml"
-	nonAuthInstallFileNamespace = "istio-one-namespace.yaml"
-	authInstallFileNamespace    = "istio-one-namespace-auth.yaml"
-	istioSystem                 = "istio-system"
-	defaultSidecarInjectorFile  = "istio-sidecar-injector.yaml"
-	mixerValidatorFile          = "istio-mixer-validator.yaml"
-
-	maxDeploymentRolloutTime = 240 * time.Second
-=======
 	yamlSuffix                       = ".yaml"
 	istioInstallDir                  = "install/kubernetes"
 	istioAddonsDir                   = "install/kubernetes/addons"
@@ -72,7 +58,6 @@
 	defaultGalleyConfigValidatorFile = "istio-galley-config-validator.yaml"
 	maxDeploymentRolloutTime         = 480 * time.Second
 	mtlsExcludedServicesPattern      = "mtlsExcludedServices:\\s*\\[(.*)\\]"
->>>>>>> 486fb43b
 )
 
 var (
