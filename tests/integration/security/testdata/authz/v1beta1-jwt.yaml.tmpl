# Enforce access control based on JWT subject.

# The following policy enables JWT authentication on destination service.

apiVersion: security.istio.io/v1beta1
kind: RequestAuthentication
metadata:
  name: default
  namespace: {{ .Namespace }}
spec:
  jwtRules:
  - issuer: "test-issuer-1@istio.io"
    jwksUri: "https://raw.githubusercontent.com/istio/istio/master/tests/common/jwt/jwks.json"
  - issuer: "test-issuer-2@istio.io"
    jwksUri: "https://raw.githubusercontent.com/istio/istio/master/tests/common/jwt/jwks.json"
---

# The following policy enables authorization on workload:
# - Allow request principal test-issuer-1@istio.io/sub-1 to access path /token1
# - Allow request in group-2 to access path /token2
# - Allow request with any token to access path /tokenAny
# - Allow request with permission claim of "write" to access path /permission
# - Allow request with valid JWT token to access path /jwt1
# - Allow request with valid JWT token of presenter foo to access path with suffix "/presenter"
# - Allow request with valid JWT token of audiences bar to access path with suffix "/audiences"

apiVersion: security.istio.io/v1beta1
kind: AuthorizationPolicy
metadata:
  name: policy-{{ .dst }}
  namespace: "{{ .Namespace }}"
spec:
  selector:
    matchLabels:
      "app": "{{ .dst }}"
  rules:
  - to:
    - operation:
        paths: ["/token1"]
        methods: ["GET"]
    from:
    - source:
        requestPrincipals: ["test-issuer-1@istio.io/sub-1"]
  - to:
    - operation:
        paths: ["/token2"]
        methods: ["GET"]
    when:
    - key: request.auth.claims[groups]
      values: ["group-2"]
  - to:
    - operation:
        paths: ["/tokenAny"]
        methods: ["GET"]
    from:
    - source:
        requestPrincipals: ["*"]
  - to:
    - operation:
        paths: ["/permission"]
        methods: ["GET"]
    when:
    - key: request.auth.claims[permission]
      values: ["write"]
  - to:
    - operation:
        paths: ["/nested-key1"]
        methods: ["GET"]
    when:
    - key: request.auth.claims[nested][key1]
      values: ["valueB"]
  - to:
    - operation:
        paths: ["/nested-non-exist"]
        methods: ["GET"]
    when:
    - key: request.auth.claims[nested][non-exist]
      values: ["valueC"]
  - to:
    - operation:
        paths: ["/nested-key2"]
        methods: ["GET"]
    when:
    - key: request.auth.claims[nested][key2]
      values: ["valueC"]
  - to:
    - operation:
        paths: ["/nested-2-key1"]
        methods: ["GET"]
    when:
    - key: request.auth.claims[nested][nested-2][key1]
      values: ["valueA"]
<<<<<<< HEAD
=======
---

# The following policy enables JWT authentication on workload d.

apiVersion: security.istio.io/v1beta1
kind: RequestAuthentication
metadata:
  name: request-authn-for-d
  namespace: {{ .Namespace }}
spec:
  selector:
    matchLabels:
      app: d
  jwtRules:
  - issuer: "test-issuer-1@istio.io"
    jwksUri: "https://raw.githubusercontent.com/istio/istio/master/tests/common/jwt/jwks.json"
---

# The following policy enables authorization on workload d:
# - Allow request with valid JWT token to access path /jwt1
# - Allow request with valid JWT token of presenter foo to access path with suffix "/presenter"
# - Allow request with valid JWT token of audiences bar to access path with suffix "/audiences"

apiVersion: security.istio.io/v1beta1
kind: AuthorizationPolicy
metadata:
  name: policy-d
  namespace: "{{ .Namespace }}"
spec:
  selector:
    matchLabels:
      "app": "d"
  rules:
>>>>>>> d50c9dfa
  - to:
    - operation:
        paths: ["/valid-jwt"]
    when:
    - key: request.auth.principal
      values: ["*"]
  - to:
    - operation:
        paths: ["*/presenter"]
    when:
    - key: request.auth.presenter
      values: ["bar"]
  - to:
    - operation:
        paths: ["*/audiences"]
    when:
    - key: request.auth.audiences
      values: ["foo"]
---<|MERGE_RESOLUTION|>--- conflicted
+++ resolved
@@ -90,42 +90,6 @@
     when:
     - key: request.auth.claims[nested][nested-2][key1]
       values: ["valueA"]
-<<<<<<< HEAD
-=======
----
-
-# The following policy enables JWT authentication on workload d.
-
-apiVersion: security.istio.io/v1beta1
-kind: RequestAuthentication
-metadata:
-  name: request-authn-for-d
-  namespace: {{ .Namespace }}
-spec:
-  selector:
-    matchLabels:
-      app: d
-  jwtRules:
-  - issuer: "test-issuer-1@istio.io"
-    jwksUri: "https://raw.githubusercontent.com/istio/istio/master/tests/common/jwt/jwks.json"
----
-
-# The following policy enables authorization on workload d:
-# - Allow request with valid JWT token to access path /jwt1
-# - Allow request with valid JWT token of presenter foo to access path with suffix "/presenter"
-# - Allow request with valid JWT token of audiences bar to access path with suffix "/audiences"
-
-apiVersion: security.istio.io/v1beta1
-kind: AuthorizationPolicy
-metadata:
-  name: policy-d
-  namespace: "{{ .Namespace }}"
-spec:
-  selector:
-    matchLabels:
-      "app": "d"
-  rules:
->>>>>>> d50c9dfa
   - to:
     - operation:
         paths: ["/valid-jwt"]
