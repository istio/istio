// Copyright 2017 Istio Authors
//
// Licensed under the Apache License, Version 2.0 (the "License");
// you may not use this file except in compliance with the License.
// You may obtain a copy of the License at
//
//     http://www.apache.org/licenses/LICENSE-2.0
//
// Unless required by applicable law or agreed to in writing, software
// distributed under the License is distributed on an "AS IS" BASIS,
// WITHOUT WARRANTIES OR CONDITIONS OF ANY KIND, either express or implied.
// See the License for the specific language governing permissions and
// limitations under the License.

// TODO(myidpt): Move secret to security/pkg/k8s/.

package controller

import (
	"bytes"
	"fmt"
	"reflect"
	"time"

	"k8s.io/api/core/v1"
	"k8s.io/apimachinery/pkg/api/errors"
	metav1 "k8s.io/apimachinery/pkg/apis/meta/v1"
	"k8s.io/apimachinery/pkg/fields"
	"k8s.io/apimachinery/pkg/runtime"
	"k8s.io/apimachinery/pkg/watch"
	corev1 "k8s.io/client-go/kubernetes/typed/core/v1"
	"k8s.io/client-go/tools/cache"

	"istio.io/istio/pkg/log"
	"istio.io/istio/security/pkg/pki/ca"
	"istio.io/istio/security/pkg/pki/util"
)

/* #nosec: disable gas linter */
const (
	// The Istio secret annotation type
	IstioSecretType = "istio.io/key-and-cert"

	// The ID/name for the certificate chain file.
	CertChainID = "cert-chain.pem"
	// The ID/name for the private key file.
	PrivateKeyID = "key.pem"
	// The ID/name for the CA root certificate file.
	RootCertID = "root-cert.pem"
	// The key to specify corresponding service account in the annotation of K8s secrets.
	ServiceAccountNameAnnotationKey = "istio.io/service-account.name"

	secretNamePrefix   = "istio."
	secretResyncPeriod = time.Minute

	recommendedMinGracePeriodRatio = 0.2
	recommendedMaxGracePeriodRatio = 0.8

	// The size of a private key for a leaf certificate.
	keySize = 2048

	// The number of retries when requesting to create secret.
	secretCreationRetry = 3
)

// DNSNameEntry stores the service name and namespace to construct the DNS id.
type DNSNameEntry struct {
	ServiceName string
	Namespace   string
}

// SecretController manages the service accounts' secrets that contains Istio keys and certificates.
type SecretController struct {
	ca      ca.CertificateAuthority
	certTTL time.Duration
	core    corev1.CoreV1Interface
	// Length of the grace period for the certificate rotation.
	gracePeriodRatio float32
	minGracePeriod   time.Duration

	// DNS-enabled service account/service pair
	dnsNames map[string]DNSNameEntry

	// Controller and store for service account objects.
	saController cache.Controller
	saStore      cache.Store

	// Controller and store for secret objects.
	scrtController cache.Controller
	scrtStore      cache.Store

	// Whether the certificates are for CAs.
	forCA bool
}

// NewSecretController returns a pointer to a newly constructed SecretController instance.
func NewSecretController(ca ca.CertificateAuthority, certTTL time.Duration, gracePeriodRatio float32, minGracePeriod time.Duration,
	core corev1.CoreV1Interface, forCA bool, namespace string, dnsNames map[string]DNSNameEntry) (*SecretController, error) {

	if gracePeriodRatio < 0 || gracePeriodRatio > 1 {
		return nil, fmt.Errorf("grace period ratio %f should be within [0, 1]", gracePeriodRatio)
	}
	if gracePeriodRatio < recommendedMinGracePeriodRatio || gracePeriodRatio > recommendedMaxGracePeriodRatio {
		log.Warnf("grace period ratio %f is out of the recommended window [%.2f, %.2f]",
			gracePeriodRatio, recommendedMinGracePeriodRatio, recommendedMaxGracePeriodRatio)
	}

	c := &SecretController{
		ca:               ca,
		certTTL:          certTTL,
		gracePeriodRatio: gracePeriodRatio,
		minGracePeriod:   minGracePeriod,
		core:             core,
		forCA:            forCA,
		dnsNames:         dnsNames,
	}

	saLW := &cache.ListWatch{
		ListFunc: func(options metav1.ListOptions) (runtime.Object, error) {
			return core.ServiceAccounts(namespace).List(options)
		},
		WatchFunc: func(options metav1.ListOptions) (watch.Interface, error) {
			return core.ServiceAccounts(namespace).Watch(options)
		},
	}
	rehf := cache.ResourceEventHandlerFuncs{
		AddFunc:    c.saAdded,
		DeleteFunc: c.saDeleted,
		UpdateFunc: c.saUpdated,
	}
	c.saStore, c.saController = cache.NewInformer(saLW, &v1.ServiceAccount{}, time.Minute, rehf)

	istioSecretSelector := fields.SelectorFromSet(map[string]string{"type": IstioSecretType}).String()
	scrtLW := &cache.ListWatch{
		ListFunc: func(options metav1.ListOptions) (runtime.Object, error) {
			options.FieldSelector = istioSecretSelector
			return core.Secrets(namespace).List(options)
		},
		WatchFunc: func(options metav1.ListOptions) (watch.Interface, error) {
			options.FieldSelector = istioSecretSelector
			return core.Secrets(namespace).Watch(options)
		},
	}
	c.scrtStore, c.scrtController =
		cache.NewInformer(scrtLW, &v1.Secret{}, secretResyncPeriod, cache.ResourceEventHandlerFuncs{
			DeleteFunc: c.scrtDeleted,
			UpdateFunc: c.scrtUpdated,
		})

	return c, nil
}

// Run starts the SecretController until a value is sent to stopCh.
func (sc *SecretController) Run(stopCh chan struct{}) {
	go sc.scrtController.Run(stopCh)
	go sc.saController.Run(stopCh)
}

// GetSecretName returns the secret name for a given service account name.
func GetSecretName(saName string) string {
	return secretNamePrefix + saName
}

// Handles the event where a service account is added.
func (sc *SecretController) saAdded(obj interface{}) {
	acct := obj.(*v1.ServiceAccount)
	sc.upsertSecret(acct.GetName(), acct.GetNamespace())
}

// Handles the event where a service account is deleted.
func (sc *SecretController) saDeleted(obj interface{}) {
	acct := obj.(*v1.ServiceAccount)
	sc.deleteSecret(acct.GetName(), acct.GetNamespace())
}

// Handles the event where a service account is updated.
func (sc *SecretController) saUpdated(oldObj, curObj interface{}) {
	if reflect.DeepEqual(oldObj, curObj) {
		// Nothing is changed. The method is invoked by periodical re-sync with the apiserver.
		return
	}
	oldSa := oldObj.(*v1.ServiceAccount)
	curSa := curObj.(*v1.ServiceAccount)

	curName := curSa.GetName()
	curNamespace := curSa.GetNamespace()
	oldName := oldSa.GetName()
	oldNamespace := oldSa.GetNamespace()

	// We only care the name and namespace of a service account.
	if curName != oldName || curNamespace != oldNamespace {
		sc.deleteSecret(oldName, oldNamespace)
		sc.upsertSecret(curName, curNamespace)

		log.Infof("Service account \"%s\" in namespace \"%s\" has been updated to \"%s\" in namespace \"%s\"",
			oldName, oldNamespace, curName, curNamespace)
	}
}

func (sc *SecretController) upsertSecret(saName, saNamespace string) {
	secret := &v1.Secret{
		ObjectMeta: metav1.ObjectMeta{
			Annotations: map[string]string{ServiceAccountNameAnnotationKey: saName},
			Name:        GetSecretName(saName),
			Namespace:   saNamespace,
		},
		Type: IstioSecretType,
	}

	_, exists, err := sc.scrtStore.Get(secret)
	if err != nil {
		log.Errorf("Failed to get secret from the store (error %v)", err)
	}

	if exists {
		// Do nothing for existing secrets. Rotating expiring certs are handled by the `scrtUpdated` method.
		return
	}

	// Now we know the secret does not exist yet. So we create a new one.
	chain, key, err := sc.generateKeyAndCert(saName, saNamespace)
	if err != nil {
		log.Errorf("Failed to generate key and certificate for service account %q in namespace %q (error %v)",
			saName, saNamespace, err)

		return
	}
	rootCert := sc.ca.GetCAKeyCertBundle().GetRootCertPem()
	secret.Data = map[string][]byte{
		CertChainID:  chain,
		PrivateKeyID: key,
		RootCertID:   rootCert,
	}

	// We retry several times when create secret to mitigate transient network failures.
	for i := 0; i < secretCreationRetry; i++ {
		_, err = sc.core.Secrets(saNamespace).Create(secret)
		if err == nil {
			break
		} else {
			log.Errorf("Failed to create secret in attempt %v/%v, (error: %s)", i+1, secretCreationRetry, err)
		}
		time.Sleep(time.Second)
	}

	if err != nil {
		log.Errorf("Failed to create secret for service account \"%s\"  (error: %s), retries %v times",
			saName, err, secretCreationRetry)
		return
	}

	log.Infof("Istio secret for service account \"%s\" in namespace \"%s\" has been created", saName, saNamespace)
}

func (sc *SecretController) deleteSecret(saName, saNamespace string) {
	err := sc.core.Secrets(saNamespace).Delete(GetSecretName(saName), nil)
	// kube-apiserver returns NotFound error when the secret is successfully deleted.
	if err == nil || errors.IsNotFound(err) {
		log.Infof("Istio secret for service account \"%s\" in namespace \"%s\" has been deleted", saName, saNamespace)
		return
	}

	log.Errorf("Failed to delete Istio secret for service account \"%s\" in namespace \"%s\" (error: %s)",
		saName, saNamespace, err)
}

func (sc *SecretController) scrtDeleted(obj interface{}) {
	scrt, ok := obj.(*v1.Secret)
	if !ok {
		log.Warnf("Failed to convert to secret object: %v", obj)
		return
	}

	saName := scrt.Annotations[ServiceAccountNameAnnotationKey]
	if sa, _ := sc.core.ServiceAccounts(scrt.GetNamespace()).Get(saName, metav1.GetOptions{}); sa != nil {
		log.Errorf("Re-create deleted Istio secret for existing service account.")
		sc.upsertSecret(saName, scrt.GetNamespace())
	}
}

func (sc *SecretController) generateKeyAndCert(saName string, saNamespace string) ([]byte, []byte, error) {
	id := fmt.Sprintf("%s://cluster.local/ns/%s/sa/%s", util.URIScheme, saNamespace, saName)
	if sc.dnsNames != nil {
		if e, ok := sc.dnsNames[saName]; ok {
			if e.Namespace == saNamespace {
				id += "," + fmt.Sprintf("%s.%s.svc", e.ServiceName, e.Namespace)
			}
		}
	}
	options := util.CertOptions{
		Host:       id,
		RSAKeySize: keySize,
	}

	csrPEM, keyPEM, err := util.GenCSR(options)
	if err != nil {
		return nil, nil, err
	}

<<<<<<< HEAD
	_, _, certChainPEM, _ := sc.ca.GetCAKeyCertBundle().GetAll()
	certPEM, err := sc.ca.Sign(csrPEM, sc.certTTL, sc.forCA)
=======
	certChainPEM := sc.ca.GetCAKeyCertBundle().GetCertChainPem()
	certPEM, err := sc.ca.Sign(csrPEM, sc.certTTL)
>>>>>>> 5041f0de
	if err != nil {
		return nil, nil, err
	}
	certPEM = append(certPEM, certChainPEM...)

	return certPEM, keyPEM, nil
}

func (sc *SecretController) scrtUpdated(oldObj, newObj interface{}) {
	scrt, ok := newObj.(*v1.Secret)
	if !ok {
		log.Warnf("Failed to convert to secret object: %v", newObj)
		return
	}

	certBytes := scrt.Data[CertChainID]
	cert, err := util.ParsePemEncodedCertificate(certBytes)
	if err != nil {
		// TODO: we should refresh secret in this case since the secret contains an
		// invalid cert.
		log.Errora(err)
		return
	}

	certLifeTimeLeft := time.Until(cert.NotAfter)
	certLifeTime := cert.NotAfter.Sub(cert.NotBefore)
	// TODO(myidpt): we may introduce a minimum gracePeriod, without making the config too complex.
	// Because time.Duration only takes int type, multiply gracePeriodRatio by 1000 and then divide it.
	gracePeriod := time.Duration(sc.gracePeriodRatio*1000) * certLifeTime / 1000
	if gracePeriod < sc.minGracePeriod {
		log.Warnf("gracePeriod (%v * %f) = %v is less than minGracePeriod %v. Apply minGracePeriod.",
			certLifeTime, sc.gracePeriodRatio, gracePeriod, sc.minGracePeriod)
		gracePeriod = sc.minGracePeriod
	}
	rootCertificate := sc.ca.GetCAKeyCertBundle().GetRootCertPem()

	// Refresh the secret if 1) the certificate contained in the secret is about
	// to expire, or 2) the root certificate in the secret is different than the
	// one held by the ca (this may happen when the CA is restarted and
	// a new self-signed CA cert is generated).
	if certLifeTimeLeft < gracePeriod || !bytes.Equal(rootCertificate, scrt.Data[RootCertID]) {
		namespace := scrt.GetNamespace()
		name := scrt.GetName()

		log.Infof("Refreshing secret %s/%s, either the leaf certificate is about to expire "+
			"or the root certificate is outdated", namespace, name)

		saName := scrt.Annotations[ServiceAccountNameAnnotationKey]

		chain, key, err := sc.generateKeyAndCert(saName, namespace)
		if err != nil {
			log.Errorf("Failed to generate key and certificate for service account %q in namespace %q (error %v)",
				saName, namespace, err)

			return
		}

		scrt.Data[CertChainID] = chain
		scrt.Data[PrivateKeyID] = key
		scrt.Data[RootCertID] = rootCertificate

		if _, err = sc.core.Secrets(namespace).Update(scrt); err != nil {
			log.Errorf("Failed to update secret %s/%s (error: %s)", namespace, name, err)
		}
	}
}<|MERGE_RESOLUTION|>--- conflicted
+++ resolved
@@ -297,13 +297,8 @@
 		return nil, nil, err
 	}
 
-<<<<<<< HEAD
-	_, _, certChainPEM, _ := sc.ca.GetCAKeyCertBundle().GetAll()
+	certChainPEM := sc.ca.GetCAKeyCertBundle().GetCertChainPem()
 	certPEM, err := sc.ca.Sign(csrPEM, sc.certTTL, sc.forCA)
-=======
-	certChainPEM := sc.ca.GetCAKeyCertBundle().GetCertChainPem()
-	certPEM, err := sc.ca.Sign(csrPEM, sc.certTTL)
->>>>>>> 5041f0de
 	if err != nil {
 		return nil, nil, err
 	}
