// Copyright Istio Authors. All Rights Reserved.
//
// Licensed under the Apache License, Version 2.0 (the "License");
// you may not use this file except in compliance with the License.
// You may obtain a copy of the License at
//
//     http://www.apache.org/licenses/LICENSE-2.0
//
// Unless required by applicable law or agreed to in writing, software
// distributed under the License is distributed on an "AS IS" BASIS,
// WITHOUT WARRANTIES OR CONDITIONS OF ANY KIND, either express or implied.
// See the License for the specific language governing permissions and
// limitations under the License.

package v1alpha3

import (
	"fmt"
	"math"
	"sort"

	cluster "github.com/envoyproxy/go-control-plane/envoy/config/cluster/v3"
	core "github.com/envoyproxy/go-control-plane/envoy/config/core/v3"
	endpoint "github.com/envoyproxy/go-control-plane/envoy/config/endpoint/v3"
	auth "github.com/envoyproxy/go-control-plane/envoy/extensions/transport_sockets/tls/v3"
	http "github.com/envoyproxy/go-control-plane/envoy/extensions/upstreams/http/v3"
	discovery "github.com/envoyproxy/go-control-plane/envoy/service/discovery/v3"
	"github.com/envoyproxy/go-control-plane/pkg/wellknown"
	"github.com/golang/protobuf/ptypes/duration"
	any "google.golang.org/protobuf/types/known/anypb"
	"google.golang.org/protobuf/types/known/durationpb"
	"google.golang.org/protobuf/types/known/structpb"
	wrappers "google.golang.org/protobuf/types/known/wrapperspb"

	meshconfig "istio.io/api/mesh/v1alpha1"
	networking "istio.io/api/networking/v1alpha3"
	"istio.io/istio/pilot/pkg/features"
	"istio.io/istio/pilot/pkg/model"
	"istio.io/istio/pilot/pkg/networking/telemetry"
	"istio.io/istio/pilot/pkg/networking/util"
	authn_model "istio.io/istio/pilot/pkg/security/model"
	"istio.io/istio/pilot/pkg/serviceregistry/provider"
	xdsfilters "istio.io/istio/pilot/pkg/xds/filters"
	v3 "istio.io/istio/pilot/pkg/xds/v3"
	istio_cluster "istio.io/istio/pkg/cluster"
	"istio.io/istio/pkg/config"
	"istio.io/istio/pkg/config/labels"
	"istio.io/istio/pkg/security"
	"istio.io/istio/pkg/util/sets"
	"istio.io/pkg/log"
)

var istioMtlsTransportSocketMatch = &structpb.Struct{
	Fields: map[string]*structpb.Value{
		model.TLSModeLabelShortname: {Kind: &structpb.Value_StringValue{StringValue: model.IstioMutualTLSModeLabel}},
	},
}

// passthroughHttpProtocolOptions are http protocol options used for pass through clusters.
// nolint
// revive:disable-next-line
var passthroughHttpProtocolOptions = util.MessageToAny(&http.HttpProtocolOptions{
	UpstreamProtocolOptions: &http.HttpProtocolOptions_UseDownstreamProtocolConfig{
		UseDownstreamProtocolConfig: &http.HttpProtocolOptions_UseDownstreamHttpConfig{
			HttpProtocolOptions:  &core.Http1ProtocolOptions{},
			Http2ProtocolOptions: http2ProtocolOptions(),
		},
	},
})

// MutableCluster wraps Cluster object along with options.
type MutableCluster struct {
	cluster *cluster.Cluster
	// httpProtocolOptions stores the HttpProtocolOptions which will be marshaled when build is called.
	httpProtocolOptions *http.HttpProtocolOptions
}

// metadataCerts hosts client certificate related metadata specified in proxy metadata.
type metadataCerts struct {
	// tlsClientCertChain is the absolute path to client cert-chain file
	tlsClientCertChain string
	// tlsClientKey is the absolute path to client private key file
	tlsClientKey string
	// tlsClientRootCert is the absolute path to client root cert file
	tlsClientRootCert string
}

// ClusterBuilder interface provides an abstraction for building Envoy Clusters.
type ClusterBuilder struct {
	// Proxy related information used to build clusters.
	serviceInstances  []*model.ServiceInstance // Service instances of Proxy.
	metadataCerts     *metadataCerts           // Client certificates specified in metadata.
	clusterID         string                   // Cluster in which proxy is running.
	proxyID           string                   // Identifier that uniquely identifies a proxy.
	proxyVersion      string                   // Version of Proxy.
	proxyType         model.NodeType           // Indicates whether the proxy is sidecar or gateway.
	sidecarScope      *model.SidecarScope      // Computed sidecar for the proxy.
	passThroughBindIP string                   // Passthrough IP to be used while building clusters.
	supportsIPv4      bool                     // Whether Proxy IPs has IPv4 address.
	supportsIPv6      bool                     // Whether Proxy IPs has IPv6 address.
	locality          *core.Locality           // Locality information of proxy.
	proxyLabels       map[string]string        // Proxy labels.
	proxyView         model.ProxyView          // Proxy view of endpoints.
	proxyIPAddresses  []string                 // IP addresses on which proxy is listening on.
	configNamespace   string                   // Proxy config namespace.
	// PushRequest to look for updates.
	req   *model.PushRequest
	cache model.XdsCache
}

// NewClusterBuilder builds an instance of ClusterBuilder.
func NewClusterBuilder(proxy *model.Proxy, req *model.PushRequest, cache model.XdsCache) *ClusterBuilder {
	cb := &ClusterBuilder{
		serviceInstances:  proxy.ServiceInstances,
		proxyID:           proxy.ID,
		proxyType:         proxy.Type,
		proxyVersion:      proxy.Metadata.IstioVersion,
		sidecarScope:      proxy.SidecarScope,
		passThroughBindIP: getPassthroughBindIP(proxy),
		supportsIPv4:      proxy.SupportsIPv4(),
		supportsIPv6:      proxy.SupportsIPv6(),
		locality:          proxy.Locality,
		proxyLabels:       proxy.Metadata.Labels,
		proxyView:         proxy.GetView(),
		proxyIPAddresses:  proxy.IPAddresses,
		configNamespace:   proxy.ConfigNamespace,
		req:               req,
		cache:             cache,
	}
	if proxy.Metadata != nil {
		if proxy.Metadata.TLSClientCertChain != "" {
			cb.metadataCerts = &metadataCerts{
				tlsClientCertChain: proxy.Metadata.TLSClientCertChain,
				tlsClientKey:       proxy.Metadata.TLSClientKey,
				tlsClientRootCert:  proxy.Metadata.TLSClientRootCert,
			}
		}
		cb.clusterID = string(proxy.Metadata.ClusterID)
	}
	return cb
}

func (m *metadataCerts) String() string {
	return m.tlsClientCertChain + "~" + m.tlsClientKey + "~" + m.tlsClientRootCert
}

// NewMutableCluster initializes MutableCluster with the cluster passed.
func NewMutableCluster(cluster *cluster.Cluster) *MutableCluster {
	return &MutableCluster{
		cluster: cluster,
	}
}

// sidecarProxy returns true if the clusters are being built for sidecar proxy otherwise false.
func (cb *ClusterBuilder) sidecarProxy() bool {
	return cb.proxyType == model.SidecarProxy
}

func (cb *ClusterBuilder) buildSubsetCluster(opts buildClusterOpts, destRule *config.Config, subset *networking.Subset, service *model.Service,
	proxyView model.ProxyView,
) *cluster.Cluster {
	opts.serviceMTLSMode = cb.req.Push.BestEffortInferServiceMTLSMode(subset.GetTrafficPolicy(), service, opts.port)
	var subsetClusterName string
	var defaultSni string
	if opts.clusterMode == DefaultClusterMode {
		subsetClusterName = model.BuildSubsetKey(model.TrafficDirectionOutbound, subset.Name, service.Hostname, opts.port.Port)
		defaultSni = model.BuildDNSSrvSubsetKey(model.TrafficDirectionOutbound, subset.Name, service.Hostname, opts.port.Port)
	} else {
		subsetClusterName = model.BuildDNSSrvSubsetKey(model.TrafficDirectionOutbound, subset.Name, service.Hostname, opts.port.Port)
	}
	// clusters with discovery type STATIC, STRICT_DNS rely on cluster.LoadAssignment field.
	// ServiceEntry's need to filter hosts based on subset.labels in order to perform weighted routing
	var lbEndpoints []*endpoint.LocalityLbEndpoints

	isPassthrough := subset.GetTrafficPolicy().GetLoadBalancer().GetSimple() == networking.LoadBalancerSettings_PASSTHROUGH
	clusterType := opts.mutable.cluster.GetType()
	if isPassthrough {
		clusterType = cluster.Cluster_ORIGINAL_DST
	}
	if !(isPassthrough || clusterType == cluster.Cluster_EDS) {
		if len(subset.Labels) != 0 {
			lbEndpoints = cb.buildLocalityLbEndpoints(proxyView, service, opts.port.Port, subset.Labels)
		} else {
			lbEndpoints = cb.buildLocalityLbEndpoints(proxyView, service, opts.port.Port, nil)
		}
		if len(lbEndpoints) == 0 {
			log.Debugf("locality endpoints missing for cluster %s", subsetClusterName)
		}
	}

	subsetCluster := cb.buildDefaultCluster(subsetClusterName, clusterType, lbEndpoints, model.TrafficDirectionOutbound, opts.port, service, nil)
	if subsetCluster == nil {
		return nil
	}

	if len(cb.req.Push.Mesh.OutboundClusterStatName) != 0 {
		subsetCluster.cluster.AltStatName = telemetry.BuildStatPrefix(cb.req.Push.Mesh.OutboundClusterStatName,
			string(service.Hostname), subset.Name, opts.port, &service.Attributes)
	}

	// Apply traffic policy for subset cluster with the destination rule traffic policy.
	opts.mutable = subsetCluster
	opts.istioMtlsSni = defaultSni

	// If subset has a traffic policy, apply it so that it overrides the destination rule traffic policy.
	opts.policy = MergeTrafficPolicy(opts.policy, subset.TrafficPolicy, opts.port)

	if destRule != nil {
		destinationRule := CastDestinationRule(destRule)
		opts.isDrWithSelector = destinationRule.GetWorkloadSelector() != nil
	}
	// Apply traffic policy for the subset cluster.
	cb.applyTrafficPolicy(opts)

	maybeApplyEdsConfig(subsetCluster.cluster)

	if cb.proxyType == model.Router || opts.direction == model.TrafficDirectionOutbound {
		cb.applyMetadataExchange(opts.mutable.cluster)
	}

	// Add the DestinationRule+subsets metadata. Metadata here is generated on a per-cluster
	// basis in buildDefaultCluster, so we can just insert without a copy.
	subsetCluster.cluster.Metadata = util.AddConfigInfoMetadata(subsetCluster.cluster.Metadata, destRule.Meta)
	util.AddSubsetToMetadata(subsetCluster.cluster.Metadata, subset.Name)
	return subsetCluster.build()
}

// applyDestinationRule applies the destination rule if it exists for the Service. It returns the subset clusters if any created as it
// applies the destination rule.
func (cb *ClusterBuilder) applyDestinationRule(mc *MutableCluster, clusterMode ClusterMode, service *model.Service,
	port *model.Port, proxyView model.ProxyView, destRule *config.Config, serviceAccounts []string,
) []*cluster.Cluster {
	destinationRule := CastDestinationRule(destRule)
	// merge applicable port level traffic policy settings
	trafficPolicy := MergeTrafficPolicy(nil, destinationRule.GetTrafficPolicy(), port)
	opts := buildClusterOpts{
		mesh:             cb.req.Push.Mesh,
		serviceInstances: cb.serviceInstances,
		mutable:          mc,
		policy:           trafficPolicy,
		port:             port,
		clusterMode:      clusterMode,
		direction:        model.TrafficDirectionOutbound,
	}

	if clusterMode == DefaultClusterMode {
		opts.serviceAccounts = serviceAccounts
		opts.istioMtlsSni = model.BuildDNSSrvSubsetKey(model.TrafficDirectionOutbound, "", service.Hostname, port.Port)
		opts.meshExternal = service.MeshExternal
		opts.serviceRegistry = service.Attributes.ServiceRegistry
		opts.serviceMTLSMode = cb.req.Push.BestEffortInferServiceMTLSMode(destinationRule.GetTrafficPolicy(), service, port)
	}

	if destRule != nil {
		opts.isDrWithSelector = destinationRule.GetWorkloadSelector() != nil
	}
	// Apply traffic policy for the main default cluster.
	cb.applyTrafficPolicy(opts)

	// Apply EdsConfig if needed. This should be called after traffic policy is applied because, traffic policy might change
	// discovery type.
	maybeApplyEdsConfig(mc.cluster)

	if cb.proxyType == model.Router || opts.direction == model.TrafficDirectionOutbound {
		cb.applyMetadataExchange(opts.mutable.cluster)
	}

	if destRule != nil {
		mc.cluster.Metadata = util.AddConfigInfoMetadata(mc.cluster.Metadata, destRule.Meta)
	}
	subsetClusters := make([]*cluster.Cluster, 0)
	for _, subset := range destinationRule.GetSubsets() {
		subsetCluster := cb.buildSubsetCluster(opts, destRule, subset, service, proxyView)
		if subsetCluster != nil {
			subsetClusters = append(subsetClusters, subsetCluster)
		}
	}
	return subsetClusters
}

func (cb *ClusterBuilder) applyMetadataExchange(c *cluster.Cluster) {
	if features.MetadataExchange {
		c.Filters = append(c.Filters, xdsfilters.TCPClusterMx)
	}
}

// MergeTrafficPolicy returns the merged TrafficPolicy for a destination-level and subset-level policy on a given port.
func MergeTrafficPolicy(original, subsetPolicy *networking.TrafficPolicy, port *model.Port) *networking.TrafficPolicy {
	if subsetPolicy == nil {
		return original
	}

	// Sanity check that top-level port level settings have already been merged for the given port
	if original != nil && len(original.PortLevelSettings) != 0 {
		original = MergeTrafficPolicy(nil, original, port)
	}

	mergedPolicy := &networking.TrafficPolicy{}
	if original != nil {
		mergedPolicy.ConnectionPool = original.ConnectionPool
		mergedPolicy.LoadBalancer = original.LoadBalancer
		mergedPolicy.OutlierDetection = original.OutlierDetection
		mergedPolicy.Tls = original.Tls
	}

	// Override with subset values.
	if subsetPolicy.ConnectionPool != nil {
		mergedPolicy.ConnectionPool = subsetPolicy.ConnectionPool
	}
	if subsetPolicy.OutlierDetection != nil {
		mergedPolicy.OutlierDetection = subsetPolicy.OutlierDetection
	}
	if subsetPolicy.LoadBalancer != nil {
		mergedPolicy.LoadBalancer = subsetPolicy.LoadBalancer
	}
	if subsetPolicy.Tls != nil {
		mergedPolicy.Tls = subsetPolicy.Tls
	}

	// Check if port level overrides exist, if yes override with them.
	if port != nil {
		for _, p := range subsetPolicy.PortLevelSettings {
			if p.Port != nil && uint32(port.Port) == p.Port.Number {
				// per the docs, port level policies do not inherit and instead to defaults if not provided
				mergedPolicy.ConnectionPool = p.ConnectionPool
				mergedPolicy.OutlierDetection = p.OutlierDetection
				mergedPolicy.LoadBalancer = p.LoadBalancer
				mergedPolicy.Tls = p.Tls
				break
			}
		}
	}
	return mergedPolicy
}

// buildDefaultCluster builds the default cluster and also applies default traffic policy.
func (cb *ClusterBuilder) buildDefaultCluster(name string, discoveryType cluster.Cluster_DiscoveryType,
	localityLbEndpoints []*endpoint.LocalityLbEndpoints, direction model.TrafficDirection,
	port *model.Port, service *model.Service, allInstances []*model.ServiceInstance,
) *MutableCluster {
	if allInstances == nil {
		allInstances = cb.serviceInstances
	}
	c := &cluster.Cluster{
		Name:                 name,
		ClusterDiscoveryType: &cluster.Cluster_Type{Type: discoveryType},
	}
	ec := NewMutableCluster(c)
	switch discoveryType {
	case cluster.Cluster_STRICT_DNS, cluster.Cluster_LOGICAL_DNS:
		if cb.supportsIPv4 {
			c.DnsLookupFamily = cluster.Cluster_V4_ONLY
		} else {
			c.DnsLookupFamily = cluster.Cluster_V6_ONLY
		}
		dnsRate := cb.req.Push.Mesh.DnsRefreshRate
		c.DnsRefreshRate = dnsRate
		c.RespectDnsTtl = true
		fallthrough
	case cluster.Cluster_STATIC:
		if len(localityLbEndpoints) == 0 {
			cb.req.Push.AddMetric(model.DNSNoEndpointClusters, c.Name, cb.proxyID,
				fmt.Sprintf("%s cluster without endpoints %s found while pushing CDS", discoveryType.String(), c.Name))
			return nil
		}
		c.LoadAssignment = &endpoint.ClusterLoadAssignment{
			ClusterName: name,
			Endpoints:   localityLbEndpoints,
		}
	}

	if discoveryType == cluster.Cluster_ORIGINAL_DST {
		// Extend cleanupInterval beyond 5s default. This ensures that upstream connections will stay
		// open for up to 60s. With the default of 5s, we may tear things down too quickly for
		// infrequently accessed services.
		c.CleanupInterval = &durationpb.Duration{Seconds: 60}
	}

	// For inbound clusters, the default traffic policy is used. For outbound clusters, the default traffic policy
	// will be applied, which would be overridden by traffic policy specified in destination rule, if any.
	opts := buildClusterOpts{
		mesh:             cb.req.Push.Mesh,
		mutable:          ec,
		policy:           nil,
		port:             port,
		serviceAccounts:  nil,
		istioMtlsSni:     "",
		clusterMode:      DefaultClusterMode,
		direction:        direction,
		serviceInstances: cb.serviceInstances,
	}
	// decides whether the cluster corresponds to a service external to mesh or not.
	if direction == model.TrafficDirectionInbound {
		// Inbound cluster always corresponds to service in the mesh.
		opts.meshExternal = false
	} else if service != nil {
		// otherwise, read this information from service object.
		opts.meshExternal = service.MeshExternal
	}

	cb.setUpstreamProtocol(ec, port, direction)
	addTelemetryMetadata(opts, service, direction, allInstances)
	addNetworkingMetadata(opts, service, direction)
	return ec
}

// buildInboundClusterForPortOrUDS constructs a single inbound listener. The cluster will be bound to
// `inbound|clusterPort||`, and send traffic to <bind>:<instance.Endpoint.EndpointPort>. A workload
// will have a single inbound cluster per port. In general this works properly, with the exception of
// the Service-oriented DestinationRule, and upstream protocol selection. Our documentation currently
// requires a single protocol per port, and the DestinationRule issue is slated to move to Sidecar.
// Note: clusterPort and instance.Endpoint.EndpointPort are identical for standard Services; however,
// Sidecar.Ingress allows these to be different.
func (cb *ClusterBuilder) buildInboundClusterForPortOrUDS(clusterPort int, bind string,
	proxy *model.Proxy, instance *model.ServiceInstance, allInstance []*model.ServiceInstance,
) *MutableCluster {
	clusterName := model.BuildInboundSubsetKey(clusterPort)
	localityLbEndpoints := buildInboundLocalityLbEndpoints(bind, instance.Endpoint.EndpointPort)
	clusterType := cluster.Cluster_ORIGINAL_DST
	if len(localityLbEndpoints) > 0 {
		clusterType = cluster.Cluster_STATIC
	}
	localCluster := cb.buildDefaultCluster(clusterName, clusterType, localityLbEndpoints,
		model.TrafficDirectionInbound, instance.ServicePort, instance.Service, allInstance)
	// If stat name is configured, build the alt statname.
	if len(cb.req.Push.Mesh.InboundClusterStatName) != 0 {
		localCluster.cluster.AltStatName = telemetry.BuildStatPrefix(cb.req.Push.Mesh.InboundClusterStatName,
			string(instance.Service.Hostname), "", instance.ServicePort, &instance.Service.Attributes)
	}

	opts := buildClusterOpts{
		mesh:             cb.req.Push.Mesh,
		mutable:          localCluster,
		policy:           nil,
		port:             instance.ServicePort,
		serviceAccounts:  nil,
		serviceInstances: cb.serviceInstances,
		istioMtlsSni:     "",
		clusterMode:      DefaultClusterMode,
		direction:        model.TrafficDirectionInbound,
	}
	// When users specify circuit breakers, they need to be set on the receiver end
	// (server side) as well as client side, so that the server has enough capacity
	// (not the defaults) to handle the increased traffic volume
	// TODO: This is not foolproof - if instance is part of multiple services listening on same port,
	// choice of inbound cluster is arbitrary. So the connection pool settings may not apply cleanly.
	cfg := proxy.SidecarScope.DestinationRule(model.TrafficDirectionInbound, proxy, instance.Service.Hostname).GetRule()
	if cfg != nil {
		destinationRule := cfg.Spec.(*networking.DestinationRule)
		opts.isDrWithSelector = destinationRule.GetWorkloadSelector() != nil
		if destinationRule.TrafficPolicy != nil {
			opts.policy = MergeTrafficPolicy(opts.policy, destinationRule.TrafficPolicy, instance.ServicePort)
			util.AddConfigInfoMetadata(localCluster.cluster.Metadata, cfg.Meta)
		}
	}
	cb.applyTrafficPolicy(opts)

	if bind != LocalhostAddress && bind != LocalhostIPv6Address {
		// iptables will redirect our own traffic to localhost back to us if we do not use the "magic" upstream bind
		// config which will be skipped.
		localCluster.cluster.UpstreamBindConfig = &core.BindConfig{
			SourceAddress: &core.SocketAddress{
				Address: cb.passThroughBindIP,
				PortSpecifier: &core.SocketAddress_PortValue{
					PortValue: uint32(0),
				},
			},
		}
	}
	return localCluster
}

func (cb *ClusterBuilder) buildLocalityLbEndpoints(proxyView model.ProxyView, service *model.Service,
	port int, labels labels.Instance,
) []*endpoint.LocalityLbEndpoints {
	if !(service.Resolution == model.DNSLB || service.Resolution == model.DNSRoundRobinLB) {
		return nil
	}

	instances := cb.req.Push.ServiceInstancesByPort(service, port, labels)

	// Determine whether or not the target service is considered local to the cluster
	// and should, therefore, not be accessed from outside the cluster.
	isClusterLocal := cb.req.Push.IsClusterLocal(service)

	lbEndpoints := make(map[string][]*endpoint.LbEndpoint)
	for _, instance := range instances {
		// Only send endpoints from the networks in the network view requested by the proxy.
		// The default network view assigned to the Proxy is nil, in that case match any network.
		if !proxyView.IsVisible(instance.Endpoint) {
			// Endpoint's network doesn't match the set of networks that the proxy wants to see.
			continue
		}
		// If the downstream service is configured as cluster-local, only include endpoints that
		// reside in the same cluster.
		if isClusterLocal && (cb.clusterID != string(instance.Endpoint.Locality.ClusterID)) {
			continue
		}
		// TODO(nmittler): Consider merging discoverability policy with cluster-local
		// TODO(ramaraochavali): Find a better way here so that we do not have build proxy.
		// Currently it works because we only determine discoverability only by cluster.
		if !instance.Endpoint.IsDiscoverableFromProxy(&model.Proxy{Metadata: &model.NodeMetadata{ClusterID: istio_cluster.ID(cb.clusterID)}}) {
			continue
		}
		addr := util.BuildAddress(instance.Endpoint.Address, instance.Endpoint.EndpointPort)
		ep := &endpoint.LbEndpoint{
			HostIdentifier: &endpoint.LbEndpoint_Endpoint{
				Endpoint: &endpoint.Endpoint{
					Address: addr,
				},
			},
			LoadBalancingWeight: &wrappers.UInt32Value{
				Value: instance.Endpoint.GetLoadBalancingWeight(),
			},
		}

		labels := instance.Endpoint.Labels
		ns := instance.Endpoint.Namespace
		if features.CanonicalServiceForMeshExternalServiceEntry && service.MeshExternal {
			ns = service.Attributes.Namespace
			svcLabels := service.Attributes.Labels
			if _, ok := svcLabels[model.IstioCanonicalServiceLabelName]; ok {
				labels = map[string]string{
					model.IstioCanonicalServiceLabelName:         svcLabels[model.IstioCanonicalServiceLabelName],
					model.IstioCanonicalServiceRevisionLabelName: svcLabels[model.IstioCanonicalServiceRevisionLabelName],
				}
				for k, v := range instance.Endpoint.Labels {
					labels[k] = v
				}
			}
		}

		ep.Metadata = util.BuildLbEndpointMetadata(instance.Endpoint.Network, instance.Endpoint.TLSMode, instance.Endpoint.WorkloadName,
			ns, instance.Endpoint.Locality.ClusterID, labels)

		locality := instance.Endpoint.Locality.Label
		lbEndpoints[locality] = append(lbEndpoints[locality], ep)
	}

	localityLbEndpoints := make([]*endpoint.LocalityLbEndpoints, 0, len(lbEndpoints))
	locs := make([]string, 0, len(lbEndpoints))
	for k := range lbEndpoints {
		locs = append(locs, k)
	}
	if len(locs) >= 2 {
		sort.Strings(locs)
	}
	for _, locality := range locs {
		eps := lbEndpoints[locality]
		var weight uint32
		var overflowStatus bool
		for _, ep := range eps {
			weight, overflowStatus = addUint32(weight, ep.LoadBalancingWeight.GetValue())
		}
		if overflowStatus {
			log.Warnf("Sum of localityLbEndpoints weight is overflow: service:%s, port: %d, locality:%s",
				service.Hostname, port, locality)
		}
		localityLbEndpoints = append(localityLbEndpoints, &endpoint.LocalityLbEndpoints{
			Locality:    util.ConvertLocality(locality),
			LbEndpoints: eps,
			LoadBalancingWeight: &wrappers.UInt32Value{
				Value: weight,
			},
		})
	}

	return localityLbEndpoints
}

// addUint32AvoidOverflow returns sum of two uint32 and status. If sum overflows,
// and returns MaxUint32 and status.
func addUint32(left, right uint32) (uint32, bool) {
	if math.MaxUint32-right < left {
		return math.MaxUint32, true
	}
	return left + right, false
}

// buildInboundPassthroughClusters builds passthrough clusters for inbound.
func (cb *ClusterBuilder) buildInboundPassthroughClusters() []*cluster.Cluster {
	// ipv4 and ipv6 feature detection. Envoy cannot ignore a config where the ip version is not supported
	clusters := make([]*cluster.Cluster, 0, 2)
	if cb.supportsIPv4 {
		inboundPassthroughClusterIpv4 := cb.buildDefaultPassthroughCluster()
		inboundPassthroughClusterIpv4.Name = util.InboundPassthroughClusterIpv4
		inboundPassthroughClusterIpv4.Filters = nil
		inboundPassthroughClusterIpv4.UpstreamBindConfig = &core.BindConfig{
			SourceAddress: &core.SocketAddress{
				Address: InboundPassthroughBindIpv4,
				PortSpecifier: &core.SocketAddress_PortValue{
					PortValue: uint32(0),
				},
			},
		}
		clusters = append(clusters, inboundPassthroughClusterIpv4)
	}
	if cb.supportsIPv6 {
		inboundPassthroughClusterIpv6 := cb.buildDefaultPassthroughCluster()
		inboundPassthroughClusterIpv6.Name = util.InboundPassthroughClusterIpv6
		inboundPassthroughClusterIpv6.Filters = nil
		inboundPassthroughClusterIpv6.UpstreamBindConfig = &core.BindConfig{
			SourceAddress: &core.SocketAddress{
				Address: InboundPassthroughBindIpv6,
				PortSpecifier: &core.SocketAddress_PortValue{
					PortValue: uint32(0),
				},
			},
		}
		clusters = append(clusters, inboundPassthroughClusterIpv6)
	}
	return clusters
}

// generates a cluster that sends traffic to dummy localport 0
// This cluster is used to catch all traffic to unresolved destinations in virtual service
func (cb *ClusterBuilder) buildBlackHoleCluster() *cluster.Cluster {
	c := &cluster.Cluster{
		Name:                 util.BlackHoleCluster,
		ClusterDiscoveryType: &cluster.Cluster_Type{Type: cluster.Cluster_STATIC},
		ConnectTimeout:       cb.req.Push.Mesh.ConnectTimeout,
		LbPolicy:             cluster.Cluster_ROUND_ROBIN,
	}
	return c
}

// generates a cluster that sends traffic to the original destination.
// This cluster is used to catch all traffic to unknown listener ports
func (cb *ClusterBuilder) buildDefaultPassthroughCluster() *cluster.Cluster {
	cluster := &cluster.Cluster{
		Name:                 util.PassthroughCluster,
		ClusterDiscoveryType: &cluster.Cluster_Type{Type: cluster.Cluster_ORIGINAL_DST},
		ConnectTimeout:       cb.req.Push.Mesh.ConnectTimeout,
		LbPolicy:             cluster.Cluster_CLUSTER_PROVIDED,
		TypedExtensionProtocolOptions: map[string]*any.Any{
			v3.HttpProtocolOptionsType: passthroughHttpProtocolOptions,
		},
	}
	cb.applyConnectionPool(cb.req.Push.Mesh, NewMutableCluster(cluster), &networking.ConnectionPoolSettings{})
	cb.applyMetadataExchange(cluster)
	return cluster
}

// applyH2Upgrade function will upgrade outbound cluster to http2 if specified by configuration.
func (cb *ClusterBuilder) applyH2Upgrade(opts buildClusterOpts, connectionPool *networking.ConnectionPoolSettings) {
	if cb.shouldH2Upgrade(opts.mutable.cluster.Name, opts.direction, opts.port, opts.mesh, connectionPool) {
		cb.setH2Options(opts.mutable)
	}
}

// shouldH2Upgrade function returns true if the cluster  should be upgraded to http2.
func (cb *ClusterBuilder) shouldH2Upgrade(clusterName string, direction model.TrafficDirection, port *model.Port, mesh *meshconfig.MeshConfig,
	connectionPool *networking.ConnectionPoolSettings,
) bool {
	if direction != model.TrafficDirectionOutbound {
		return false
	}

	// TODO (mjog)
	// Upgrade if tls.GetMode() == networking.TLSSettings_ISTIO_MUTUAL
	if connectionPool != nil && connectionPool.Http != nil {
		override := connectionPool.Http.H2UpgradePolicy
		// If user wants an upgrade at destination rule/port level that means he is sure that
		// it is a Http port - upgrade in such case. This is useful incase protocol sniffing is
		// enabled and user wants to upgrade/preserve http protocol from client.
		if override == networking.ConnectionPoolSettings_HTTPSettings_UPGRADE {
			log.Debugf("Upgrading cluster: %v (%v %v)", clusterName, mesh.H2UpgradePolicy, override)
			return true
		}
		if override == networking.ConnectionPoolSettings_HTTPSettings_DO_NOT_UPGRADE {
			log.Debugf("Not upgrading cluster: %v (%v %v)", clusterName, mesh.H2UpgradePolicy, override)
			return false
		}
	}

	// Do not upgrade non-http ports. This also ensures that we are only upgrading
	// named ports so that protocol sniffing does not interfere. Protocol sniffing
	// uses downstream protocol. Therefore if the client upgrades connection to http2,
	// the server will send h2 stream to the application,even though the application only
	// supports http 1.1.
	if port != nil && !port.Protocol.IsHTTP() {
		return false
	}

	return mesh.H2UpgradePolicy == meshconfig.MeshConfig_UPGRADE
}

// setH2Options make the cluster an h2 cluster by setting http2ProtocolOptions.
func (cb *ClusterBuilder) setH2Options(mc *MutableCluster) {
	if mc == nil {
		return
	}
	if mc.httpProtocolOptions == nil {
		mc.httpProtocolOptions = &http.HttpProtocolOptions{}
	}
	options := mc.httpProtocolOptions
	if options.UpstreamHttpProtocolOptions == nil {
		options.UpstreamProtocolOptions = &http.HttpProtocolOptions_ExplicitHttpConfig_{
			ExplicitHttpConfig: &http.HttpProtocolOptions_ExplicitHttpConfig{
				ProtocolConfig: &http.HttpProtocolOptions_ExplicitHttpConfig_Http2ProtocolOptions{
					Http2ProtocolOptions: http2ProtocolOptions(),
				},
			},
		}
	}
}

func (cb *ClusterBuilder) applyTrafficPolicy(opts buildClusterOpts) {
	connectionPool, outlierDetection, loadBalancer, tls := selectTrafficPolicyComponents(opts.policy)
	// Connection pool settings are applicable for both inbound and outbound clusters.
	if connectionPool == nil {
		connectionPool = &networking.ConnectionPoolSettings{}
	}
	cb.applyConnectionPool(opts.mesh, opts.mutable, connectionPool)
	if opts.direction != model.TrafficDirectionInbound {
		cb.applyH2Upgrade(opts, connectionPool)
		applyOutlierDetection(opts.mutable.cluster, outlierDetection)
		applyLoadBalancer(opts.mutable.cluster, loadBalancer, opts.port, cb.locality, cb.proxyLabels, opts.mesh)
		if opts.clusterMode != SniDnatClusterMode {
			autoMTLSEnabled := opts.mesh.GetEnableAutoMtls().Value
			tls, mtlsCtxType := cb.buildAutoMtlsSettings(tls, opts.serviceAccounts, opts.istioMtlsSni,
				autoMTLSEnabled, opts.meshExternal, opts.serviceMTLSMode)
			cb.applyUpstreamTLSSettings(&opts, tls, mtlsCtxType)
		}
	}

	if opts.mutable.cluster.GetType() == cluster.Cluster_ORIGINAL_DST {
		opts.mutable.cluster.LbPolicy = cluster.Cluster_CLUSTER_PROVIDED
	}
}

// buildAutoMtlsSettings fills key cert fields for all TLSSettings when the mode is `ISTIO_MUTUAL`.
// If the (input) TLS setting is nil (i.e not set), *and* the service mTLS mode is STRICT, it also
// creates and populates the config as if they are set as ISTIO_MUTUAL.
func (cb *ClusterBuilder) buildAutoMtlsSettings(
	tls *networking.ClientTLSSettings,
	serviceAccounts []string,
	sni string,
	autoMTLSEnabled bool,
	meshExternal bool,
	serviceMTLSMode model.MutualTLSMode,
) (*networking.ClientTLSSettings, mtlsContextType) {
	if tls != nil {
		if tls.Mode == networking.ClientTLSSettings_DISABLE || tls.Mode == networking.ClientTLSSettings_SIMPLE {
			return tls, userSupplied
		}
		// For backward compatibility, use metadata certs if provided.
		if cb.hasMetadataCerts() {
			// When building Mutual TLS settings, we should always use user supplied SubjectAltNames and SNI
			// in destination rule. The Service Accounts and auto computed SNI should only be used for
			// ISTIO_MUTUAL.
			return cb.buildMutualTLS(tls.SubjectAltNames, tls.Sni), userSupplied
		}
		if tls.Mode != networking.ClientTLSSettings_ISTIO_MUTUAL {
			return tls, userSupplied
		}
		// Update TLS settings for ISTIO_MUTUAL. Use client provided SNI if set. Otherwise,
		// overwrite with the auto generated SNI. User specified SNIs in the istio mtls settings
		// are useful when routing via gateways. Use Service Accounts if Subject Alt names
		// are not specified in TLS settings.
		sniToUse := tls.Sni
		if len(sniToUse) == 0 {
			sniToUse = sni
		}
		subjectAltNamesToUse := tls.SubjectAltNames
		if subjectAltNamesToUse == nil {
			subjectAltNamesToUse = serviceAccounts
		}
		return cb.buildIstioMutualTLS(subjectAltNamesToUse, sniToUse), userSupplied
	}

	if meshExternal || !autoMTLSEnabled || serviceMTLSMode == model.MTLSUnknown || serviceMTLSMode == model.MTLSDisable {
		return nil, userSupplied
	}

	// For backward compatibility, use metadata certs if provided.
	if cb.hasMetadataCerts() {
		return cb.buildMutualTLS(serviceAccounts, sni), autoDetected
	}

	// Build settings for auto MTLS.
	return cb.buildIstioMutualTLS(serviceAccounts, sni), autoDetected
}

func (cb *ClusterBuilder) hasMetadataCerts() bool {
	return cb.metadataCerts != nil
}

type mtlsContextType int

const (
	userSupplied mtlsContextType = iota
	autoDetected
)

// buildMutualTLS returns a `TLSSettings` for MUTUAL mode with proxy metadata certificates.
func (cb *ClusterBuilder) buildMutualTLS(serviceAccounts []string, sni string) *networking.ClientTLSSettings {
	return &networking.ClientTLSSettings{
		Mode:              networking.ClientTLSSettings_MUTUAL,
		CaCertificates:    cb.metadataCerts.tlsClientRootCert,
		ClientCertificate: cb.metadataCerts.tlsClientCertChain,
		PrivateKey:        cb.metadataCerts.tlsClientKey,
		SubjectAltNames:   serviceAccounts,
		Sni:               sni,
	}
}

// buildIstioMutualTLS returns a `TLSSettings` for ISTIO_MUTUAL mode.
func (cb *ClusterBuilder) buildIstioMutualTLS(san []string, sni string) *networking.ClientTLSSettings {
	return &networking.ClientTLSSettings{
		Mode:            networking.ClientTLSSettings_ISTIO_MUTUAL,
		SubjectAltNames: san,
		Sni:             sni,
	}
}

func (cb *ClusterBuilder) applyDefaultConnectionPool(cluster *cluster.Cluster) {
	cluster.ConnectTimeout = cb.req.Push.Mesh.ConnectTimeout
}

// FIXME: there isn't a way to distinguish between unset values and zero values
func (cb *ClusterBuilder) applyConnectionPool(mesh *meshconfig.MeshConfig, mc *MutableCluster, settings *networking.ConnectionPoolSettings) {
	if settings == nil {
		return
	}

	threshold := getDefaultCircuitBreakerThresholds()
	var idleTimeout *durationpb.Duration
	var maxRequestsPerConnection uint32
	var maxConnectionDuration *duration.Duration

	if settings.Http != nil {
		if settings.Http.Http2MaxRequests > 0 {
			// Envoy only applies MaxRequests in HTTP/2 clusters
			threshold.MaxRequests = &wrappers.UInt32Value{Value: uint32(settings.Http.Http2MaxRequests)}
		}
		if settings.Http.Http1MaxPendingRequests > 0 {
			// Envoy only applies MaxPendingRequests in HTTP/1.1 clusters
			threshold.MaxPendingRequests = &wrappers.UInt32Value{Value: uint32(settings.Http.Http1MaxPendingRequests)}
		}

		// FIXME: zero is a valid value if explicitly set, otherwise we want to use the default
		if settings.Http.MaxRetries > 0 {
			threshold.MaxRetries = &wrappers.UInt32Value{Value: uint32(settings.Http.MaxRetries)}
		}

		idleTimeout = settings.Http.IdleTimeout
		maxRequestsPerConnection = uint32(settings.Http.MaxRequestsPerConnection)
	}

	cb.applyDefaultConnectionPool(mc.cluster)
	if settings.Tcp != nil {
		if settings.Tcp.ConnectTimeout != nil {
			mc.cluster.ConnectTimeout = settings.Tcp.ConnectTimeout
		}

		if settings.Tcp.MaxConnections > 0 {
			threshold.MaxConnections = &wrappers.UInt32Value{Value: uint32(settings.Tcp.MaxConnections)}
		}
		if settings.Tcp.MaxConnectionDuration != nil {
			maxConnectionDuration = settings.Tcp.MaxConnectionDuration
		}
	}
	applyTCPKeepalive(mesh, mc.cluster, settings.Tcp)

	mc.cluster.CircuitBreakers = &cluster.CircuitBreakers{
		Thresholds: []*cluster.CircuitBreakers_Thresholds{threshold},
	}

	if maxConnectionDuration != nil || idleTimeout != nil || maxRequestsPerConnection > 0 {
		if mc.httpProtocolOptions == nil {
			mc.httpProtocolOptions = &http.HttpProtocolOptions{}
		}
		commonOptions := mc.httpProtocolOptions
		if commonOptions.CommonHttpProtocolOptions == nil {
			commonOptions.CommonHttpProtocolOptions = &core.HttpProtocolOptions{}
		}
		if idleTimeout != nil {
			idleTimeoutDuration := idleTimeout
			commonOptions.CommonHttpProtocolOptions.IdleTimeout = idleTimeoutDuration
		}
		if maxRequestsPerConnection > 0 {
			commonOptions.CommonHttpProtocolOptions.MaxRequestsPerConnection = &wrappers.UInt32Value{Value: maxRequestsPerConnection}
		}
		if maxConnectionDuration != nil {
			commonOptions.CommonHttpProtocolOptions.MaxConnectionDuration = maxConnectionDuration
		}
	}

	if settings.Http != nil && settings.Http.UseClientProtocol {
		// Use downstream protocol. If the incoming traffic use HTTP 1.1, the
		// upstream cluster will use HTTP 1.1, if incoming traffic use HTTP2,
		// the upstream cluster will use HTTP2.
		cb.setUseDownstreamProtocol(mc)
	}
}

func (cb *ClusterBuilder) applyUpstreamTLSSettings(opts *buildClusterOpts, tls *networking.ClientTLSSettings, mtlsCtxType mtlsContextType) {
	if tls == nil {
		return
	}

	c := opts.mutable

	tlsContext, err := cb.buildUpstreamClusterTLSContext(opts, tls)
	if err != nil {
		log.Errorf("failed to build Upstream TLSContext: %s", err.Error())
		return
	}

	if tlsContext != nil {
		c.cluster.TransportSocket = &core.TransportSocket{
			Name:       wellknown.TransportSocketTls,
			ConfigType: &core.TransportSocket_TypedConfig{TypedConfig: util.MessageToAny(tlsContext)},
		}
	}

	// For headless service, discover type will be `Cluster_ORIGINAL_DST`
	// Apply auto mtls to clusters excluding these kind of headless service
	if c.cluster.GetType() != cluster.Cluster_ORIGINAL_DST {
		// convert to transport socket matcher if the mode was auto detected
		if tls.Mode == networking.ClientTLSSettings_ISTIO_MUTUAL && mtlsCtxType == autoDetected {
			transportSocket := c.cluster.TransportSocket
			c.cluster.TransportSocket = nil
			c.cluster.TransportSocketMatches = []*cluster.Cluster_TransportSocketMatch{
				{
					Name:            "tlsMode-" + model.IstioMutualTLSModeLabel,
					Match:           istioMtlsTransportSocketMatch,
					TransportSocket: transportSocket,
				},
				defaultTransportSocketMatch(),
			}
		}
	}
}

func (cb *ClusterBuilder) buildUpstreamClusterTLSContext(opts *buildClusterOpts, tls *networking.ClientTLSSettings) (*auth.UpstreamTlsContext, error) {
	// Hack to avoid egress sds cluster config generation for sidecar when
	// CredentialName is set in DestinationRule without a workloadSelector.
	// We do not want to support CredentialName setting in non workloadSelector based DestinationRules, because
	// that would result in the CredentialName being supplied to all the sidecars which the DestinationRule is scoped to,
	// resulting in delayed startup of sidecars who do not have access to the credentials.
	if tls.CredentialName != "" && cb.sidecarProxy() && !opts.isDrWithSelector {
		if tls.Mode == networking.ClientTLSSettings_SIMPLE || tls.Mode == networking.ClientTLSSettings_MUTUAL {
			return nil, nil
		}
	}

	c := opts.mutable
	var tlsContext *auth.UpstreamTlsContext

	switch tls.Mode {
	case networking.ClientTLSSettings_DISABLE:
		tlsContext = nil
	case networking.ClientTLSSettings_ISTIO_MUTUAL:
		tlsContext = &auth.UpstreamTlsContext{
			CommonTlsContext: defaultUpstreamCommonTLSContext(),
			Sni:              tls.Sni,
		}

		tlsContext.CommonTlsContext.TlsCertificateSdsSecretConfigs = append(tlsContext.CommonTlsContext.TlsCertificateSdsSecretConfigs,
			authn_model.ConstructSdsSecretConfig(authn_model.SDSDefaultResourceName))

		tlsContext.CommonTlsContext.ValidationContextType = &auth.CommonTlsContext_CombinedValidationContext{
			CombinedValidationContext: &auth.CommonTlsContext_CombinedCertificateValidationContext{
				DefaultValidationContext:         &auth.CertificateValidationContext{MatchSubjectAltNames: util.StringToExactMatch(tls.SubjectAltNames)},
				ValidationContextSdsSecretConfig: authn_model.ConstructSdsSecretConfig(authn_model.SDSRootResourceName),
			},
		}
		// Set default SNI of cluster name for istio_mutual if sni is not set.
		if len(tlsContext.Sni) == 0 {
			tlsContext.Sni = c.cluster.Name
		}
		// `istio-peer-exchange` alpn is only used when using mtls communication between peers.
		// We add `istio-peer-exchange` to the list of alpn strings.
		// The code has repeated snippets because We want to use predefined alpn strings for efficiency.
		if cb.isHttp2Cluster(c) {
			// This is HTTP/2 in-mesh cluster, advertise it with ALPN.
			if features.MetadataExchange {
				tlsContext.CommonTlsContext.AlpnProtocols = util.ALPNInMeshH2WithMxc
			} else {
				tlsContext.CommonTlsContext.AlpnProtocols = util.ALPNInMeshH2
			}
		} else {
			// This is in-mesh cluster, advertise it with ALPN.
			if features.MetadataExchange {
				tlsContext.CommonTlsContext.AlpnProtocols = util.ALPNInMeshWithMxc
			} else {
				tlsContext.CommonTlsContext.AlpnProtocols = util.ALPNInMesh
			}
		}
	case networking.ClientTLSSettings_SIMPLE:
		tlsContext = &auth.UpstreamTlsContext{
			CommonTlsContext: defaultUpstreamCommonTLSContext(),
			Sni:              tls.Sni,
		}

		cb.setAutoSniAndAutoSanValidation(c, tls)

		// Use subject alt names specified in service entry if TLS settings does not have subject alt names.
		if opts.serviceRegistry == provider.External && len(tls.SubjectAltNames) == 0 {
			tls.SubjectAltNames = opts.serviceAccounts
		}
		if tls.CredentialName != "" {
			// If  credential name is specified at Destination Rule config and originating node is egress gateway, create
			// SDS config for egress gateway to fetch key/cert at gateway agent.
			authn_model.ApplyCustomSDSToClientCommonTLSContext(tlsContext.CommonTlsContext, tls)
		} else {
			// If CredentialName is not set fallback to files specified in DR.
			res := security.SdsCertificateConfig{
				CaCertificatePath: tls.CaCertificates,
			}
			// If tls.CaCertificate or CaCertificate in Metadata isn't configured don't set up SdsSecretConfig
			if !res.IsRootCertificate() {
				tlsContext.CommonTlsContext.ValidationContextType = &auth.CommonTlsContext_ValidationContext{}
			} else {
				tlsContext.CommonTlsContext.ValidationContextType = &auth.CommonTlsContext_CombinedValidationContext{
					CombinedValidationContext: &auth.CommonTlsContext_CombinedCertificateValidationContext{
						DefaultValidationContext:         &auth.CertificateValidationContext{MatchSubjectAltNames: util.StringToExactMatch(tls.SubjectAltNames)},
						ValidationContextSdsSecretConfig: authn_model.ConstructSdsSecretConfig(res.GetRootResourceName()),
					},
				}
			}
		}

		if cb.isHttp2Cluster(c) {
			// This is HTTP/2 cluster, advertise it with ALPN.
			tlsContext.CommonTlsContext.AlpnProtocols = util.ALPNH2Only
		}

	case networking.ClientTLSSettings_MUTUAL:
		tlsContext = &auth.UpstreamTlsContext{
			CommonTlsContext: defaultUpstreamCommonTLSContext(),
			Sni:              tls.Sni,
		}

		cb.setAutoSniAndAutoSanValidation(c, tls)

		// Use subject alt names specified in service entry if TLS settings does not have subject alt names.
		if opts.serviceRegistry == provider.External && len(tls.SubjectAltNames) == 0 {
			tls.SubjectAltNames = opts.serviceAccounts
		}
		if tls.CredentialName != "" {
			// If  credential name is specified at Destination Rule config and originating node is egress gateway, create
			// SDS config for egress gateway to fetch key/cert at gateway agent.
			authn_model.ApplyCustomSDSToClientCommonTLSContext(tlsContext.CommonTlsContext, tls)
		} else {
			// If CredentialName is not set fallback to file based approach
			if tls.ClientCertificate == "" || tls.PrivateKey == "" {
				err := fmt.Errorf("failed to apply tls setting for %s: client certificate and private key must not be empty",
					c.cluster.Name)
				return nil, err
			}
			// These are certs being mounted from within the pod and specified in Destination Rules.
			// Rather than reading directly in Envoy, which does not support rotation, we will
			// serve them over SDS by reading the files.
			res := security.SdsCertificateConfig{
				CertificatePath:   tls.ClientCertificate,
				PrivateKeyPath:    tls.PrivateKey,
				CaCertificatePath: tls.CaCertificates,
			}
			tlsContext.CommonTlsContext.TlsCertificateSdsSecretConfigs = append(tlsContext.CommonTlsContext.TlsCertificateSdsSecretConfigs,
				authn_model.ConstructSdsSecretConfig(res.GetResourceName()))

			// If tls.CaCertificate or CaCertificate in Metadata isn't configured don't set up RootSdsSecretConfig
			if !res.IsRootCertificate() {
				tlsContext.CommonTlsContext.ValidationContextType = &auth.CommonTlsContext_ValidationContext{}
			} else {
				tlsContext.CommonTlsContext.ValidationContextType = &auth.CommonTlsContext_CombinedValidationContext{
					CombinedValidationContext: &auth.CommonTlsContext_CombinedCertificateValidationContext{
						DefaultValidationContext:         &auth.CertificateValidationContext{MatchSubjectAltNames: util.StringToExactMatch(tls.SubjectAltNames)},
						ValidationContextSdsSecretConfig: authn_model.ConstructSdsSecretConfig(res.GetRootResourceName()),
					},
				}
			}
		}

		if cb.isHttp2Cluster(c) {
			// This is HTTP/2 cluster, advertise it with ALPN.
			tlsContext.CommonTlsContext.AlpnProtocols = util.ALPNH2Only
		}
	}
	return tlsContext, nil
}

// Set auto_sni if EnableAutoSni feature flag is enabled and if sni field is not explicitly set in DR.
// Set auto_san_validation if VerifyCertAtClient feature flag is enabled and if there is no explicit SubjectAltNames specified  in DR.
func (cb *ClusterBuilder) setAutoSniAndAutoSanValidation(mc *MutableCluster, tls *networking.ClientTLSSettings) {
	if mc == nil || !features.EnableAutoSni {
		return
	}

	setAutoSni := false
	setAutoSanValidation := false
	if len(tls.Sni) == 0 {
		setAutoSni = true
	}
	if features.VerifyCertAtClient && len(tls.SubjectAltNames) == 0 {
		setAutoSanValidation = true
	}

	if setAutoSni || setAutoSanValidation {
		if mc.httpProtocolOptions == nil {
			mc.httpProtocolOptions = &http.HttpProtocolOptions{}
		}
		if mc.httpProtocolOptions.UpstreamHttpProtocolOptions == nil {
			mc.httpProtocolOptions.UpstreamHttpProtocolOptions = &core.UpstreamHttpProtocolOptions{}
		}
		if setAutoSni {
			mc.httpProtocolOptions.UpstreamHttpProtocolOptions.AutoSni = true
		}
		if setAutoSanValidation {
			mc.httpProtocolOptions.UpstreamHttpProtocolOptions.AutoSanValidation = true
		}
	}
}

func (cb *ClusterBuilder) setUseDownstreamProtocol(mc *MutableCluster) {
	if mc.httpProtocolOptions == nil {
		mc.httpProtocolOptions = &http.HttpProtocolOptions{}
	}
	options := mc.httpProtocolOptions
	options.UpstreamProtocolOptions = &http.HttpProtocolOptions_UseDownstreamProtocolConfig{
		UseDownstreamProtocolConfig: &http.HttpProtocolOptions_UseDownstreamHttpConfig{
			HttpProtocolOptions:  &core.Http1ProtocolOptions{},
			Http2ProtocolOptions: http2ProtocolOptions(),
		},
	}
}

func http2ProtocolOptions() *core.Http2ProtocolOptions {
	return &core.Http2ProtocolOptions{
		// Envoy default value of 100 is too low for data path.
		MaxConcurrentStreams: &wrappers.UInt32Value{
			Value: 1073741824,
		},
	}
}

// nolint
// revive:disable-next-line
func (cb *ClusterBuilder) isHttp2Cluster(mc *MutableCluster) bool {
	options := mc.httpProtocolOptions
	return options != nil && options.GetExplicitHttpConfig().GetHttp2ProtocolOptions() != nil
}

func (cb *ClusterBuilder) setUpstreamProtocol(mc *MutableCluster, port *model.Port, direction model.TrafficDirection) {
	if port.Protocol.IsHTTP2() {
		cb.setH2Options(mc)
		return
	}

	// Add use_downstream_protocol for sidecar proxy only if protocol sniffing is enabled. Since
	// protocol detection is disabled for gateway and use_downstream_protocol is used under protocol
	// detection for cluster to select upstream connection protocol when the service port is unnamed.
	// use_downstream_protocol should be disabled for gateway; while it sort of makes sense there, even
	// without sniffing, a concern is that clients will do ALPN negotiation, and we always advertise
	// h2. Clients would then connect with h2, while the upstream may not support it. This is not a
	// concern for plaintext, but we do not have a way to distinguish https vs http here. If users of
	// gateway want this behavior, they can configure UseClientProtocol explicitly.
	if cb.sidecarProxy() && ((util.IsProtocolSniffingEnabledForInboundPort(port) && direction == model.TrafficDirectionInbound) ||
		(util.IsProtocolSniffingEnabledForOutboundPort(port) && direction == model.TrafficDirectionOutbound)) {
		// Use downstream protocol. If the incoming traffic use HTTP 1.1, the
		// upstream cluster will use HTTP 1.1, if incoming traffic use HTTP2,
		// the upstream cluster will use HTTP2.
		cb.setUseDownstreamProtocol(mc)
	}
}

// normalizeClusters normalizes clusters to avoid duplicate clusters. This should be called
// at the end before adding the cluster to list of clusters.
func (cb *ClusterBuilder) normalizeClusters(clusters []*discovery.Resource) []*discovery.Resource {
	// resolve cluster name conflicts. there can be duplicate cluster names if there are conflicting service definitions.
	// for any clusters that share the same name the first cluster is kept and the others are discarded.
	have := sets.Set{}
	out := make([]*discovery.Resource, 0, len(clusters))
	for _, c := range clusters {
		if !have.Contains(c.Name) {
			out = append(out, c)
		} else {
			cb.req.Push.AddMetric(model.DuplicatedClusters, c.Name, cb.proxyID,
				fmt.Sprintf("Duplicate cluster %s found while pushing CDS", c.Name))
		}
		have.Insert(c.Name)
	}
	return out
}

func (cb *ClusterBuilder) getSubsetKeys(clusterKey clusterCache) []clusterCache {
	destinationRule := CastDestinationRule(clusterKey.destinationRule)
	res := make([]clusterCache, 0, len(destinationRule.GetSubsets()))
	dir, _, host, port := model.ParseSubsetKey(clusterKey.clusterName)
	for _, ss := range destinationRule.GetSubsets() {
		clusterKey.clusterName = model.BuildSubsetKey(dir, ss.Name, host, port)
		res = append(res, clusterKey)
	}
	return res
}

// getAllCachedSubsetClusters either fetches all cached clusters for a given key (there may be multiple due to subsets)
// and returns them along with allFound=True, or returns allFound=False indicating a cache miss. In either case,
// the cache tokens are returned to allow future writes to the cache.
// This code will only trigger a cache hit if all subset clusters are present. This simplifies the code a bit,
// as the non-subset and subset cluster generation are tightly coupled, in exchange for a likely trivial cache hit rate impact.
func (cb *ClusterBuilder) getAllCachedSubsetClusters(clusterKey clusterCache, subsets []clusterCache) ([]*discovery.Resource, bool) {
	if !features.EnableCDSCaching {
		return nil, false
	}
<<<<<<< HEAD
	res := make([]*discovery.Resource, 0, 1+len(subsets))
=======
	destinationRule := CastDestinationRule(clusterKey.destinationRule.GetRule())
	res := make([]*discovery.Resource, 0, 1+len(destinationRule.GetSubsets()))
>>>>>>> 6bbb8519
	cachedCluster, f := cb.cache.Get(&clusterKey)
	allFound := f
	res = append(res, cachedCluster)
	for _, ss := range subsets {
		cachedCluster, f := cb.cache.Get(&ss)
		if !f {
			allFound = false
		}
		res = append(res, cachedCluster)
	}
	return res, allFound
}

// build does any final build operations needed, like marshaling etc.
func (mc *MutableCluster) build() *cluster.Cluster {
	if mc == nil {
		return nil
	}
	// Marshall Http Protocol options if they exist.
	if mc.httpProtocolOptions != nil {
		// UpstreamProtocolOptions is required field in Envoy. If we have not set this option earlier
		// we need to set it to default http protocol options.
		if mc.httpProtocolOptions.UpstreamProtocolOptions == nil {
			mc.httpProtocolOptions.UpstreamProtocolOptions = &http.HttpProtocolOptions_ExplicitHttpConfig_{
				ExplicitHttpConfig: &http.HttpProtocolOptions_ExplicitHttpConfig{
					ProtocolConfig: &http.HttpProtocolOptions_ExplicitHttpConfig_HttpProtocolOptions{},
				},
			}
		}
		mc.cluster.TypedExtensionProtocolOptions = map[string]*any.Any{
			v3.HttpProtocolOptionsType: util.MessageToAny(mc.httpProtocolOptions),
		}
	}
	return mc.cluster
}

// CastDestinationRule returns the destination rule enclosed by the config, if not null.
// Otherwise, return nil.
func CastDestinationRule(config *config.Config) *networking.DestinationRule {
	if config != nil {
		return config.Spec.(*networking.DestinationRule)
	}

	return nil
}

// maybeApplyEdsConfig applies EdsClusterConfig on the passed in cluster if it is an EDS type of cluster.
func maybeApplyEdsConfig(c *cluster.Cluster) {
	if c.GetType() != cluster.Cluster_EDS {
		return
	}

	c.EdsClusterConfig = &cluster.Cluster_EdsClusterConfig{
		ServiceName: c.Name,
		EdsConfig: &core.ConfigSource{
			ConfigSourceSpecifier: &core.ConfigSource_Ads{
				Ads: &core.AggregatedConfigSource{},
			},
			InitialFetchTimeout: durationpb.New(0),
			ResourceApiVersion:  core.ApiVersion_V3,
		},
	}
}

func defaultUpstreamCommonTLSContext() *auth.CommonTlsContext {
	return &auth.CommonTlsContext{
		TlsParams: &auth.TlsParameters{
			// if not specified, envoy use TLSv1_2 as default for client.
			TlsMaximumProtocolVersion: auth.TlsParameters_TLSv1_3,
			TlsMinimumProtocolVersion: auth.TlsParameters_TLSv1_2,
		},
	}
}

// defaultTransportSocketMatch applies to endpoints that have no security.istio.io/tlsMode label
// or those whose label value does not match "istio"
func defaultTransportSocketMatch() *cluster.Cluster_TransportSocketMatch {
	return &cluster.Cluster_TransportSocketMatch{
		Name:            "tlsMode-disabled",
		Match:           &structpb.Struct{},
		TransportSocket: xdsfilters.RawBufferTransportSocket,
	}
}<|MERGE_RESOLUTION|>--- conflicted
+++ resolved
@@ -1206,12 +1206,8 @@
 	if !features.EnableCDSCaching {
 		return nil, false
 	}
-<<<<<<< HEAD
-	res := make([]*discovery.Resource, 0, 1+len(subsets))
-=======
 	destinationRule := CastDestinationRule(clusterKey.destinationRule.GetRule())
 	res := make([]*discovery.Resource, 0, 1+len(destinationRule.GetSubsets()))
->>>>>>> 6bbb8519
 	cachedCluster, f := cb.cache.Get(&clusterKey)
 	allFound := f
 	res = append(res, cachedCluster)
