--- conflicted
+++ resolved
@@ -4,11 +4,7 @@
 		"repoName": "api",
 		"prodBranch": "master",
 		"file": "Gopkg.toml",
-<<<<<<< HEAD
-		"lastStableSHA": "8d86ca75131ca50e7776480a1db1b0a5abfb3e67"
-=======
 		"lastStableSHA": "8f67f05eeb370d50f427169d6ccce976413ad764"
->>>>>>> 54a3ecc8
 	},
 	{
 		"name": "/envoy",
