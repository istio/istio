--- conflicted
+++ resolved
@@ -15,15 +15,5 @@
 /pkg/       @istio/reviewers-istio-pkg
 /tests/     @istio/reviewers-istio-tests
 
-<<<<<<< HEAD
-# This is intentional. These folders are collective responsibility of all
-# devs in istio team whose components (pilot/mixer/security/broker) share
-# code from pkg or use tests from tests/ including e2e tests.
-/pkg/       @istio/reviewers-istio-pilot @istio/reviewers-istio-security @istio/reviewers-istio-mixer @istio/reviewers-istio-galley @istio/reviewers-istio-broker
-/tests/     @istio/reviewers-istio-pilot @istio/reviewers-istio-security @istio/reviewers-istio-mixer @istio/reviewers-istio-galley @istio/reviewers-istio-broker
-
-/*.circleci/ @ijsnellf
-=======
 # Do not enable this. Seems to cause the parsers to fail and not trigger auto review requests
-#/.circleci/ @istio/reviewers-istio-circleci
->>>>>>> bbdba2ad
+#/.circleci/ @istio/reviewers-istio-circleci