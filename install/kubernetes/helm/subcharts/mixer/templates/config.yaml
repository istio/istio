--- conflicted
+++ resolved
@@ -1021,9 +1021,5 @@
         http2MaxRequests: 10000
         maxRequestsPerConnection: 10000
 {{- end }}
-<<<<<<< HEAD
----
-=======
----
-{{- end }}
->>>>>>> e1435308
+---
+{{- end }}