--- conflicted
+++ resolved
@@ -415,11 +415,7 @@
 			},
 			Sni: tls.Sni,
 		}
-<<<<<<< HEAD
 	case networking.TLSSettings_MUTUAL, networking.TLSSettings_ISTIO_MUTUAL:
-=======
-	case networking.TLSSettings_MUTUAL:
->>>>>>> ddb4316b
 		cluster.TlsContext = &auth.UpstreamTlsContext{
 			CommonTlsContext: &auth.CommonTlsContext{
 				TlsCertificates: []*auth.TlsCertificate{
@@ -440,16 +436,6 @@
 			},
 			Sni: tls.Sni,
 		}
-<<<<<<< HEAD
-		// This is already an h2 cluster, advertise it with alpn.
-		if cluster.Http2ProtocolOptions != nil {
-			// advertising h2 ensures that h2 is used and it is not downgraded to http/1.1
-			// empty alpn usually defaults to http/1.1
-			cluster.TlsContext.CommonTlsContext.AlpnProtocols = ALPNH2Only
-		}
-		addHTTP2Options(cluster)
-=======
->>>>>>> ddb4316b
 	}
 }
 
