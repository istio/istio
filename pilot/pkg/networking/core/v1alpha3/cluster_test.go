--- conflicted
+++ resolved
@@ -797,25 +797,15 @@
 		Sni:               "custom.foo.com",
 	}
 	tests := []struct {
-<<<<<<< HEAD
 		name              string
 		tls               *networking.TLSSettings
 		sans              []string
 		sni               string
 		proxy             *model.Proxy
-		serviceMTLSMode   authn_v1alpha1_applier.MutualTLSMode
+		serviceMTLSMode   authn_model.MutualTLSMode
 		mtlsReady         bool
 		want              *networking.TLSSettings
 		mtlsBySocketMatch bool
-=======
-		name            string
-		tls             *networking.TLSSettings
-		sans            []string
-		sni             string
-		proxy           *model.Proxy
-		serviceMTLSMode authn_model.MutualTLSMode
-		want            *networking.TLSSettings
->>>>>>> cf6ed771
 	}{
 		{
 			"Destination rule TLS sni and SAN override",
@@ -823,12 +813,8 @@
 			[]string{"spiffe://foo/serviceaccount/1"},
 			"foo.com",
 			&model.Proxy{Metadata: &model.NodeMetadata{}},
-<<<<<<< HEAD
-			authn_v1alpha1_applier.MTLSUnknown,
+			authn_model.MTLSUnknown,
 			false,
-=======
-			authn_model.MTLSUnknown,
->>>>>>> cf6ed771
 			tlsSettings,
 			false,
 		},
@@ -845,12 +831,8 @@
 			[]string{"spiffe://foo/serviceaccount/1"},
 			"foo.com",
 			&model.Proxy{Metadata: &model.NodeMetadata{}},
-<<<<<<< HEAD
-			authn_v1alpha1_applier.MTLSUnknown,
+			authn_model.MTLSUnknown,
 			false,
-=======
-			authn_model.MTLSUnknown,
->>>>>>> cf6ed771
 			&networking.TLSSettings{
 				Mode:              networking.TLSSettings_ISTIO_MUTUAL,
 				CaCertificates:    constants.DefaultRootCert,
@@ -871,12 +853,8 @@
 				TLSClientKey:       "/custom/key.pem",
 				TLSClientRootCert:  "/custom/root.pem",
 			}},
-<<<<<<< HEAD
-			authn_v1alpha1_applier.MTLSUnknown,
+			authn_model.MTLSUnknown,
 			false,
-=======
-			authn_model.MTLSUnknown,
->>>>>>> cf6ed771
 			&networking.TLSSettings{
 				Mode:              networking.TLSSettings_ISTIO_MUTUAL,
 				CaCertificates:    "/custom/root.pem",
@@ -893,12 +871,8 @@
 			[]string{"spiffee://foo/serviceaccount/1"},
 			"foo.com",
 			&model.Proxy{Metadata: &model.NodeMetadata{}},
-<<<<<<< HEAD
-			authn_v1alpha1_applier.MTLSUnknown,
+			authn_model.MTLSUnknown,
 			false,
-=======
-			authn_model.MTLSUnknown,
->>>>>>> cf6ed771
 			nil,
 			false,
 		},
@@ -908,12 +882,8 @@
 			[]string{"spiffee://foo/serviceaccount/1"},
 			"foo.com",
 			&model.Proxy{Metadata: &model.NodeMetadata{}},
-<<<<<<< HEAD
-			authn_v1alpha1_applier.MTLSDisable,
+			authn_model.MTLSDisable,
 			false,
-=======
-			authn_model.MTLSDisable,
->>>>>>> cf6ed771
 			nil,
 			false,
 		},
@@ -923,12 +893,8 @@
 			[]string{"spiffee://foo/serviceaccount/1"},
 			"foo.com",
 			&model.Proxy{Metadata: &model.NodeMetadata{}},
-<<<<<<< HEAD
-			authn_v1alpha1_applier.MTLSPermissive,
+			authn_model.MTLSPermissive,
 			false,
-=======
-			authn_model.MTLSPermissive,
->>>>>>> cf6ed771
 			nil,
 			false,
 		},
@@ -938,8 +904,7 @@
 			[]string{"spiffee://foo/serviceaccount/1"},
 			"foo.com",
 			&model.Proxy{Metadata: &model.NodeMetadata{}},
-<<<<<<< HEAD
-			authn_v1alpha1_applier.MTLSStrict,
+			authn_model.MTLSStrict,
 			false,
 			&networking.TLSSettings{
 				Mode:              networking.TLSSettings_ISTIO_MUTUAL,
@@ -957,7 +922,7 @@
 			[]string{"spiffe://foo/serviceaccount/1"},
 			"foo.com",
 			&model.Proxy{Metadata: &model.NodeMetadata{}},
-			authn_v1alpha1_applier.MTLSUnknown,
+			authn_model.MTLSUnknown,
 			true,
 			tlsSettings,
 			false,
@@ -975,7 +940,7 @@
 			[]string{"spiffe://foo/serviceaccount/1"},
 			"foo.com",
 			&model.Proxy{Metadata: &model.NodeMetadata{}},
-			authn_v1alpha1_applier.MTLSUnknown,
+			authn_model.MTLSUnknown,
 			true,
 			&networking.TLSSettings{
 				Mode:              networking.TLSSettings_ISTIO_MUTUAL,
@@ -997,7 +962,7 @@
 				TLSClientKey:       "/custom/key.pem",
 				TLSClientRootCert:  "/custom/root.pem",
 			}},
-			authn_v1alpha1_applier.MTLSUnknown,
+			authn_model.MTLSUnknown,
 			true,
 			&networking.TLSSettings{
 				Mode:              networking.TLSSettings_ISTIO_MUTUAL,
@@ -1015,7 +980,7 @@
 			[]string{"spiffee://foo/serviceaccount/1"},
 			"foo.com",
 			&model.Proxy{Metadata: &model.NodeMetadata{}},
-			authn_v1alpha1_applier.MTLSUnknown,
+			authn_model.MTLSUnknown,
 			true,
 			&networking.TLSSettings{
 				Mode:              networking.TLSSettings_ISTIO_MUTUAL,
@@ -1033,7 +998,7 @@
 			[]string{"spiffee://foo/serviceaccount/1"},
 			"foo.com",
 			&model.Proxy{Metadata: &model.NodeMetadata{}},
-			authn_v1alpha1_applier.MTLSDisable,
+			authn_model.MTLSDisable,
 			true,
 			nil,
 			false,
@@ -1044,7 +1009,7 @@
 			[]string{"spiffee://foo/serviceaccount/1"},
 			"foo.com",
 			&model.Proxy{Metadata: &model.NodeMetadata{}},
-			authn_v1alpha1_applier.MTLSPermissive,
+			authn_model.MTLSPermissive,
 			true,
 			&networking.TLSSettings{
 				Mode:              networking.TLSSettings_ISTIO_MUTUAL,
@@ -1062,11 +1027,8 @@
 			[]string{"spiffee://foo/serviceaccount/1"},
 			"foo.com",
 			&model.Proxy{Metadata: &model.NodeMetadata{}},
-			authn_v1alpha1_applier.MTLSStrict,
+			authn_model.MTLSStrict,
 			true,
-=======
-			authn_model.MTLSStrict,
->>>>>>> cf6ed771
 			&networking.TLSSettings{
 				Mode:              networking.TLSSettings_ISTIO_MUTUAL,
 				CaCertificates:    constants.DefaultRootCert,
