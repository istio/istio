// Copyright Istio Authors
//
// Licensed under the Apache License, Version 2.0 (the "License");
// you may not use this file except in compliance with the License.
// You may obtain a copy of the License at
//
//     http://www.apache.org/licenses/LICENSE-2.0
//
// Unless required by applicable law or agreed to in writing, software
// distributed under the License is distributed on an "AS IS" BASIS,
// WITHOUT WARRANTIES OR CONDITIONS OF ANY KIND, either express or implied.
// See the License for the specific language governing permissions and
// limitations under the License.

package istioagent

import (
	"context"
	"fmt"
	"time"

	discovery "github.com/envoyproxy/go-control-plane/envoy/service/discovery/v3"
	"go.uber.org/atomic"
	google_rpc "google.golang.org/genproto/googleapis/rpc/status"
	"google.golang.org/grpc"
	"google.golang.org/grpc/codes"
	"google.golang.org/grpc/metadata"
	anypb "google.golang.org/protobuf/types/known/anypb"

	"istio.io/istio/pilot/pkg/features"
	istiogrpc "istio.io/istio/pilot/pkg/grpc"
	"istio.io/istio/pilot/pkg/xds"
	v3 "istio.io/istio/pilot/pkg/xds/v3"
	"istio.io/istio/pkg/channels"
	"istio.io/istio/pkg/istio-agent/metrics"
	"istio.io/istio/pkg/wasm"
)

// sendDeltaRequest is a small wrapper around sending to con.requestsChan. This ensures that we do not
// block forever on
func (con *ProxyConnection) sendDeltaRequest(req *discovery.DeltaDiscoveryRequest) {
	con.deltaRequestsChan.Put(req)
}

// DeltaAggregatedResources is an implementation of Delta XDS API used for proxying between Istiod and Envoy.
// Every time envoy makes a fresh connection to the agent, we reestablish a new connection to the upstream xds
// This ensures that a new connection between istiod and agent doesn't end up consuming pending messages from envoy
// as the new connection may not go to the same istiod. Vice versa case also applies.
func (p *XdsProxy) DeltaAggregatedResources(downstream xds.DeltaDiscoveryStream) error {
	proxyLog.Debugf("accepted delta xds connection from envoy, forwarding to upstream")

	con := &ProxyConnection{
		conID:             connectionNumber.Inc(),
		upstreamError:     make(chan error, 2), // can be produced by recv and send
		downstreamError:   make(chan error, 2), // can be produced by recv and send
		deltaRequestsChan: channels.NewUnbounded[*discovery.DeltaDiscoveryRequest](),
		// Allow a buffer of 1. This ensures we queue up at most 2 (one in process, 1 pending) responses before forwarding.
		deltaResponsesChan: make(chan *discovery.DeltaDiscoveryResponse, 1),
		stopChan:           make(chan struct{}),
		downstreamDeltas:   downstream,
	}
	p.registerStream(con)
	defer p.unregisterStream(con)

	ctx, cancel := context.WithTimeout(context.Background(), time.Second*5)
	defer cancel()

	upstreamConn, err := p.buildUpstreamConn(ctx)
	if err != nil {
		proxyLog.Errorf("failed to connect to upstream %s: %v", p.istiodAddress, err)
		metrics.IstiodConnectionFailures.Increment()
		return err
	}
	defer upstreamConn.Close()

	xds := discovery.NewAggregatedDiscoveryServiceClient(upstreamConn)
	ctx = metadata.AppendToOutgoingContext(context.Background(), "ClusterID", p.clusterID)
	for k, v := range p.xdsHeaders {
		ctx = metadata.AppendToOutgoingContext(ctx, k, v)
	}
	// We must propagate upstream termination to Envoy. This ensures that we resume the full XDS sequence on new connection
	return p.handleDeltaUpstream(ctx, con, xds)
}

func (p *XdsProxy) handleDeltaUpstream(ctx context.Context, con *ProxyConnection, xds discovery.AggregatedDiscoveryServiceClient) error {
	deltaUpstream, err := xds.DeltaAggregatedResources(ctx,
		grpc.MaxCallRecvMsgSize(defaultClientMaxReceiveMessageSize))
	if err != nil {
		// Envoy logs errors again, so no need to log beyond debug level
		proxyLog.Debugf("failed to create delta upstream grpc client: %v", err)
		// Increase metric when xds connection error, for example: forgot to restart ingressgateway or sidecar after changing root CA.
		metrics.IstiodConnectionErrors.Increment()
		return err
	}
	proxyLog.Infof("connected to delta upstream XDS server[%d]: %s", con.conID, p.istiodAddress)
	defer proxyLog.Debugf("disconnected from delta XDS server[%d]: %s", con.conID, p.istiodAddress)

	con.upstreamDeltas = deltaUpstream

	// handle responses from istiod
	go func() {
		for {
			resp, err := con.upstreamDeltas.Recv()
			if err != nil {
				select {
				case con.upstreamError <- err:
				case <-con.stopChan:
				}
				return
			}
			select {
			case con.deltaResponsesChan <- resp:
			case <-con.stopChan:
			}
		}
	}()

	go p.handleUpstreamDeltaRequest(con)
	go p.handleUpstreamDeltaResponse(con)

	for {
		select {
		case err := <-con.upstreamError:
			// error from upstream Istiod.
			if istiogrpc.IsExpectedGRPCError(err) {
				proxyLog.Debugf("upstream [%d] terminated with status %v", con.conID, err)
				metrics.IstiodConnectionCancellations.Increment()
			} else {
				proxyLog.Warnf("upstream [%d] terminated with unexpected error %v", con.conID, err)
				metrics.IstiodConnectionErrors.Increment()
			}
			return err
		case err := <-con.downstreamError:
			// error from downstream Envoy.
			if istiogrpc.IsExpectedGRPCError(err) {
				proxyLog.Debugf("downstream [%d] terminated with status %v", con.conID, err)
				metrics.EnvoyConnectionCancellations.Increment()
			} else {
				proxyLog.Warnf("downstream [%d] terminated with unexpected error %v", con.conID, err)
				metrics.EnvoyConnectionErrors.Increment()
			}
			// On downstream error, we will return. This propagates the error to downstream envoy which will trigger reconnect
			return err
		case <-con.stopChan:
			proxyLog.Debugf("stream [%d] stopped", con.conID)
			return nil
		}
	}
}

func (p *XdsProxy) handleUpstreamDeltaRequest(con *ProxyConnection) {
	initialRequestsSent := atomic.NewBool(false)
	go func() {
		for {
			// recv delta xds requests from envoy
			req, err := con.downstreamDeltas.Recv()
			if err != nil {
				select {
				case con.downstreamError <- err:
				case <-con.stopChan:
				}
				return
			}

			// forward to istiod
			con.sendDeltaRequest(req)
			if !initialRequestsSent.Load() && req.TypeUrl == v3.ListenerType {
				// fire off an initial NDS request
				if _, f := p.handlers[v3.NameTableType]; f {
					con.sendDeltaRequest(&discovery.DeltaDiscoveryRequest{
						TypeUrl: v3.NameTableType,
					})
				}
				// fire off an initial PCDS request
				if _, f := p.handlers[v3.ProxyConfigType]; f {
					con.sendDeltaRequest(&discovery.DeltaDiscoveryRequest{
						TypeUrl: v3.ProxyConfigType,
					})
				}
				// set flag before sending the initial request to prevent race.
				initialRequestsSent.Store(true)
				// Fire of a configured initial request, if there is one
				p.connectedMutex.RLock()
				initialRequest := p.initialDeltaHealthRequest
				if initialRequest != nil {
					con.sendDeltaRequest(initialRequest)
				}
				p.connectedMutex.RUnlock()
			}
		}
	}()

	defer func() {
		_ = con.upstreamDeltas.CloseSend()
	}()
	for {
		select {
		case req := <-con.deltaRequestsChan.Get():
			con.deltaRequestsChan.Load()
			if req.TypeUrl == v3.HealthInfoType && !initialRequestsSent.Load() {
				// only send healthcheck probe after LDS request has been sent
				continue
			}
			proxyLog.Debugf("delta request for type url %s", req.TypeUrl)
			metrics.XdsProxyRequests.Increment()
			if req.TypeUrl == v3.ExtensionConfigurationType {
				p.ecdsLastNonce.Store(req.ResponseNonce)
			}

			if err := con.upstreamDeltas.Send(req); err != nil {
				err = fmt.Errorf("upstream [%d] send error for type url %s: %v", con.conID, req.TypeUrl, err)
				con.upstreamError <- err
				return
			}
		case <-con.stopChan:
			return
		}
	}
}

func (p *XdsProxy) handleUpstreamDeltaResponse(con *ProxyConnection) {
	forwardEnvoyCh := make(chan *discovery.DeltaDiscoveryResponse, 1)
	for {
		select {
		case resp := <-con.deltaResponsesChan:
			// TODO: separate upstream response handling from requests sending, which are both time costly
			proxyLog.Debugf("upstream [%d] response for type url %s", con.conID, resp.TypeUrl)
			metrics.XdsProxyResponses.Increment()
			if h, f := p.handlers[resp.TypeUrl]; f {
				if len(resp.Resources) == 0 {
					// Empty response, nothing to do
					// This assumes internal types are always singleton
					break
				}
				err := h(resp.Resources[0].Resource)
				var errorResp *google_rpc.Status
				if err != nil {
					errorResp = &google_rpc.Status{
						Code:    int32(codes.Internal),
						Message: err.Error(),
					}
				}
				// Send ACK/NACK
				con.sendDeltaRequest(&discovery.DeltaDiscoveryRequest{
					TypeUrl:       resp.TypeUrl,
					ResponseNonce: resp.Nonce,
					ErrorDetail:   errorResp,
				})
				continue
			}
			switch resp.TypeUrl {
			case v3.ExtensionConfigurationType:
				if features.WasmRemoteLoadConversion {
					// If Wasm remote load conversion feature is enabled, rewrite and send.
					go p.deltaRewriteAndForward(con, resp, func(resp *discovery.DeltaDiscoveryResponse) {
						// Forward the response using the thread of `handleUpstreamResponse`
						// to prevent concurrent access to forwardToEnvoy
						select {
						case forwardEnvoyCh <- resp:
						case <-con.stopChan:
						}
					})
				} else {
					// Otherwise, forward ECDS resource update directly to Envoy.
					forwardDeltaToEnvoy(con, resp)
				}
			default:
				forwardDeltaToEnvoy(con, resp)
			}
		case resp := <-forwardEnvoyCh:
			forwardDeltaToEnvoy(con, resp)
		case <-con.stopChan:
			return
		}
	}
}

func (p *XdsProxy) deltaRewriteAndForward(con *ProxyConnection, resp *discovery.DeltaDiscoveryResponse, forward func(resp *discovery.DeltaDiscoveryResponse)) {
	resources := make([]*anypb.Any, 0, len(resp.Resources))
	for i := range resp.Resources {
		resources = append(resources, resp.Resources[i].Resource)
	}

	if err := wasm.MaybeConvertWasmExtensionConfig(resources, p.wasmCache); err != nil {
		proxyLog.Debugf("sending NACK for ECDS resources %+v", resp.Resources)
		con.sendDeltaRequest(&discovery.DeltaDiscoveryRequest{
			TypeUrl:       v3.ExtensionConfigurationType,
			ResponseNonce: resp.Nonce,
			ErrorDetail: &google_rpc.Status{
				Message: err.Error(),
			},
		})
		return
	}

	respResources := make([]*discovery.Resource, 0, len(resources))
	for i := range resources {
		respResources = append(respResources, &discovery.Resource{
			Resource: resources[i],
		})
	}
	resp.Resources = respResources

	proxyLog.Debugf("forward ECDS resources %+v", resp.Resources)
	forward(resp)
}

func forwardDeltaToEnvoy(con *ProxyConnection, resp *discovery.DeltaDiscoveryResponse) {
	if !v3.IsEnvoyType(resp.TypeUrl) && resp.TypeUrl != v3.WorkloadType {
		proxyLog.Errorf("Skipping forwarding type url %s to Envoy as is not a valid Envoy type", resp.TypeUrl)
		return
	}
	if con.isClosed() {
		proxyLog.Errorf("downstream [%d] dropped delta xds push to Envoy, connection already closed", con.conID)
		return
	}
	if err := con.downstreamDeltas.Send(resp); err != nil {
		select {
		case con.downstreamError <- err:
			proxyLog.Errorf("downstream [%d] send error: %v", con.conID, err)
		default:
			proxyLog.Debugf("downstream [%d] error channel full, but get downstream send error: %v", con.conID, err)
		}

		return
	}
}

<<<<<<< HEAD
=======
func sendUpstreamDelta(deltaUpstream xds.DeltaDiscoveryClient, req *discovery.DeltaDiscoveryRequest) error {
	return istiogrpc.Send(deltaUpstream.Context(), func() error { return deltaUpstream.Send(req) })
}

func sendDownstreamDelta(deltaDownstream xds.DeltaDiscoveryStream, res *discovery.DeltaDiscoveryResponse) error {
	tStart := time.Now()
	defer func() {
		// This is a hint to help debug slow responses.
		if time.Since(tStart) > 10*time.Second {
			proxyLog.Warnf("sendDownstreamDelta took %v", time.Since(tStart))
		}
	}()
	return istiogrpc.Send(deltaDownstream.Context(), func() error { return deltaDownstream.Send(res) })
}

>>>>>>> dc36b426
func (p *XdsProxy) sendDeltaHealthRequest(req *discovery.DeltaDiscoveryRequest) {
	p.connectedMutex.Lock()
	// Immediately send if we are currently connected.
	if p.connected != nil && p.connected.deltaRequestsChan != nil {
		p.connected.deltaRequestsChan.Put(req)
	}
	// Otherwise place it as our initial request for new connections
	p.initialDeltaHealthRequest = req
	p.connectedMutex.Unlock()
}<|MERGE_RESOLUTION|>--- conflicted
+++ resolved
@@ -326,24 +326,6 @@
 	}
 }
 
-<<<<<<< HEAD
-=======
-func sendUpstreamDelta(deltaUpstream xds.DeltaDiscoveryClient, req *discovery.DeltaDiscoveryRequest) error {
-	return istiogrpc.Send(deltaUpstream.Context(), func() error { return deltaUpstream.Send(req) })
-}
-
-func sendDownstreamDelta(deltaDownstream xds.DeltaDiscoveryStream, res *discovery.DeltaDiscoveryResponse) error {
-	tStart := time.Now()
-	defer func() {
-		// This is a hint to help debug slow responses.
-		if time.Since(tStart) > 10*time.Second {
-			proxyLog.Warnf("sendDownstreamDelta took %v", time.Since(tStart))
-		}
-	}()
-	return istiogrpc.Send(deltaDownstream.Context(), func() error { return deltaDownstream.Send(res) })
-}
-
->>>>>>> dc36b426
 func (p *XdsProxy) sendDeltaHealthRequest(req *discovery.DeltaDiscoveryRequest) {
 	p.connectedMutex.Lock()
 	// Immediately send if we are currently connected.
