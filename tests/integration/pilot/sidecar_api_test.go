// Copyright Istio Authors
//
// Licensed under the Apache License, Version 2.0 (the "License");
// you may not use this file except in compliance with the License.
// You may obtain a copy of the License at
//
//     http://www.apache.org/licenses/LICENSE-2.0
//
// Unless required by applicable law or agreed to in writing, software
// distributed under the License is distributed on an "AS IS" BASIS,
// WITHOUT WARRANTIES OR CONDITIONS OF ANY KIND, either express or implied.
// See the License for the specific language governing permissions and
// limitations under the License.

package pilot

import (
	"testing"
	"time"

	xdsapi "github.com/envoyproxy/go-control-plane/envoy/api/v2"
	xdscore "github.com/envoyproxy/go-control-plane/envoy/config/core/v3"

	"istio.io/istio/pilot/pkg/model"
	"istio.io/istio/pkg/test/framework"
	"istio.io/istio/pkg/test/framework/components/namespace"
	"istio.io/istio/pkg/test/framework/components/pilot"
	"istio.io/istio/pkg/test/util/structpath"
)

func TestSidecarListeners(t *testing.T) {
	framework.
		NewTest(t).
		Run(func(ctx framework.TestContext) {

			// Simulate proxy identity of a sidecar ...
			nodeID := &model.Proxy{
				Metadata:     &model.NodeMetadata{ClusterID: "integration-test"},
				Type:         model.SidecarProxy,
				IPAddresses:  []string{"10.2.0.1"},
				ID:           "app3.testns",
				DNSDomain:    "testns.cluster.local",
				IstioVersion: model.MaxIstioVersion,
			}

			// Start the xDS stream containing the listeners for this node
			p.StartDiscoveryOrFail(t, pilot.NewDiscoveryRequest(nodeID.ServiceNode(), pilot.Listener))

			// Test the empty case where no config is loaded
			p.WatchDiscoveryOrFail(t, time.Second*10,
				func(response *xdsapi.DiscoveryResponse) (b bool, e error) {
					validator := structpath.ForProto(response)
					if validator.Select("{.resources[?(@.address.socketAddress.portValue==%v)]}", 15001).Check() != nil {
						return false, nil
					}
					validateListenersNoConfig(t, validator)
					return true, nil
				})

			namespace.ClaimOrFail(ctx, ctx, "seexamples")
			// Apply some config
			config := mustReadFile(t, "../../config/se-example.yaml")
			ctx.ApplyConfigOrFail(t, "", config)
			defer func() {
<<<<<<< HEAD
				ctx.DeleteConfigOrFail(t, "", config)
=======
				if err := ctx.DeleteConfigDir("", path); err != nil {
					scopes.Framework.Errorf("failed to delete directory: %v", err)
				}
>>>>>>> a889683b
			}()

			// Now continue to watch on the same stream
			err := p.WatchDiscovery(time.Second*10,
				func(response *xdsapi.DiscoveryResponse) (b bool, e error) {
					validator := structpath.ForProto(response)
					if validator.Select("{.resources[?(@.address.socketAddress.portValue==27018)]}").Check() != nil {
						return false, nil
					}
					validateMongoListener(t, validator)
					return true, nil
				})
			if err != nil {
				t.Fatalf("Failed to test as no resource accepted: %v", err)
			}
		})
}

func validateListenersNoConfig(t *testing.T, response *structpath.Instance) {
	t.Run("iptables-forwarding-listener", func(t *testing.T) {
		response.
			Select("{.resources[?(@.address.socketAddress.portValue==15001)]}").
			Equals("virtualOutbound", "{.name}").
			Equals("0.0.0.0", "{.address.socketAddress.address}").
			Equals("envoy.tcp_proxy", "{.filterChains[0].filters[0].name}").
			Equals("PassthroughCluster", "{.filterChains[0].filters[0].typedConfig.cluster}").
			Equals("PassthroughCluster", "{.filterChains[0].filters[0].typedConfig.statPrefix}").
			Equals(true, "{.useOriginalDst}").
			CheckOrFail(t)
	})
}

func validateMongoListener(t *testing.T, response *structpath.Instance) {
	t.Run("validate-mongo-listener", func(t *testing.T) {
		mixerListener := response.
			Select("{.resources[?(@.address.socketAddress.portValue==%v)]}", 27018)

		mixerListener.
			Equals("0.0.0.0", "{.address.socketAddress.address}").
			// Example doing a struct comparison, note the pain with oneofs....
			Equals(&xdscore.SocketAddress{
				Address: "0.0.0.0",
				PortSpecifier: &xdscore.SocketAddress_PortValue{
					PortValue: uint32(27018),
				},
			}, "{.address.socketAddress}").
			Select("{.filterChains[0].filters[0]}").
			Equals("envoy.mongo_proxy", "{.name}").
			Select("{.typedConfig}").
			Exists("{.statPrefix}").
			CheckOrFail(t)
	})
}<|MERGE_RESOLUTION|>--- conflicted
+++ resolved
@@ -62,13 +62,9 @@
 			config := mustReadFile(t, "../../config/se-example.yaml")
 			ctx.ApplyConfigOrFail(t, "", config)
 			defer func() {
-<<<<<<< HEAD
-				ctx.DeleteConfigOrFail(t, "", config)
-=======
 				if err := ctx.DeleteConfigDir("", path); err != nil {
 					scopes.Framework.Errorf("failed to delete directory: %v", err)
 				}
->>>>>>> a889683b
 			}()
 
 			// Now continue to watch on the same stream
