//go:build integ
// +build integ

// Copyright Istio Authors
//
// Licensed under the Apache License, Version 2.0 (the "License");
// you may not use this file except in compliance with the License.
// You may obtain a copy of the License at
//
//     http://www.apache.org/licenses/LICENSE-2.0
//
// Unless required by applicable law or agreed to in writing, software
// distributed under the License is distributed on an "AS IS" BASIS,
// WITHOUT WARRANTIES OR CONDITIONS OF ANY KIND, either express or implied.
// See the License for the specific language governing permissions and
// limitations under the License.

package ambient

import (
	"context"
	"testing"

	kerrors "k8s.io/apimachinery/pkg/api/errors"
	metav1 "k8s.io/apimachinery/pkg/apis/meta/v1"

	"istio.io/api/label"
	"istio.io/istio/pkg/config/constants"
	"istio.io/istio/pkg/test/framework"
	"istio.io/istio/pkg/test/framework/components/ambient"
	"istio.io/istio/pkg/test/framework/components/echo"
	cdeployment "istio.io/istio/pkg/test/framework/components/echo/common/deployment"
	"istio.io/istio/pkg/test/framework/components/echo/common/ports"
	"istio.io/istio/pkg/test/framework/components/echo/deployment"
	"istio.io/istio/pkg/test/framework/components/echo/match"
	"istio.io/istio/pkg/test/framework/components/istio"
	"istio.io/istio/pkg/test/framework/components/namespace"
	"istio.io/istio/pkg/test/framework/components/prometheus"
	"istio.io/istio/pkg/test/framework/resource"
	"istio.io/istio/pkg/test/framework/resource/config/apply"
	"istio.io/istio/pkg/test/scopes"
	"istio.io/istio/tests/integration/security/util/cert"
)

var (
	i istio.Instance

	// Below are various preconfigured echo deployments. Whenever possible, tests should utilize these
	// to avoid excessive creation/tear down of deployments. In general, a test should only deploy echo if
	// its doing something unique to that specific test.
	apps = &EchoDeployments{}

	// used to validate telemetry in-cluster
	prom prometheus.Instance
)

const (
	ambientControlPlaneValues = `
values:
  cni:
    # The CNI repair feature is disabled for these tests because this is a controlled environment,
    # and it is important to catch issues that might otherwise be automatically fixed.
    # Refer to issue #49207 for more context.
    repair:
      enabled: false
  ztunnel:
    terminationGracePeriodSeconds: 5
    env:
      SECRET_TTL: 5m
    podLabels:
      networking.istio.io/tunnel: "http"
`

	ambientMultiNetworkControlPlaneValues = `
values:
  pilot:
    env:
      AMBIENT_ENABLE_MULTI_NETWORK: "true"
  ztunnel:
    terminationGracePeriodSeconds: 5
    env:
      SECRET_TTL: 5m
    podLabels:
      networking.istio.io/tunnel: "http"
  cni:
    # The CNI repair feature is disabled for these tests because this is a controlled environment,
    # and it is important to catch issues that might otherwise be automatically fixed.
    # Refer to issue #49207 for more context.
    repair:
      enabled: false
<<<<<<< HEAD
  ztunnel:
    terminationGracePeriodSeconds: 5
    env:
      SECRET_TTL: 5m
    podLabels:
      networking.istio.io/tunnel: "http"
=======
>>>>>>> d6281a03
`
)

type EchoDeployments struct {
	// Namespace echo apps will be deployed
	Namespace         namespace.Instance
	ExternalNamespace namespace.Instance

	// AllWaypoint is a waypoint for all types
	AllWaypoint echo.Instances
	// WorkloadAddressedWaypoint is a workload only waypoint
	WorkloadAddressedWaypoint echo.Instances
	// ServiceAddressedWaypoint is a serviceonly waypoint
	ServiceAddressedWaypoint echo.Instances
	// Captured echo service
	Captured echo.Instances
	// Uncaptured echo Service
	Uncaptured echo.Instances
	// Sidecar echo services with sidecar
	Sidecar echo.Instances

	// All echo services
	All echo.Instances
	// Echo services that are in the mesh
	Mesh echo.Instances
	// Echo services that are not in mesh
	MeshExternal echo.Instances

	MockExternal echo.Instances

	// WaypointProxies by
	WaypointProxies map[string]ambient.WaypointProxy
}

// TestMain defines the entrypoint for pilot tests using a standard Istio installation.
// If a test requires a custom install it should go into its own package, otherwise it should go
// here to reuse a single install across tests.
func TestMain(m *testing.M) {
	// nolint: staticcheck
	framework.
		NewSuite(m).
		RequireMinVersion(24).
		Setup(func(t resource.Context) error {
			t.Settings().Ambient = true
			return nil
		}).
		Setup(istio.Setup(&i, func(ctx resource.Context, cfg *istio.Config) {
			// can't deploy VMs without eastwest gateway
			ctx.Settings().SkipVMs()
			cfg.EnableCNI = true
			cfg.DeployEastWestGW = false
			cfg.ControlPlaneValues = ambientControlPlaneValues
			if ctx.Settings().AmbientMultiNetwork {
				cfg.DeployEastWestGW = true
				cfg.DeployGatewayAPI = true
				cfg.ControlPlaneValues = ambientMultiNetworkControlPlaneValues
				// TODO: Remove once we're actually ready to test the multi-cluster
				// features
				cfg.SkipDeployCrossClusterSecrets = true
			}
		}, cert.CreateCASecretAlt)).
		Setup(func(t resource.Context) error {
			gatewayConformanceInputs.Cluster = t.Clusters().Default()
			gatewayConformanceInputs.Client = t.Clusters().Default()
			gatewayConformanceInputs.Cleanup = !t.Settings().NoCleanup

			return nil
		}).
		SetupParallel(
			testRegistrySetup,
			func(t resource.Context) error {
				return SetupApps(t, i, apps)
			},
			func(t resource.Context) (err error) {
				prom, err = prometheus.New(t, prometheus.Config{})
				if err != nil {
					return err
				}
				return
			},
		).
		Run()
}

const (
	WorkloadAddressedWaypoint = "workload-addressed-waypoint"
	ServiceAddressedWaypoint  = "service-addressed-waypoint"
	Captured                  = "captured"
	Uncaptured                = "uncaptured"
	Sidecar                   = "sidecar"
	Global                    = "global"
	Local                     = "local"
	EastWestGateway           = "eastwest-gateway"
)

var inMesh = match.Matcher(func(instance echo.Instance) bool {
	return instance.Config().HasProxyCapabilities()
})

func SetupApps(t resource.Context, i istio.Instance, apps *EchoDeployments) error {
	var err error
	apps.Namespace, err = namespace.New(t, namespace.Config{
		Prefix: "echo",
		Inject: false,
		Labels: map[string]string{
			label.IoIstioDataplaneMode.Name: "ambient",
		},
	})
	if err != nil {
		return err
	}
	apps.ExternalNamespace, err = namespace.New(t, namespace.Config{
		Prefix: "external",
		Inject: false,
		Labels: map[string]string{
			"istio.io/test-exclude-namespace": "true",
		},
	})
	if err != nil {
		return err
	}

	// Headless services don't work with targetPort, set to same port
	headlessPorts := make([]echo.Port, len(ports.All()))
	for i, p := range ports.All() {
		p.ServicePort = p.WorkloadPort
		headlessPorts[i] = p
	}
	builder := deployment.New(t).
		WithClusters(t.Clusters()...).
		WithConfig(echo.Config{
			Service:               WorkloadAddressedWaypoint,
			Namespace:             apps.Namespace,
			Ports:                 ports.All(),
			ServiceAccount:        true,
			WorkloadWaypointProxy: "waypoint",
			Subsets: []echo.SubsetConfig{
				{
					Replicas: 1,
					Version:  "v1",
					Labels: map[string]string{
						"app":                         WorkloadAddressedWaypoint,
						"version":                     "v1",
						label.IoIstioUseWaypoint.Name: "waypoint",
					},
				},
				{
					Replicas: 1,
					Version:  "v2",
					Labels: map[string]string{
						"app":                         WorkloadAddressedWaypoint,
						"version":                     "v2",
						label.IoIstioUseWaypoint.Name: "waypoint",
					},
				},
			},
		}).
		WithConfig(echo.Config{
			Service:              ServiceAddressedWaypoint,
			Namespace:            apps.Namespace,
			Ports:                ports.All(),
			ServiceLabels:        map[string]string{label.IoIstioUseWaypoint.Name: "waypoint"},
			ServiceAccount:       true,
			ServiceWaypointProxy: "waypoint",
			Subsets: []echo.SubsetConfig{
				{
					Replicas: 1,
					Version:  "v1",
					Labels: map[string]string{
						"app":     ServiceAddressedWaypoint,
						"version": "v1",
					},
				},
				{
					Replicas: 1,
					Version:  "v2",
					Labels: map[string]string{
						"app":     ServiceAddressedWaypoint,
						"version": "v2",
					},
				},
			},
		}).
		WithConfig(echo.Config{
			Service:        Captured,
			Namespace:      apps.Namespace,
			Ports:          ports.All(),
			ServiceAccount: true,
			Subsets: []echo.SubsetConfig{
				{
					Replicas: 1,
					Version:  "v1",
				},
				{
					Replicas: 1,
					Version:  "v2",
				},
			},
		}).
		WithConfig(echo.Config{
			Service:        Uncaptured,
			Namespace:      apps.Namespace,
			Ports:          ports.All(),
			ServiceAccount: true,
			Subsets: []echo.SubsetConfig{
				{
					Replicas: 1,
					Version:  "v1",
					Labels:   map[string]string{label.IoIstioDataplaneMode.Name: constants.DataplaneModeNone},
				},
				{
					Replicas: 1,
					Version:  "v2",
					Labels:   map[string]string{label.IoIstioDataplaneMode.Name: constants.DataplaneModeNone},
				},
			},
		})

	_, whErr := t.Clusters().Default().
		Kube().AdmissionregistrationV1().MutatingWebhookConfigurations().
		Get(context.Background(), "istio-sidecar-injector", metav1.GetOptions{})
	if whErr != nil && !kerrors.IsNotFound(whErr) {
		return whErr
	}
	// Only setup sidecar tests if webhook is installed
	if whErr == nil {
		builder = builder.WithConfig(echo.Config{
			Service:        Sidecar,
			Namespace:      apps.Namespace,
			Ports:          ports.All(),
			ServiceAccount: true,
			Subsets: []echo.SubsetConfig{
				{
					Replicas: 1,
					Version:  "v1",
					Labels: map[string]string{
						"sidecar.istio.io/inject":       "true",
						label.IoIstioDataplaneMode.Name: constants.DataplaneModeNone,
					},
				},
				{
					Replicas: 1,
					Version:  "v2",
					Labels: map[string]string{
						"sidecar.istio.io/inject":       "true",
						label.IoIstioDataplaneMode.Name: constants.DataplaneModeNone,
					},
				},
			},
		})
	}

	external := cdeployment.External{Namespace: apps.ExternalNamespace}
	external.Build(t, builder)

	echos, err := builder.Build()
	if err != nil {
		return err
	}
	for _, b := range echos {
		scopes.Framework.Infof("built %v", b.Config().Service)
	}

	external.LoadValues(echos)
	apps.MockExternal = external.All

	// All does not include external
	echos = match.Not(match.ServiceName(echo.NamespacedName{Name: cdeployment.ExternalSvc, Namespace: apps.ExternalNamespace})).GetMatches(echos)
	apps.All = echos
	apps.WorkloadAddressedWaypoint = match.ServiceName(echo.NamespacedName{Name: WorkloadAddressedWaypoint, Namespace: apps.Namespace}).GetMatches(echos)
	apps.ServiceAddressedWaypoint = match.ServiceName(echo.NamespacedName{Name: ServiceAddressedWaypoint, Namespace: apps.Namespace}).GetMatches(echos)
	apps.AllWaypoint = apps.AllWaypoint.Append(apps.WorkloadAddressedWaypoint)
	apps.AllWaypoint = apps.AllWaypoint.Append(apps.ServiceAddressedWaypoint)
	apps.Uncaptured = match.ServiceName(echo.NamespacedName{Name: Uncaptured, Namespace: apps.Namespace}).GetMatches(echos)
	apps.Captured = match.ServiceName(echo.NamespacedName{Name: Captured, Namespace: apps.Namespace}).GetMatches(echos)
	apps.Sidecar = match.ServiceName(echo.NamespacedName{Name: Sidecar, Namespace: apps.Namespace}).GetMatches(echos)
	apps.Mesh = inMesh.GetMatches(echos)
	apps.MeshExternal = match.Not(inMesh).GetMatches(echos)

	if err := cdeployment.DeployExternalServiceEntry(t.ConfigIstio(), apps.Namespace, apps.ExternalNamespace, false).
		Apply(apply.CleanupConditionally); err != nil {
		return err
	}

	if apps.WaypointProxies == nil {
		apps.WaypointProxies = make(map[string]ambient.WaypointProxy)
	}

	for _, echo := range echos {
		svcwp := echo.Config().ServiceWaypointProxy
		wlwp := echo.Config().WorkloadWaypointProxy
		if svcwp != "" {
			if _, found := apps.WaypointProxies[svcwp]; !found {
				apps.WaypointProxies[svcwp], err = ambient.NewWaypointProxy(t, apps.Namespace, svcwp)
				if err != nil {
					return err
				}
			}
		}
		if wlwp != "" {
			if _, found := apps.WaypointProxies[wlwp]; !found {
				apps.WaypointProxies[wlwp], err = ambient.NewWaypointProxy(t, apps.Namespace, wlwp)
				if err != nil {
					return err
				}
			}
		}

	}

	return nil
}<|MERGE_RESOLUTION|>--- conflicted
+++ resolved
@@ -88,15 +88,6 @@
     # Refer to issue #49207 for more context.
     repair:
       enabled: false
-<<<<<<< HEAD
-  ztunnel:
-    terminationGracePeriodSeconds: 5
-    env:
-      SECRET_TTL: 5m
-    podLabels:
-      networking.istio.io/tunnel: "http"
-=======
->>>>>>> d6281a03
 `
 )
 
