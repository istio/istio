// Copyright 2017 Istio Authors
//
// Licensed under the Apache License, Version 2.0 (the "License");
// you may not use this file except in compliance with the License.
// You may obtain a copy of the License at
//
//     http://www.apache.org/licenses/LICENSE-2.0
//
// Unless required by applicable law or agreed to in writing, software
// distributed under the License is distributed on an "AS IS" BASIS,
// WITHOUT WARRANTIES OR CONDITIONS OF ANY KIND, either express or implied.
// See the License for the specific language governing permissions and
// limitations under the License.

// This file describes the abstract model of services (and their instances) as
// represented in Istio. This model is independent of the underlying platform
// (Kubernetes, Mesos, etc.). Platform specific adapters found populate the
// model object with various fields, from the metadata found in the platform.
// The platform independent proxy code uses the representation in the model to
// generate the configuration files for the Layer 7 proxy sidecar. The proxy
// code is specific to individual proxy implementations

package kube

import (
	"strings"

	"istio.io/istio/pkg/config/labels"
	"istio.io/istio/pkg/config/protocol"

	coreV1 "k8s.io/api/core/v1"
	metaV1 "k8s.io/apimachinery/pkg/apis/meta/v1"
)

<<<<<<< HEAD
var (
	wellKnownPorts = map[int32]protocol.Instance{
		25:    protocol.TCP,   // SMTP
		53:    protocol.TCP,   // DNS. Default TCP if not specified.
		3306:  protocol.MySQL, // MySQL
		4222:  protocol.TCP,   // NATS
		8086:  protocol.TCP,   // InfluxDB
		27017: protocol.Mongo, // MongoDB
	}
)

func ConvertLabels(obj metaV1.ObjectMeta) config.Labels {
	out := make(config.Labels, len(obj.Labels))
=======
func ConvertLabels(obj metaV1.ObjectMeta) labels.Instance {
	out := make(labels.Instance, len(obj.Labels))
>>>>>>> ca63ad66
	for k, v := range obj.Labels {
		out[k] = v
	}
	return out
}

var grpcWeb = string(protocol.GRPCWeb)
var grpcWebLen = len(grpcWeb)

// ConvertProtocol from k8s protocol and port name
func ConvertProtocol(port int32, name string, proto coreV1.Protocol) protocol.Instance {
	out := protocol.TCP
	switch proto {
	case coreV1.ProtocolUDP:
		out = protocol.UDP
	default:
		if len(name) >= grpcWebLen && strings.EqualFold(name[:grpcWebLen], grpcWeb) {
			out = protocol.GRPCWeb
			break
		}
		i := strings.IndexByte(name, '-')
		if i >= 0 {
			name = name[:i]
		}
		p := protocol.Parse(name)
		if p != protocol.UDP {
			out = p
		}
	}

	// For well known ports, using protocol sniffing is unnecessary
	if proto, has := wellKnownPorts[port]; has && out == protocol.Unsupported {
		out = proto
	}
	return out
}<|MERGE_RESOLUTION|>--- conflicted
+++ resolved
@@ -32,7 +32,6 @@
 	metaV1 "k8s.io/apimachinery/pkg/apis/meta/v1"
 )
 
-<<<<<<< HEAD
 var (
 	wellKnownPorts = map[int32]protocol.Instance{
 		25:    protocol.TCP,   // SMTP
@@ -44,12 +43,8 @@
 	}
 )
 
-func ConvertLabels(obj metaV1.ObjectMeta) config.Labels {
-	out := make(config.Labels, len(obj.Labels))
-=======
 func ConvertLabels(obj metaV1.ObjectMeta) labels.Instance {
 	out := make(labels.Instance, len(obj.Labels))
->>>>>>> ca63ad66
 	for k, v := range obj.Labels {
 		out[k] = v
 	}
