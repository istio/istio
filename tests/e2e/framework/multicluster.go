--- conflicted
+++ resolved
@@ -121,14 +121,6 @@
 		return err
 	}
 	chartDir := filepath.Join(k.ReleaseDir, "install/kubernetes/helm/istio")
-<<<<<<< HEAD
-	err = util.HelmDepUpdate(chartDir)
-	if err != nil {
-		log.Errorf("cannot run helm dep update for istio %v", err)
-		return err
-	}
-=======
->>>>>>> 23ebb43d
 	helmSetContent += " --values " + filepath.Join(k.ReleaseDir, "install/kubernetes/helm/istio/values-istio-remote.yaml")
 	err = util.HelmTemplate(chartDir, "istio-remote", k.Namespace, helmSetContent, dst)
 	if err != nil {
