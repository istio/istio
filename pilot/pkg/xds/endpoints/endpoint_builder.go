--- conflicted
+++ resolved
@@ -655,17 +655,12 @@
 	}
 	util.AppendLbEndpointMetadata(meta, ep.Metadata)
 
-<<<<<<< HEAD
-	if supportTunnel(b, e) {
-		addresses, port := e.Addresses, int(e.EndpointPort)
-=======
 	tunnel := supportTunnel(b, e)
 	if mtlsEnabled && !features.PreferHBONESend {
 		tunnel = false
 	}
 	if tunnel {
-		address, port := e.Address, int(e.EndpointPort)
->>>>>>> bf9fd612
+		addresses, port := e.Addresses, int(e.EndpointPort)
 		// We intentionally do not take into account waypoints here.
 		// 1. Workload waypoints: sidecar/ingress do not support sending traffic directly to workloads, only to services,
 		//    so these are not applicable.
