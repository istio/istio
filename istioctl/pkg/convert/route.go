// Copyright 2017 Istio Authors.
//
// Licensed under the Apache License, Version 2.0 (the "License");
// you may not use this file except in compliance with the License.
// You may obtain a copy of the License at
//
//     http://www.apache.org/licenses/LICENSE-2.0
//
// Unless required by applicable law or agreed to in writing, software
// distributed under the License is distributed on an "AS IS" BASIS,
// WITHOUT WARRANTIES OR CONDITIONS OF ANY KIND, either express or implied.
// See the License for the specific language governing permissions and
// limitations under the License.

package convert

import (
	"strings"

	"github.com/gogo/protobuf/types"
	"github.com/golang/protobuf/ptypes/duration"

	"istio.io/api/networking/v1alpha3"
	"istio.io/api/routing/v1alpha1"
	"istio.io/istio/pilot/pkg/model"
	"istio.io/istio/pkg/log"
)

// RouteRules converts v1alpha1 route rules to v1alpha3 virtual services
func RouteRules(configs []model.Config) []model.Config {
	ruleConfigs := make([]model.Config, 0)
	for _, config := range configs {
		if config.Type == model.RouteRule.Type {
			ruleConfigs = append(ruleConfigs, config)
		}
	}

	model.SortRouteRules(ruleConfigs)

	routeRules := make([]*v1alpha1.RouteRule, 0)
	for _, ruleConfig := range ruleConfigs {
		routeRules = append(routeRules, ruleConfig.Spec.(*v1alpha1.RouteRule))
	}

	virtualServices := make(map[string]*v1alpha3.VirtualService) // host -> virtual service
	for _, routeRule := range routeRules {
		host := convertIstioService(routeRule.Destination)
		if virtualServices[host] == nil {
			virtualServices[host] = &v1alpha3.VirtualService{
				Hosts: []string{host},
			}
		}
		rule := virtualServices[host]

		rule.Http = append(rule.Http, convertRouteRule(routeRule))
	}

	out := make([]model.Config, 0)
	for host, virtualService := range virtualServices {
		out = append(out, model.Config{
			ConfigMeta: model.ConfigMeta{
				Type:      model.VirtualService.Type,
				Name:      host,
				Namespace: configs[0].Namespace,
				Domain:    configs[0].Domain,
			},
			Spec: virtualService,
		})
	}

	return out
}

func convertRouteRule(in *v1alpha1.RouteRule) *v1alpha3.HTTPRoute {
	if in == nil {
		return nil
	}

	if in.L4Fault != nil {
		log.Warn("L4 fault not supported")
	}

	return &v1alpha3.HTTPRoute{
		Match:            convertMatch(in.Match),
		Route:            convertRoutes(in),
		Redirect:         convertRedirect(in.Redirect),
		Rewrite:          convertRewrite(in.Rewrite),
		WebsocketUpgrade: in.WebsocketUpgrade,
		Timeout:          convertHTTPTimeout(in.HttpReqTimeout),
		Retries:          convertRetry(in.HttpReqRetries),
		Fault:            convertHTTPFault(in.HttpFault),
		Mirror:           convertMirror(in.Mirror),
		CorsPolicy:       convertCORSPolicy(in.CorsPolicy),
		AppendHeaders:    in.AppendHeaders,
	}
}

func convertMatch(in *v1alpha1.MatchCondition) []*v1alpha3.HTTPMatchRequest {
	if in == nil {
		return nil
	}

	out := &v1alpha3.HTTPMatchRequest{
		Headers: make(map[string]*v1alpha3.StringMatch),
	}

	if in.Request != nil {
		for name, stringMatch := range in.Request.Headers {
			switch name {
			case model.HeaderMethod:
				out.Method = convertStringMatch(stringMatch)
			case model.HeaderAuthority:
				out.Authority = convertStringMatch(stringMatch)
			case model.HeaderScheme:
				out.Scheme = convertStringMatch(stringMatch)
			case model.HeaderURI:
				out.Uri = convertStringMatch(stringMatch)
			default:
				out.Headers[name] = convertStringMatch(stringMatch)
			}
		}
	}

	if in.Tcp != nil {
		log.Warn("TCP matching not supported")
	}
	if in.Udp != nil {
		log.Warn("UDP matching not supported")
	}
	if in.Source != nil {
		// TODO: out.SourceLabels
		log.Warn("Source matching not supported")
	}

	return []*v1alpha3.HTTPMatchRequest{out}
}

func convertStringMatch(in *v1alpha1.StringMatch) *v1alpha3.StringMatch {
	out := &v1alpha3.StringMatch{}
	switch m := in.MatchType.(type) {
	case *v1alpha1.StringMatch_Exact:
		out.MatchType = &v1alpha3.StringMatch_Exact{Exact: m.Exact}
	case *v1alpha1.StringMatch_Prefix:
		out.MatchType = &v1alpha3.StringMatch_Prefix{Prefix: m.Prefix}
	case *v1alpha1.StringMatch_Regex:
		out.MatchType = &v1alpha3.StringMatch_Regex{Regex: m.Regex}
	default:
		log.Warn("Unsupported string match type")
		return nil
	}
	return out
}

func convertRoutes(in *v1alpha1.RouteRule) []*v1alpha3.DestinationWeight {
	host := convertIstioService(in.Destination)

	var out []*v1alpha3.DestinationWeight
	if in.Redirect == nil && len(in.Route) == 0 {
		out = append(out, &v1alpha3.DestinationWeight{
			Destination: &v1alpha3.Destination{
				Host:   host,
				Subset: "",
				Port:   nil,
			},
			Weight: 100,
		})
	}

	for _, route := range in.Route {
		name := host
		if route.Destination != nil {
			name = convertIstioService(route.Destination)
		}

		out = append(out, &v1alpha3.DestinationWeight{
			Destination: &v1alpha3.Destination{
				Host:   name,
				Subset: labelsToSubsetName(route.Labels),
				Port:   nil,
			},
			Weight: route.Weight,
		})
	}

	return out
}

func convertRedirect(in *v1alpha1.HTTPRedirect) *v1alpha3.HTTPRedirect {
	if in == nil {
		return nil
	}

	out := v1alpha3.HTTPRedirect(*in) // structs are identical
	return &out
}

func convertRewrite(in *v1alpha1.HTTPRewrite) *v1alpha3.HTTPRewrite {
	if in == nil {
		return nil
	}

	out := v1alpha3.HTTPRewrite(*in) // structs are identical
	return &out
}

func convertHTTPTimeout(in *v1alpha1.HTTPTimeout) *types.Duration {
	if in == nil {
		return nil
	}

	if st := in.GetSimpleTimeout(); st != nil {
		if st.OverrideHeaderName != "" {
			log.Warn("Timeout override header name not supported, ignored")
		}

		return convertGogoDuration(st.Timeout)
	}

	if ct := in.GetCustom(); ct != nil {
		log.Warn("Custom timeout policy not supported")
	}

	return nil
}

func convertRetry(in *v1alpha1.HTTPRetry) *v1alpha3.HTTPRetry {
	if in == nil {
		return nil
	}

	switch v := in.RetryPolicy.(type) {
	case *v1alpha1.HTTPRetry_SimpleRetry:
		if v.SimpleRetry.OverrideHeaderName != "" {
			log.Warn("Simple retry override header name not supported")
		}

		return &v1alpha3.HTTPRetry{
			Attempts:      v.SimpleRetry.Attempts,
			PerTryTimeout: convertGogoDuration(v.SimpleRetry.PerTryTimeout),
		}
	case *v1alpha1.HTTPRetry_Custom:
		log.Warn("Custom retry not supported")
	}
	return nil
}

func convertHTTPFault(in *v1alpha1.HTTPFaultInjection) *v1alpha3.HTTPFaultInjection {
	if in == nil {
		return nil
	}

	return &v1alpha3.HTTPFaultInjection{
		Abort: convertFaultAbort(in.Abort),
		Delay: convertFaultDelay(in.Delay),
	}
}

func convertFaultAbort(in *v1alpha1.HTTPFaultInjection_Abort) *v1alpha3.HTTPFaultInjection_Abort {
	if in == nil {
		return nil
	}

	out := &v1alpha3.HTTPFaultInjection_Abort{
		Percent: convertPercent(in.Percent),
	}

	if in.OverrideHeaderName != "" {
		log.Warn("Abort override header name not supported")
	}

	switch v := in.ErrorType.(type) {
	case *v1alpha1.HTTPFaultInjection_Abort_HttpStatus:
		out.ErrorType = &v1alpha3.HTTPFaultInjection_Abort_HttpStatus{HttpStatus: v.HttpStatus}
	case *v1alpha1.HTTPFaultInjection_Abort_GrpcStatus:
		out.ErrorType = &v1alpha3.HTTPFaultInjection_Abort_GrpcStatus{GrpcStatus: v.GrpcStatus}
	case *v1alpha1.HTTPFaultInjection_Abort_Http2Error:
		out.ErrorType = &v1alpha3.HTTPFaultInjection_Abort_Http2Error{Http2Error: v.Http2Error}
	}

	return out
}

func convertFaultDelay(in *v1alpha1.HTTPFaultInjection_Delay) *v1alpha3.HTTPFaultInjection_Delay {
	if in == nil {
		return nil
	}

	out := &v1alpha3.HTTPFaultInjection_Delay{
		Percent: convertPercent(in.Percent),
	}

	if in.OverrideHeaderName != "" {
		log.Warn("Delay override header name not supported")
	}

	switch v := in.HttpDelayType.(type) {
	case *v1alpha1.HTTPFaultInjection_Delay_ExponentialDelay:
		log.Warn("Exponential delay is not supported")
		return nil
	case *v1alpha1.HTTPFaultInjection_Delay_FixedDelay:
		out.HttpDelayType = &v1alpha3.HTTPFaultInjection_Delay_FixedDelay{
			FixedDelay: convertGogoDuration(v.FixedDelay)}
	}

	return out
}

func convertPercent(in float32) int32 {
	out := int32(in)
	if in != float32(out) {
		log.Warn("Percent truncated")
	}
	return out
}

func convertMirror(in *v1alpha1.IstioService) *v1alpha3.Destination {
	if in == nil {
		return nil
	}

	return &v1alpha3.Destination{
		Host:   convertIstioService(in),
		Subset: labelsToSubsetName(in.Labels),
	}
}

func convertCORSPolicy(in *v1alpha1.CorsPolicy) *v1alpha3.CorsPolicy {
	if in == nil {
		return nil
	}

	return &v1alpha3.CorsPolicy{
		AllowOrigin:      in.AllowOrigin,
		AllowMethods:     in.AllowMethods,
		AllowHeaders:     in.AllowHeaders,
		ExposeHeaders:    in.ExposeHeaders,
		MaxAge:           convertGogoDuration(in.MaxAge),
		AllowCredentials: &types.BoolValue{Value: in.AllowCredentials.Value},
	}
}

// TODO: domain, namespace etc?
// convert an Istio service to a v1alpha3 host
func convertIstioService(service *v1alpha1.IstioService) string {
	if service.Service != "" { // Favor FQDN
		return service.Service
	}
	return service.Name // otherwise shortname
}

// create an unique DNS1123 friendly string
func labelsToSubsetName(labels model.Labels) string {
	return strings.NewReplacer("=", "-",
		".", "-").Replace(labels.String())
}

func convertGogoDuration(in *duration.Duration) *types.Duration {
	return &types.Duration{
		Seconds: in.Seconds,
		Nanos:   in.Nanos,
	}
}

// RouteRuleRouteLabels converts v1alpha1 route rule route labels to v1alpha3 destination rules
func RouteRuleRouteLabels(generateds []model.Config, configs []model.Config) []model.Config {
	ruleConfigs := make([]model.Config, 0)
	for _, config := range configs {
		if config.Type == model.RouteRule.Type {
			ruleConfigs = append(ruleConfigs, config)
		}
	}

	model.SortRouteRules(ruleConfigs)

	routeRules := make([]*v1alpha1.RouteRule, 0)
	for _, ruleConfig := range ruleConfigs {
		routeRules = append(routeRules, ruleConfig.Spec.(*v1alpha1.RouteRule))
	}

	destinationRules := make(map[string]*v1alpha3.DestinationRule) // host -> destination rule

	// Populate with DestinationRules that have already been generated
	for _, generated := range generateds {
		if generated.Type == model.DestinationRule.Type {
			destinationRule := generated.Spec.(*v1alpha3.DestinationRule)
			destinationRules[destinationRule.Host] = destinationRule
		}
	}

	// Track rules for hosts we don't already have a DestinationRule for
	newDestinationRules := make(map[string]*v1alpha3.DestinationRule) // host -> destination rule

	for _, routeRule := range routeRules {
		host := convertIstioService(routeRule.Destination)
		rule, ok := destinationRules[host]
		if !ok {
			// There is no existing DestinationRule to merge with; create a new one
			rule = &v1alpha3.DestinationRule{
				Host:    host,
				Subsets: make([]*v1alpha3.Subset, 0),
			}

			destinationRules[host] = rule
			newDestinationRules[host] = rule
		}

		// Merge required Subsets with existing Subsets
		for _, subset := range convertRouteRuleLabels(routeRule) {
			found := false
			for _, candidate := range rule.Subsets {
				if candidate.Name == subset.Name {
					// A subset by this name already exists.  As the names are generated we expect labels to match
					found = true
					break
				}
			}

			if !found {
				// We did not find an existing subset with the expected name; use the Subset converted from the Route
				rule.Subsets = append(rule.Subsets, subset)
			}
		}
	}

	out := make([]model.Config, 0)
	for host, newDestinationRule := range newDestinationRules {
		if len(newDestinationRule.Subsets) > 0 {
			out = append(out, model.Config{
				ConfigMeta: model.ConfigMeta{
					Type:      model.DestinationRule.Type,
<<<<<<< HEAD
					Name:      host + "-subsets",
=======
					Name:      host,
>>>>>>> daf77ef5
					Namespace: configs[0].Namespace,
					Domain:    configs[0].Domain,
				},
				Spec: newDestinationRule,
			})
		}
	}

	return out
}

func convertRouteRuleLabels(in *v1alpha1.RouteRule) []*v1alpha3.Subset {

	subsets := make([]*v1alpha3.Subset, 0)

	for _, route := range in.Route {
		subsets = append(subsets, &v1alpha3.Subset{
			Name:   labelsToSubsetName(route.Labels),
			Labels: route.Labels,
		})
	}

	return subsets
}<|MERGE_RESOLUTION|>--- conflicted
+++ resolved
@@ -428,11 +428,7 @@
 			out = append(out, model.Config{
 				ConfigMeta: model.ConfigMeta{
 					Type:      model.DestinationRule.Type,
-<<<<<<< HEAD
-					Name:      host + "-subsets",
-=======
 					Name:      host,
->>>>>>> daf77ef5
 					Namespace: configs[0].Namespace,
 					Domain:    configs[0].Domain,
 				},
