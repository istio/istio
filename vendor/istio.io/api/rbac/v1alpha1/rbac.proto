// Copyright 2018 Istio Authors
//
// Licensed under the Apache License, Version 2.0 (the "License");
// you may not use this file except in compliance with the License.
// You may obtain a copy of the License at
//
//     http://www.apache.org/licenses/LICENSE-2.0
//
// Unless required by applicable law or agreed to in writing, software
// distributed under the License is distributed on an "AS IS" BASIS,
// WITHOUT WARRANTIES OR CONDITIONS OF ANY KIND, either express or implied.
// See the License for the specific language governing permissions and
// limitations under the License.

syntax = "proto3";

// $title: RBAC
// $description: Configuration for Role Based Access Control
// $location: https://istio.io/docs/reference/config/authorization/istio.rbac.v1alpha1.html

// Istio RBAC (Role Based Access Control) defines ServiceRole and ServiceRoleBinding
// objects.
//
// A ServiceRole specification includes a list of rules (permissions). Each rule has
// the following standard fields:
//
//   * services: a list of services.
//   * methods: HTTP methods. In the case of gRPC, this field is ignored because the value is always "POST".
//   * paths: HTTP paths or gRPC methods. Note that gRPC methods should be
<<<<<<< HEAD
//     presented in the form of "packageName.serviceName/methodName".
=======
//     presented in the form of "/packageName.serviceName/methodName" and are case sensitive.
>>>>>>> 283b8582
//
// In addition to the standard fields, operators can also use custom keys in the `constraints` field,
// the supported keys are listed in the "constraints and properties" page.
//
// Below is an example of ServiceRole object "product-viewer", which has "read" ("GET" and "HEAD")
// access to "products.svc.cluster.local" service at versions "v1" and "v2". "path" is not specified,
// so it applies to any path in the service.
//
// ```yaml
<<<<<<< HEAD
// apiVersion: "config.istio.io/v1alpha2"
=======
// apiVersion: "rbac.istio.io/v1alpha1"
>>>>>>> 283b8582
// kind: ServiceRole
// metadata:
//   name: products-viewer
//   namespace: default
// spec:
//   rules:
//   - services: ["products.svc.cluster.local"]
//     methods: ["GET", "HEAD"]
//     constraints:
//     - key: "destination.labels[version]"
//       value: ["v1", "v2"]
// ```
//
// A ServiceRoleBinding specification includes two parts:
//
//  * The `roleRef` field that refers to a ServiceRole object in the same namespace.
//  * A list of `subjects` that are assigned the roles.
//
// In addition to a simple `user` field, operators can also use custom keys in the `properties` field,
// the supported keys are listed in the "constraints and properties" page.
//
// Below is an example of ServiceRoleBinding object "test-binding-products", which binds two subjects
// to ServiceRole "product-viewer":
//
//   * User "alice@yahoo.com"
//   * Services in "abc" namespace.
//
// ```yaml
<<<<<<< HEAD
// apiVersion: "config.istio.io/v1alpha2"
=======
// apiVersion: "rbac.istio.io/v1alpha1"
>>>>>>> 283b8582
// kind: ServiceRoleBinding
// metadata:
//   name: test-binding-products
//   namespace: default
// spec:
//   subjects:
//   - user: alice@yahoo.com
//   - properties:
//       source.namespace: "abc"
//   roleRef:
//     kind: ServiceRole
//     name: "products-viewer"
// ```
package istio.rbac.v1alpha1;

option go_package="istio.io/api/rbac/v1alpha1";

// ServiceRole specification contains a list of access rules (permissions).
// This represent the "Spec" part of the ServiceRole object. The name and namespace
// of the ServiceRole is specified in "metadata" section of the ServiceRole object.
message ServiceRole {
  // Required. The set of access rules (permissions) that the role has.
  repeated AccessRule rules = 1;
}

// AccessRule defines a permission to access a list of services.
message AccessRule {
  // Required. A list of service names.
  // Exact match, prefix match, and suffix match are supported for service names.
  // For example, the service name "bookstore.mtv.cluster.local" matches
  // "bookstore.mtv.cluster.local" (exact match), or "bookstore*" (prefix match),
  // or "*.mtv.cluster.local" (suffix match).
  // If set to ["*"], it refers to all services in the namespace.
  repeated string services = 1;

  // Optional. A list of HTTP paths or gRPC methods.
  // gRPC methods must be presented as fully-qualified name in the form of
  // "/packageName.serviceName/methodName" and are case sensitive.
  // Exact match, prefix match, and suffix match are supported for paths.
  // For example, the path "/books/review" matches
  // "/books/review" (exact match), or "/books/*" (prefix match),
  // or "*/review" (suffix match).
  // If not specified, it applies to any path.
  repeated string paths = 2;

  // Optional. A list of HTTP methods (e.g., "GET", "POST").
  // It is ignored in gRPC case because the value is always "POST".
  // If set to ["*"] or not specified, it applies to any method.
  repeated string methods = 3;

  // Definition of a custom constraint. The supported keys are listed in the "constraint and properties" page.
  message Constraint {
    // Key of the constraint.
    string key = 1;

    // List of valid values for the constraint.
    // Exact match, prefix match, and suffix match are supported for constraint values.
    // For example, the value "v1alpha2" matches
    // "v1alpha2" (exact match), or "v1*" (prefix match),
    // or "*alpha2" (suffix match).
    repeated string values = 2;
  }

  // Optional. Extra constraints in the ServiceRole specification.
  // The above ServiceRole example shows an example of constraint "version".
  repeated Constraint constraints = 4;
}

// $hide_from_docs
// RBAC ServiceRoleBinding enforcement mode, used to verify new ServiceRoleBinding
// configs work as expected before rolling to production. RBAC engine only logs results
// from configs that are in permissive mode, and discards result before returning
// to the user.
enum EnforcementMode {
  // Policy in ENFORCED mode has impact on user experience. 
  // Policy is in ENFORCED mode by default. 
  ENFORCED = 0;

  // Policy in PERMISSIVE mode isn't enforced and has no impact on users.
  // RBAC engine run policies in PERMISSIVE mode and logs stats.
  PERMISSIVE = 1;
 }
 
// ServiceRoleBinding assigns a ServiceRole to a list of subjects.
// This represents the "Spec" part of the ServiceRoleBinding object. The name and namespace
// of the ServiceRoleBinding is specified in "metadata" section of the ServiceRoleBinding
// object.
message ServiceRoleBinding {
  // Required. List of subjects that are assigned the ServiceRole object.
  repeated Subject subjects = 1;

  // Required. Reference to the ServiceRole object.
  RoleRef roleRef = 2;

  // $hide_from_docs
  // Indicates enforcement mode of the ServiceRoleBinding.
  EnforcementMode mode = 3;
}

// Subject defines an identity. The identity is either a user or identified by a set of `properties`.
// The supported keys in `properties` are listed in "constraint and properties" page.
message Subject {
  // Optional. The user name/ID that the subject represents.
  string user = 1;

  // $hide_from_docs
  // Optional. The group that the subject belongs to.
  string group = 2;

  // Optional. The set of properties that identify the subject.
  // The above ServiceRoleBinding example shows an example of property "source.namespace".
  map<string, string> properties = 3;
}

// RoleRef refers to a role object.
message RoleRef {
  // Required. The type of the role being referenced.
  // Currently, "ServiceRole" is the only supported value for "kind".
  string kind = 1;

  // Required. The name of the ServiceRole object being referenced.
  // The ServiceRole object must be in the same namespace as the ServiceRoleBinding
  // object.
  string name = 2;
}

// RbacConfig defines the global config to control Istio RBAC behavior.
// This Custom Resource is a singleton where only one Custom Resource should be created globally in
// the mesh and the namespace should be the same to other Istio components, which usually is istio-system.
// Note: This is enforced in both istioctl and server side, new Custom Resource will be rejected if found any
// existing one, the user should either delete the existing one or change the existing one directly.
//
// Below is an example of RbacConfig object "istio-rbac-config" which enables Istio RBAC for all
// services in the default namespace.
//
// ```yaml
<<<<<<< HEAD
// apiVersion: "config.istio.io/v1alpha2"
=======
// apiVersion: "rbac.istio.io/v1alpha1"
>>>>>>> 283b8582
// kind: RbacConfig
// metadata:
//   name: default
//   namespace: istio-system
// spec:
//   mode: ON_WITH_INCLUSION
//   inclusion:
//     namespaces: [ "default" ]
// ```
message RbacConfig {
  enum Mode {
    // Disable Istio RBAC completely, any other config in RbacConfig will be ignored and Istio RBAC policies
    // will not be enforced.
    OFF = 0;
    // Enable Istio RBAC for all services and namespaces.
    ON = 1;
    // Enable Istio RBAC only for services and namespaces specified in the inclusion field. Any other
    // services and namespaces not in the inclusion field will not be enforced by Istio RBAC policies.
    ON_WITH_INCLUSION = 2;
    // Enable Istio RBAC for all services and namespaces except those specified in the exclusion field. Any other
    // services and namespaces not in the exclusion field will be enforced by Istio RBAC policies.
    ON_WITH_EXCLUSION = 3;
  }

  // Istio RBAC mode.
  Mode mode = 1;

  // Target defines a list of services or namespaces.
  message Target {
    // A list of services.
    repeated string services = 1;

    // A list of namespaces.
    repeated string namespaces = 2;
  }

  // A list of services or namespaces that should be enforced by Istio RBAC policies. Note: This field have
  // effect only when mode is ON_WITH_INCLUSION and will be ignored for any other modes.
  Target inclusion = 2;

  // A list of services or namespaces that should not be enforced by Istio RBAC policies. Note: This field have
  // effect only when mode is ON_WITH_EXCLUSION and will be ignored for any other modes.
  Target exclusion = 3;
}<|MERGE_RESOLUTION|>--- conflicted
+++ resolved
@@ -27,11 +27,7 @@
 //   * services: a list of services.
 //   * methods: HTTP methods. In the case of gRPC, this field is ignored because the value is always "POST".
 //   * paths: HTTP paths or gRPC methods. Note that gRPC methods should be
-<<<<<<< HEAD
-//     presented in the form of "packageName.serviceName/methodName".
-=======
 //     presented in the form of "/packageName.serviceName/methodName" and are case sensitive.
->>>>>>> 283b8582
 //
 // In addition to the standard fields, operators can also use custom keys in the `constraints` field,
 // the supported keys are listed in the "constraints and properties" page.
@@ -41,11 +37,7 @@
 // so it applies to any path in the service.
 //
 // ```yaml
-<<<<<<< HEAD
-// apiVersion: "config.istio.io/v1alpha2"
-=======
 // apiVersion: "rbac.istio.io/v1alpha1"
->>>>>>> 283b8582
 // kind: ServiceRole
 // metadata:
 //   name: products-viewer
@@ -74,11 +66,7 @@
 //   * Services in "abc" namespace.
 //
 // ```yaml
-<<<<<<< HEAD
-// apiVersion: "config.istio.io/v1alpha2"
-=======
 // apiVersion: "rbac.istio.io/v1alpha1"
->>>>>>> 283b8582
 // kind: ServiceRoleBinding
 // metadata:
 //   name: test-binding-products
@@ -215,11 +203,7 @@
 // services in the default namespace.
 //
 // ```yaml
-<<<<<<< HEAD
-// apiVersion: "config.istio.io/v1alpha2"
-=======
 // apiVersion: "rbac.istio.io/v1alpha1"
->>>>>>> 283b8582
 // kind: RbacConfig
 // metadata:
 //   name: default
