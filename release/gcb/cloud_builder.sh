#!/bin/bash
# Copyright 2017 Istio Authors. All Rights Reserved.
#
# Licensed under the Apache License, Version 2.0 (the "License");
# you may not use this file except in compliance with the License.
# You may obtain a copy of the License at
#
#    http://www.apache.org/licenses/LICENSE-2.0
#
# Unless required by applicable law or agreed to in writing, software
# distributed under the License is distributed on an "AS IS" BASIS,
# WITHOUT WARRANTIES OR CONDITIONS OF ANY KIND, either express or implied.
# See the License for the specific language governing permissions and
# limitations under the License.
#
################################################################################

set -o errexit
set -o nounset
set -o pipefail
set -x

# This file is primarily used by cloud builder to make
# an end-to-end built of istio.  It runs this script to place the
# build artifacts in a specified output directory, then runs
# create_release_archives.sh (via make istio-archive) to add tar files to the directory
# (based solely on the contents of that directory), and then
# uses store_artifacts.sh to store the build on GCS and docker hub
# in addition it saves the source code

# shellcheck disable=SC1091
source "/workspace/gcb_env.sh"

SCRIPTPATH=$( cd "$(dirname "$0")" ; pwd -P )
# shellcheck source=release/gcb/gcb_lib.sh
source "${SCRIPTPATH}/gcb_lib.sh"

# directory that has the artifacts, hardcoded since the volume name in cloud_builder.json
# need to be the same also there is no value in making this configurable
OUTPUT_PATH="/output"

ROOT="$PWD"
GOPATH="$(cd "$ROOT/../../.." && pwd)"
export GOPATH
echo gopath is "$GOPATH"
# this is needed for istioctl and other parts of build to get the version info
export ISTIO_VERSION="${CB_VERSION}"

<<<<<<< HEAD
ISTIO_OUT=$(make DEBUG=0 where-is-out)

MAKE_TARGETS=(istio-archive)
MAKE_TARGETS+=(sidecar.deb)
MAKE_TARGETS+=(rpm)

VERBOSE=1 DEBUG=0 ISTIO_DOCKER_HUB="${CB_ISTIOCTL_DOCKER_HUB}" HUB="${CB_ISTIOCTL_DOCKER_HUB}" VERSION="${CB_VERSION}" TAG="${CB_VERSION}" make "${MAKE_TARGETS[@]}"
mkdir -p "${OUTPUT_PATH}/deb" 
sha256sum "${ISTIO_OUT}/istio-sidecar.deb" > "${OUTPUT_PATH}/deb/istio-sidecar.deb.sha256"
# For debugging sake.
ls        -lh "${ISTIO_OUT}"
ls        -lh "${ISTIO_OUT}/rpm"
cp        -r "${ISTIO_OUT}/rpm"   "${OUTPUT_PATH}/"
cp        "${ISTIO_OUT}"/archive/istio-*z*   "${OUTPUT_PATH}/"


=======
>>>>>>> a918e38f
# build docker tar images
REL_DOCKER_HUB=docker.io/istio

make_istio "${OUTPUT_PATH}" "${CB_ISTIOCTL_DOCKER_HUB}" "${REL_DOCKER_HUB}" "${CB_VERSION}" "${CB_BRANCH}"
cp "/workspace/manifest.txt" "${OUTPUT_PATH}"<|MERGE_RESOLUTION|>--- conflicted
+++ resolved
@@ -46,7 +46,6 @@
 # this is needed for istioctl and other parts of build to get the version info
 export ISTIO_VERSION="${CB_VERSION}"
 
-<<<<<<< HEAD
 ISTIO_OUT=$(make DEBUG=0 where-is-out)
 
 MAKE_TARGETS=(istio-archive)
@@ -63,8 +62,6 @@
 cp        "${ISTIO_OUT}"/archive/istio-*z*   "${OUTPUT_PATH}/"
 
 
-=======
->>>>>>> a918e38f
 # build docker tar images
 REL_DOCKER_HUB=docker.io/istio
 
