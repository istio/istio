// Copyright Istio Authors
//
// Licensed under the Apache License, Version 2.0 (the "License");
// you may not use this file except in compliance with the License.
// You may obtain a copy of the License at
//
//     http://www.apache.org/licenses/LICENSE-2.0
//
// Unless required by applicable law or agreed to in writing, software
// distributed under the License is distributed on an "AS IS" BASIS,
// WITHOUT WARRANTIES OR CONDITIONS OF ANY KIND, either express or implied.
// See the License for the specific language governing permissions and
// limitations under the License.

package controller

import (
<<<<<<< HEAD
	"context"
	"encoding/json"
	"errors"
=======
>>>>>>> 2539b374
	"fmt"
	"sort"
	"strings"
	"sync"
	"time"

	"github.com/yl2chen/cidranger"
	v1 "k8s.io/api/core/v1"
	"k8s.io/apimachinery/pkg/api/meta"
	metav1 "k8s.io/apimachinery/pkg/apis/meta/v1"
	"k8s.io/client-go/kubernetes"
	listerv1 "k8s.io/client-go/listers/core/v1"
	"k8s.io/client-go/tools/cache"

	"istio.io/pkg/log"
	"istio.io/pkg/monitoring"

	"istio.io/istio/pilot/pkg/model"
	"istio.io/istio/pilot/pkg/networking/util"
	"istio.io/istio/pilot/pkg/serviceregistry"
	"istio.io/istio/pilot/pkg/serviceregistry/kube"
	"istio.io/istio/pkg/config/host"
	"istio.io/istio/pkg/config/labels"
	"istio.io/istio/pkg/config/mesh"
	"istio.io/istio/pkg/config/protocol"
	kubelib "istio.io/istio/pkg/kube"
	"istio.io/istio/pkg/queue"
)

const (
	// NodeRegionLabel is the well-known label for kubernetes node region in beta
	NodeRegionLabel = "failure-domain.beta.kubernetes.io/region"
	// NodeZoneLabel is the well-known label for kubernetes node zone in beta
	NodeZoneLabel = "failure-domain.beta.kubernetes.io/zone"
	// NodeRegionLabelGA is the well-known label for kubernetes node region in ga
	NodeRegionLabelGA = "topology.kubernetes.io/region"
	// NodeZoneLabelGA is the well-known label for kubernetes node zone in ga
	NodeZoneLabelGA = "topology.kubernetes.io/zone"
	// IstioSubzoneLabel is custom subzone label for locality-based routing in Kubernetes see: https://github.com/istio/istio/issues/19114
	IstioSubzoneLabel = "topology.istio.io/subzone"
	// IstioNamespace used by default for Istio cluster-wide installation
	IstioNamespace = "istio-system"
)

var (
	typeTag  = monitoring.MustCreateLabel("type")
	eventTag = monitoring.MustCreateLabel("event")

	k8sEvents = monitoring.NewSum(
		"pilot_k8s_reg_events",
		"Events from k8s registry.",
		monitoring.WithLabels(typeTag, eventTag),
	)

	// nolint: gocritic
	// This is deprecated in favor of `pilot_k8s_endpoints_pending_pod`, which is a gauge indicating the number of
	// currently missing pods. This helps distinguish transient errors from permanent ones
	endpointsWithNoPods = monitoring.NewSum(
		"pilot_k8s_endpoints_with_no_pods",
		"Endpoints that does not have any corresponding pods.")

	endpointsPendingPodUpdate = monitoring.NewGauge(
		"pilot_k8s_endpoints_pending_pod",
		"Number of endpoints that do not currently have any corresponding pods.",
	)
)

func init() {
	monitoring.MustRegister(k8sEvents)
	monitoring.MustRegister(endpointsWithNoPods)
	monitoring.MustRegister(endpointsPendingPodUpdate)
}

func incrementEvent(kind, event string) {
	k8sEvents.With(typeTag.Value(kind), eventTag.Value(event)).Increment()
}

// Options stores the configurable attributes of a Controller.
type Options struct {
	// Namespace the controller watches. If set to meta_v1.NamespaceAll (""), controller watches all namespaces
	WatchedNamespaces string
	ResyncPeriod      time.Duration
	DomainSuffix      string

	// ClusterID identifies the remote cluster in a multicluster env.
	ClusterID string

	// FetchCaRoot defines the function to get caRoot
	FetchCaRoot func() map[string]string

	// Metrics for capturing node-based metrics.
	Metrics model.Metrics

	// XDSUpdater will push changes to the xDS server.
	XDSUpdater model.XDSUpdater

	// TrustDomain used in SPIFFE identity
	TrustDomain string

	// NetworksWatcher observes changes to the mesh networks config.
	NetworksWatcher mesh.NetworksWatcher

	// EndpointMode decides what source to use to get endpoint information
	EndpointMode EndpointMode

	// CABundlePath defines the caBundle path for istiod Server
	CABundlePath string
}

// EndpointMode decides what source to use to get endpoint information
type EndpointMode int

const (
	// EndpointsOnly type will use only Kubernetes Endpoints
	EndpointsOnly EndpointMode = iota

	// EndpointSliceOnly type will use only Kubernetes EndpointSlices
	EndpointSliceOnly

	// TODO: add other modes. Likely want a mode with Endpoints+EndpointSlices that are not controlled by
	// Kubernetes Controller (e.g. made by user and not duplicated with Endpoints), or a mode with both that
	// does deduping. Simply doing both won't work for now, since not all Kubernetes components support EndpointSlice.
)

var EndpointModeNames = map[EndpointMode]string{
	EndpointsOnly:     "EndpointsOnly",
	EndpointSliceOnly: "EndpointSliceOnly",
}

func (m EndpointMode) String() string {
	return EndpointModeNames[m]
}

var _ serviceregistry.Instance = &Controller{}

// kubernetesNode represents a kubernetes node that is reachable externally
type kubernetesNode struct {
	address string
	labels  labels.Instance
}

// Controller is a collection of synchronized resource watchers
// Caches are thread-safe
type Controller struct {
	client kubernetes.Interface

	queue queue.Instance

	serviceInformer cache.SharedIndexInformer
	serviceLister   listerv1.ServiceLister

	endpoints kubeEndpointsController

	// Used to watch node accessible from remote cluster.
	// In multi-cluster(shared control plane multi-networks) scenario, ingress gateway service can be of nodePort type.
	// With this, we can populate mesh's gateway address with the node ips.
	nodeInformer cache.SharedIndexInformer
	nodeLister   listerv1.NodeLister

	pods *PodCache

	metrics         model.Metrics
	networksWatcher mesh.NetworksWatcher
	xdsUpdater      model.XDSUpdater
	domainSuffix    string
	clusterID       string

	serviceHandlers  []func(*model.Service, model.Event)
	instanceHandlers []func(*model.ServiceInstance, model.Event)
	workloadHandlers []func(*model.WorkloadInstance, model.Event)

	// This is only used for test
	stop chan struct{}

	sync.RWMutex
	// servicesMap stores hostname ==> service, it is used to reduce convertService calls.
	servicesMap map[host.Name]*model.Service
	// nodeSelectorsForServices stores hostname => label selectors that can be used to
	// refine the set of node port IPs for a service.
	nodeSelectorsForServices map[host.Name]labels.Instance
	// map of node name and its address+labels - this is the only thing we need from nodes
	// for vm to k8s or cross cluster. When node port services select specific nodes by labels,
	// we run through the label selectors here to pick only ones that we need.
	// Only nodes with ExternalIP addresses are included in this map !
	nodeInfoMap map[string]kubernetesNode
	// externalNameSvcInstanceMap stores hostname ==> instance, is used to store instances for ExternalName k8s services
	externalNameSvcInstanceMap map[host.Name][]*model.ServiceInstance
	// workload instances from workload entries  - map of ip -> workload instance
	workloadInstancesByIP map[string]*model.WorkloadInstance

	// CIDR ranger based on path-compressed prefix trie
	ranger cidranger.Ranger

	// Network name for the registry as specified by the MeshNetworks configmap
	networkForRegistry string
}

// NewController creates a new Kubernetes controller
// Created by bootstrap and multicluster (see secretcontroler).
func NewController(kubeClient kubelib.Client, options Options) *Controller {
	log.Infof("Initializing Kubernetes service registry %q", options.ClusterID)

	// The queue requires a time duration for a retry delay after a handler error
	c := &Controller{
		domainSuffix:               options.DomainSuffix,
		client:                     kubeClient.Kube(),
		queue:                      queue.NewQueue(1 * time.Second),
		clusterID:                  options.ClusterID,
		xdsUpdater:                 options.XDSUpdater,
		servicesMap:                make(map[host.Name]*model.Service),
		nodeSelectorsForServices:   make(map[host.Name]labels.Instance),
		nodeInfoMap:                make(map[string]kubernetesNode),
		externalNameSvcInstanceMap: make(map[host.Name][]*model.ServiceInstance),
		workloadInstancesByIP:      make(map[string]*model.WorkloadInstance),
		networksWatcher:            options.NetworksWatcher,
		metrics:                    options.Metrics,
	}

	c.serviceInformer = kubeClient.KubeInformer().Core().V1().Services().Informer()
	c.serviceLister = kubeClient.KubeInformer().Core().V1().Services().Lister()
	registerHandlers(c.serviceInformer, c.queue, "Services", c.onServiceEvent, nil)

	switch options.EndpointMode {
	case EndpointsOnly:
		c.endpoints = newEndpointsController(c, kubeClient.KubeInformer().Core().V1().Endpoints())
	case EndpointSliceOnly:
		c.endpoints = newEndpointSliceController(c, kubeClient.KubeInformer().Discovery().V1alpha1().EndpointSlices())
	}

	// This is for getting the node IPs of a selected set of nodes
	c.nodeInformer = kubeClient.KubeInformer().Core().V1().Nodes().Informer()
	c.nodeLister = kubeClient.KubeInformer().Core().V1().Nodes().Lister()
	registerHandlers(c.nodeInformer, c.queue, "Nodes", c.onNodeEvent, nil)

	c.pods = newPodCache(c, kubeClient.KubeInformer().Core().V1().Pods(), func(key string) {
		item, exists, err := c.endpoints.getInformer().GetStore().GetByKey(key)
		if err != nil {
			log.Debugf("Endpoint %v lookup failed with error %v, skipping stale endpoint", key, err)
			return
		}
		if !exists {
			log.Debugf("Endpoint %v not found, skipping stale endpoint", key)
			return
		}
		c.queue.Push(func() error {
			return c.endpoints.onEvent(item, model.EventUpdate)
		})
	})
	registerHandlers(c.pods.informer, c.queue, "Pods", c.pods.onEvent, nil)

	return c
}

func (c *Controller) Provider() serviceregistry.ProviderID {
	return serviceregistry.Kubernetes
}

func (c *Controller) Cluster() string {
	return c.clusterID
}

func (c *Controller) onServiceEvent(curr interface{}, event model.Event) error {
	svc, ok := curr.(*v1.Service)
	if !ok {
		tombstone, ok := curr.(cache.DeletedFinalStateUnknown)
		if !ok {
			log.Errorf("Couldn't get object from tombstone %#v", curr)
			return nil
		}
		svc, ok = tombstone.Obj.(*v1.Service)
		if !ok {
			log.Errorf("Tombstone contained object that is not a service %#v", curr)
			return nil
		}
	}

	log.Debugf("Handle event %s for service %s in namespace %s", event, svc.Name, svc.Namespace)

	svcConv := kube.ConvertService(*svc, c.domainSuffix, c.clusterID)
	switch event {
	case model.EventDelete:
		c.Lock()
		delete(c.servicesMap, svcConv.Hostname)
		delete(c.nodeSelectorsForServices, svcConv.Hostname)
		delete(c.externalNameSvcInstanceMap, svcConv.Hostname)
		c.Unlock()
	default:
		if isNodePortGatewayService(svc) {
			// We need to know which services are using node selectors because during node events,
			// we have to update all the node port services accordingly.
			nodeSelector := getNodeSelectorsForService(svc)
			c.Lock()
			// only add when it is nodePort gateway service
			c.nodeSelectorsForServices[svcConv.Hostname] = nodeSelector
			c.Unlock()
			c.updateServiceExternalAddr(svcConv)
		}
		// instance conversion is only required when service is added/updated.
		instances := kube.ExternalNameServiceInstances(svc, svcConv)
		c.Lock()
		c.servicesMap[svcConv.Hostname] = svcConv
		if len(instances) > 0 {
			c.externalNameSvcInstanceMap[svcConv.Hostname] = instances
		}
		c.Unlock()
	}

	c.xdsUpdater.SvcUpdate(c.clusterID, string(svcConv.Hostname), svc.Namespace, event)
	// Notify service handlers.
	for _, f := range c.serviceHandlers {
		f(svcConv, event)
	}

	return nil
}

func (c *Controller) onNodeEvent(obj interface{}, event model.Event) error {
	node, ok := obj.(*v1.Node)
	if !ok {
		tombstone, ok := obj.(cache.DeletedFinalStateUnknown)
		if !ok {
			log.Errorf("couldn't get object from tombstone %+v", obj)
			return nil
		}
		node, ok = tombstone.Obj.(*v1.Node)
		if !ok {
			log.Errorf("tombstone contained object that is not a node %#v", obj)
			return nil
		}
	}
	var updatedNeeded bool
	if event == model.EventDelete {
		updatedNeeded = true
		c.Lock()
		delete(c.nodeInfoMap, node.Name)
		c.Unlock()
	} else {
		k8sNode := kubernetesNode{labels: node.Labels}
		for _, address := range node.Status.Addresses {
			if address.Type == v1.NodeExternalIP && address.Address != "" {
				k8sNode.address = address.Address
				break
			}
		}
		if k8sNode.address == "" {
			return nil
		}

		c.Lock()
		// check if the node exists as this add event could be due to controller resync
		// if the stored object changes, then fire an update event. Otherwise, ignore this event.
		currentNode, exists := c.nodeInfoMap[node.Name]
		if !exists || !nodeEquals(currentNode, k8sNode) {
			c.nodeInfoMap[node.Name] = k8sNode
			updatedNeeded = true
		}
		c.Unlock()
	}

	// update all related services
	if updatedNeeded && c.updateServiceExternalAddr() {
		c.xdsUpdater.ConfigUpdate(&model.PushRequest{
			Full: true,
		})
	}
	return nil
}

// Filter func for filtering out objects during update callback
type FilterOutFunc func(old, cur interface{}) bool

func registerHandlers(informer cache.SharedIndexInformer, q queue.Instance, otype string,
	handler func(interface{}, model.Event) error, filter FilterOutFunc) {
	if filter == nil {
		filter = func(old, cur interface{}) bool {
			oldObj := old.(metav1.Object)
			newObj := cur.(metav1.Object)
			// TODO: this is only for test, add resource version for test
			if oldObj.GetResourceVersion() == "" || newObj.GetResourceVersion() == "" {
				return false
			}
			return oldObj.GetResourceVersion() == newObj.GetResourceVersion()
		}
	}

	informer.AddEventHandler(
		cache.ResourceEventHandlerFuncs{
			// TODO: filtering functions to skip over un-referenced resources (perf)
			AddFunc: func(obj interface{}) {
				incrementEvent(otype, "add")
				q.Push(func() error {
					return handler(obj, model.EventAdd)
				})
			},
			UpdateFunc: func(old, cur interface{}) {
				if !filter(old, cur) {
					incrementEvent(otype, "update")
					q.Push(func() error {
						return handler(cur, model.EventUpdate)
					})
				} else {
					incrementEvent(otype, "updatesame")
				}
			},
			DeleteFunc: func(obj interface{}) {
				incrementEvent(otype, "delete")
				q.Push(func() error {
					return handler(obj, model.EventDelete)
				})
			},
		})
}

// HasSynced returns true after the initial state synchronization
func (c *Controller) HasSynced() bool {
	if !c.serviceInformer.HasSynced() ||
		!c.endpoints.HasSynced() ||
		!c.pods.informer.HasSynced() ||
		!c.nodeInformer.HasSynced() {
		return false
	}
	return true
}

// Run all controllers until a signal is received
func (c *Controller) Run(stop <-chan struct{}) {
	if c.networksWatcher != nil {
		c.networksWatcher.AddNetworksHandler(c.reloadNetworkLookup)
		c.reloadNetworkLookup()
	}

	go func() {
		cache.WaitForCacheSync(stop, c.HasSynced)
		c.queue.Run(stop)
	}()

	// To avoid endpoints without labels or ports, wait for sync.
	cache.WaitForCacheSync(stop, c.nodeInformer.HasSynced,
		c.pods.informer.HasSynced,
		c.serviceInformer.HasSynced)

	<-stop
	log.Infof("Controller terminated")
}

// Stop the controller. Only for tests, to simplify the code (defer c.Stop())
func (c *Controller) Stop() {
	if c.stop != nil {
		close(c.stop)
	}
}

// Services implements a service catalog operation
func (c *Controller) Services() ([]*model.Service, error) {
	c.RLock()
	out := make([]*model.Service, 0, len(c.servicesMap))
	for _, svc := range c.servicesMap {
		out = append(out, svc)
	}
	c.RUnlock()
	sort.Slice(out, func(i, j int) bool { return out[i].Hostname < out[j].Hostname })

	return out, nil
}

// GetService implements a service catalog operation by hostname specified.
func (c *Controller) GetService(hostname host.Name) (*model.Service, error) {
	c.RLock()
	svc := c.servicesMap[hostname]
	c.RUnlock()
	return svc, nil
}

// getNodePortServices returns nodePort type gateway service
func (c *Controller) getNodePortGatewayServices() []*model.Service {
	c.RLock()
	defer c.RUnlock()
	out := make([]*model.Service, 0, len(c.nodeSelectorsForServices))
	for hostname := range c.nodeSelectorsForServices {
		svc := c.servicesMap[hostname]
		if svc != nil {
			out = append(out, svc)
		}
	}

	return out
}

// updateServiceExternalAddr updates ClusterExternalAddresses for ingress gateway service of nodePort type
func (c *Controller) updateServiceExternalAddr(svcs ...*model.Service) bool {
	// node event, update all nodePort gateway services
	if len(svcs) == 0 {
		svcs = c.getNodePortGatewayServices()
	}
	// no nodePort gateway service found, no update
	if len(svcs) == 0 {
		return false
	}
	for _, svc := range svcs {
		c.RLock()
		nodeSelector := c.nodeSelectorsForServices[svc.Hostname]
		c.RUnlock()
		// update external address
		svc.Mutex.Lock()
		if nodeSelector == nil {
			var extAddresses []string
			for _, n := range c.nodeInfoMap {
				extAddresses = append(extAddresses, n.address)
			}
			svc.Attributes.ClusterExternalAddresses = map[string][]string{c.clusterID: extAddresses}
		} else {
			var nodeAddresses []string
			for _, n := range c.nodeInfoMap {
				if nodeSelector.SubsetOf(n.labels) {
					nodeAddresses = append(nodeAddresses, n.address)
				}
			}
			svc.Attributes.ClusterExternalAddresses = map[string][]string{c.clusterID: nodeAddresses}
		}
		svc.Mutex.Unlock()
	}
	return true
}

// getPodLocality retrieves the locality for a pod.
func (c *Controller) getPodLocality(pod *v1.Pod) string {
	// if pod has `istio-locality` label, skip below ops
	if len(pod.Labels[model.LocalityLabel]) > 0 {
		return model.GetLocalityLabelOrDefault(pod.Labels[model.LocalityLabel], "")
	}

	// NodeName is set by the scheduler after the pod is created
	// https://github.com/kubernetes/community/blob/master/contributors/devel/api-conventions.md#late-initialization
	raw, err := c.nodeLister.Get(pod.Spec.NodeName)
	if err != nil {
		log.Warnf("unable to get node %q for pod %q: %v", pod.Spec.NodeName, pod.Name, err)
		return ""
	}

	nodeMeta, err := meta.Accessor(raw)
	if err != nil {
		log.Warnf("unable to get node meta: %v", nodeMeta)
		return ""
	}

	region := getLabelValue(nodeMeta, NodeRegionLabel, NodeRegionLabelGA)
	zone := getLabelValue(nodeMeta, NodeZoneLabel, NodeZoneLabelGA)
	subzone := getLabelValue(nodeMeta, IstioSubzoneLabel, "")

	if region == "" && zone == "" && subzone == "" {
		return ""
	}

	return region + "/" + zone + "/" + subzone // Format: "%s/%s/%s"
}

// InstancesByPort implements a service catalog operation
func (c *Controller) InstancesByPort(svc *model.Service, reqSvcPort int,
	labelsList labels.Collection) ([]*model.ServiceInstance, error) {
	// First get k8s standard service instances and the workload entry instances
	outInstances, err := c.endpoints.InstancesByPort(c, svc, reqSvcPort, labelsList)
	outInstances = append(outInstances, c.serviceInstancesFromWorkloadInstances(svc, reqSvcPort)...)

	// return when instances found or an error occurs
	if len(outInstances) > 0 || err != nil {
		return outInstances, err
	}

	// Fall back to external name service since we did not find any instances of normal services
	c.RLock()
	externalNameInstances := c.externalNameSvcInstanceMap[svc.Hostname]
	c.RUnlock()
	if externalNameInstances != nil {
		inScopeInstances := make([]*model.ServiceInstance, 0)
		for _, i := range externalNameInstances {
			if i.Service.Attributes.Namespace == svc.Attributes.Namespace && i.ServicePort.Port == reqSvcPort {
				inScopeInstances = append(inScopeInstances, i)
			}
		}
		return inScopeInstances, nil
	}
	return nil, nil
}

func (c *Controller) serviceInstancesFromWorkloadInstances(svc *model.Service, reqSvcPort int) []*model.ServiceInstance {
	// Run through all the workload instances, select ones that match the service labels
	// only if this is a kubernetes internal service and of ClientSideLB (eds) type
	// as InstancesByPort is called by the aggregate controller. We dont want to include
	// workload instances for any other registry
	var workloadInstancesExist bool
	c.RLock()
	workloadInstancesExist = len(c.workloadInstancesByIP) > 0
	c.RUnlock()

	if !workloadInstancesExist || svc.Attributes.ServiceRegistry != string(serviceregistry.Kubernetes) ||
		svc.MeshExternal || svc.Resolution != model.ClientSideLB {
		return nil
	}

	selector := labels.Instance(svc.Attributes.LabelSelectors)

	// Get the service port name and target port so that we can construct the service instance
	k8sService, err := c.serviceLister.Services(svc.Attributes.Namespace).Get(svc.Attributes.Name)
	// We did not find the k8s service. We cannot get the targetPort
	if err != nil {
		log.Infof("serviceInstancesFromWorkloadInstances(%s.%s) failed to get k8s service => error %v",
			svc.Attributes.Name, svc.Attributes.Namespace, err)
		return nil
	}

	var servicePort *model.Port
	for _, p := range svc.Ports {
		if p.Port == reqSvcPort {
			servicePort = p
			break
		}
	}
	if servicePort == nil {
		return nil
	}

	// Now get the target Port for this service port
	targetPort, targetPortName := findServiceTargetPort(servicePort, k8sService)
	if targetPort == 0 {
		targetPort = reqSvcPort
	}

	out := make([]*model.ServiceInstance, 0)

	c.RLock()
	for _, wi := range c.workloadInstancesByIP {
		if wi.Namespace != svc.Attributes.Namespace {
			continue
		}
		if selector.SubsetOf(wi.Endpoint.Labels) {
			// create an instance with endpoint whose service port name matches
			istioEndpoint := *wi.Endpoint
			if targetPortName != "" {
				// This is a named port, find the corresponding port in the port map
				matchedPort := wi.PortMap[targetPortName]
				if matchedPort == 0 {
					// No match found, skip this endpoint
					continue
				}
				istioEndpoint.EndpointPort = matchedPort
			} else {
				istioEndpoint.EndpointPort = uint32(targetPort)
			}
			istioEndpoint.ServicePortName = servicePort.Name
			out = append(out, &model.ServiceInstance{
				Service:     svc,
				ServicePort: servicePort,
				Endpoint:    &istioEndpoint,
			})
		}
	}
	c.RUnlock()
	return out
}

// convenience function to collect all workload entry endpoints in updateEDS calls.
func (c *Controller) collectWorkloadInstanceEndpoints(svc *model.Service) []*model.IstioEndpoint {
	var workloadInstancesExist bool
	c.RLock()
	workloadInstancesExist = len(c.workloadInstancesByIP) > 0
	c.RUnlock()

	if !workloadInstancesExist || svc.Resolution != model.ClientSideLB || len(svc.Ports) == 0 {
		return nil
	}

	instances := c.serviceInstancesFromWorkloadInstances(svc, svc.Ports[0].Port)
	endpoints := make([]*model.IstioEndpoint, 0)

	// all endpoints for ports[0]
	for _, instance := range instances {
		endpoints = append(endpoints, instance.Endpoint)
	}

	// build an endpoint for each remaining service port
	for i := 1; i < len(svc.Ports); i++ {
		for _, instance := range instances {
			ep := *instance.Endpoint
			ep.EndpointPort = uint32(svc.Ports[i].Port)
			ep.ServicePortName = svc.Ports[i].Name
			endpoints = append(endpoints, &ep)
		}
	}
	return endpoints
}

// GetProxyServiceInstances returns service instances co-located with a given proxy
// TODO: this code does not return k8s service instances when the proxy's IP is a workload entry
// To tackle this, we need a ip2instance map like what we have in service entry.
func (c *Controller) GetProxyServiceInstances(proxy *model.Proxy) ([]*model.ServiceInstance, error) {

	out := make([]*model.ServiceInstance, 0)
	if len(proxy.IPAddresses) > 0 {
		// only need to fetch the corresponding pod through the first IP, although there are multiple IP scenarios,
		// because multiple ips belong to the same pod
		proxyIP := proxy.IPAddresses[0]

		pod := c.pods.getPodByIP(proxyIP)
		if workload, f := c.workloadInstancesByIP[proxyIP]; f {
			var err error
			out, err = c.hydrateWorkloadInstance(workload)
			if err != nil {
				log.Warnf("hydrateWorkloadInstance for %v failed: %v", proxy.ID, err)
			}
		} else if pod != nil {
			// for split horizon EDS k8s multi cluster, in case there are pods of the same ip across clusters,
			// which can happen when multi clusters using same pod cidr.
			// As we have proxy Network meta, compare it with the network which endpoint belongs to,
			// if they are not same, ignore the pod, because the pod is in another cluster.
			if proxy.Metadata.Network != c.endpointNetwork(proxyIP) {
				return out, nil
			}
			// 1. find proxy service by label selector, if not any, there may exist headless service without selector
			// failover to 2
			if services, err := getPodServices(c.serviceLister, pod); err == nil && len(services) > 0 {
				for _, svc := range services {
					out = append(out, c.getProxyServiceInstancesByPod(pod, svc, proxy)...)
				}
				return out, nil
			}
			// 2. Headless service without selector
			out = c.endpoints.GetProxyServiceInstances(c, proxy)
		} else {
			var err error
			// 3. The pod is not present when this is called
			// due to eventual consistency issues. However, we have a lot of information about the pod from the proxy
			// metadata already. Because of this, we can still get most of the information we need.
			// If we cannot accurately construct ServiceInstances from just the metadata, this will return an error and we can
			// attempt to read the real pod.
			out, err = c.getProxyServiceInstancesFromMetadata(proxy)
			if err != nil {
				log.Warnf("getProxyServiceInstancesFromMetadata for %v failed: %v", proxy.ID, err)
			}
		}
	}
	if len(out) == 0 {
		if c.metrics != nil {
			c.metrics.AddMetric(model.ProxyStatusNoService, proxy.ID, proxy, "")
		} else {
			log.Infof("Missing metrics env, empty list of services for pod %s", proxy.ID)
		}
	}
	return out, nil
}

func (c *Controller) hydrateWorkloadInstance(si *model.WorkloadInstance) ([]*model.ServiceInstance, error) {
	out := []*model.ServiceInstance{}
	// find the workload entry's service by label selector
	// rather than scanning through our internal map of model.services, get the services via the k8s apis
	dummyPod := &v1.Pod{
		ObjectMeta: metav1.ObjectMeta{Namespace: si.Namespace, Labels: si.Endpoint.Labels},
	}

	// find the services that map to this workload entry, fire off eds updates if the service is of type client-side lb
	if k8sServices, err := getPodServices(c.serviceLister, dummyPod); err == nil && len(k8sServices) > 0 {
		for _, k8sSvc := range k8sServices {
			var service *model.Service
			c.RLock()
			service = c.servicesMap[kube.ServiceHostname(k8sSvc.Name, k8sSvc.Namespace, c.domainSuffix)]
			c.RUnlock()
			// Note that this cannot be an external service because k8s external services do not have label selectors.
			if service == nil || service.Resolution != model.ClientSideLB {
				// may be a headless service
				continue
			}

			for _, port := range service.Ports {
				if port.Protocol == protocol.UDP {
					continue
				}
				// Similar code as UpdateServiceShards in eds.go
				instances, err := c.InstancesByPort(service, port.Port, labels.Collection{})
				if err != nil {
					return nil, err
				}
				out = append(out, instances...)
			}
		}
	}
	return out, nil
}

// WorkloadInstanceHandler defines the handler for service instances generated by other registries
func (c *Controller) WorkloadInstanceHandler(si *model.WorkloadInstance, event model.Event) {
	// ignore malformed workload entries. And ignore any workload entry that does not have a label
	// as there is no way for us to select them
	if si.Namespace == "" || len(si.Endpoint.Labels) == 0 {
		return
	}

	// this is from a workload entry. Store it in separate map so that
	// the InstancesByPort can use these as well as the k8s pods.
	c.Lock()
	switch event {
	case model.EventDelete:
		delete(c.workloadInstancesByIP, si.Endpoint.Address)
	default: // add or update
		c.workloadInstancesByIP[si.Endpoint.Address] = si
	}

	// Update the config map for workload's service discovery as well.
	// External workloads have no endpoint registered in k8s, so the traffic sent to these non-k8s workloads
	// won't be picked up by Prometheus. We update the workload entries' endpoints to a config map so that
	// Prometheus could mount the map and read the endpoints.
	wleName := createNameFromAddr(si.Endpoint.Address)
	fileSDConfig, err := c.client.CoreV1().ConfigMaps("istio-system").
		Get(context.TODO(), "file-sd-config", metav1.GetOptions{})
	if err != nil {
		log.Debugf("Failed to get config map for workload %v: %v",
			si.Endpoint, err)
	} else {
		switch event {
		case model.EventDelete:
			if fileSDConfig.Data != nil {
				delete(fileSDConfig.Data, fmt.Sprintf("%s.yaml", wleName))
			}
		default: // add or update
			if fileSDConfig.Data == nil {
				fileSDConfig.Data = make(map[string]string)
			}
			staticConfig := `
- targets:
  - %s
`
			fileSDConfig.Data[fmt.Sprintf("%s.yaml", wleName)] = fmt.Sprintf(staticConfig, si.Endpoint.Address)
		}
		// Write the update config map back to cluster
		if _, err := c.client.CoreV1().ConfigMaps("istio-system").Update(context.TODO(), fileSDConfig,
			metav1.UpdateOptions{}); err != nil {
			log.Debugf("Failed to update config map for workload %v: %v",
				si.Endpoint, err)
		}
	}
	c.Unlock()

	// find the workload entry's service by label selector
	// rather than scanning through our internal map of model.services, get the services via the k8s apis
	dummyPod := &v1.Pod{
		ObjectMeta: metav1.ObjectMeta{Namespace: si.Namespace, Labels: si.Endpoint.Labels},
	}

	// find the services that map to this workload entry, fire off eds updates if the service is of type client-side lb
	if k8sServices, err := getPodServices(c.serviceLister, dummyPod); err == nil && len(k8sServices) > 0 {
		for _, k8sSvc := range k8sServices {
			var service *model.Service
			c.RLock()
			service = c.servicesMap[kube.ServiceHostname(k8sSvc.Name, k8sSvc.Namespace, c.domainSuffix)]
			c.RUnlock()
			// Note that this cannot be an external service because k8s external services do not have label selectors.
			if service == nil || service.Resolution != model.ClientSideLB {
				// may be a headless service
				continue
			}

			// Get the updated list of endpoints that includes k8s pods and the workload entries for this service
			// and then notify the EDS server that endpoints for this service have changed.
			// We need one endpoint object for each service port
			endpoints := make([]*model.IstioEndpoint, 0)
			for _, port := range service.Ports {
				if port.Protocol == protocol.UDP {
					continue
				}
				// Similar code as UpdateServiceShards in eds.go
				instances, err := c.InstancesByPort(service, port.Port, labels.Collection{})
				if err != nil {
					log.Debugf("Failed to get endpoints for service %s on port %d, in response to workload instance: %v",
						service.Hostname, port.Port, err)
					continue
				}

				for _, inst := range instances {
					endpoints = append(endpoints, inst.Endpoint)
				}
			}
			// fire off eds update
			_ = c.xdsUpdater.EDSUpdate(c.clusterID, string(service.Hostname), service.Attributes.Namespace, endpoints)
		}
	}
}

// getProxyServiceInstancesFromMetadata retrieves ServiceInstances using proxy Metadata rather than
// from the Pod. This allows retrieving Instances immediately, regardless of delays in Kubernetes.
// If the proxy doesn't have enough metadata, an error is returned
func (c *Controller) getProxyServiceInstancesFromMetadata(proxy *model.Proxy) ([]*model.ServiceInstance, error) {
	if len(proxy.Metadata.Labels) == 0 {
		return nil, fmt.Errorf("no workload labels found")
	}

	if proxy.Metadata.ClusterID != c.clusterID {
		return nil, fmt.Errorf("proxy is in cluster %v, but controller is for cluster %v", proxy.Metadata.ClusterID, c.clusterID)
	}

	// Create a pod with just the information needed to find the associated Services
	dummyPod := &v1.Pod{
		ObjectMeta: metav1.ObjectMeta{
			Namespace: proxy.ConfigNamespace,
			Labels:    proxy.Metadata.Labels,
		},
	}

	// Find the Service associated with the pod.
	services, err := getPodServices(c.serviceLister, dummyPod)
	if err != nil {
		return nil, fmt.Errorf("error getting instances for %s: %v", proxy.ID, err)

	}
	if len(services) == 0 {
		return nil, fmt.Errorf("no instances found for %s: %v", proxy.ID, err)
	}

	out := make([]*model.ServiceInstance, 0)
	for _, svc := range services {
		svcAccount := proxy.Metadata.ServiceAccount
		hostname := kube.ServiceHostname(svc.Name, svc.Namespace, c.domainSuffix)
		c.RLock()
		modelService, f := c.servicesMap[hostname]
		c.RUnlock()
		if !f {
			return nil, fmt.Errorf("failed to find model service for %v", hostname)
		}

		tps := make(map[model.Port]*model.Port)
		for _, port := range svc.Spec.Ports {
			svcPort, f := modelService.Ports.Get(port.Name)
			if !f {
				return nil, fmt.Errorf("failed to get svc port for %v", port.Name)
			}
			portNum, err := findPortFromMetadata(port, proxy.Metadata.PodPorts)
			if err != nil {
				return nil, fmt.Errorf("failed to find target port for %v: %v", proxy.ID, err)
			}
			// Dedupe the target ports here - Service might have configured multiple ports to the same target port,
			// we will have to create only one ingress listener per port and protocol so that we do not endup
			// complaining about listener conflicts.
			targetPort := model.Port{
				Port:     portNum,
				Protocol: svcPort.Protocol,
			}
			if _, exists := tps[targetPort]; !exists {
				tps[targetPort] = svcPort
			}
		}

		for tp, svcPort := range tps {
			// consider multiple IP scenarios
			for _, ip := range proxy.IPAddresses {
				// Construct the ServiceInstance
				out = append(out, &model.ServiceInstance{
					Service:     modelService,
					ServicePort: svcPort,
					Endpoint: &model.IstioEndpoint{
						Address:         ip,
						EndpointPort:    uint32(tp.Port),
						ServicePortName: svcPort.Name,
						// Kubernetes service will only have a single instance of labels, and we return early if there are no labels.
						Labels:         proxy.Metadata.Labels,
						ServiceAccount: svcAccount,
						Network:        c.endpointNetwork(ip),
						Locality: model.Locality{
							Label:     util.LocalityToString(proxy.Locality),
							ClusterID: c.clusterID,
						},
					},
				})
			}
		}
	}
	return out, nil
}

func (c *Controller) getProxyServiceInstancesByPod(pod *v1.Pod, service *v1.Service, proxy *model.Proxy) []*model.ServiceInstance {
	out := make([]*model.ServiceInstance, 0)

	hostname := kube.ServiceHostname(service.Name, service.Namespace, c.domainSuffix)
	c.RLock()
	svc := c.servicesMap[hostname]
	c.RUnlock()

	if svc == nil {
		return out
	}

	tps := make(map[model.Port]*model.Port)
	for _, port := range service.Spec.Ports {
		svcPort, exists := svc.Ports.Get(port.Name)
		if !exists {
			continue
		}
		// find target port
		portNum, err := FindPort(pod, &port)
		if err != nil {
			log.Warnf("Failed to find port for service %s/%s: %v", service.Namespace, service.Name, err)
			continue
		}
		// Dedupe the target ports here - Service might have configured multiple ports to the same target port,
		// we will have to create only one ingress listener per port and protocol so that we do not endup
		// complaining about listener conflicts.
		targetPort := model.Port{
			Port:     portNum,
			Protocol: svcPort.Protocol,
		}
		if _, exists = tps[targetPort]; !exists {
			tps[targetPort] = svcPort
		}
	}

	builder := NewEndpointBuilder(c, pod)
	for tp, svcPort := range tps {
		// consider multiple IP scenarios
		for _, ip := range proxy.IPAddresses {
			istioEndpoint := builder.buildIstioEndpoint(ip, int32(tp.Port), svcPort.Name)
			out = append(out, &model.ServiceInstance{
				Service:     svc,
				ServicePort: svcPort,
				Endpoint:    istioEndpoint,
			})
		}
	}
	return out
}

func (c *Controller) GetProxyWorkloadLabels(proxy *model.Proxy) (labels.Collection, error) {
	// There is only one IP for kube registry
	proxyIP := proxy.IPAddresses[0]

	pod := c.pods.getPodByIP(proxyIP)
	if pod != nil {
		return labels.Collection{pod.Labels}, nil
	}
	return nil, nil
}

// GetIstioServiceAccounts returns the Istio service accounts running a serivce
// hostname. Each service account is encoded according to the SPIFFE VSID spec.
// For example, a service account named "bar" in namespace "foo" is encoded as
// "spiffe://cluster.local/ns/foo/sa/bar".
func (c *Controller) GetIstioServiceAccounts(svc *model.Service, ports []int) []string {
	return model.GetServiceAccounts(svc, ports, c)
}

// AppendServiceHandler implements a service catalog operation
func (c *Controller) AppendServiceHandler(f func(*model.Service, model.Event)) error {
	c.serviceHandlers = append(c.serviceHandlers, f)
	return nil
}

// AppendWorkloadHandler implements a service catalog operation
func (c *Controller) AppendWorkloadHandler(f func(*model.WorkloadInstance, model.Event)) error {
	c.workloadHandlers = append(c.workloadHandlers, f)
	return nil
}

// AppendInstanceHandler implements a service catalog operation
func (c *Controller) AppendInstanceHandler(f func(*model.ServiceInstance, model.Event)) error {
	c.instanceHandlers = append(c.instanceHandlers, f)
	return nil
<<<<<<< HEAD
}

// namedRangerEntry for holding network's CIDR and name
type namedRangerEntry struct {
	name    string
	network net.IPNet
}

// returns the IPNet for the network
func (n namedRangerEntry) Network() net.IPNet {
	return n.network
}

// initNetworkLookup will read the mesh networks configuration from the environment
// and initialize CIDR rangers for an efficient network lookup when needed
func (c *Controller) initNetworkLookup() {
	meshNetworks := c.networksWatcher.Networks()
	if meshNetworks == nil || len(meshNetworks.Networks) == 0 {
		return
	}

	c.ranger = cidranger.NewPCTrieRanger()

	for n, v := range meshNetworks.Networks {
		for _, ep := range v.Endpoints {
			if ep.GetFromCidr() != "" {
				_, network, err := net.ParseCIDR(ep.GetFromCidr())
				if err != nil {
					log.Warnf("unable to parse CIDR %q for network %s", ep.GetFromCidr(), n)
					continue
				}
				rangerEntry := namedRangerEntry{
					name:    n,
					network: *network,
				}
				_ = c.ranger.Insert(rangerEntry)
			}
			if ep.GetFromRegistry() != "" && ep.GetFromRegistry() == c.clusterID {
				c.networkForRegistry = n
			}
		}
	}
}

// return the mesh network for the endpoint IP. Empty string if not found.
func (c *Controller) endpointNetwork(endpointIP string) string {
	// If networkForRegistry is set then all endpoints discovered by this registry
	// belong to the configured network so simply return it
	if len(c.networkForRegistry) != 0 {
		return c.networkForRegistry
	}

	// Try to determine the network by checking whether the endpoint IP belongs
	// to any of the configure networks' CIDR ranges
	if c.ranger == nil {
		return ""
	}
	entries, err := c.ranger.ContainingNetworks(net.ParseIP(endpointIP))
	if err != nil {
		log.Errora(err)
		return ""
	}
	if len(entries) == 0 {
		return ""
	}
	if len(entries) > 1 {
		log.Warnf("Found multiple networks CIDRs matching the endpoint IP: %s. Using the first match.", endpointIP)
	}

	return (entries[0].(namedRangerEntry)).name
}

// Forked from Kubernetes k8s.io/kubernetes/pkg/api/v1/pod
// FindPort locates the container port for the given pod and portName.  If the
// targetPort is a number, use that.  If the targetPort is a string, look that
// string up in all named ports in all containers in the target pod.  If no
// match is found, fail.
func FindPort(pod *v1.Pod, svcPort *v1.ServicePort) (int, error) {
	portName := svcPort.TargetPort
	switch portName.Type {
	case intstr.String:
		name := portName.StrVal
		for _, container := range pod.Spec.Containers {
			for _, port := range container.Ports {
				if port.Name == name && port.Protocol == svcPort.Protocol {
					return int(port.ContainerPort), nil
				}
			}
		}
	case intstr.Int:
		return portName.IntValue(), nil
	}

	return 0, fmt.Errorf("no suitable port for manifest: %s", pod.UID)
}

func createUID(podName, namespace string) string {
	return "kubernetes://" + podName + "." + namespace
}

func createNameFromAddr(ip string) string {
	return strings.ReplaceAll(ip, ".", "-")
=======
>>>>>>> 2539b374
}<|MERGE_RESOLUTION|>--- conflicted
+++ resolved
@@ -15,12 +15,9 @@
 package controller
 
 import (
-<<<<<<< HEAD
 	"context"
 	"encoding/json"
 	"errors"
-=======
->>>>>>> 2539b374
 	"fmt"
 	"sort"
 	"strings"
@@ -1082,109 +1079,8 @@
 func (c *Controller) AppendInstanceHandler(f func(*model.ServiceInstance, model.Event)) error {
 	c.instanceHandlers = append(c.instanceHandlers, f)
 	return nil
-<<<<<<< HEAD
-}
-
-// namedRangerEntry for holding network's CIDR and name
-type namedRangerEntry struct {
-	name    string
-	network net.IPNet
-}
-
-// returns the IPNet for the network
-func (n namedRangerEntry) Network() net.IPNet {
-	return n.network
-}
-
-// initNetworkLookup will read the mesh networks configuration from the environment
-// and initialize CIDR rangers for an efficient network lookup when needed
-func (c *Controller) initNetworkLookup() {
-	meshNetworks := c.networksWatcher.Networks()
-	if meshNetworks == nil || len(meshNetworks.Networks) == 0 {
-		return
-	}
-
-	c.ranger = cidranger.NewPCTrieRanger()
-
-	for n, v := range meshNetworks.Networks {
-		for _, ep := range v.Endpoints {
-			if ep.GetFromCidr() != "" {
-				_, network, err := net.ParseCIDR(ep.GetFromCidr())
-				if err != nil {
-					log.Warnf("unable to parse CIDR %q for network %s", ep.GetFromCidr(), n)
-					continue
-				}
-				rangerEntry := namedRangerEntry{
-					name:    n,
-					network: *network,
-				}
-				_ = c.ranger.Insert(rangerEntry)
-			}
-			if ep.GetFromRegistry() != "" && ep.GetFromRegistry() == c.clusterID {
-				c.networkForRegistry = n
-			}
-		}
-	}
-}
-
-// return the mesh network for the endpoint IP. Empty string if not found.
-func (c *Controller) endpointNetwork(endpointIP string) string {
-	// If networkForRegistry is set then all endpoints discovered by this registry
-	// belong to the configured network so simply return it
-	if len(c.networkForRegistry) != 0 {
-		return c.networkForRegistry
-	}
-
-	// Try to determine the network by checking whether the endpoint IP belongs
-	// to any of the configure networks' CIDR ranges
-	if c.ranger == nil {
-		return ""
-	}
-	entries, err := c.ranger.ContainingNetworks(net.ParseIP(endpointIP))
-	if err != nil {
-		log.Errora(err)
-		return ""
-	}
-	if len(entries) == 0 {
-		return ""
-	}
-	if len(entries) > 1 {
-		log.Warnf("Found multiple networks CIDRs matching the endpoint IP: %s. Using the first match.", endpointIP)
-	}
-
-	return (entries[0].(namedRangerEntry)).name
-}
-
-// Forked from Kubernetes k8s.io/kubernetes/pkg/api/v1/pod
-// FindPort locates the container port for the given pod and portName.  If the
-// targetPort is a number, use that.  If the targetPort is a string, look that
-// string up in all named ports in all containers in the target pod.  If no
-// match is found, fail.
-func FindPort(pod *v1.Pod, svcPort *v1.ServicePort) (int, error) {
-	portName := svcPort.TargetPort
-	switch portName.Type {
-	case intstr.String:
-		name := portName.StrVal
-		for _, container := range pod.Spec.Containers {
-			for _, port := range container.Ports {
-				if port.Name == name && port.Protocol == svcPort.Protocol {
-					return int(port.ContainerPort), nil
-				}
-			}
-		}
-	case intstr.Int:
-		return portName.IntValue(), nil
-	}
-
-	return 0, fmt.Errorf("no suitable port for manifest: %s", pod.UID)
-}
-
-func createUID(podName, namespace string) string {
-	return "kubernetes://" + podName + "." + namespace
 }
 
 func createNameFromAddr(ip string) string {
 	return strings.ReplaceAll(ip, ".", "-")
-=======
->>>>>>> 2539b374
 }