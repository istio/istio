--- conflicted
+++ resolved
@@ -50,16 +50,12 @@
   exit "${2:-1}"
 }
 
-<<<<<<< HEAD
-while getopts d:f:i:o:v: arg ; do
-=======
 # since there are 2 required options, should show usage and exit with no args specified
 if (($# == 0)); then
   usage
 fi
 
 while getopts d:i:o:v: arg ; do
->>>>>>> 82797c0c
   case "${arg}" in
     d) BASE_DIR="${OPTARG}";;
     i) ISTIOCTL_SUBDIR="${OPTARG}";;
@@ -70,13 +66,10 @@
   esac
 done
 
-<<<<<<< HEAD
-=======
 set -o errexit
 set -o pipefail
 set -x
 
->>>>>>> 82797c0c
 [[ -z "${BASE_DIR}"    ]] && usage
 [[ -z "${OUTPUT_PATH}" ]] && usage
 [[ -z "${VER_STRING}"  ]] && usage
@@ -91,16 +84,9 @@
 
 # On mac, brew install gnu-tar gnu-cp
 # and set CP="gcp" TAR="gtar"
-<<<<<<< HEAD
 
 CP=${CP:-"cp"}
 TAR=${TAR:-"tar"}
-
-=======
-
-CP=${CP:-"cp"}
-TAR=${TAR:-"tar"}
->>>>>>> 82797c0c
 
 function create_linux_archive() {
   local istioctl_path="${BIN_DIR}/istioctl"
@@ -109,11 +95,7 @@
   chmod 755 "${istioctl_path}"
 
   ${TAR} --owner releng --group releng -czf \
-<<<<<<< HEAD
-    "${OUTPUT_PATH}/${PKG_NAME}-${VER_STRING}-linux.tar.gz" "${PKG_NAME}-${VER_STRING}" \
-=======
     "${OUTPUT_PATH}/istio-${VER_STRING}-linux.tar.gz" "istio-${VER_STRING}" \
->>>>>>> 82797c0c
     || error_exit 'Could not create linux archive'
   rm "${istioctl_path}"
 }
@@ -125,11 +107,7 @@
   chmod 755 "${istioctl_path}"
 
   ${TAR} --owner releng --group releng -czf \
-<<<<<<< HEAD
-    "${OUTPUT_PATH}/${PKG_NAME}-${VER_STRING}-osx.tar.gz" "${PKG_NAME}-${VER_STRING}" \
-=======
     "${OUTPUT_PATH}/istio-${VER_STRING}-osx.tar.gz" "istio-${VER_STRING}" \
->>>>>>> 82797c0c
     || error_exit 'Could not create osx archive'
   rm "${istioctl_path}"
 }
@@ -139,11 +117,7 @@
 
   ${CP} "${OUTPUT_PATH}/${ISTIOCTL_SUBDIR}/istioctl-win.exe" "${istioctl_path}"
 
-<<<<<<< HEAD
-  zip -r -q "${OUTPUT_PATH}/${PKG_NAME}-${VER_STRING}-win.zip" "${PKG_NAME}-${VER_STRING}" \
-=======
   zip -r -q "${OUTPUT_PATH}/istio-${VER_STRING}-win.zip" "istio-${VER_STRING}" \
->>>>>>> 82797c0c
     || error_exit 'Could not create windows archive'
   rm "${istioctl_path}"
 }
@@ -198,35 +172,10 @@
 
 ls -l  "${COMMON_FILES_DIR}/install/kubernetes/"
 
-<<<<<<< HEAD
-# Remove unsupported files from aspen mesh
-rm -rf ${COMMON_FILES_DIR}/install/consul
-rm -rf ${COMMON_FILES_DIR}/install/gcp
-rm -rf ${COMMON_FILES_DIR}/install/kubernetes/addons
-rm -rf ${COMMON_FILES_DIR}/install/kubernetes/ansible
-rm -rf ${COMMON_FILES_DIR}/install/kubernetes/helm/istio-remote
-rm -rf ${COMMON_FILES_DIR}/install/kubernetes/helm/istio/values-*.yaml
-rm -rf ${COMMON_FILES_DIR}/install/kubernetes/istio-citadel*.yaml
-rm -rf ${COMMON_FILES_DIR}/install/kubernetes/istio-demo*.yaml
-rm -rf ${COMMON_FILES_DIR}/install/kubernetes/mesh-expansion.yaml
-rm -rf ${COMMON_FILES_DIR}/install/kubernetes/templates
-rm -rf ${COMMON_FILES_DIR}/install/tools
-rm -rf ${COMMON_FILES_DIR}/tools
-rm -rf ${COMMON_FILES_DIR}/samples/kubernetes-blog
-rm -rf ${COMMON_FILES_DIR}/samples/certs
-rm -rf ${COMMON_FILES_DIR}/samples/bookinfo/platform/consul
-
-if [[ "${FLAVOR}" != "nocloud" ]]; then
-  rm -f ${COMMON_FILES_DIR}/install/kubernetes/aspenmesh*nocloud*.yaml
-fi
-
-ls -l  ${COMMON_FILES_DIR}/install/kubernetes/
-=======
 rm "${COMMON_FILES_DIR}/install/kubernetes/helm/istio/values-istio-demo-common.yaml"
 rm -rf "${COMMON_FILES_DIR}/install/kubernetes/helm/istio/test-values/"
 
 ls -l  "${COMMON_FILES_DIR}/install/kubernetes/helm/istio"
->>>>>>> 82797c0c
 
 # Changing dir such that tar and zip files are
 # created with right hiereachy
@@ -235,8 +184,3 @@
 create_osx_archive
 create_windows_archive
 popd
-<<<<<<< HEAD
-
-rm -rf "$TEMP_DIR"
-=======
->>>>>>> 82797c0c
