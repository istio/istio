--- conflicted
+++ resolved
@@ -1152,12 +1152,12 @@
     "mixer/adapter/model/v1beta1",
     "mixer/v1",
     "mixer/v1/config/client",
-    "networking/v1alpha3",
     "policy/v1beta1",
     "rbac/v1alpha1",
-    "routing/v1alpha1"
-  ]
-  revision = "a2d2077b668d34c849d2efeb951da628cb83c466"
+    "routing/v1alpha1",
+    "routing/v1alpha2"
+  ]
+  revision = "e07972e35d89890e2bad2c9e774fd6517c14ea02"
 
 [[projects]]
   name = "istio.io/fortio"
@@ -1462,10 +1462,6 @@
 [solve-meta]
   analyzer-name = "dep"
   analyzer-version = 1
-<<<<<<< HEAD
-  inputs-digest = "f3c15908829937aac2da0a6e6df7c15ad1e777db0637c66a81e1463e62be4bde"
-=======
   inputs-digest = "d4b3d9a6b40660b75af56d7f0ac66fa798ebc4e6824963153d5a19e3ddd63581"
->>>>>>> eace0f82
   solver-name = "gps-cdcl"
   solver-version = 1