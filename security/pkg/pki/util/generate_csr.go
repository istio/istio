--- conflicted
+++ resolved
@@ -112,11 +112,7 @@
 }
 
 // AppendRootCerts adds the root certificates loaded from the rootCertFile (containing locally mounted
-<<<<<<< HEAD
-// roots - typically etc/cacerts/root-cert.pem) to the the certs loaded from a secret.
-=======
 // roots - typically etc/cacerts/root-cert.pem) to the certs loaded from a secret.
->>>>>>> 289cb5e4
 // Both sources may contain multiple root certificates.
 func AppendRootCerts(pemCert []byte, rootCertFile string) ([]byte, error) {
 	rootCerts := pemCert
