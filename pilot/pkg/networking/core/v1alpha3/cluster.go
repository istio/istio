// Copyright Istio Authors
//
// Licensed under the Apache License, Version 2.0 (the "License");
// you may not use this file except in compliance with the License.
// You may obtain a copy of the License at
//
//     http://www.apache.org/licenses/LICENSE-2.0
//
// Unless required by applicable law or agreed to in writing, software
// distributed under the License is distributed on an "AS IS" BASIS,
// WITHOUT WARRANTIES OR CONDITIONS OF ANY KIND, either express or implied.
// See the License for the specific language governing permissions and
// limitations under the License.

package v1alpha3

import (
	"fmt"
	"math"
	"net"
	"strconv"
	"strings"

	cluster "github.com/envoyproxy/go-control-plane/envoy/config/cluster/v3"
	core "github.com/envoyproxy/go-control-plane/envoy/config/core/v3"
	endpoint "github.com/envoyproxy/go-control-plane/envoy/config/endpoint/v3"
	internalupstream "github.com/envoyproxy/go-control-plane/envoy/extensions/transport_sockets/internal_upstream/v3"
	discovery "github.com/envoyproxy/go-control-plane/envoy/service/discovery/v3"
	metadata "github.com/envoyproxy/go-control-plane/envoy/type/metadata/v3"
	xdstype "github.com/envoyproxy/go-control-plane/envoy/type/v3"
	"google.golang.org/protobuf/types/known/durationpb"
	"google.golang.org/protobuf/types/known/structpb"
	wrappers "google.golang.org/protobuf/types/known/wrapperspb"

	meshconfig "istio.io/api/mesh/v1alpha1"
	networking "istio.io/api/networking/v1alpha3"
	"istio.io/istio/pilot/pkg/features"
	"istio.io/istio/pilot/pkg/model"
	"istio.io/istio/pilot/pkg/networking/core/v1alpha3/envoyfilter"
	"istio.io/istio/pilot/pkg/networking/core/v1alpha3/loadbalancer"
	"istio.io/istio/pilot/pkg/networking/telemetry"
	"istio.io/istio/pilot/pkg/networking/util"
	"istio.io/istio/pilot/pkg/serviceregistry/provider"
	"istio.io/istio/pilot/pkg/util/protoconv"
	xdsfilters "istio.io/istio/pilot/pkg/xds/filters"
	"istio.io/istio/pkg/config/host"
	"istio.io/istio/pkg/config/protocol"
	"istio.io/istio/pkg/config/schema/kind"
	"istio.io/istio/pkg/log"
	"istio.io/istio/pkg/security"
	"istio.io/istio/pkg/slices"
	netutil "istio.io/istio/pkg/util/net"
	"istio.io/istio/pkg/util/sets"
)

// deltaConfigTypes are used to detect changes and trigger delta calculations. When config updates has ONLY entries
// in this map, then delta calculation is triggered.
var deltaConfigTypes = sets.New(kind.ServiceEntry.String(), kind.DestinationRule.String(), kind.VirtualService.String())

const TransportSocketInternalUpstream = "envoy.transport_sockets.internal_upstream"

// getDefaultCircuitBreakerThresholds returns a copy of the default circuit breaker thresholds for the given traffic direction.
func getDefaultCircuitBreakerThresholds() *cluster.CircuitBreakers_Thresholds {
	return &cluster.CircuitBreakers_Thresholds{
		// DefaultMaxRetries specifies the default for the Envoy circuit breaker parameter max_retries. This
		// defines the maximum number of parallel retries a given Envoy will allow to the upstream cluster. Envoy defaults
		// this value to 3, however that has shown to be insufficient during periods of pod churn (e.g. rolling updates),
		// where multiple endpoints in a cluster are terminated. In these scenarios the circuit breaker can kick
		// in before Pilot is able to deliver an updated endpoint list to Envoy, leading to client-facing 503s.
		MaxRetries:         &wrappers.UInt32Value{Value: math.MaxUint32},
		MaxRequests:        &wrappers.UInt32Value{Value: math.MaxUint32},
		MaxConnections:     &wrappers.UInt32Value{Value: math.MaxUint32},
		MaxPendingRequests: &wrappers.UInt32Value{Value: math.MaxUint32},
		TrackRemaining:     true,
	}
}

// BuildClusters returns the list of clusters for the given proxy. This is the CDS output
// For outbound: Cluster for each service/subset hostname or cidr with SNI set to service hostname
// Cluster type based on resolution
// For inbound (sidecar only): Cluster for each inbound endpoint port and for each service port
func (configgen *ConfigGeneratorImpl) BuildClusters(proxy *model.Proxy, req *model.PushRequest) ([]*discovery.Resource, model.XdsLogDetails) {
	// In Sotw, we care about all services.
	var services []*model.Service
	if features.FilterGatewayClusterConfig && proxy.Type == model.Router {
		services = req.Push.GatewayServices(proxy)
	} else {
		services = proxy.SidecarScope.Services()
	}
	return configgen.buildClusters(proxy, req, services)
}

// BuildDeltaClusters generates the deltas (add and delete) for a given proxy. Currently, only service changes are reflected with deltas.
// Otherwise, we fall back onto generating everything.
func (configgen *ConfigGeneratorImpl) BuildDeltaClusters(proxy *model.Proxy, updates *model.PushRequest,
	watched *model.WatchedResource,
) ([]*discovery.Resource, []string, model.XdsLogDetails, bool) {
	// if we can't use delta, fall back to generate all
	if !shouldUseDelta(updates) {
		cl, lg := configgen.BuildClusters(proxy, updates)
		return cl, nil, lg, false
	}

	var deletedClusters []string
	var services []*model.Service
	// Holds clusters per service, keyed by hostname.
	serviceClusters := make(map[string]sets.String)
	// Holds service ports, keyed by hostname.Inner map port and its cluster name.
	// This is mainly used when service is updated and a port has been removed.
	servicePortClusters := make(map[string]map[int]string)
	// Holds subset clusters per service, keyed by hostname.
	subsetClusters := make(map[string]sets.String)

	for _, cluster := range watched.ResourceNames {
		// WatchedResources.ResourceNames will contain the names of the clusters it is subscribed to. We can
		// check with the name of our service (cluster names are in the format outbound|<port>|<subset>|<hostname>).
		_, subset, svcHost, port := model.ParseSubsetKey(cluster)
		if subset == "" {
			sets.InsertOrNew(serviceClusters, string(svcHost), cluster)
		} else {
			sets.InsertOrNew(subsetClusters, string(svcHost), cluster)
		}
		if servicePortClusters[string(svcHost)] == nil {
			servicePortClusters[string(svcHost)] = make(map[int]string)
		}
		servicePortClusters[string(svcHost)][port] = cluster
	}

	for key := range updates.ConfigsUpdated {
		// deleted clusters for this config.
		var deleted []string
		var svcs []*model.Service
		switch key.Kind {
		case kind.ServiceEntry:
			svcs, deleted = configgen.deltaFromServices(key, proxy, updates.Push, serviceClusters,
				servicePortClusters, subsetClusters)
		case kind.DestinationRule:
<<<<<<< HEAD
			services, deletedClusters = configgen.deltaFromDestinationRules(key, proxy, subsetClusters)
		case kind.VirtualService:
			services, deletedClusters = configgen.deltaFromVirtualServices(key, proxy, serviceClusters, subsetClusters)
=======
			svcs, deleted = configgen.deltaFromDestinationRules(key, proxy, subsetClusters)
>>>>>>> 9cf38d75
		}
		services = append(services, svcs...)
		deletedClusters = append(deletedClusters, deleted...)
	}
	clusters, log := configgen.buildClusters(proxy, updates, services)
	// DeletedClusters contains list of all subset clusters for the deleted DR or updated DR.
	// When clusters are rebuilt, it rebuilts the subset clusters as well. So, we know what
	// subset clusters are really needed. So if deleted cluster is not rebuilt, then it is really deleted.
	builtClusters := sets.New[string]()
	for _, c := range clusters {
		builtClusters.Insert(c.Name)
	}
	finalDeletedClusters := slices.FilterInPlace(deletedClusters, func(cluster string) bool {
		return !builtClusters.Contains(cluster)
	})
	return clusters, finalDeletedClusters, log, true
}

// deltaFromServices computes the delta clusters from the updated services.
func (configgen *ConfigGeneratorImpl) deltaFromServices(key model.ConfigKey, proxy *model.Proxy, push *model.PushContext,
	serviceClusters map[string]sets.String, servicePortClusters map[string]map[int]string, subsetClusters map[string]sets.String,
) ([]*model.Service, []string) {
	var deletedClusters []string
	var services []*model.Service
	service := push.ServiceForHostname(proxy, host.Name(key.Name))
	// push.ServiceForHostname will return nil if the proxy doesn't care about the service OR it was deleted.
	// we can cross-reference with WatchedResources to figure out which services were deleted.
	if service == nil {
		// We assume a service was deleted and delete all clusters for that service.
		deletedClusters = append(deletedClusters, serviceClusters[key.Name].UnsortedList()...)
		deletedClusters = append(deletedClusters, subsetClusters[key.Name].UnsortedList()...)
	} else {
		// Service exists. If the service update has port change, we need to the corresponding port clusters.
		services = append(services, service)
		for port, cluster := range servicePortClusters[service.Hostname.String()] {
			// if this service port is removed, we can conclude that it is a removed cluster.
			if _, exists := service.Ports.GetByPort(port); !exists {
				deletedClusters = append(deletedClusters, cluster)
			}
		}
	}
	return services, deletedClusters
}

// deltaFromDestinationRules computes the delta clusters from the updated destination rules.
func (configgen *ConfigGeneratorImpl) deltaFromDestinationRules(updatedDr model.ConfigKey, proxy *model.Proxy,
	subsetClusters map[string]sets.String,
) ([]*model.Service, []string) {
	var deletedClusters []string
	var services []*model.Service
	cfg := proxy.SidecarScope.DestinationRuleByName(updatedDr.Name, updatedDr.Namespace)
	if cfg == nil {
		// Destinationrule was deleted. Find matching services from previous destinationrule.
		prevCfg := proxy.PrevSidecarScope.DestinationRuleByName(updatedDr.Name, updatedDr.Namespace)
		if prevCfg == nil {
			log.Debugf("Prev DestinationRule from PrevSidecarScope is missing for %s/%s", updatedDr.Namespace, updatedDr.Name)
			return nil, nil
		}
		dr := prevCfg.Spec.(*networking.DestinationRule)
		services = append(services, proxy.SidecarScope.ServicesForHostname(host.Name(dr.Host))...)
	} else {
		dr := cfg.Spec.(*networking.DestinationRule)
		// Destinationrule was updated. Find matching services from updated destinationrule.
		services = append(services, proxy.SidecarScope.ServicesForHostname(host.Name(dr.Host))...)
		// Check if destination rule host is changed, if yes, then we need to add previous host matching services.
		prevCfg := proxy.PrevSidecarScope.DestinationRuleByName(updatedDr.Name, updatedDr.Namespace)
		if prevCfg != nil {
			prevDr := prevCfg.Spec.(*networking.DestinationRule)
			if dr.Host != prevDr.Host {
				services = append(services, proxy.SidecarScope.ServicesForHostname(host.Name(prevDr.Host))...)
			}
		}
	}

	// Remove all matched service subsets. When we rebuild clusters, we will rebuild the subset clusters as well.
	// We can reconcile the actual subsets that are needed when we rebuild the clusters.
	for _, matchedSvc := range services {
		if subsetClusters[matchedSvc.Hostname.String()] != nil {
			deletedClusters = append(deletedClusters, subsetClusters[matchedSvc.Hostname.String()].UnsortedList()...)
		}
	}
	return services, deletedClusters
}

// deltaFromVirtualServices computes the delta clusters from the updated virtual services.
// This is only applicable if PILOT_FILTER_GATEWAY_CLUSTER_CONFIG is enabled for gateways.
func (configgen *ConfigGeneratorImpl) deltaFromVirtualServices(updatedVs model.ConfigKey, proxy *model.Proxy,
	serviceClusters map[string]sets.String,
	subsetClusters map[string]sets.String,
) ([]*model.Service, []string) {
	var deletedClusters []string
	var prevServices []*model.Service
	var currServices []*model.Service
	cfg := proxy.SidecarScope.VirtualServiceByName(updatedVs.Name, updatedVs.Namespace)
	prevCfg := proxy.PrevSidecarScope.VirtualServiceByName(updatedVs.Name, updatedVs.Namespace)

	if cfg != nil {
		// Virtual Service was was updated. Find services based from updated virtual service.
		vs := cfg.Spec.(*networking.VirtualService)
		currServices = append(currServices, virtualHostMatchingServices(vs, proxy)...)
	}

	if prevCfg != nil {
		vs := prevCfg.Spec.(*networking.VirtualService)
		prevServices = append(prevServices, virtualHostMatchingServices(vs, proxy)...)
	}

	// Remove the clusters that are no longer destinations i.e. the service is no longer part of new virtual service.
	for _, ps := range prevServices {
		if !slices.Contains[*model.Service](currServices, ps) {
			deletedClusters = append(deletedClusters, serviceClusters[string(ps.Hostname)].UnsortedList()...)
			deletedClusters = append(deletedClusters, subsetClusters[string(ps.Hostname)].UnsortedList()...)
		}
	}

	// Remove all matched service subsets. When we rebuild clusters, we will rebuild the subset clusters as well.
	// We can reconcile the actual subsets that are needed when we rebuild the clusters.
	for _, matchedSvc := range currServices {
		if subsetClusters[matchedSvc.Hostname.String()] != nil {
			deletedClusters = append(deletedClusters, subsetClusters[matchedSvc.Hostname.String()].UnsortedList()...)
		}
	}
	return currServices, deletedClusters
}

func virtualHostMatchingServices(vs *networking.VirtualService, proxy *model.Proxy) []*model.Service {
	var services []*model.Service
	virtualServiceDestinations := model.VirtualServiceDestinations(vs)
	for destination := range virtualServiceDestinations {
		services = append(services, proxy.SidecarScope.ServicesForHostname(host.Name(destination))...)
	}
	return services
}

// buildClusters builds clusters for the proxy with the services passed.
func (configgen *ConfigGeneratorImpl) buildClusters(proxy *model.Proxy, req *model.PushRequest,
	services []*model.Service,
) ([]*discovery.Resource, model.XdsLogDetails) {
	clusters := make([]*cluster.Cluster, 0)
	resources := model.Resources{}
	envoyFilterPatches := req.Push.EnvoyFilters(proxy)
	cb := NewClusterBuilder(proxy, req, configgen.Cache)
	instances := proxy.ServiceInstances
	cacheStats := cacheStats{}
	switch proxy.Type {
	case model.SidecarProxy:
		// Setup outbound clusters
		outboundPatcher := clusterPatcher{efw: envoyFilterPatches, pctx: networking.EnvoyFilter_SIDECAR_OUTBOUND}
		ob, cs := configgen.buildOutboundClusters(cb, proxy, outboundPatcher, services)
		cacheStats = cacheStats.merge(cs)
		resources = append(resources, ob...)
		// Add a blackhole and passthrough cluster for catching traffic to unresolved routes
		clusters = outboundPatcher.conditionallyAppend(clusters, nil, cb.buildBlackHoleCluster(), cb.buildDefaultPassthroughCluster())
		clusters = append(clusters, outboundPatcher.insertedClusters()...)
		// Setup inbound clusters
		inboundPatcher := clusterPatcher{efw: envoyFilterPatches, pctx: networking.EnvoyFilter_SIDECAR_INBOUND}
		clusters = append(clusters, configgen.buildInboundClusters(cb, proxy, instances, inboundPatcher)...)
		if proxy.EnableHBONE() {
			clusters = append(clusters, configgen.buildInboundHBONEClusters())
		}
		// Pass through clusters for inbound traffic. These cluster bind loopback-ish src address to access node local service.
		clusters = inboundPatcher.conditionallyAppend(clusters, nil, cb.buildInboundPassthroughClusters()...)
		clusters = append(clusters, inboundPatcher.insertedClusters()...)
	case model.Waypoint:
		_, svcs := findWaypointResources(proxy, req.Push)
		// Waypoint proxies do not need outbound clusters in most cases, unless we have a route pointing to something
		outboundPatcher := clusterPatcher{efw: envoyFilterPatches, pctx: networking.EnvoyFilter_SIDECAR_OUTBOUND}
		ob, cs := configgen.buildOutboundClusters(cb, proxy, outboundPatcher, filterWaypointOutboundServices(req.Push.ServicesAttachedToMesh(), svcs, services))
		cacheStats = cacheStats.merge(cs)
		resources = append(resources, ob...)
		// Setup inbound clusters
		inboundPatcher := clusterPatcher{efw: envoyFilterPatches, pctx: networking.EnvoyFilter_SIDECAR_INBOUND}
		clusters = append(clusters, configgen.buildWaypointInboundClusters(cb, proxy, req.Push, svcs)...)
		clusters = append(clusters, inboundPatcher.insertedClusters()...)
	default: // Gateways
		patcher := clusterPatcher{efw: envoyFilterPatches, pctx: networking.EnvoyFilter_GATEWAY}
		ob, cs := configgen.buildOutboundClusters(cb, proxy, patcher, services)
		cacheStats = cacheStats.merge(cs)
		resources = append(resources, ob...)
		// Gateways do not require the default passthrough cluster as they do not have original dst listeners.
		clusters = patcher.conditionallyAppend(clusters, nil, cb.buildBlackHoleCluster())
		if proxy.Type == model.Router && proxy.MergedGateway != nil && proxy.MergedGateway.ContainsAutoPassthroughGateways {
			clusters = append(clusters, configgen.buildOutboundSniDnatClusters(proxy, req, patcher)...)
		}
		clusters = append(clusters, patcher.insertedClusters()...)
	}

	// OutboundTunnel cluster is needed for sidecar and gateway.
	if proxy.EnableHBONE() {
		clusters = append(clusters, cb.buildConnectOriginate(proxy, req.Push, nil))
	}

	// if credential socket exists, create a cluster for it
	if proxy.Metadata != nil && proxy.Metadata.Raw[security.CredentialMetaDataName] == "true" {
		clusters = append(clusters, cb.buildExternalSDSCluster(security.CredentialNameSocketPath))
	}
	for _, c := range clusters {
		resources = append(resources, &discovery.Resource{Name: c.Name, Resource: protoconv.MessageToAny(c)})
	}
	resources = cb.normalizeClusters(resources)

	if cacheStats.empty() {
		return resources, model.DefaultXdsLogDetails
	}
	return resources, model.XdsLogDetails{AdditionalInfo: fmt.Sprintf("cached:%v/%v", cacheStats.hits, cacheStats.hits+cacheStats.miss)}
}

func shouldUseDelta(updates *model.PushRequest) bool {
	return updates != nil && deltaAwareConfigTypes(updates.ConfigsUpdated) && len(updates.ConfigsUpdated) > 0
}

// deltaAwareConfigTypes returns true if all updated configs are delta enabled.
func deltaAwareConfigTypes(cfgs sets.Set[model.ConfigKey]) bool {
	for k := range cfgs {
		if !deltaConfigTypes.Contains(k.Kind.String()) {
			return false
		}
	}
	return true
}

// buildOutboundClusters generates all outbound (including subsets) clusters for a given proxy.
func (configgen *ConfigGeneratorImpl) buildOutboundClusters(cb *ClusterBuilder, proxy *model.Proxy, cp clusterPatcher,
	services []*model.Service,
) ([]*discovery.Resource, cacheStats) {
	resources := make([]*discovery.Resource, 0)
	efKeys := cp.efw.KeysApplyingTo(networking.EnvoyFilter_CLUSTER)
	hit, miss := 0, 0
	for _, service := range services {
		for _, port := range service.Ports {
			if port.Protocol == protocol.UDP {
				continue
			}
			clusterKey := buildClusterKey(service, port, cb, proxy, efKeys)
			cached, allFound := cb.getAllCachedSubsetClusters(*clusterKey)
			if allFound && !features.EnableUnsafeAssertions {
				hit += len(cached)
				resources = append(resources, cached...)
				continue
			}
			miss += len(cached)

			// We have a cache miss, so we will re-generate the cluster and later store it in the cache.
			lbEndpoints := cb.buildLocalityLbEndpoints(clusterKey.proxyView, service, port.Port, nil)

			// create default cluster
			discoveryType := convertResolution(cb.proxyType, service)
			defaultCluster := cb.buildDefaultCluster(clusterKey.clusterName, discoveryType, lbEndpoints, model.TrafficDirectionOutbound, port, service, nil)
			if defaultCluster == nil {
				continue
			}

			// if the service uses persistent sessions, override status allows
			// DRAINING endpoints to be kept as 'UNHEALTHY' coarse status in envoy.
			// Will not be used for normal traffic, only when explicit override.
			if service.Attributes.Labels[features.PersistentSessionLabel] != "" {
				// Default is UNKNOWN, HEALTHY, DEGRADED. Without this change, Envoy will drop endpoints with any other
				// status received in EDS. With this setting, the DRAINING and UNHEALTHY endpoints are kept - both marked
				// as UNHEALTHY ('coarse state'), which is what will show in config dumps.
				// DRAINING/UNHEALTHY will not be used normally for new requests. They will be used if cookie/header
				// selects them.
				defaultCluster.cluster.CommonLbConfig.OverrideHostStatus = &core.HealthStatusSet{
					Statuses: []core.HealthStatus{
						core.HealthStatus_HEALTHY,
						core.HealthStatus_DRAINING, core.HealthStatus_UNKNOWN, core.HealthStatus_DEGRADED,
					},
				}
			}

			// If stat name is configured, build the alternate stats name.
			if len(cb.req.Push.Mesh.OutboundClusterStatName) != 0 {
				defaultCluster.cluster.AltStatName = telemetry.BuildStatPrefix(cb.req.Push.Mesh.OutboundClusterStatName,
					string(service.Hostname), "", port, &service.Attributes)
			}

			subsetClusters := cb.applyDestinationRule(defaultCluster, DefaultClusterMode, service, port,
				clusterKey.proxyView, clusterKey.destinationRule.GetRule(), clusterKey.serviceAccounts)

			if patched := cp.patch(nil, defaultCluster.build()); patched != nil {
				resources = append(resources, patched)
				if features.EnableCDSCaching {
					cb.cache.Add(clusterKey, cb.req, patched)
				}
			}
			for _, ss := range subsetClusters {
				if patched := cp.patch(nil, ss); patched != nil {
					resources = append(resources, patched)
					if features.EnableCDSCaching {
						nk := *clusterKey
						nk.clusterName = ss.Name
						cb.cache.Add(&nk, cb.req, patched)
					}
				}
			}
		}
	}

	return resources, cacheStats{hits: hit, miss: miss}
}

type clusterPatcher struct {
	efw  *model.EnvoyFilterWrapper
	pctx networking.EnvoyFilter_PatchContext
}

func (p clusterPatcher) patch(hosts []host.Name, c *cluster.Cluster) *discovery.Resource {
	cluster := p.doPatch(hosts, c)
	if cluster == nil {
		return nil
	}
	return &discovery.Resource{Name: cluster.Name, Resource: protoconv.MessageToAny(cluster)}
}

func (p clusterPatcher) doPatch(hosts []host.Name, c *cluster.Cluster) *cluster.Cluster {
	if !envoyfilter.ShouldKeepCluster(p.pctx, p.efw, c, hosts) {
		return nil
	}
	return envoyfilter.ApplyClusterMerge(p.pctx, p.efw, c, hosts)
}

func (p clusterPatcher) conditionallyAppend(l []*cluster.Cluster, hosts []host.Name, clusters ...*cluster.Cluster) []*cluster.Cluster {
	if !p.hasPatches() {
		return append(l, clusters...)
	}
	for _, c := range clusters {
		if patched := p.doPatch(hosts, c); patched != nil {
			l = append(l, patched)
		}
	}
	return l
}

func (p clusterPatcher) insertedClusters() []*cluster.Cluster {
	return envoyfilter.InsertedClusters(p.pctx, p.efw)
}

func (p clusterPatcher) hasPatches() bool {
	return p.efw != nil && len(p.efw.Patches[networking.EnvoyFilter_CLUSTER]) > 0
}

// SniDnat clusters do not have any TLS setting, as they simply forward traffic to upstream
// All SniDnat clusters are internal services in the mesh.
// TODO enable cache - there is no blockers here, skipped to simplify the original caching implementation
func (configgen *ConfigGeneratorImpl) buildOutboundSniDnatClusters(proxy *model.Proxy, req *model.PushRequest,
	cp clusterPatcher,
) []*cluster.Cluster {
	clusters := make([]*cluster.Cluster, 0)
	cb := NewClusterBuilder(proxy, req, nil)

	proxyView := proxy.GetView()

	for _, service := range proxy.SidecarScope.Services() {
		if service.MeshExternal {
			continue
		}

		destRule := proxy.SidecarScope.DestinationRule(model.TrafficDirectionOutbound, proxy, service.Hostname).GetRule()
		for _, port := range service.Ports {
			if port.Protocol == protocol.UDP {
				continue
			}
			lbEndpoints := cb.buildLocalityLbEndpoints(proxyView, service, port.Port, nil)

			// create default cluster
			discoveryType := convertResolution(cb.proxyType, service)

			clusterName := model.BuildDNSSrvSubsetKey(model.TrafficDirectionOutbound, "",
				service.Hostname, port.Port)
			defaultCluster := cb.buildDefaultCluster(clusterName, discoveryType, lbEndpoints, model.TrafficDirectionOutbound, port, service, nil)
			if defaultCluster == nil {
				continue
			}
			subsetClusters := cb.applyDestinationRule(defaultCluster, SniDnatClusterMode, service, port, proxyView, destRule, nil)
			clusters = cp.conditionallyAppend(clusters, nil, defaultCluster.build())
			clusters = cp.conditionallyAppend(clusters, nil, subsetClusters...)
		}
	}

	return clusters
}

func buildInboundLocalityLbEndpoints(bind string, port uint32) []*endpoint.LocalityLbEndpoints {
	if bind == "" {
		return nil
	}
	address := util.BuildAddress(bind, port)
	lbEndpoint := &endpoint.LbEndpoint{
		HostIdentifier: &endpoint.LbEndpoint_Endpoint{
			Endpoint: &endpoint.Endpoint{
				Address: address,
			},
		},
	}
	return []*endpoint.LocalityLbEndpoints{
		{
			LbEndpoints: []*endpoint.LbEndpoint{lbEndpoint},
		},
	}
}

func (configgen *ConfigGeneratorImpl) buildClustersFromServiceInstances(cb *ClusterBuilder, proxy *model.Proxy,
	instances []*model.ServiceInstance, cp clusterPatcher,
	enableSidecarServiceInboundListenerMerge bool,
) []*cluster.Cluster {
	clusters := make([]*cluster.Cluster, 0)
	_, actualLocalHosts := getWildcardsAndLocalHost(proxy.GetIPMode())
	clustersToBuild := make(map[int][]*model.ServiceInstance)

	ingressPortListSet := sets.New[int]()
	sidecarScope := proxy.SidecarScope
	if sidecarScope.HasIngressListener() {
		ingressPortListSet = getSidecarIngressPortList(proxy)
	}
	for _, instance := range instances {
		// For service instances with the same port,
		// we still need to capture all the instances on this port, as its required to populate telemetry metadata
		// The first instance will be used as the "primary" instance; this means if we have an conflicts between
		// Services the first one wins
		ep := int(instance.Endpoint.EndpointPort)
		clustersToBuild[ep] = append(clustersToBuild[ep], instance)
	}

	bind := actualLocalHosts[0]
	if features.EnableInboundPassthrough {
		bind = ""
	}
	// For each workload port, we will construct a cluster
	for epPort, instances := range clustersToBuild {
		if enableSidecarServiceInboundListenerMerge && sidecarScope.HasIngressListener() &&
			ingressPortListSet.Contains(int(instances[0].Endpoint.EndpointPort)) {
			// here if port is declared in service and sidecar ingress both, we continue to take the one on sidecar + other service ports
			// e.g. 1,2, 3 in service and 3,4 in sidecar ingress,
			// this will still generate listeners for 1,2,3,4 where 3 is picked from sidecar ingress
			// port present in sidecarIngress listener so let sidecar take precedence
			continue
		}
		// The inbound cluster port equals to endpoint port.
		localCluster := cb.buildInboundClusterForPortOrUDS(epPort, bind, proxy, instances[0], instances)
		// If inbound cluster match has service, we should see if it matches with any host name across all instances.
		hosts := make([]host.Name, 0, len(instances))
		for _, si := range instances {
			hosts = append(hosts, si.Service.Hostname)
		}
		clusters = cp.conditionallyAppend(clusters, hosts, localCluster.build())
	}
	return clusters
}

func (configgen *ConfigGeneratorImpl) buildInboundClusters(cb *ClusterBuilder, proxy *model.Proxy, instances []*model.ServiceInstance,
	cp clusterPatcher,
) []*cluster.Cluster {
	clusters := make([]*cluster.Cluster, 0)

	// The inbound clusters for a node depends on whether the node has a SidecarScope with inbound listeners
	// or not. If the node has a sidecarscope with ingress listeners, we only return clusters corresponding
	// to those listeners i.e. clusters made out of the defaultEndpoint field.
	// If the node has no sidecarScope and has interception mode set to NONE, then we should skip the inbound
	// clusters, because there would be no corresponding inbound listeners
	sidecarScope := proxy.SidecarScope
	noneMode := proxy.GetInterceptionMode() == model.InterceptionNone

	_, actualLocalHosts := getWildcardsAndLocalHost(proxy.GetIPMode())
	// No user supplied sidecar scope or the user supplied one has no ingress listeners
	if !sidecarScope.HasIngressListener() {
		// We should not create inbound listeners in NONE mode based on the service instances
		// Doing so will prevent the workloads from starting as they would be listening on the same port
		// Users are required to provide the sidecar config to define the inbound listeners
		if noneMode {
			return nil
		}
		clusters = configgen.buildClustersFromServiceInstances(cb, proxy, instances, cp, false)
		return clusters
	}

	if features.EnableSidecarServiceInboundListenerMerge {
		// only allow to merge inbound listeners if sidecar has ingress listener and pilot has env EnableSidecarServiceInboundListenerMerge set
		clusters = configgen.buildClustersFromServiceInstances(cb, proxy, instances, cp, true)
	}
	for _, ingressListener := range sidecarScope.Sidecar.Ingress {
		// LDS would have setup the inbound clusters
		// as inbound|portNumber|portName|Hostname[or]SidecarScopeID
		listenPort := &model.Port{
			Port:     int(ingressListener.Port.Number),
			Protocol: protocol.Parse(ingressListener.Port.Protocol),
			Name:     ingressListener.Port.Name,
		}

		// Set up the endpoint. By default, we set this empty which will use ORIGINAL_DST passthrough.
		// This can be overridden by ingress.defaultEndpoint.
		// * 127.0.0.1: send to localhost
		// * 0.0.0.0: send to INSTANCE_IP
		// * unix:///...: send to configured unix domain socket
		endpointAddress := ""
		port := 0
		if strings.HasPrefix(ingressListener.DefaultEndpoint, model.UnixAddressPrefix) {
			// this is a UDS endpoint. assign it as is
			endpointAddress = ingressListener.DefaultEndpoint
		} else if len(ingressListener.DefaultEndpoint) > 0 {
			// parse the ip, port. Validation guarantees presence of :
			hostIP, hostPort, hostErr := net.SplitHostPort(ingressListener.DefaultEndpoint)
			if hostPort == "" || hostErr != nil {
				continue
			}
			var err error
			if port, err = strconv.Atoi(hostPort); err != nil {
				continue
			}
			if hostIP == model.PodIPAddressPrefix {
				for _, proxyIPAddr := range cb.proxyIPAddresses {
					if netutil.IsIPv4Address(proxyIPAddr) {
						endpointAddress = proxyIPAddr
						break
					}
				}
				// if there is no any IPv4 address in proxyIPAddresses
				if endpointAddress == "" {
					endpointAddress = model.LocalhostAddressPrefix
				}
			} else if hostIP == model.PodIPv6AddressPrefix {
				for _, proxyIPAddr := range cb.proxyIPAddresses {
					if netutil.IsIPv6Address(proxyIPAddr) {
						endpointAddress = proxyIPAddr
						break
					}
				}
				// if there is no any IPv6 address in proxyIPAddresses
				if endpointAddress == "" {
					endpointAddress = model.LocalhostIPv6AddressPrefix
				}
			} else if hostIP == model.LocalhostAddressPrefix || hostIP == model.LocalhostIPv6AddressPrefix {
				endpointAddress = actualLocalHosts[0]
			}
		}
		// Find the service instance that corresponds to this ingress listener by looking
		// for a service instance that matches this ingress port as this will allow us
		// to generate the right cluster name that LDS expects inbound|portNumber|portName|Hostname
		instance := findOrCreateServiceInstance(instances, ingressListener, sidecarScope.Name, sidecarScope.Namespace)
		instance.Endpoint.Address = endpointAddress
		instance.ServicePort = listenPort
		instance.Endpoint.ServicePortName = listenPort.Name
		instance.Endpoint.EndpointPort = uint32(port)

		localCluster := cb.buildInboundClusterForPortOrUDS(int(ingressListener.Port.Number), endpointAddress, proxy, instance, nil)
		clusters = cp.conditionallyAppend(clusters, []host.Name{instance.Service.Hostname}, localCluster.build())
	}
	return clusters
}

func findOrCreateServiceInstance(instances []*model.ServiceInstance,
	ingressListener *networking.IstioIngressListener, sidecar string, sidecarns string,
) *model.ServiceInstance {
	for _, realInstance := range instances {
		if realInstance.Endpoint.EndpointPort == ingressListener.Port.Number {
			// We need to create a copy of the instance, as it is modified later while building clusters/listeners.
			return realInstance.DeepCopy()
		}
	}
	// We didn't find a matching instance. Create a dummy one because we need the right
	// params to generate the right cluster name i.e. inbound|portNumber|portName|SidecarScopeID - which is uniformly generated by LDS/CDS.
	return &model.ServiceInstance{
		Service: &model.Service{
			Hostname: host.Name(sidecar + "." + sidecarns),
			Attributes: model.ServiceAttributes{
				Name: sidecar,
				// This will ensure that the right AuthN policies are selected
				Namespace: sidecarns,
			},
		},
		Endpoint: &model.IstioEndpoint{
			EndpointPort: ingressListener.Port.Number,
		},
	}
}

func convertResolution(proxyType model.NodeType, service *model.Service) cluster.Cluster_DiscoveryType {
	switch service.Resolution {
	case model.ClientSideLB:
		return cluster.Cluster_EDS
	case model.DNSLB:
		return cluster.Cluster_STRICT_DNS
	case model.DNSRoundRobinLB:
		return cluster.Cluster_LOGICAL_DNS
	case model.Passthrough:
		// Gateways cannot use passthrough clusters. So fallback to EDS
		if proxyType == model.Router {
			return cluster.Cluster_EDS
		}
		if service.Attributes.ServiceRegistry == provider.Kubernetes && features.EnableEDSForHeadless {
			return cluster.Cluster_EDS
		}
		return cluster.Cluster_ORIGINAL_DST
	default:
		return cluster.Cluster_EDS
	}
}

// SelectTrafficPolicyComponents returns the components of TrafficPolicy that should be used for given port.
func selectTrafficPolicyComponents(policy *networking.TrafficPolicy) (
	*networking.ConnectionPoolSettings, *networking.OutlierDetection, *networking.LoadBalancerSettings, *networking.ClientTLSSettings,
) {
	if policy == nil {
		return nil, nil, nil, nil
	}
	connectionPool := policy.ConnectionPool
	outlierDetection := policy.OutlierDetection
	loadBalancer := policy.LoadBalancer
	tls := policy.Tls

	// Check if CA Certificate should be System CA Certificate
	if features.VerifyCertAtClient && tls != nil && tls.CaCertificates == "" {
		tls.CaCertificates = "system"
	}

	return connectionPool, outlierDetection, loadBalancer, tls
}

// ClusterMode defines whether the cluster is being built for SNI-DNATing (sni passthrough) or not
type ClusterMode string

const (
	// SniDnatClusterMode indicates cluster is being built for SNI dnat mode
	SniDnatClusterMode ClusterMode = "sni-dnat"
	// DefaultClusterMode indicates usual cluster with mTLS et al
	DefaultClusterMode ClusterMode = "outbound"
)

type buildClusterOpts struct {
	mesh             *meshconfig.MeshConfig
	mutable          *MutableCluster
	policy           *networking.TrafficPolicy
	port             *model.Port
	serviceAccounts  []string
	serviceInstances []*model.ServiceInstance
	// Used for traffic across multiple network clusters
	// the east-west gateway in a remote cluster will use this value to route
	// traffic to the appropriate service
	istioMtlsSni    string
	clusterMode     ClusterMode
	direction       model.TrafficDirection
	meshExternal    bool
	serviceMTLSMode model.MutualTLSMode
	// Indicates the service registry of the cluster being built.
	serviceRegistry provider.ID
	// Indicates if the destionationRule has a workloadSelector
	isDrWithSelector bool
}

func applyTCPKeepalive(mesh *meshconfig.MeshConfig, c *cluster.Cluster, tcp *networking.ConnectionPoolSettings_TCPSettings) {
	// Apply mesh wide TCP keepalive if available.
	setKeepAliveSettings(c, mesh.TcpKeepalive)

	// Apply/Override individual attributes with DestinationRule TCP keepalive if set.
	if tcp != nil {
		setKeepAliveSettings(c, tcp.TcpKeepalive)
	}
}

func setKeepAliveSettings(c *cluster.Cluster, keepalive *networking.ConnectionPoolSettings_TCPSettings_TcpKeepalive) {
	if keepalive == nil {
		return
	}
	// Start with empty tcp_keepalive, which would set SO_KEEPALIVE on the socket with OS default values.
	if c.UpstreamConnectionOptions == nil {
		c.UpstreamConnectionOptions = &cluster.UpstreamConnectionOptions{
			TcpKeepalive: &core.TcpKeepalive{},
		}
	}
	if keepalive.Probes > 0 {
		c.UpstreamConnectionOptions.TcpKeepalive.KeepaliveProbes = &wrappers.UInt32Value{Value: keepalive.Probes}
	}

	if keepalive.Time != nil {
		c.UpstreamConnectionOptions.TcpKeepalive.KeepaliveTime = &wrappers.UInt32Value{Value: uint32(keepalive.Time.Seconds)}
	}

	if keepalive.Interval != nil {
		c.UpstreamConnectionOptions.TcpKeepalive.KeepaliveInterval = &wrappers.UInt32Value{Value: uint32(keepalive.Interval.Seconds)}
	}
}

// FIXME: there isn't a way to distinguish between unset values and zero values
func applyOutlierDetection(c *cluster.Cluster, outlier *networking.OutlierDetection) {
	if outlier == nil {
		return
	}

	out := &cluster.OutlierDetection{}

	// SuccessRate based outlier detection should be disabled.
	out.EnforcingSuccessRate = &wrappers.UInt32Value{Value: 0}

	if e := outlier.Consecutive_5XxErrors; e != nil {
		v := e.GetValue()

		out.Consecutive_5Xx = &wrappers.UInt32Value{Value: v}

		if v > 0 {
			v = 100
		}
		out.EnforcingConsecutive_5Xx = &wrappers.UInt32Value{Value: v}
	}
	if e := outlier.ConsecutiveGatewayErrors; e != nil {
		v := e.GetValue()

		out.ConsecutiveGatewayFailure = &wrappers.UInt32Value{Value: v}

		if v > 0 {
			v = 100
		}
		out.EnforcingConsecutiveGatewayFailure = &wrappers.UInt32Value{Value: v}
	}

	if outlier.Interval != nil {
		out.Interval = outlier.Interval
	}
	if outlier.BaseEjectionTime != nil {
		out.BaseEjectionTime = outlier.BaseEjectionTime
	}
	if outlier.MaxEjectionPercent > 0 {
		out.MaxEjectionPercent = &wrappers.UInt32Value{Value: uint32(outlier.MaxEjectionPercent)}
	}

	if outlier.SplitExternalLocalOriginErrors {
		out.SplitExternalLocalOriginErrors = true
		if outlier.ConsecutiveLocalOriginFailures.GetValue() > 0 {
			out.ConsecutiveLocalOriginFailure = &wrappers.UInt32Value{Value: outlier.ConsecutiveLocalOriginFailures.Value}
			out.EnforcingConsecutiveLocalOriginFailure = &wrappers.UInt32Value{Value: 100}
		}
		// SuccessRate based outlier detection should be disabled.
		out.EnforcingLocalOriginSuccessRate = &wrappers.UInt32Value{Value: 0}
	}

	c.OutlierDetection = out

	// Disable panic threshold by default as its not typically applicable in k8s environments
	// with few pods per service.
	// To do so, set the healthy_panic_threshold field even if its value is 0 (defaults to 50 in Envoy).
	// FIXME: we can't distinguish between it being unset or being explicitly set to 0
	minHealthPercent := outlier.MinHealthPercent
	if minHealthPercent >= 0 {
		// When we are sending unhealthy endpoints, we should disble Panic Threshold. Otherwise
		// Envoy will send traffic to "Unready" pods when the percentage of healthy hosts fall
		// below minimum health percentage.
		if features.SendUnhealthyEndpoints.Load() {
			minHealthPercent = 0
		}
		c.CommonLbConfig.HealthyPanicThreshold = &xdstype.Percent{Value: float64(minHealthPercent)}
	}
}

func defaultLBAlgorithm() cluster.Cluster_LbPolicy {
	return cluster.Cluster_LEAST_REQUEST
}

func applyLoadBalancer(c *cluster.Cluster, lb *networking.LoadBalancerSettings, port *model.Port,
	locality *core.Locality, proxyLabels map[string]string, meshConfig *meshconfig.MeshConfig,
) {
	// Disable panic threshold when SendUnhealthyEndpoints is enabled as enabling it "may" send traffic to unready
	// end points when load balancer is in panic mode.
	if features.SendUnhealthyEndpoints.Load() {
		c.CommonLbConfig.HealthyPanicThreshold = &xdstype.Percent{Value: 0}
	}
	localityLbSetting := loadbalancer.GetLocalityLbSetting(meshConfig.GetLocalityLbSetting(), lb.GetLocalityLbSetting())
	if localityLbSetting != nil {
		c.CommonLbConfig.LocalityConfigSpecifier = &cluster.Cluster_CommonLbConfig_LocalityWeightedLbConfig_{
			LocalityWeightedLbConfig: &cluster.Cluster_CommonLbConfig_LocalityWeightedLbConfig{},
		}
	}
	// Use locality lb settings from load balancer settings if present, else use mesh wide locality lb settings
	applyLocalityLBSetting(locality, proxyLabels, c, localityLbSetting)

	if c.GetType() == cluster.Cluster_ORIGINAL_DST {
		c.LbPolicy = cluster.Cluster_CLUSTER_PROVIDED
		return
	}

	// Redis protocol must be defaulted with MAGLEV to benefit from client side sharding.
	if features.EnableRedisFilter && port != nil && port.Protocol == protocol.Redis {
		c.LbPolicy = cluster.Cluster_MAGLEV
		return
	}

	// DO not do if else here. since lb.GetSimple returns a enum value (not pointer).
	switch lb.GetSimple() {
	// nolint: staticcheck
	case networking.LoadBalancerSettings_LEAST_CONN, networking.LoadBalancerSettings_LEAST_REQUEST:
		applyLeastRequestLoadBalancer(c, lb)
	case networking.LoadBalancerSettings_RANDOM:
		c.LbPolicy = cluster.Cluster_RANDOM
	case networking.LoadBalancerSettings_ROUND_ROBIN:
		applyRoundRobinLoadBalancer(c, lb)
	case networking.LoadBalancerSettings_PASSTHROUGH:
		c.LbPolicy = cluster.Cluster_CLUSTER_PROVIDED
		c.ClusterDiscoveryType = &cluster.Cluster_Type{Type: cluster.Cluster_ORIGINAL_DST}
		// Wipe out any LoadAssignment, if set. This can occur when we have a STATIC Service but PASSTHROUGH traffic policy
		c.LoadAssignment = nil
	default:
		applySimpleDefaultLoadBalancer(c, lb)
	}

	ApplyRingHashLoadBalancer(c, lb)
}

// applySimpleDefaultLoadBalancer will set the DefaultLBPolicy and create an LbConfig if used in LoadBalancerSettings
func applySimpleDefaultLoadBalancer(c *cluster.Cluster, loadbalancer *networking.LoadBalancerSettings) {
	c.LbPolicy = defaultLBAlgorithm()
	switch c.LbPolicy {
	case cluster.Cluster_ROUND_ROBIN:
		applyRoundRobinLoadBalancer(c, loadbalancer)
	case cluster.Cluster_LEAST_REQUEST:
		applyLeastRequestLoadBalancer(c, loadbalancer)
	}
}

// applyRoundRobinLoadBalancer will set the LbPolicy and create an LbConfig for ROUND_ROBIN if used in LoadBalancerSettings
func applyRoundRobinLoadBalancer(c *cluster.Cluster, loadbalancer *networking.LoadBalancerSettings) {
	c.LbPolicy = cluster.Cluster_ROUND_ROBIN

	if loadbalancer.GetWarmupDurationSecs() != nil {
		c.LbConfig = &cluster.Cluster_RoundRobinLbConfig_{
			RoundRobinLbConfig: &cluster.Cluster_RoundRobinLbConfig{
				SlowStartConfig: setSlowStartConfig(loadbalancer.GetWarmupDurationSecs()),
			},
		}
	}
}

// applyLeastRequestLoadBalancer will set the LbPolicy and create an LbConfig for LEAST_REQUEST if used in LoadBalancerSettings
func applyLeastRequestLoadBalancer(c *cluster.Cluster, loadbalancer *networking.LoadBalancerSettings) {
	c.LbPolicy = cluster.Cluster_LEAST_REQUEST

	if loadbalancer.GetWarmupDurationSecs() != nil {
		c.LbConfig = &cluster.Cluster_LeastRequestLbConfig_{
			LeastRequestLbConfig: &cluster.Cluster_LeastRequestLbConfig{
				SlowStartConfig: setSlowStartConfig(loadbalancer.GetWarmupDurationSecs()),
			},
		}
	}
}

// setSlowStartConfig will set the warmupDurationSecs for LEAST_REQUEST and ROUND_ROBIN if provided in DestinationRule
func setSlowStartConfig(dur *durationpb.Duration) *cluster.Cluster_SlowStartConfig {
	return &cluster.Cluster_SlowStartConfig{
		SlowStartWindow: dur,
	}
}

// ApplyRingHashLoadBalancer will set the LbPolicy and create an LbConfig for RING_HASH if  used in LoadBalancerSettings
func ApplyRingHashLoadBalancer(c *cluster.Cluster, lb *networking.LoadBalancerSettings) {
	consistentHash := lb.GetConsistentHash()
	if consistentHash == nil {
		return
	}

	switch {
	case consistentHash.GetMaglev() != nil:
		c.LbPolicy = cluster.Cluster_MAGLEV
		if consistentHash.GetMaglev().TableSize != 0 {
			c.LbConfig = &cluster.Cluster_MaglevLbConfig_{
				MaglevLbConfig: &cluster.Cluster_MaglevLbConfig{
					TableSize: &wrappers.UInt64Value{Value: consistentHash.GetMaglev().TableSize},
				},
			}
		}
	case consistentHash.GetRingHash() != nil:
		c.LbPolicy = cluster.Cluster_RING_HASH
		if consistentHash.GetRingHash().MinimumRingSize != 0 {
			c.LbConfig = &cluster.Cluster_RingHashLbConfig_{
				RingHashLbConfig: &cluster.Cluster_RingHashLbConfig{
					MinimumRingSize: &wrappers.UInt64Value{Value: consistentHash.GetRingHash().MinimumRingSize},
				},
			}
		}
	default:
		// Check the deprecated MinimumRingSize.
		// TODO: MinimumRingSize is an int, and zero could potentially
		// be a valid value unable to distinguish between set and unset
		// case currently.
		// 1024 is the default value for envoy.
		minRingSize := &wrappers.UInt64Value{Value: 1024}

		if consistentHash.MinimumRingSize != 0 { // nolint: staticcheck
			minRingSize = &wrappers.UInt64Value{Value: consistentHash.GetMinimumRingSize()} // nolint: staticcheck
		}
		c.LbPolicy = cluster.Cluster_RING_HASH
		c.LbConfig = &cluster.Cluster_RingHashLbConfig_{
			RingHashLbConfig: &cluster.Cluster_RingHashLbConfig{
				MinimumRingSize: minRingSize,
			},
		}
	}
}

func applyLocalityLBSetting(locality *core.Locality, proxyLabels map[string]string, cluster *cluster.Cluster,
	localityLB *networking.LocalityLoadBalancerSetting,
) {
	// Failover should only be applied with outlier detection, or traffic will never failover.
	enabledFailover := cluster.OutlierDetection != nil
	if cluster.LoadAssignment != nil {
		// TODO: enable failoverPriority for `STRICT_DNS` cluster type
		loadbalancer.ApplyLocalityLBSetting(cluster.LoadAssignment, nil, locality, proxyLabels, localityLB, enabledFailover)
	}
}

func addTelemetryMetadata(opts buildClusterOpts, service *model.Service, direction model.TrafficDirection, instances []*model.ServiceInstance) {
	if !features.EnableTelemetryLabel {
		return
	}
	if opts.mutable.cluster == nil {
		return
	}
	if direction == model.TrafficDirectionInbound && (opts.serviceInstances == nil ||
		len(opts.serviceInstances) == 0 || opts.port == nil) {
		// At inbound, port and local service instance has to be provided
		return
	}
	if direction == model.TrafficDirectionOutbound && service == nil {
		// At outbound, the service corresponding to the cluster has to be provided.
		return
	}

	im := getOrCreateIstioMetadata(opts.mutable.cluster)

	// Add services field into istio metadata
	im.Fields["services"] = &structpb.Value{
		Kind: &structpb.Value_ListValue{
			ListValue: &structpb.ListValue{
				Values: []*structpb.Value{},
			},
		},
	}

	svcMetaList := im.Fields["services"].GetListValue()

	// Add service related metadata. This will be consumed by telemetry v2 filter for metric labels.
	if direction == model.TrafficDirectionInbound {
		// For inbound cluster, add all services on the cluster port
		have := make(map[host.Name]bool)
		for _, svc := range instances {
			if svc.ServicePort.Port != opts.port.Port {
				// If the service port is different from the port of the cluster that is being built,
				// skip adding telemetry metadata for the service to the cluster.
				continue
			}
			if _, ok := have[svc.Service.Hostname]; ok {
				// Skip adding metadata for instance with the same host name.
				// This could happen when a service has multiple IPs.
				continue
			}
			svcMetaList.Values = append(svcMetaList.Values, buildServiceMetadata(svc.Service))
			have[svc.Service.Hostname] = true
		}
	} else if direction == model.TrafficDirectionOutbound {
		// For outbound cluster, add telemetry metadata based on the service that the cluster is built for.
		svcMetaList.Values = append(svcMetaList.Values, buildServiceMetadata(service))
	}
}

// Build a struct which contains service metadata and will be added into cluster label.
func buildServiceMetadata(svc *model.Service) *structpb.Value {
	return &structpb.Value{
		Kind: &structpb.Value_StructValue{
			StructValue: &structpb.Struct{
				Fields: map[string]*structpb.Value{
					// service fqdn
					"host": {
						Kind: &structpb.Value_StringValue{
							StringValue: string(svc.Hostname),
						},
					},
					// short name of the service
					"name": {
						Kind: &structpb.Value_StringValue{
							StringValue: svc.Attributes.Name,
						},
					},
					// namespace of the service
					"namespace": {
						Kind: &structpb.Value_StringValue{
							StringValue: svc.Attributes.Namespace,
						},
					},
				},
			},
		},
	}
}

func getOrCreateIstioMetadata(cluster *cluster.Cluster) *structpb.Struct {
	if cluster.Metadata == nil {
		cluster.Metadata = &core.Metadata{
			FilterMetadata: map[string]*structpb.Struct{},
		}
	}
	// Create Istio metadata if does not exist yet
	if _, ok := cluster.Metadata.FilterMetadata[util.IstioMetadataKey]; !ok {
		cluster.Metadata.FilterMetadata[util.IstioMetadataKey] = &structpb.Struct{
			Fields: map[string]*structpb.Value{},
		}
	}
	return cluster.Metadata.FilterMetadata[util.IstioMetadataKey]
}

var HboneOrPlaintextSocket = []*cluster.Cluster_TransportSocketMatch{
	hboneTransportSocket,
	defaultTransportSocketMatch(),
}

var InternalUpstreamSocket = &core.TransportSocket{
	Name: TransportSocketInternalUpstream,
	ConfigType: &core.TransportSocket_TypedConfig{TypedConfig: protoconv.MessageToAny(&internalupstream.InternalUpstreamTransport{
		PassthroughMetadata: []*internalupstream.InternalUpstreamTransport_MetadataValueSource{
			{
				Kind: &metadata.MetadataKind{Kind: &metadata.MetadataKind_Host_{}},
				Name: "tunnel",
			},
			{
				Kind: &metadata.MetadataKind{Kind: &metadata.MetadataKind_Cluster_{
					Cluster: &metadata.MetadataKind_Cluster{},
				}},
				Name: "istio",
			},
			{
				Kind: &metadata.MetadataKind{Kind: &metadata.MetadataKind_Host_{
					Host: &metadata.MetadataKind_Host{},
				}},
				Name: "istio",
			},
		},
		TransportSocket: xdsfilters.RawBufferTransportSocket,
	})},
}<|MERGE_RESOLUTION|>--- conflicted
+++ resolved
@@ -135,13 +135,9 @@
 			svcs, deleted = configgen.deltaFromServices(key, proxy, updates.Push, serviceClusters,
 				servicePortClusters, subsetClusters)
 		case kind.DestinationRule:
-<<<<<<< HEAD
-			services, deletedClusters = configgen.deltaFromDestinationRules(key, proxy, subsetClusters)
+			svcs, deleted = configgen.deltaFromDestinationRules(key, proxy, subsetClusters)
 		case kind.VirtualService:
-			services, deletedClusters = configgen.deltaFromVirtualServices(key, proxy, serviceClusters, subsetClusters)
-=======
-			svcs, deleted = configgen.deltaFromDestinationRules(key, proxy, subsetClusters)
->>>>>>> 9cf38d75
+			svcs, deleted = configgen.deltaFromVirtualServices(key, proxy, serviceClusters, subsetClusters)
 		}
 		services = append(services, svcs...)
 		deletedClusters = append(deletedClusters, deleted...)
