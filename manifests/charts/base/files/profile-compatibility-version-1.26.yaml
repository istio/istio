--- conflicted
+++ resolved
@@ -6,11 +6,6 @@
   env:
     # 1.27 behavioral changes
     ENABLE_NATIVE_SIDECARS: "false"
-<<<<<<< HEAD
-    DISABLE_SHADOW_HOST_SUFFIX: "false"
-    # 1.28 behavioral changes
-    PILOT_SPAWN_UPSTREAM_SPAN_FOR_GATEWAY: "false"
-=======
     # 1.28 behavioral changes
     DISABLE_SHADOW_HOST_SUFFIX: "false"
->>>>>>> 5b7966b1
+    PILOT_SPAWN_UPSTREAM_SPAN_FOR_GATEWAY: "false"