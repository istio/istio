{{ if eq .Values.provider "zipkin" }}

apiVersion: extensions/v1beta1
kind: Deployment
metadata:
  name: istio-tracing
  namespace: {{ .Release.Namespace }}
  labels:
    app: zipkin
    chart: {{ template "tracing.chart" . }}
    heritage: {{ .Release.Service }}
    release: {{ .Release.Name }}
spec:
  template:
    metadata:
      labels:
        app: zipkin
        chart: {{ template "tracing.chart" . }}
        heritage: {{ .Release.Service }}
        release: {{ .Release.Name }}
      annotations:
        sidecar.istio.io/inject: "false"
        scheduler.alpha.kubernetes.io/critical-pod: ""
    spec:
{{- if .Values.global.priorityClassName }}
      priorityClassName: "{{ .Values.global.priorityClassName }}"
{{- end }}
      containers:
        - name: zipkin
          image: "{{ .Values.zipkin.hub }}/zipkin:{{ .Values.zipkin.tag }}"
          ports:
            - containerPort: {{ .Values.zipkin.queryPort }}
          livenessProbe:
            initialDelaySeconds: {{ .Values.zipkin.probeStartupDelay }}
            tcpSocket:
              port: {{ .Values.zipkin.queryPort }}
          readinessProbe:
            initialDelaySeconds: {{ .Values.zipkin.probeStartupDelay }}
            httpGet:
              path: /health
              port: {{ .Values.zipkin.queryPort }}
          resources:
{{- if .Values.zipkin.resources }}
{{ toYaml .Values.zipkin.resources | indent 12 }}
{{- else }}
{{ toYaml .Values.global.defaultResources | indent 12 }}
{{- end }}
          env:
            - name: POD_NAMESPACE
              valueFrom:
                fieldRef:
                  apiVersion: v1
                  fieldPath: metadata.namespace
            - name: QUERY_PORT
              value: "{{ .Values.zipkin.queryPort }}"
            - name: JAVA_OPTS
              value: "-XX:ConcGCThreads={{ .Values.zipkin.node.cpus }} -XX:ParallelGCThreads={{ .Values.zipkin.node.cpus }} -Djava.util.concurrent.ForkJoinPool.common.parallelism={{ .Values.zipkin.node.cpus }} -Xms{{ .Values.zipkin.javaOptsHeap }}M -Xmx{{ .Values.zipkin.javaOptsHeap }}M -XX:+UseG1GC -server"
            - name: STORAGE_METHOD
              value: "mem"
            - name: ZIPKIN_STORAGE_MEM_MAXSPANS
              value: "{{ .Values.zipkin.maxSpans }}"
      affinity:
      {{- include "nodeaffinity" . | indent 6 }}
<<<<<<< HEAD

=======
      {{- include "podAntiAffinity" . | indent 6 }}
>>>>>>> bf0ae494
{{ end }}<|MERGE_RESOLUTION|>--- conflicted
+++ resolved
@@ -61,9 +61,5 @@
               value: "{{ .Values.zipkin.maxSpans }}"
       affinity:
       {{- include "nodeaffinity" . | indent 6 }}
-<<<<<<< HEAD
-
-=======
       {{- include "podAntiAffinity" . | indent 6 }}
->>>>>>> bf0ae494
 {{ end }}