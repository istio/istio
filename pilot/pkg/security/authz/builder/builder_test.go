// Copyright Istio Authors
//
// Licensed under the Apache License, Version 2.0 (the "License");
// you may not use this file except in compliance with the License.
// You may obtain a copy of the License at
//
//     http://www.apache.org/licenses/LICENSE-2.0
//
// Unless required by applicable law or agreed to in writing, software
// distributed under the License is distributed on an "AS IS" BASIS,
// WITHOUT WARRANTIES OR CONDITIONS OF ANY KIND, either express or implied.
// See the License for the specific language governing permissions and
// limitations under the License.

package builder

import (
	"os"
	"testing"

	listener "github.com/envoyproxy/go-control-plane/envoy/config/listener/v3"
	hcm "github.com/envoyproxy/go-control-plane/envoy/extensions/filters/network/http_connection_manager/v3"
	"google.golang.org/protobuf/proto"
	"google.golang.org/protobuf/types/known/durationpb"

	meshconfig "istio.io/api/mesh/v1alpha1"
	"istio.io/istio/pilot/pkg/config/kube/crd"
	"istio.io/istio/pilot/pkg/config/memory"
	"istio.io/istio/pilot/pkg/model"
	"istio.io/istio/pilot/pkg/security/trustdomain"
	"istio.io/istio/pilot/test/util"
	"istio.io/istio/pkg/config"
	"istio.io/istio/pkg/config/host"
	"istio.io/istio/pkg/config/schema/collections"
	"istio.io/istio/pkg/util/protomarshal"
)

const (
	basePath = "testdata/"
)

var (
	httpbin = map[string]string{
		"app":     "httpbin",
		"version": "v1",
	}
	meshConfigGRPCNoNamespace = &meshconfig.MeshConfig{
		ExtensionProviders: []*meshconfig.MeshConfig_ExtensionProvider{
			{
				Name: "default",
				Provider: &meshconfig.MeshConfig_ExtensionProvider_EnvoyExtAuthzGrpc{
					EnvoyExtAuthzGrpc: &meshconfig.MeshConfig_ExtensionProvider_EnvoyExternalAuthorizationGrpcProvider{
						Service:       "my-custom-ext-authz.foo.svc.cluster.local",
						Port:          9000,
						FailOpen:      true,
						StatusOnError: "403",
					},
				},
			},
		},
	}
	meshConfigGRPC = &meshconfig.MeshConfig{
		ExtensionProviders: []*meshconfig.MeshConfig_ExtensionProvider{
			{
				Name: "default",
				Provider: &meshconfig.MeshConfig_ExtensionProvider_EnvoyExtAuthzGrpc{
					EnvoyExtAuthzGrpc: &meshconfig.MeshConfig_ExtensionProvider_EnvoyExternalAuthorizationGrpcProvider{
						Service:       "foo/my-custom-ext-authz.foo.svc.cluster.local",
						Port:          9000,
						Timeout:       &durationpb.Duration{Nanos: 2000 * 1000},
						FailOpen:      true,
						StatusOnError: "403",
						IncludeRequestBodyInCheck: &meshconfig.MeshConfig_ExtensionProvider_EnvoyExternalAuthorizationRequestBody{
							MaxRequestBytes:     4096,
							AllowPartialMessage: true,
						},
					},
				},
			},
		},
	}
	meshConfigHTTP = &meshconfig.MeshConfig{
		ExtensionProviders: []*meshconfig.MeshConfig_ExtensionProvider{
			{
				Name: "default",
				Provider: &meshconfig.MeshConfig_ExtensionProvider_EnvoyExtAuthzHttp{
					EnvoyExtAuthzHttp: &meshconfig.MeshConfig_ExtensionProvider_EnvoyExternalAuthorizationHttpProvider{
						Service:                         "foo/my-custom-ext-authz.foo.svc.cluster.local",
						Port:                            9000,
						Timeout:                         &durationpb.Duration{Seconds: 10},
						FailOpen:                        true,
						StatusOnError:                   "403",
						PathPrefix:                      "/check",
						IncludeRequestHeadersInCheck:    []string{"x-custom-id", "x-prefix-*", "*-suffix"},
						IncludeHeadersInCheck:           []string{"should-not-include-when-IncludeRequestHeadersInCheck-is-set"},
						IncludeAdditionalHeadersInCheck: map[string]string{"x-header-1": "value-1", "x-header-2": "value-2"},
						IncludeRequestBodyInCheck: &meshconfig.MeshConfig_ExtensionProvider_EnvoyExternalAuthorizationRequestBody{
							MaxRequestBytes:     2048,
							AllowPartialMessage: true,
							PackAsBytes:         true,
						},
						HeadersToUpstreamOnAllow:   []string{"Authorization", "x-prefix-*", "*-suffix"},
						HeadersToDownstreamOnDeny:  []string{"Set-cookie", "x-prefix-*", "*-suffix"},
						HeadersToDownstreamOnAllow: []string{"Set-cookie", "x-prefix-*", "*-suffix"},
					},
				},
			},
		},
	}
	meshConfigInvalid = &meshconfig.MeshConfig{
		ExtensionProviders: []*meshconfig.MeshConfig_ExtensionProvider{
			{
				Name: "default",
				Provider: &meshconfig.MeshConfig_ExtensionProvider_EnvoyExtAuthzHttp{
					EnvoyExtAuthzHttp: &meshconfig.MeshConfig_ExtensionProvider_EnvoyExternalAuthorizationHttpProvider{
						Service:       "foo/my-custom-ext-authz",
						Port:          999999,
						PathPrefix:    "check",
						StatusOnError: "999",
					},
				},
			},
		},
	}
)

func TestGenerator_GenerateHTTP(t *testing.T) {
	testCases := []struct {
		name       string
		tdBundle   trustdomain.Bundle
		meshConfig *meshconfig.MeshConfig
		version    *model.IstioVersion
		ambient    bool
		input      string
		want       []string
	}{
		{
			name:  "allow-empty-rule",
			input: "allow-empty-rule-in.yaml",
			want:  []string{"allow-empty-rule-out.yaml"},
		},
		{
			name:  "allow-full-rule",
			input: "allow-full-rule-in.yaml",
			want:  []string{"allow-full-rule-out.yaml"},
		},
		{
			name:    "allow-full-rule-ambient",
			input:   "allow-full-rule-in.yaml",
			ambient: true,
			want:    []string{"allow-full-rule-ambient-out.yaml"},
		},
		{
			name:  "allow-nil-rule",
			input: "allow-nil-rule-in.yaml",
			want:  []string{"allow-nil-rule-out.yaml"},
		},
		{
			name:  "allow-path",
			input: "allow-path-in.yaml",
			want:  []string{"allow-path-out.yaml"},
		},
		{
			name:  "audit-full-rule",
			input: "audit-full-rule-in.yaml",
			want:  []string{"audit-full-rule-out.yaml"},
		},
		{
			name:       "custom-grpc-provider-no-namespace",
			meshConfig: meshConfigGRPCNoNamespace,
			input:      "custom-simple-http-in.yaml",
			want:       []string{"custom-grpc-provider-no-namespace-out1.yaml", "custom-grpc-provider-no-namespace-out2.yaml"},
		},
		{
			name:       "custom-grpc-provider",
			meshConfig: meshConfigGRPC,
			input:      "custom-simple-http-in.yaml",
			want:       []string{"custom-grpc-provider-out1.yaml", "custom-grpc-provider-out2.yaml"},
		},
		{
			name:       "custom-http-provider",
			meshConfig: meshConfigHTTP,
			input:      "custom-simple-http-in.yaml",
			want:       []string{"custom-http-provider-out1.yaml", "custom-http-provider-out2.yaml"},
		},
		{
			name:       "custom-bad-multiple-providers",
			meshConfig: meshConfigHTTP,
			input:      "custom-bad-multiple-providers-in.yaml",
			want:       []string{"custom-bad-out.yaml"},
		},
		{
			name:       "custom-bad-invalid-config",
			meshConfig: meshConfigInvalid,
			input:      "custom-simple-http-in.yaml",
			want:       []string{"custom-bad-out.yaml"},
		},
		{
			name:  "deny-and-allow",
			input: "deny-and-allow-in.yaml",
			want:  []string{"deny-and-allow-out1.yaml", "deny-and-allow-out2.yaml"},
		},
		{
			name:  "deny-empty-rule",
			input: "deny-empty-rule-in.yaml",
			want:  []string{"deny-empty-rule-out.yaml"},
		},
		{
			name:  "dry-run-allow-and-deny",
			input: "dry-run-allow-and-deny-in.yaml",
			want:  []string{"dry-run-allow-and-deny-out1.yaml", "dry-run-allow-and-deny-out2.yaml"},
		},
		{
			name:  "dry-run-allow",
			input: "dry-run-allow-in.yaml",
			want:  []string{"dry-run-allow-out.yaml"},
		},
		{
			name:  "dry-run-mix",
			input: "dry-run-mix-in.yaml",
			want:  []string{"dry-run-mix-out.yaml"},
		},
		{
			name:  "multiple-policies",
			input: "multiple-policies-in.yaml",
			want:  []string{"multiple-policies-out.yaml"},
		},
		{
			name:    "multiple-policies-ambient",
			input:   "multiple-policies-in.yaml",
			want:    []string{"multiple-policies-ambient-out.yaml"},
			ambient: true,
		},
		{
			name:  "single-policy",
			input: "single-policy-in.yaml",
			want:  []string{"single-policy-out.yaml"},
		},
		{
			name:    "single-policy-ambient",
			input:   "single-policy-in.yaml",
			want:    []string{"single-policy-ambient-out.yaml"},
			ambient: true,
		},
		{
			name:     "trust-domain-one-alias",
			tdBundle: trustdomain.NewBundle("td1", []string{"cluster.local"}),
			input:    "simple-policy-td-aliases-in.yaml",
			want:     []string{"simple-policy-td-aliases-out.yaml"},
		},
		{
			name:     "trust-domain-multiple-aliases",
			tdBundle: trustdomain.NewBundle("td1", []string{"cluster.local", "some-td"}),
			input:    "simple-policy-multiple-td-aliases-in.yaml",
			want:     []string{"simple-policy-multiple-td-aliases-out.yaml"},
		},
		{
			name:     "trust-domain-wildcard-in-principal",
			tdBundle: trustdomain.NewBundle("td1", []string{"foobar"}),
			input:    "simple-policy-principal-with-wildcard-in.yaml",
			want:     []string{"simple-policy-principal-with-wildcard-out.yaml"},
		},
		{
			name:     "trust-domain-aliases-in-source-principal",
			tdBundle: trustdomain.NewBundle("new-td", []string{"old-td", "some-trustdomain"}),
			input:    "td-aliases-source-principal-in.yaml",
			want:     []string{"td-aliases-source-principal-out.yaml"},
		},
	}

	baseDir := "http/"
	for _, tc := range testCases {
		t.Run(tc.name, func(t *testing.T) {
			option := Option{
				IsCustomBuilder: tc.meshConfig != nil,
<<<<<<< HEAD
				Logger:          &AuthzLogger{},
				IsAmbient:       tc.ambient,
=======
>>>>>>> 31a04ef0
			}
			push := push(t, baseDir+tc.input, tc.meshConfig)
			proxy := node(tc.version)
			policies := push.AuthzPolicies.ListAuthorizationPolicies(proxy.ConfigNamespace, proxy.Labels)
			g := New(tc.tdBundle, push, policies, option)
			if g == nil {
				t.Fatalf("failed to create generator")
			}
			got := g.BuildHTTP()
			verify(t, convertHTTP(got), baseDir, tc.want, false /* forTCP */)
		})
	}
}

func TestGenerator_GenerateTCP(t *testing.T) {
	testCases := []struct {
		name       string
		tdBundle   trustdomain.Bundle
		meshConfig *meshconfig.MeshConfig
		input      string
		want       []string
	}{
		{
			name:  "allow-both-http-tcp",
			input: "allow-both-http-tcp-in.yaml",
			want:  []string{"allow-both-http-tcp-out.yaml"},
		},
		{
			name:  "allow-only-http",
			input: "allow-only-http-in.yaml",
			want:  []string{"allow-only-http-out.yaml"},
		},
		{
			name:  "audit-both-http-tcp",
			input: "audit-both-http-tcp-in.yaml",
			want:  []string{"audit-both-http-tcp-out.yaml"},
		},
		{
			name:       "custom-both-http-tcp",
			meshConfig: meshConfigGRPC,
			input:      "custom-both-http-tcp-in.yaml",
			want:       []string{"custom-both-http-tcp-out1.yaml", "custom-both-http-tcp-out2.yaml"},
		},
		{
			name:       "custom-only-http",
			meshConfig: meshConfigHTTP,
			input:      "custom-only-http-in.yaml",
			want:       []string{},
		},
		{
			name:  "deny-both-http-tcp",
			input: "deny-both-http-tcp-in.yaml",
			want:  []string{"deny-both-http-tcp-out.yaml"},
		},
		{
			name:  "dry-run-mix",
			input: "dry-run-mix-in.yaml",
			want:  []string{"dry-run-mix-out.yaml"},
		},
	}

	baseDir := "tcp/"
	for _, tc := range testCases {
		t.Run(tc.name, func(t *testing.T) {
			option := Option{
				IsCustomBuilder: tc.meshConfig != nil,
			}
			push := push(t, baseDir+tc.input, tc.meshConfig)
			proxy := node(nil)
			policies := push.AuthzPolicies.ListAuthorizationPolicies(proxy.ConfigNamespace, proxy.Labels)
			g := New(tc.tdBundle, push, policies, option)
			if g == nil {
				t.Fatalf("failed to create generator")
			}
			got := g.BuildTCP()
			verify(t, convertTCP(got), baseDir, tc.want, true /* forTCP */)
		})
	}
}

func verify(t *testing.T, gots []proto.Message, baseDir string, wants []string, forTCP bool) {
	t.Helper()

	if len(gots) != len(wants) {
		t.Fatalf("got %d configs but want %d", len(gots), len(wants))
	}
	for i, got := range gots {
		gotYaml, err := protomarshal.ToYAML(got)
		if err != nil {
			t.Fatalf("failed to convert to YAML: %v", err)
		}

		wantFile := basePath + baseDir + wants[i]
		want := yamlConfig(t, wantFile, forTCP)
		wantYaml, err := protomarshal.ToYAML(want)
		if err != nil {
			t.Fatalf("failed to convert to YAML: %v", err)
		}

		util.RefreshGoldenFile(t, []byte(gotYaml), wantFile)
		if err := util.Compare([]byte(gotYaml), []byte(wantYaml)); err != nil {
			t.Error(err)
		}
	}
}

func yamlPolicy(t *testing.T, filename string) *model.AuthorizationPolicies {
	t.Helper()
	data, err := os.ReadFile(filename)
	if err != nil {
		t.Fatalf("failed to read input yaml file: %v", err)
	}
	c, _, err := crd.ParseInputs(string(data))
	if err != nil {
		t.Fatalf("failde to parse CRD: %v", err)
	}
	var configs []*config.Config
	for i := range c {
		configs = append(configs, &c[i])
	}

	return newAuthzPolicies(t, configs)
}

func yamlConfig(t *testing.T, filename string, forTCP bool) proto.Message {
	t.Helper()
	data, err := os.ReadFile(filename)
	if err != nil {
		t.Fatalf("failed to read file: %v", err)
	}
	if forTCP {
		out := &listener.Filter{}
		if err := protomarshal.ApplyYAML(string(data), out); err != nil {
			t.Fatalf("failed to parse YAML: %v", err)
		}
		return out
	}
	out := &hcm.HttpFilter{}
	if err := protomarshal.ApplyYAML(string(data), out); err != nil {
		t.Fatalf("failed to parse YAML: %v", err)
	}
	return out
}

func convertHTTP(in []*hcm.HttpFilter) []proto.Message {
	ret := make([]proto.Message, len(in))
	for i := range in {
		ret[i] = in[i]
	}
	return ret
}

func convertTCP(in []*listener.Filter) []proto.Message {
	ret := make([]proto.Message, len(in))
	for i := range in {
		ret[i] = in[i]
	}
	return ret
}

func newAuthzPolicies(t *testing.T, policies []*config.Config) *model.AuthorizationPolicies {
	store := memory.Make(collections.Pilot)
	for _, p := range policies {
		if _, err := store.Create(*p); err != nil {
			t.Fatalf("newAuthzPolicies: %v", err)
		}
	}

	authzPolicies, err := model.GetAuthorizationPolicies(&model.Environment{
		ConfigStore: store,
	})
	if err != nil {
		t.Fatalf("newAuthzPolicies: %v", err)
	}
	return authzPolicies
}

func push(t *testing.T, input string, mc *meshconfig.MeshConfig) *model.PushContext {
	t.Helper()
	p := &model.PushContext{
		AuthzPolicies: yamlPolicy(t, basePath+input),
		Mesh:          mc,
	}
	p.ServiceIndex.HostnameAndNamespace = map[host.Name]map[string]*model.Service{
		"my-custom-ext-authz.foo.svc.cluster.local": {
			"foo": &model.Service{
				Hostname: "my-custom-ext-authz.foo.svc.cluster.local",
			},
		},
	}
	return p
}

func node(version *model.IstioVersion) *model.Proxy {
	return &model.Proxy{
		ID:              "test-node",
		ConfigNamespace: "foo",
		Labels:          httpbin,
		Metadata: &model.NodeMetadata{
			Labels: httpbin,
		},
		IstioVersion: version,
	}
}<|MERGE_RESOLUTION|>--- conflicted
+++ resolved
@@ -273,11 +273,7 @@
 		t.Run(tc.name, func(t *testing.T) {
 			option := Option{
 				IsCustomBuilder: tc.meshConfig != nil,
-<<<<<<< HEAD
-				Logger:          &AuthzLogger{},
 				IsAmbient:       tc.ambient,
-=======
->>>>>>> 31a04ef0
 			}
 			push := push(t, baseDir+tc.input, tc.meshConfig)
 			proxy := node(tc.version)
