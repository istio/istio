# This manifest installs the Istio install-cni container, as well
# as the Istio CNI plugin and config on
# each master and worker node in a Kubernetes cluster.
{{- $defaultBinDir :=
    (.Capabilities.KubeVersion.GitVersion | contains "-gke") | ternary
      "/home/kubernetes/bin"
      "/opt/cni/bin"
}}
kind: DaemonSet
apiVersion: apps/v1
metadata:
  name: {{ template "name" . }}-node
  namespace: {{ .Release.Namespace }}
  labels:
<<<<<<< HEAD
    k8s-app: istio-cni-node
    app: istio-cni
=======
    k8s-app: {{ template "name" . }}-node
>>>>>>> f2ad8db6
    release: {{ .Release.Name }}
    istio.io/rev: {{ .Values.revision | default "default" }}
    install.operator.istio.io/owning-resource: {{ .Values.ownerName | default "unknown" }}
    operator.istio.io/component: "Cni"
    {{- if .Values.cni.labels }}
    # Custom Labels
{{ toYaml .Values.cni.labels | indent 4 }}
    {{- end }}
spec:
  selector:
    matchLabels:
      k8s-app: {{ template "name" . }}-node
  updateStrategy:
    type: RollingUpdate
    rollingUpdate:
      maxUnavailable: {{ .Values.cni.rollingMaxUnavailable }}
  template:
    metadata:
      labels:
<<<<<<< HEAD
        k8s-app: istio-cni-node
        app: istio-cni
=======
        k8s-app: {{ template "name" . }}-node
>>>>>>> f2ad8db6
        sidecar.istio.io/inject: "false"
        istio.io/dataplane-mode: none
        {{- if .Values.cni.podLabels }}
        # Custom Labels
{{ toYaml .Values.cni.podLabels | indent 8 }}
        {{- end }}        
      annotations:
        sidecar.istio.io/inject: "false"
        # Add Prometheus Scrape annotations
        prometheus.io/scrape: 'true'
        prometheus.io/port: "15014"
        prometheus.io/path: '/metrics'
        # Custom annotations
        {{- if .Values.cni.podAnnotations }}
{{ toYaml .Values.cni.podAnnotations | indent 8 }}
        {{- end }}
    spec:
      {{if .Values.cni.ambient.enabled }}hostNetwork: true{{ end }}
      nodeSelector:
        kubernetes.io/os: linux
      # Can be configured to allow for excluding istio-cni from being scheduled on specified nodes
      {{- with .Values.cni.affinity }}
      affinity:
        {{- toYaml . | nindent 8 }}
      {{- end }}
      tolerations:
        # Make sure istio-cni-node gets scheduled on all nodes.
        - effect: NoSchedule
          operator: Exists
        # Mark the pod as a critical add-on for rescheduling.
        - key: CriticalAddonsOnly
          operator: Exists
        - effect: NoExecute
          operator: Exists
      priorityClassName: system-node-critical
      serviceAccountName: {{ template "name" . }}
      # Minimize downtime during a rolling upgrade or deletion; tell Kubernetes to do a "force
      # deletion": https://kubernetes.io/docs/concepts/workloads/pods/pod/#termination-of-pods.
      terminationGracePeriodSeconds: 5
      containers:
        # This container installs the Istio CNI binaries
        # and CNI network config file on each node.
        - name: install-cni
{{- if contains "/" .Values.cni.image }}
          image: "{{ .Values.cni.image }}"
{{- else }}
          image: "{{ .Values.cni.hub | default .Values.global.hub }}/{{ .Values.cni.image | default "install-cni" }}:{{ template "istio-tag" . }}"
{{- end }}
{{- if or .Values.cni.pullPolicy .Values.global.imagePullPolicy }}
          imagePullPolicy: {{ .Values.cni.pullPolicy | default .Values.global.imagePullPolicy }}
{{- end }}
          readinessProbe:
            httpGet:
              path: /readyz
              port: 8000
          securityContext:
            privileged: true # always requires privilege to be useful (install node plugin, etc)
            runAsGroup: 0
            runAsUser: 0
            runAsNonRoot: false
            # Both ambient and sidecar repair mode require elevated node privileges to function.
            # But we don't need _everything_ in `privileged`, so drop+readd capabilities based on feature.
            # privileged is redundant with CAP_SYS_ADMIN
            # since it's redundant, hardcode it to `true`, then manually drop ALL + readd granular
            # capabilities we actually require
            capabilities:
              drop:
              - ALL
              add:
              # CAP_NET_ADMIN is required to allow ipset and route table access
              - NET_ADMIN
              # CAP_NET_RAW is required to allow iptables mutation of the `nat` table
              - NET_RAW
              # CAP_SYS_ADMIN is required for both ambient and repair, in order to open
              # network namespaces in `/proc` to obtain descriptors for entering pod netnamespaces.
              # There does not appear to be a more granular capability for this.
              - SYS_ADMIN
{{- if .Values.cni.seccompProfile }}
            seccompProfile:
{{ toYaml .Values.cni.seccompProfile | trim | indent 14 }}
{{- end }}
          command: ["install-cni"]
          args:
            {{- if .Values.global.logging.level }}
            - --log_output_level={{ .Values.global.logging.level }}
            {{- end}}
            {{- if .Values.global.logAsJson }}
            - --log_as_json
            {{- end}}
          envFrom:
            - configMapRef:
                name: {{ template "name" . }}-config
          env:
            - name: REPAIR_NODE_NAME
              valueFrom:
                fieldRef:
                  fieldPath: spec.nodeName
            - name: REPAIR_RUN_AS_DAEMON
              value: "true"
            - name: REPAIR_SIDECAR_ANNOTATION
              value: "sidecar.istio.io/status"
            - name: NODE_NAME
              valueFrom:
                fieldRef:
                  apiVersion: v1
                  fieldPath: spec.nodeName
            - name: GOMEMLIMIT
              valueFrom:
                resourceFieldRef:
                  resource: limits.memory
            - name: GOMAXPROCS
              valueFrom:
                resourceFieldRef:
                  resource: limits.cpu
            - name: POD_NAME
              valueFrom:
                fieldRef:
                  fieldPath: metadata.name
            - name: POD_NAMESPACE
              valueFrom:
                fieldRef:
                  fieldPath: metadata.namespace
          volumeMounts:
            - mountPath: /host/opt/cni/bin
              name: cni-bin-dir
            {{- if or .Values.cni.repair.repairPods .Values.cni.ambient.enabled }}
            - mountPath: /host/proc
              name: cni-host-procfs
              readOnly: true
            {{- end }}
            - mountPath: /host/etc/cni/net.d
              name: cni-net-dir
            - mountPath: /var/run/istio-cni
              name: cni-socket-dir
            {{- if .Values.cni.ambient.enabled }}
            - mountPath: /host/var/run/netns
              mountPropagation: HostToContainer
              name: cni-netns-dir
            - mountPath: /var/run/ztunnel
              name: cni-ztunnel-sock-dir
            {{ end }}
          resources:
{{- if .Values.cni.resources }}
{{ toYaml .Values.cni.resources | trim | indent 12 }}
{{- else }}
{{ toYaml .Values.global.defaultResources | trim | indent 12 }}
{{- end }}
      volumes:
        # Used to install CNI.
        - name: cni-bin-dir
          hostPath:
            path: {{ .Values.cni.cniBinDir | default $defaultBinDir }}
        {{- if or .Values.cni.repair.repairPods .Values.cni.ambient.enabled }}
        - name: cni-host-procfs
          hostPath:
            path: /proc
            type: Directory
        {{- end }}
        {{- if .Values.cni.ambient.enabled }}
        - name: cni-ztunnel-sock-dir
          hostPath:
            path: /var/run/ztunnel
            type: DirectoryOrCreate
        {{- end }}
        - name: cni-net-dir
          hostPath:
            path: {{ default "/etc/cni/net.d" .Values.cni.cniConfDir }}
        # Used for UDS sockets for logging, ambient eventing
        - name: cni-socket-dir
          hostPath:
            path: /var/run/istio-cni
        - name: cni-netns-dir
          hostPath:
            path: {{ .Values.cni.cniNetnsDir | default "/var/run/netns" }}
            type: DirectoryOrCreate # DirectoryOrCreate instead of Directory for the following reason - CNI may not bind mount this until a non-hostnetwork pod is scheduled on the node,
            # and we don't want to block CNI agent pod creation on waiting for the first non-hostnetwork pod.
            # Once the CNI does mount this, it will get populated and we're good.<|MERGE_RESOLUTION|>--- conflicted
+++ resolved
@@ -12,12 +12,7 @@
   name: {{ template "name" . }}-node
   namespace: {{ .Release.Namespace }}
   labels:
-<<<<<<< HEAD
-    k8s-app: istio-cni-node
-    app: istio-cni
-=======
     k8s-app: {{ template "name" . }}-node
->>>>>>> f2ad8db6
     release: {{ .Release.Name }}
     istio.io/rev: {{ .Values.revision | default "default" }}
     install.operator.istio.io/owning-resource: {{ .Values.ownerName | default "unknown" }}
@@ -37,12 +32,7 @@
   template:
     metadata:
       labels:
-<<<<<<< HEAD
-        k8s-app: istio-cni-node
-        app: istio-cni
-=======
         k8s-app: {{ template "name" . }}-node
->>>>>>> f2ad8db6
         sidecar.istio.io/inject: "false"
         istio.io/dataplane-mode: none
         {{- if .Values.cni.podLabels }}
