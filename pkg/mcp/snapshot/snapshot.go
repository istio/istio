// Copyright 2018 Istio Authors
//
// Licensed under the Apache License, Version 2.0 (the "License");
// you may not use this file except in compliance with the License.
// You may obtain a copy of the License at
//
//     http://www.apache.org/licenses/LICENSE-2.0
//
// Unless required by applicable law or agreed to in writing, software
// distributed under the License is distributed on an "AS IS" BASIS,
// WITHOUT WARRANTIES OR CONDITIONS OF ANY KIND, either express or implied.
// See the License for the specific language governing permissions and
// limitations under the License.

package snapshot

import (
	"sync"
	"time"

	mcp "istio.io/api/mcp/v1alpha1"
	"istio.io/istio/pkg/log"
	"istio.io/istio/pkg/mcp/server"
)

var scope = log.RegisterScope("mcp", "mcp debugging", 0)

// Snapshot provides an immutable view of versioned envelopes.
type Snapshot interface {
	Resources(typ string) []*mcp.Envelope
	Version(typ string) string
}

// Cache is a snapshot-based cache that maintains a single versioned
// snapshot of responses per group of clients. Cache consistently replies with the
// latest snapshot.
type Cache struct {
	mu         sync.RWMutex
	snapshots  map[string]Snapshot
	status     map[string]*StatusInfo
	watchCount int64

	groupIndex GroupIndexFn
}

// GroupIndexFn returns a stable group index for the given MCP client.
type GroupIndexFn func(client *mcp.Client) string

// DefaultGroup is the default group when using the DefaultGroupIndex() function.
const DefaultGroup = "default"

// DefaultGroupIndex provides a default GroupIndexFn function that
// is usable for testing and simple deployments.
func DefaultGroupIndex(_ *mcp.Client) string {
	return DefaultGroup
}

// New creates a new cache of resource snapshots.
func New(groupIndex GroupIndexFn) *Cache {
	return &Cache{
		snapshots:  make(map[string]Snapshot),
		status:     make(map[string]*StatusInfo),
		groupIndex: groupIndex,
	}
}

var _ server.Watcher = &Cache{}

type responseWatch struct {
	request   *mcp.MeshConfigRequest // original request
	responseC chan<- *server.WatchResponse
}

// StatusInfo records watch status information of a remote client.
type StatusInfo struct {
	mu                   sync.RWMutex
	client               *mcp.Client
	lastWatchRequestTime time.Time // informational
	watches              map[int64]*responseWatch
	totalWatches         int
}

// Watches returns the number of open watches.
func (si *StatusInfo) Watches() int {
	si.mu.RLock()
	defer si.mu.RUnlock()
	return len(si.watches)
}

// LastWatchRequestTime returns the time the most recent watch request
// was received.
func (si *StatusInfo) LastWatchRequestTime() time.Time {
	si.mu.RLock()
	defer si.mu.RUnlock()
	return si.lastWatchRequestTime
}

// Watch returns a watch for an MCP request.
func (c *Cache) Watch(request *mcp.MeshConfigRequest, responseC chan<- *server.WatchResponse) (*server.WatchResponse, server.CancelWatchFunc) { // nolint: lll
	group := c.groupIndex(request.Client)

	c.mu.Lock()
	defer c.mu.Unlock()

	info, ok := c.status[group]
	if !ok {
		info = &StatusInfo{
			client:  request.Client,
			watches: make(map[int64]*responseWatch),
		}
		c.status[group] = info
	}

	// update last responseWatch request time
	info.mu.Lock()
	info.lastWatchRequestTime = time.Now()
	info.mu.Unlock()

	// return an immediate response if a snapshot is available and the
	// requested version doesn't match.
	if snapshot, ok := c.snapshots[group]; ok {
		version := snapshot.Version(request.TypeUrl)
		scope.Debugf("Found snapshot for group: %q for %v @ version: %q",
			group, request.TypeUrl, version)

		if version != request.VersionInfo {
			scope.Debugf("Responding to group %q snapshot:\n%v\n", group, snapshot)
			response := &server.WatchResponse{
				TypeURL:   request.TypeUrl,
				Version:   version,
				Envelopes: snapshot.Resources(request.TypeUrl),
			}
			return response, nil
		}
	}

	// Otherwise, open a watch if no snapshot was available or the requested version is up-to-date.
	c.watchCount++
	watchID := c.watchCount

	scope.Infof("Watch(): created watch %d for %s from group %q, version %q",
		watchID, request.TypeUrl, group, request.VersionInfo)

	info.mu.Lock()
	info.watches[watchID] = &responseWatch{request: request, responseC: responseC}
	info.mu.Unlock()

	cancel := func() {
		c.mu.Lock()
		defer c.mu.Unlock()
		if info, ok := c.status[group]; ok {
			info.mu.Lock()
			delete(info.watches, watchID)
			info.mu.Unlock()
		}
	}
	return nil, cancel
}

// SetSnapshot updates a snapshot for a group.
func (c *Cache) SetSnapshot(group string, snapshot Snapshot) {
	c.mu.Lock()
	defer c.mu.Unlock()

	// update the existing entry
	c.snapshots[group] = snapshot

	// trigger existing watches for which version changed
	if info, ok := c.status[group]; ok {
		info.mu.Lock()
		for id, watch := range info.watches {
			version := snapshot.Version(watch.request.TypeUrl)
			if version != watch.request.VersionInfo {
<<<<<<< HEAD
				log.Infof("SetSnapshot(): respond to watch %d for %v @ version %q",
					id, watch.request.TypeUrl, version)
=======
				scope.Infof("SetSnapshot(): respond to watch %d with new version %q", id, version)
>>>>>>> d7c1b07b

				response := &server.WatchResponse{
					TypeURL:   watch.request.TypeUrl,
					Version:   version,
					Envelopes: snapshot.Resources(watch.request.TypeUrl),
				}
				watch.responseC <- response

				// discard the responseWatch
				delete(info.watches, id)

<<<<<<< HEAD
				log.Debugf("SetSnapshot(): watch %d for %v @ version %q complete",
					id, watch.request.TypeUrl, version)
=======
				scope.Debugf("SetSnapshot(): watch %d with version %q complete", id, version)
>>>>>>> d7c1b07b
			}
		}
		info.mu.Unlock()
	}
}

// ClearSnapshot clears snapshot for a group. This does not cancel any open
// watches already created (see ClearStatus).
func (c *Cache) ClearSnapshot(group string) {
	c.mu.Lock()
	defer c.mu.Unlock()

	delete(c.snapshots, group)
}

// ClearStatus clears status for a group. This has the effect of canceling
// any open watches opened against this group info.
func (c *Cache) ClearStatus(group string) {
	c.mu.Lock()
	defer c.mu.Unlock()

	if info, ok := c.status[group]; ok {
		info.mu.Lock()
		for _, watch := range info.watches {
			// response channel may be shared
			watch.responseC <- nil
		}
		info.mu.Unlock()
	}
	delete(c.status, group)
}

// Status returns informational status for a group.
func (c *Cache) Status(group string) *StatusInfo {
	c.mu.RLock()
	defer c.mu.RUnlock()
	if info, ok := c.status[group]; ok {
		return info
	}
	return nil
}<|MERGE_RESOLUTION|>--- conflicted
+++ resolved
@@ -171,12 +171,8 @@
 		for id, watch := range info.watches {
 			version := snapshot.Version(watch.request.TypeUrl)
 			if version != watch.request.VersionInfo {
-<<<<<<< HEAD
-				log.Infof("SetSnapshot(): respond to watch %d for %v @ version %q",
+				scope.Infof("SetSnapshot(): respond to watch %d for %v @ version %q",
 					id, watch.request.TypeUrl, version)
-=======
-				scope.Infof("SetSnapshot(): respond to watch %d with new version %q", id, version)
->>>>>>> d7c1b07b
 
 				response := &server.WatchResponse{
 					TypeURL:   watch.request.TypeUrl,
@@ -188,12 +184,8 @@
 				// discard the responseWatch
 				delete(info.watches, id)
 
-<<<<<<< HEAD
-				log.Debugf("SetSnapshot(): watch %d for %v @ version %q complete",
+				scope.Debugf("SetSnapshot(): watch %d for %v @ version %q complete",
 					id, watch.request.TypeUrl, version)
-=======
-				scope.Debugf("SetSnapshot(): watch %d with version %q complete", id, version)
->>>>>>> d7c1b07b
 			}
 		}
 		info.mu.Unlock()
