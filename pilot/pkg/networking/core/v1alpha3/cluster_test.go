// Copyright Istio Authors
//
// Licensed under the Apache License, Version 2.0 (the "License");
// you may not use this file except in compliance with the License.
// You may obtain a copy of the License at
//
//     http://www.apache.org/licenses/LICENSE-2.0
//
// Unless required by applicable law or agreed to in writing, software
// distributed under the License is distributed on an "AS IS" BASIS,
// WITHOUT WARRANTIES OR CONDITIONS OF ANY KIND, either express or implied.
// See the License for the specific language governing permissions and
// limitations under the License.

package v1alpha3

import (
	"fmt"
	"math"
	"reflect"
	"sort"
	"strings"
	"testing"
	"time"

	cluster "github.com/envoyproxy/go-control-plane/envoy/config/cluster/v3"
	core "github.com/envoyproxy/go-control-plane/envoy/config/core/v3"
	tls "github.com/envoyproxy/go-control-plane/envoy/extensions/transport_sockets/tls/v3"
	"github.com/gogo/protobuf/proto"
	"github.com/gogo/protobuf/types"
	"github.com/golang/protobuf/ptypes"
	"github.com/golang/protobuf/ptypes/wrappers"
	"github.com/google/go-cmp/cmp"
	. "github.com/onsi/gomega"
	"google.golang.org/protobuf/testing/protocmp"

	meshconfig "istio.io/api/mesh/v1alpha1"
	networking "istio.io/api/networking/v1alpha3"
	authn_beta "istio.io/api/security/v1beta1"
	selectorpb "istio.io/api/type/v1beta1"
	"istio.io/istio/pilot/pkg/config/memory"
	"istio.io/istio/pilot/pkg/features"
	"istio.io/istio/pilot/pkg/model"
	"istio.io/istio/pilot/pkg/networking/plugin"
	"istio.io/istio/pilot/pkg/networking/util"
	authn_model "istio.io/istio/pilot/pkg/security/model"
	memregistry "istio.io/istio/pilot/pkg/serviceregistry/memory"
	"istio.io/istio/pilot/test/xdstest"
	"istio.io/istio/pkg/config/constants"
	"istio.io/istio/pkg/config/host"
	"istio.io/istio/pkg/config/mesh"
	"istio.io/istio/pkg/config/protocol"
	"istio.io/istio/pkg/config/schema/collections"
	"istio.io/istio/pkg/config/schema/gvk"
)

type ConfigType int

const (
	None ConfigType = iota
	Mesh
	DestinationRule
	DestinationRuleForOsDefault
	MeshWideTCPKeepaliveSeconds        = 11
	DestinationRuleTCPKeepaliveSeconds = 21
	TestServiceNamespace               = "bar"
	// FQDN service name in namespace TestServiceNamespace. Note the mesh config domain is empty.
	TestServiceNHostname = "foo.bar"
)

var (
	testMesh = meshconfig.MeshConfig{
		ConnectTimeout: &types.Duration{
			Seconds: 10,
			Nanos:   1,
		},
		EnableAutoMtls: &types.BoolValue{
			Value: false,
		},
	}
)

func TestHTTPCircuitBreakerThresholds(t *testing.T) {
	clusterIndexes := []int{0, 4}
	settings := []*networking.ConnectionPoolSettings{
		nil,
		{
			Http: &networking.ConnectionPoolSettings_HTTPSettings{
				Http1MaxPendingRequests:  1,
				Http2MaxRequests:         2,
				MaxRequestsPerConnection: 3,
				MaxRetries:               4,
			},
		}}

	for _, s := range settings {
		testName := "default"
		if s != nil {
			testName = "override"
		}
		t.Run(testName, func(t *testing.T) {
			g := NewWithT(t)
			clusters := buildTestClusters(clusterTest{
				t:               t,
				serviceHostname: "*.example.org",
				nodeType:        model.SidecarProxy,
				mesh:            testMesh,
				destRule: &networking.DestinationRule{
					Host: "*.example.org",
					TrafficPolicy: &networking.TrafficPolicy{
						ConnectionPool: s,
					},
				}})
			g.Expect(len(clusters)).To(Equal(8))

			for _, index := range clusterIndexes {
				cluster := clusters[index]
				g.Expect(len(cluster.CircuitBreakers.Thresholds)).To(Equal(1))
				thresholds := cluster.CircuitBreakers.Thresholds[0]

				if s == nil {
					// Assume the correct defaults for this direction.
					g.Expect(thresholds).To(Equal(getDefaultCircuitBreakerThresholds()))
				} else {
					// Verify that the values were set correctly.
					g.Expect(thresholds.MaxPendingRequests).To(Not(BeNil()))
					g.Expect(thresholds.MaxPendingRequests.Value).To(Equal(uint32(s.Http.Http1MaxPendingRequests)))
					g.Expect(thresholds.MaxRequests).To(Not(BeNil()))
					g.Expect(thresholds.MaxRequests.Value).To(Equal(uint32(s.Http.Http2MaxRequests)))
					g.Expect(cluster.MaxRequestsPerConnection).To(Not(BeNil()))
					g.Expect(cluster.MaxRequestsPerConnection.Value).To(Equal(uint32(s.Http.MaxRequestsPerConnection)))
					g.Expect(thresholds.MaxRetries).To(Not(BeNil()))
					g.Expect(thresholds.MaxRetries.Value).To(Equal(uint32(s.Http.MaxRetries)))
				}
			}
		})
	}
}

func TestCommonHttpProtocolOptions(t *testing.T) {
	cases := []struct {
		clusterIndex               int
		useDownStreamProtocol      bool
		sniffingEnabledForInbound  bool
		sniffingEnabledForOutbound bool
		proxyType                  model.NodeType
		clusters                   int
	}{
		{
			clusterIndex:               0,
			useDownStreamProtocol:      false,
			sniffingEnabledForInbound:  false,
			sniffingEnabledForOutbound: true,
			proxyType:                  model.SidecarProxy,
			clusters:                   8,
		}, {
			clusterIndex:               4,
			useDownStreamProtocol:      false,
			sniffingEnabledForInbound:  false,
			sniffingEnabledForOutbound: true,
			proxyType:                  model.SidecarProxy,
			clusters:                   8,
		}, {
			clusterIndex:               1,
			useDownStreamProtocol:      true,
			sniffingEnabledForInbound:  false,
			sniffingEnabledForOutbound: true,
			proxyType:                  model.SidecarProxy,
			clusters:                   8,
		},
		{
			clusterIndex:               5,
			useDownStreamProtocol:      true,
			sniffingEnabledForInbound:  true,
			sniffingEnabledForOutbound: true,
			proxyType:                  model.SidecarProxy,
			clusters:                   8,
		},
		{
			clusterIndex:               0,
			useDownStreamProtocol:      true,
			sniffingEnabledForInbound:  true,
			sniffingEnabledForOutbound: true,
			proxyType:                  model.Router,
			clusters:                   3,
		},
	}
	settings := &networking.ConnectionPoolSettings{
		Http: &networking.ConnectionPoolSettings_HTTPSettings{
			Http1MaxPendingRequests: 1,
			IdleTimeout:             &types.Duration{Seconds: 15},
		},
	}

	for _, tc := range cases {
		defaultValue := features.EnableProtocolSniffingForInbound
		features.EnableProtocolSniffingForInbound = tc.sniffingEnabledForInbound
		defer func() { features.EnableProtocolSniffingForInbound = defaultValue }()

		testName := fmt.Sprintf("%v-%d", tc.proxyType, tc.clusterIndex)
		t.Run(testName, func(t *testing.T) {
			g := NewWithT(t)
			clusters := buildTestClusters(clusterTest{t: t, serviceHostname: "*.example.org", nodeType: tc.proxyType, mesh: testMesh,
				destRule: &networking.DestinationRule{
					Host: "*.example.org",
					TrafficPolicy: &networking.TrafficPolicy{
						ConnectionPool: settings,
					},
				}})
			g.Expect(len(clusters)).To(Equal(tc.clusters))
			c := clusters[tc.clusterIndex]
			g.Expect(c.CommonHttpProtocolOptions).To(Not(BeNil()))
			commonHTTPProtocolOptions := c.CommonHttpProtocolOptions

			if tc.useDownStreamProtocol && tc.proxyType == model.SidecarProxy {
				g.Expect(c.ProtocolSelection).To(Equal(cluster.Cluster_USE_DOWNSTREAM_PROTOCOL))
			} else {
				g.Expect(c.ProtocolSelection).To(Equal(cluster.Cluster_USE_CONFIGURED_PROTOCOL))
			}

			// Verify that the values were set correctly.
			g.Expect(commonHTTPProtocolOptions.IdleTimeout).To(Not(BeNil()))
			g.Expect(commonHTTPProtocolOptions.IdleTimeout).To(Equal(ptypes.DurationProto(time.Duration(15000000000))))
		})
	}
}

// clusterTest defines a structure containing all information needed to build a cluster for tests
type clusterTest struct {
	// Required
	t                 testing.TB
	serviceHostname   string
	serviceResolution model.Resolution
	nodeType          model.NodeType
	locality          *core.Locality
	mesh              meshconfig.MeshConfig
	destRule          proto.Message
	peerAuthn         *authn_beta.PeerAuthentication
	externalService   bool

	meta         *model.NodeMetadata
	istioVersion *model.IstioVersion
	proxyIps     []string
}

func (c clusterTest) fillDefaults() clusterTest {
	if c.proxyIps == nil {
		c.proxyIps = []string{"6.6.6.6", "::1"}
	}
	if c.istioVersion == nil {
		c.istioVersion = model.MaxIstioVersion
	}
	if c.meta == nil {
		c.meta = &model.NodeMetadata{}
	}
	return c
}

func buildTestClusters(c clusterTest) []*cluster.Cluster {
	c = c.fillDefaults()
	configgen := NewConfigGenerator([]plugin.Plugin{})

	servicePort := model.PortList{
		&model.Port{
			Name:     "default",
			Port:     8080,
			Protocol: protocol.HTTP,
		},
		&model.Port{
			Name:     "auto",
			Port:     9090,
			Protocol: protocol.Unsupported,
		},
	}

	serviceAttribute := model.ServiceAttributes{
		Namespace: TestServiceNamespace,
	}
	service := &model.Service{
		Hostname:     host.Name(c.serviceHostname),
		Address:      "1.1.1.1",
		ClusterVIPs:  make(map[string]string),
		Ports:        servicePort,
		Resolution:   c.serviceResolution,
		MeshExternal: c.externalService,
		Attributes:   serviceAttribute,
	}

	instances := []*model.ServiceInstance{
		{
			Service:     service,
			ServicePort: servicePort[0],
			Endpoint: &model.IstioEndpoint{
				Address:      "192.168.1.1",
				EndpointPort: 10001,
				Locality: model.Locality{
					ClusterID: "",
					Label:     "region1/zone1/subzone1",
				},
				LbWeight: 40,
				TLSMode:  model.IstioMutualTLSModeLabel,
			},
		},
		{
			Service:     service,
			ServicePort: servicePort[0],
			Endpoint: &model.IstioEndpoint{
				Address:      "192.168.1.2",
				EndpointPort: 10001,
				Locality: model.Locality{
					ClusterID: "",
					Label:     "region1/zone1/subzone2",
				},
				LbWeight: 20,
				TLSMode:  model.IstioMutualTLSModeLabel,
			},
		},
		{
			Service:     service,
			ServicePort: servicePort[0],
			Endpoint: &model.IstioEndpoint{
				Address:      "192.168.1.3",
				EndpointPort: 10001,
				Locality: model.Locality{
					ClusterID: "",
					Label:     "region2/zone1/subzone1",
				},
				LbWeight: 40,
				TLSMode:  model.IstioMutualTLSModeLabel,
			},
		},
		{
			Service:     service,
			ServicePort: servicePort[1],
			Endpoint: &model.IstioEndpoint{
				Address:      "192.168.1.1",
				EndpointPort: 10001,
				Locality: model.Locality{
					ClusterID: "",
					Label:     "region1/zone1/subzone1",
				},
				LbWeight: 0,
				TLSMode:  model.IstioMutualTLSModeLabel,
			},
		},
	}

	serviceDiscovery := memregistry.NewServiceDiscovery([]*model.Service{service})
	for _, instance := range instances {
		serviceDiscovery.AddInstance(instance.Service.Hostname, instance)
	}
	serviceDiscovery.WantGetProxyServiceInstances = instances

	configStore := model.MakeIstioStore(memory.MakeWithoutValidation(collections.Pilot))
	if c.destRule != nil {
		_, err := configStore.Create(model.Config{
			ConfigMeta: model.ConfigMeta{
				GroupVersionKind: gvk.DestinationRule,
				Name:             "acme",
			},
			Spec: c.destRule,
		})
		if err != nil {
			c.t.Fatal(err)
		}
	}
	if c.peerAuthn != nil {
		policyName := "default"
		if c.peerAuthn.Selector != nil {
			policyName = "acme"
		}
		_, err := configStore.Create(model.Config{
			ConfigMeta: model.ConfigMeta{
				GroupVersionKind: gvk.PeerAuthentication,
				Name:             policyName,
				Namespace:        TestServiceNamespace,
			},
			Spec: c.peerAuthn,
		})
		if err != nil {
			c.t.Fatal(err)
		}
	}
	env := newTestEnvironment(serviceDiscovery, c.mesh, configStore)

	if c.meta.ClusterID == "" {
		c.meta.ClusterID = "some-cluster-id"
	}

	var proxy *model.Proxy
	switch c.nodeType {
	case model.SidecarProxy:
		proxy = &model.Proxy{
			Type:         model.SidecarProxy,
			IPAddresses:  c.proxyIps,
			Locality:     c.locality,
			DNSDomain:    "com",
			Metadata:     c.meta,
			IstioVersion: c.istioVersion,
		}
	case model.Router:
		proxy = &model.Proxy{
			Type:         model.Router,
			IPAddresses:  []string{"6.6.6.6"},
			Locality:     c.locality,
			DNSDomain:    "default.example.org",
			Metadata:     c.meta,
			IstioVersion: c.istioVersion,
		}
	default:
		panic(fmt.Sprintf("unsupported node type: %v", c.nodeType))
	}
	proxy.SetSidecarScope(env.PushContext)

	proxy.ServiceInstances, _ = serviceDiscovery.GetProxyServiceInstances(proxy)
	proxy.DiscoverIPVersions()

	clusters := configgen.BuildClusters(proxy, env.PushContext)
	xdstest.ValidateClusters(c.t, clusters)
	if len(env.PushContext.ProxyStatus[model.DuplicatedClusters.Name()]) > 0 {
		c.t.Fatalf("duplicate clusters detected %#v", env.PushContext.ProxyStatus[model.DuplicatedClusters.Name()])
	}
	return clusters
}

func TestBuildGatewayClustersWithRingHashLb(t *testing.T) {
	g := NewWithT(t)

	ttl := types.Duration{Nanos: 100}
	clusters := buildTestClusters(clusterTest{t: t, serviceHostname: "*.example.org", nodeType: model.Router, mesh: testMesh,
		destRule: &networking.DestinationRule{
			Host: "*.example.org",
			TrafficPolicy: &networking.TrafficPolicy{
				LoadBalancer: &networking.LoadBalancerSettings{
					LbPolicy: &networking.LoadBalancerSettings_ConsistentHash{
						ConsistentHash: &networking.LoadBalancerSettings_ConsistentHashLB{
							MinimumRingSize: uint64(2),
							HashKey: &networking.LoadBalancerSettings_ConsistentHashLB_HttpCookie{
								HttpCookie: &networking.LoadBalancerSettings_ConsistentHashLB_HTTPCookie{
									Name: "hash-cookie",
									Ttl:  &ttl,
								},
							},
						},
					},
				},
			},
		}})

	g.Expect(len(clusters)).To(Equal(3))

	c := clusters[0]
	g.Expect(c.LbPolicy).To(Equal(cluster.Cluster_RING_HASH))
	g.Expect(c.GetRingHashLbConfig().GetMinimumRingSize().GetValue()).To(Equal(uint64(2)))
	g.Expect(c.Name).To(Equal("outbound|8080||*.example.org"))
	g.Expect(c.ConnectTimeout).To(Equal(ptypes.DurationProto(time.Duration(10000000001))))
}

func TestBuildGatewayClustersWithRingHashLbDefaultMinRingSize(t *testing.T) {
	g := NewWithT(t)

	ttl := types.Duration{Nanos: 100}
	clusters := buildTestClusters(clusterTest{t: t, serviceHostname: "*.example.org", nodeType: model.Router, mesh: testMesh,
		destRule: &networking.DestinationRule{
			Host: "*.example.org",
			TrafficPolicy: &networking.TrafficPolicy{
				LoadBalancer: &networking.LoadBalancerSettings{
					LbPolicy: &networking.LoadBalancerSettings_ConsistentHash{
						ConsistentHash: &networking.LoadBalancerSettings_ConsistentHashLB{
							HashKey: &networking.LoadBalancerSettings_ConsistentHashLB_HttpCookie{
								HttpCookie: &networking.LoadBalancerSettings_ConsistentHashLB_HTTPCookie{
									Name: "hash-cookie",
									Ttl:  &ttl,
								},
							},
						},
					},
				},
			},
		}})

	g.Expect(len(clusters)).To(Equal(3))

	c := clusters[0]
	g.Expect(c.LbPolicy).To(Equal(cluster.Cluster_RING_HASH))
	g.Expect(c.GetRingHashLbConfig().GetMinimumRingSize().GetValue()).To(Equal(uint64(1024)))
	g.Expect(c.Name).To(Equal("outbound|8080||*.example.org"))
	g.Expect(c.ConnectTimeout).To(Equal(ptypes.DurationProto(time.Duration(10000000001))))
}

func newTestEnvironment(serviceDiscovery model.ServiceDiscovery, meshConfig meshconfig.MeshConfig, configStore model.IstioConfigStore) *model.Environment {
	env := &model.Environment{
		ServiceDiscovery: serviceDiscovery,
		IstioConfigStore: configStore,
		Watcher:          mesh.NewFixedWatcher(&meshConfig),
	}

	env.PushContext = model.NewPushContext()
	_ = env.PushContext.InitContext(env, nil, nil)

	return env
}

func withClusterLocalHosts(m meshconfig.MeshConfig, hosts ...string) meshconfig.MeshConfig { // nolint:interfacer
	m.ServiceSettings = append(append(make([]*meshconfig.MeshConfig_ServiceSettings, 0), m.ServiceSettings...),
		&meshconfig.MeshConfig_ServiceSettings{
			Settings: &meshconfig.MeshConfig_ServiceSettings_Settings{
				ClusterLocal: true,
			},
			Hosts: hosts,
		})
	return m
}

func TestBuildSidecarClustersWithIstioMutualAndSNI(t *testing.T) {
	g := NewWithT(t)

	clusters := buildSniTestClustersForSidecar(t, "foo.com")

	g.Expect(len(clusters)).To(Equal(10))

	cluster := clusters[1]
	g.Expect(cluster.Name).To(Equal("outbound|8080|foobar|foo.example.org"))
	g.Expect(getTLSContext(t, cluster).GetSni()).To(Equal("foo.com"))

	clusters = buildSniTestClustersForSidecar(t, "")

	g.Expect(len(clusters)).To(Equal(10))

	cluster = clusters[1]
	g.Expect(cluster.Name).To(Equal("outbound|8080|foobar|foo.example.org"))
	g.Expect(getTLSContext(t, cluster).GetSni()).To(Equal("outbound_.8080_.foobar_.foo.example.org"))
}

func TestBuildClustersWithMutualTlsAndNodeMetadataCertfileOverrides(t *testing.T) {
	expectedClientKeyPath := "/clientKeyFromNodeMetadata.pem"
	expectedClientCertPath := "/clientCertFromNodeMetadata.pem"
	expectedRootCertPath := "/clientRootCertFromNodeMetadata.pem"

	g := NewWithT(t)

	envoyMetadata := &model.NodeMetadata{
		TLSClientCertChain: expectedClientCertPath,
		TLSClientKey:       expectedClientKeyPath,
		TLSClientRootCert:  expectedRootCertPath,
	}

	destRule := &networking.DestinationRule{
		Host: "*.example.org",
		TrafficPolicy: &networking.TrafficPolicy{
			Tls: &networking.ClientTLSSettings{
				Mode:              networking.ClientTLSSettings_MUTUAL,
				ClientCertificate: "/defaultCert.pem",
				PrivateKey:        "/defaultPrivateKey.pem",
				CaCertificates:    "/defaultCaCert.pem",
			},
		},
		Subsets: []*networking.Subset{
			{
				Name:   "foobar",
				Labels: map[string]string{"foo": "bar"},
				TrafficPolicy: &networking.TrafficPolicy{
					PortLevelSettings: []*networking.TrafficPolicy_PortTrafficPolicy{
						{
							Port: &networking.PortSelector{
								Number: 8080,
							},
						},
					},
				},
			},
		},
	}

	clusters := buildTestClusters(clusterTest{
		t:                 t,
		serviceHostname:   "foo.example.org",
		serviceResolution: model.ClientSideLB,
		nodeType:          model.SidecarProxy,
		mesh:              testMesh,
		destRule:          destRule,
		meta:              envoyMetadata,
		istioVersion:      model.MaxIstioVersion,
	})

	g.Expect(clusters).To(HaveLen(10))

	expectedOutboundClusterCount := 4
	actualOutboundClusterCount := 0

	for _, c := range clusters {
		if strings.Contains(c.Name, "outbound") {
			actualOutboundClusterCount++
			tlsContext := getTLSContext(t, c)
			if c.Name == "outbound|8080|foobar|foo.example.org" {
				// per the docs: default values will be applied to fields omitted in port-level traffic policies rather than inheriting
				// settings specified at the destination level
				g.Expect(tlsContext).To(BeNil())
				continue
			}
			g.Expect(tlsContext).NotTo(BeNil())

			rootSdsConfig := tlsContext.CommonTlsContext.GetCombinedValidationContext().GetValidationContextSdsSecretConfig()

			g.Expect(rootSdsConfig.GetName()).To(Equal("file-root:/clientRootCertFromNodeMetadata.pem"))

			certSdsConfig := tlsContext.CommonTlsContext.GetTlsCertificateSdsSecretConfigs()

			g.Expect(certSdsConfig).To(HaveLen(1))

			g.Expect(certSdsConfig[0].GetName()).To(Equal("file-cert:/clientCertFromNodeMetadata.pem~/clientKeyFromNodeMetadata.pem"))
		}
	}
	g.Expect(actualOutboundClusterCount).To(Equal(expectedOutboundClusterCount))
}

func buildSniTestClustersForSidecar(t *testing.T, sniValue string) []*cluster.Cluster {
	return buildSniTestClustersWithMetadata(t, sniValue, model.SidecarProxy, &model.NodeMetadata{})
}

func buildSniDnatTestClustersForGateway(t *testing.T, sniValue string) []*cluster.Cluster {
	return buildSniTestClustersWithMetadata(t, sniValue, model.Router, &model.NodeMetadata{RouterMode: string(model.SniDnatRouter)})
}

func buildSniTestClustersWithMetadata(t testing.TB, sniValue string, typ model.NodeType, meta *model.NodeMetadata) []*cluster.Cluster {
	return buildTestClusters(clusterTest{t: t, serviceHostname: "foo.example.org", nodeType: typ, mesh: testMesh,
		destRule: &networking.DestinationRule{
			Host: "*.example.org",
			Subsets: []*networking.Subset{
				{
					Name:   "foobar",
					Labels: map[string]string{"foo": "bar"},
					TrafficPolicy: &networking.TrafficPolicy{
						PortLevelSettings: []*networking.TrafficPolicy_PortTrafficPolicy{
							{
								Port: &networking.PortSelector{
									Number: 8080,
								},
								Tls: &networking.ClientTLSSettings{
									Mode: networking.ClientTLSSettings_ISTIO_MUTUAL,
									Sni:  sniValue,
								},
							},
						},
					},
				},
			},
		},
		meta:         meta,
		istioVersion: model.MaxIstioVersion,
	})
}

func TestBuildSidecarClustersWithMeshWideTCPKeepalive(t *testing.T) {
	g := NewWithT(t)

	// Do not set tcp_keepalive anywhere
	clusters := buildTestClustersWithTCPKeepalive(t, None)
	g.Expect(len(clusters)).To(Equal(10))
	cluster := clusters[1]
	g.Expect(cluster.Name).To(Equal("outbound|8080|foobar|foo.example.org"))
	// UpstreamConnectionOptions should be nil. TcpKeepalive is the only field in it currently.
	g.Expect(cluster.UpstreamConnectionOptions).To(BeNil())

	// Set mesh wide default for tcp_keepalive.
	clusters = buildTestClustersWithTCPKeepalive(t, Mesh)
	g.Expect(len(clusters)).To(Equal(10))
	cluster = clusters[1]
	g.Expect(cluster.Name).To(Equal("outbound|8080|foobar|foo.example.org"))
	// KeepaliveTime should be set but rest should be nil.
	g.Expect(cluster.UpstreamConnectionOptions.TcpKeepalive.KeepaliveProbes).To(BeNil())
	g.Expect(cluster.UpstreamConnectionOptions.TcpKeepalive.KeepaliveTime.Value).To(Equal(uint32(MeshWideTCPKeepaliveSeconds)))
	g.Expect(cluster.UpstreamConnectionOptions.TcpKeepalive.KeepaliveInterval).To(BeNil())

	// Set DestinationRule override for tcp_keepalive.
	clusters = buildTestClustersWithTCPKeepalive(t, DestinationRule)
	g.Expect(len(clusters)).To(Equal(10))
	cluster = clusters[1]
	g.Expect(cluster.Name).To(Equal("outbound|8080|foobar|foo.example.org"))
	// KeepaliveTime should be set but rest should be nil.
	g.Expect(cluster.UpstreamConnectionOptions.TcpKeepalive.KeepaliveProbes).To(BeNil())
	g.Expect(cluster.UpstreamConnectionOptions.TcpKeepalive.KeepaliveTime.Value).To(Equal(uint32(DestinationRuleTCPKeepaliveSeconds)))
	g.Expect(cluster.UpstreamConnectionOptions.TcpKeepalive.KeepaliveInterval).To(BeNil())

	// Set DestinationRule override for tcp_keepalive with empty value.
	clusters = buildTestClustersWithTCPKeepalive(t, DestinationRuleForOsDefault)
	g.Expect(len(clusters)).To(Equal(10))
	cluster = clusters[1]
	g.Expect(cluster.Name).To(Equal("outbound|8080|foobar|foo.example.org"))
	// TcpKeepalive should be present but with nil values.
	g.Expect(cluster.UpstreamConnectionOptions.TcpKeepalive).NotTo(BeNil())
	g.Expect(cluster.UpstreamConnectionOptions.TcpKeepalive.KeepaliveProbes).To(BeNil())
	// Time should inherit from Mesh config.
	g.Expect(cluster.UpstreamConnectionOptions.TcpKeepalive.KeepaliveTime.Value).To(Equal(uint32(MeshWideTCPKeepaliveSeconds)))
	g.Expect(cluster.UpstreamConnectionOptions.TcpKeepalive.KeepaliveInterval).To(BeNil())
}

func buildTestClustersWithTCPKeepalive(t testing.TB, configType ConfigType) []*cluster.Cluster {
	// Set mesh wide defaults.
	m := testMesh
	if configType != None {
		m.TcpKeepalive = &networking.ConnectionPoolSettings_TCPSettings_TcpKeepalive{
			Time: &types.Duration{
				Seconds: MeshWideTCPKeepaliveSeconds,
				Nanos:   0,
			},
		}
	}

	// Set DestinationRule override.
	var destinationRuleTCPKeepalive *networking.ConnectionPoolSettings_TCPSettings_TcpKeepalive
	if configType == DestinationRule {
		destinationRuleTCPKeepalive = &networking.ConnectionPoolSettings_TCPSettings_TcpKeepalive{
			Time: &types.Duration{
				Seconds: DestinationRuleTCPKeepaliveSeconds,
				Nanos:   0,
			},
		}
	}

	// Set empty tcp_keepalive.
	if configType == DestinationRuleForOsDefault {
		destinationRuleTCPKeepalive = &networking.ConnectionPoolSettings_TCPSettings_TcpKeepalive{}
	}

	return buildTestClusters(clusterTest{t: t, serviceHostname: "foo.example.org", nodeType: model.SidecarProxy, mesh: m,
		destRule: &networking.DestinationRule{
			Host: "*.example.org",
			Subsets: []*networking.Subset{
				{
					Name:   "foobar",
					Labels: map[string]string{"foo": "bar"},
					TrafficPolicy: &networking.TrafficPolicy{
						PortLevelSettings: []*networking.TrafficPolicy_PortTrafficPolicy{
							{
								Port: &networking.PortSelector{
									Number: 8080,
								},
								ConnectionPool: &networking.ConnectionPoolSettings{
									Tcp: &networking.ConnectionPoolSettings_TCPSettings{
										TcpKeepalive: destinationRuleTCPKeepalive,
									},
								},
							},
						},
					},
				},
			},
		}})
}

func TestClusterMetadata(t *testing.T) {
	g := NewWithT(t)

	destRule := &networking.DestinationRule{
		Host: "*.example.org",
		Subsets: []*networking.Subset{
			{Name: "Subset 1"},
			{Name: "Subset 2"},
		},
		TrafficPolicy: &networking.TrafficPolicy{
			ConnectionPool: &networking.ConnectionPoolSettings{
				Http: &networking.ConnectionPoolSettings_HTTPSettings{
					MaxRequestsPerConnection: 1,
				},
			},
		},
	}

	clusters := buildTestClusters(clusterTest{t: t, serviceHostname: "*.example.org", nodeType: model.SidecarProxy, mesh: testMesh, destRule: destRule})

	clustersWithMetadata := 0

	foundSubset := false
	for _, cluster := range clusters {
		if strings.HasPrefix(cluster.Name, "outbound") || strings.HasPrefix(cluster.Name, "inbound") {
			clustersWithMetadata++
			g.Expect(cluster.Metadata).NotTo(BeNil())
			md := cluster.Metadata
			g.Expect(md.FilterMetadata[util.IstioMetadataKey]).NotTo(BeNil())
			istio := md.FilterMetadata[util.IstioMetadataKey]
			g.Expect(istio.Fields["config"]).NotTo(BeNil())
			dr := istio.Fields["config"]
			g.Expect(dr.GetStringValue()).To(Equal("/apis/networking.istio.io/v1alpha3/namespaces//destination-rule/acme"))
			if strings.Contains(cluster.Name, "Subset") {
				foundSubset = true
				sub := istio.Fields["subset"]
				g.Expect(sub.GetStringValue()).To(HavePrefix("Subset "))
			} else {
				_, ok := istio.Fields["subset"]
				g.Expect(ok).To(Equal(false))
			}
		} else {
			g.Expect(cluster.Metadata).To(BeNil())
		}
	}

	g.Expect(foundSubset).To(Equal(true))
	g.Expect(clustersWithMetadata).To(Equal(len(destRule.Subsets) + 6)) // outbound  outbound subsets  inbound

	sniClusters := buildSniDnatTestClustersForGateway(t, "test-sni")

	foundSNISubset := false
	for _, cluster := range sniClusters {
		if strings.HasPrefix(cluster.Name, "outbound") {
			g.Expect(cluster.Metadata).NotTo(BeNil())
			md := cluster.Metadata
			g.Expect(md.FilterMetadata[util.IstioMetadataKey]).NotTo(BeNil())
			istio := md.FilterMetadata[util.IstioMetadataKey]
			g.Expect(istio.Fields["config"]).NotTo(BeNil())
			dr := istio.Fields["config"]
			g.Expect(dr.GetStringValue()).To(Equal("/apis/networking.istio.io/v1alpha3/namespaces//destination-rule/acme"))
			if strings.Contains(cluster.Name, "foobar") {
				foundSNISubset = true
				sub := istio.Fields["subset"]
				g.Expect(sub.GetStringValue()).To(Equal("foobar"))
			} else {
				_, ok := istio.Fields["subset"]
				g.Expect(ok).To(Equal(false))
			}
		} else {
			g.Expect(cluster.Metadata).To(BeNil())
		}
	}

	g.Expect(foundSNISubset).To(Equal(true))
}

func TestBuildAutoMtlsSettings(t *testing.T) {
	tlsSettings := &networking.ClientTLSSettings{
		Mode:            networking.ClientTLSSettings_ISTIO_MUTUAL,
		SubjectAltNames: []string{"custom.foo.com"},
		Sni:             "custom.foo.com",
	}
	tests := []struct {
		name                 string
		tls                  *networking.ClientTLSSettings
		sans                 []string
		sni                  string
		proxy                *model.Proxy
		autoMTLSEnabled      bool
		meshExternal         bool
		serviceMTLSMode      model.MutualTLSMode
		clusterDiscoveryType cluster.Cluster_DiscoveryType
		want                 *networking.ClientTLSSettings
		wantCtxType          mtlsContextType
	}{
		{
			"Destination rule TLS sni and SAN override",
			tlsSettings,
			[]string{"spiffe://foo/serviceaccount/1"},
			"foo.com",
			&model.Proxy{Metadata: &model.NodeMetadata{}},
			false, false, model.MTLSUnknown, cluster.Cluster_EDS,
			tlsSettings,
			userSupplied,
		},
		{
			"Destination rule TLS sni and SAN override absent",
			&networking.ClientTLSSettings{
				Mode:              networking.ClientTLSSettings_ISTIO_MUTUAL,
				CaCertificates:    constants.DefaultRootCert,
				ClientCertificate: constants.DefaultCertChain,
				PrivateKey:        constants.DefaultKey,
				SubjectAltNames:   []string{},
				Sni:               "",
			},
			[]string{"spiffe://foo/serviceaccount/1"},
			"foo.com",
			&model.Proxy{Metadata: &model.NodeMetadata{}},
			false, false, model.MTLSUnknown, cluster.Cluster_EDS,
			&networking.ClientTLSSettings{
				Mode:            networking.ClientTLSSettings_ISTIO_MUTUAL,
				SubjectAltNames: []string{"spiffe://foo/serviceaccount/1"},
				Sni:             "foo.com",
			},
			userSupplied,
		},
		{
			"Cert path override",
			tlsSettings,
			[]string{},
			"",
			&model.Proxy{Metadata: &model.NodeMetadata{
				TLSClientCertChain: "/custom/chain.pem",
				TLSClientKey:       "/custom/key.pem",
				TLSClientRootCert:  "/custom/root.pem",
			}},
			false, false, model.MTLSUnknown, cluster.Cluster_EDS,
			&networking.ClientTLSSettings{
				Mode:              networking.ClientTLSSettings_ISTIO_MUTUAL,
				CaCertificates:    "/custom/root.pem",
				ClientCertificate: "/custom/chain.pem",
				PrivateKey:        "/custom/key.pem",
				SubjectAltNames:   []string{"custom.foo.com"},
				Sni:               "custom.foo.com",
			},
			userSupplied,
		},
		{
			"Auto fill nil settings when mTLS nil for internal service in strict mode",
			nil,
			[]string{"spiffe://foo/serviceaccount/1"},
			"foo.com",
			&model.Proxy{Metadata: &model.NodeMetadata{}},
			true, false, model.MTLSStrict, cluster.Cluster_EDS,
			&networking.ClientTLSSettings{
				Mode:            networking.ClientTLSSettings_ISTIO_MUTUAL,
				SubjectAltNames: []string{"spiffe://foo/serviceaccount/1"},
				Sni:             "foo.com",
			},
			autoDetected,
		},
		{
			"Auto fill nil settings when mTLS nil for internal service in permissive mode",
			nil,
			[]string{"spiffe://foo/serviceaccount/1"},
			"foo.com",
			&model.Proxy{Metadata: &model.NodeMetadata{}},
			true, false, model.MTLSPermissive, cluster.Cluster_EDS,
			&networking.ClientTLSSettings{
				Mode:            networking.ClientTLSSettings_ISTIO_MUTUAL,
				SubjectAltNames: []string{"spiffe://foo/serviceaccount/1"},
				Sni:             "foo.com",
			},
			autoDetected,
		},
		{
			"Auto fill nil settings when mTLS nil for internal service in plaintext mode",
			nil,
			[]string{"spiffe://foo/serviceaccount/1"},
			"foo.com",
			&model.Proxy{Metadata: &model.NodeMetadata{}},
			true, false, model.MTLSDisable, cluster.Cluster_EDS,
			nil,
			userSupplied,
		},
		{
			"Auto fill nil settings when mTLS nil for internal service in unknown mode",
			nil,
			[]string{"spiffe://foo/serviceaccount/1"},
			"foo.com",
			&model.Proxy{Metadata: &model.NodeMetadata{}},
			true, false, model.MTLSUnknown, cluster.Cluster_EDS,
			nil,
			userSupplied,
		},
		{
			"Do not auto fill nil settings for external",
			nil,
			[]string{"spiffe://foo/serviceaccount/1"},
			"foo.com",
			&model.Proxy{Metadata: &model.NodeMetadata{}},
			true, true, model.MTLSUnknown, cluster.Cluster_EDS,
			nil,
			userSupplied,
		},
		{
			"Do not auto fill nil settings if server mTLS is disabled",
			nil,
			[]string{"spiffe://foo/serviceaccount/1"},
			"foo.com",
			&model.Proxy{Metadata: &model.NodeMetadata{}},
			false, false, model.MTLSDisable, cluster.Cluster_EDS,
			nil,
			userSupplied,
		},
		{
			"Do not enable auto mtls when cluster type is `Cluster_ORIGINAL_DST`",
			nil,
			[]string{"spiffe://foo/serviceaccount/1"},
			"foo.com",
			&model.Proxy{Metadata: &model.NodeMetadata{}},
			true, false, model.MTLSPermissive, cluster.Cluster_ORIGINAL_DST,
			nil,
			userSupplied,
		},
	}

	for _, tt := range tests {
		t.Run(tt.name, func(t *testing.T) {
			gotTLS, gotCtxType := buildAutoMtlsSettings(tt.tls, tt.sans, tt.sni, tt.proxy,
				tt.autoMTLSEnabled, tt.meshExternal, tt.serviceMTLSMode, tt.clusterDiscoveryType)
			if !reflect.DeepEqual(gotTLS, tt.want) {
				t.Errorf("cluster TLS does not match expected result want %#v, got %#v", tt.want, gotTLS)
			}
			if gotCtxType != tt.wantCtxType {
				t.Errorf("cluster TLS context type does not match expected result want %#v, got %#v", tt.wantCtxType, gotTLS)
			}
		})
	}
}

func TestDisablePanicThresholdAsDefault(t *testing.T) {
	g := NewWithT(t)

	outliers := []*networking.OutlierDetection{
		// Unset MinHealthPercent
		{},
		// Explicitly set MinHealthPercent to 0
		{
			MinHealthPercent: 0,
		},
	}

	for _, outlier := range outliers {
		clusters := buildTestClusters(clusterTest{t: t, serviceHostname: "*.example.org", serviceResolution: model.DNSLB, nodeType: model.SidecarProxy,
			locality: &core.Locality{}, mesh: testMesh,
			destRule: &networking.DestinationRule{
				Host: "*.example.org",
				TrafficPolicy: &networking.TrafficPolicy{
					OutlierDetection: outlier,
				},
			}})
		g.Expect(clusters[0].CommonLbConfig.HealthyPanicThreshold).To(Not(BeNil()))
		g.Expect(clusters[0].CommonLbConfig.HealthyPanicThreshold.GetValue()).To(Equal(float64(0)))
	}
}

func TestApplyOutlierDetection(t *testing.T) {
	g := NewWithT(t)

	tests := []struct {
		name string
		cfg  *networking.OutlierDetection
		o    *cluster.OutlierDetection
	}{
		{
			"Nil outlier detection",
			nil,
			nil,
		},
		{
			"No outlier detection is set",
			&networking.OutlierDetection{},
			&cluster.OutlierDetection{
				EnforcingSuccessRate: &wrappers.UInt32Value{Value: 0},
			},
		},
		{
			"Consecutive gateway and 5xx errors are set",
			&networking.OutlierDetection{
				Consecutive_5XxErrors:    &types.UInt32Value{Value: 4},
				ConsecutiveGatewayErrors: &types.UInt32Value{Value: 3},
			},
			&cluster.OutlierDetection{
				Consecutive_5Xx:                    &wrappers.UInt32Value{Value: 4},
				EnforcingConsecutive_5Xx:           &wrappers.UInt32Value{Value: 100},
				ConsecutiveGatewayFailure:          &wrappers.UInt32Value{Value: 3},
				EnforcingConsecutiveGatewayFailure: &wrappers.UInt32Value{Value: 100},
				EnforcingSuccessRate:               &wrappers.UInt32Value{Value: 0},
			},
		},
		{
			"Only consecutive gateway is set",
			&networking.OutlierDetection{
				ConsecutiveGatewayErrors: &types.UInt32Value{Value: 3},
			},
			&cluster.OutlierDetection{
				ConsecutiveGatewayFailure:          &wrappers.UInt32Value{Value: 3},
				EnforcingConsecutiveGatewayFailure: &wrappers.UInt32Value{Value: 100},
				EnforcingSuccessRate:               &wrappers.UInt32Value{Value: 0},
			},
		},
		{
			"Only consecutive 5xx is set",
			&networking.OutlierDetection{
				Consecutive_5XxErrors: &types.UInt32Value{Value: 3},
			},
			&cluster.OutlierDetection{
				Consecutive_5Xx:          &wrappers.UInt32Value{Value: 3},
				EnforcingConsecutive_5Xx: &wrappers.UInt32Value{Value: 100},
				EnforcingSuccessRate:     &wrappers.UInt32Value{Value: 0},
			},
		},
		{
			"Consecutive gateway is set to 0",
			&networking.OutlierDetection{
				ConsecutiveGatewayErrors: &types.UInt32Value{Value: 0},
			},
			&cluster.OutlierDetection{
				ConsecutiveGatewayFailure:          &wrappers.UInt32Value{Value: 0},
				EnforcingConsecutiveGatewayFailure: &wrappers.UInt32Value{Value: 0},
				EnforcingSuccessRate:               &wrappers.UInt32Value{Value: 0},
			},
		},
		{
			"Consecutive 5xx is set to 0",
			&networking.OutlierDetection{
				Consecutive_5XxErrors: &types.UInt32Value{Value: 0},
			},
			&cluster.OutlierDetection{
				Consecutive_5Xx:          &wrappers.UInt32Value{Value: 0},
				EnforcingConsecutive_5Xx: &wrappers.UInt32Value{Value: 0},
				EnforcingSuccessRate:     &wrappers.UInt32Value{Value: 0},
			},
		},
	}

	for _, tt := range tests {
		t.Run(tt.name, func(t *testing.T) {
			clusters := buildTestClusters(clusterTest{t: t, serviceHostname: "*.example.org", serviceResolution: model.DNSLB, nodeType: model.SidecarProxy,
				locality: &core.Locality{}, mesh: testMesh,
				destRule: &networking.DestinationRule{
					Host: "*.example.org",
					TrafficPolicy: &networking.TrafficPolicy{
						OutlierDetection: tt.cfg,
					},
				}})
			g.Expect(clusters[0].OutlierDetection).To(Equal(tt.o))
		})
	}
}

func TestStatNamePattern(t *testing.T) {
	g := NewWithT(t)

	statConfigMesh := meshconfig.MeshConfig{
		ConnectTimeout: &types.Duration{
			Seconds: 10,
			Nanos:   1,
		},
		EnableAutoMtls: &types.BoolValue{
			Value: false,
		},
		InboundClusterStatName:  "LocalService_%SERVICE%",
		OutboundClusterStatName: "%SERVICE%_%SERVICE_PORT_NAME%_%SERVICE_PORT%",
	}

	clusters := buildTestClusters(clusterTest{t: t, serviceHostname: "*.example.org", serviceResolution: model.DNSLB, nodeType: model.SidecarProxy,
		locality: &core.Locality{}, mesh: statConfigMesh,
		destRule: &networking.DestinationRule{
			Host: "*.example.org",
		}})
	g.Expect(clusters[0].AltStatName).To(Equal("*.example.org_default_8080"))
	g.Expect(clusters[4].AltStatName).To(Equal("LocalService_*.example.org"))
}

func TestDuplicateClusters(t *testing.T) {
	buildTestClusters(clusterTest{t: t, serviceHostname: "*.example.org", serviceResolution: model.DNSLB, nodeType: model.SidecarProxy,
		locality: &core.Locality{}, mesh: testMesh,
		destRule: &networking.DestinationRule{
			Host: "*.example.org",
		}})
}

func TestSidecarLocalityLB(t *testing.T) {
	g := NewWithT(t)
	// Distribute locality loadbalancing setting
	testMesh.LocalityLbSetting = &networking.LocalityLoadBalancerSetting{
		Distribute: []*networking.LocalityLoadBalancerSetting_Distribute{
			{
				From: "region1/zone1/subzone1",
				To: map[string]uint32{
					"region1/zone1/*":        50,
					"region2/zone1/subzone1": 50,
				},
			},
		},
	}

	clusters := buildTestClusters(clusterTest{t: t, serviceHostname: "*.example.org", serviceResolution: model.DNSLB, nodeType: model.SidecarProxy,
		locality: &core.Locality{
			Region:  "region1",
			Zone:    "zone1",
			SubZone: "subzone1",
		}, mesh: testMesh,
		destRule: &networking.DestinationRule{
			Host: "*.example.org",
			TrafficPolicy: &networking.TrafficPolicy{
				OutlierDetection: &networking.OutlierDetection{
					MinHealthPercent: 10,
				},
			},
		}})

	if clusters[0].CommonLbConfig == nil {
		t.Fatalf("CommonLbConfig should be set for cluster %+v", clusters[0])
	}
	g.Expect(clusters[0].CommonLbConfig.HealthyPanicThreshold.GetValue()).To(Equal(float64(10)))

	g.Expect(len(clusters[0].LoadAssignment.Endpoints)).To(Equal(3))
	for _, localityLbEndpoint := range clusters[0].LoadAssignment.Endpoints {
		locality := localityLbEndpoint.Locality
		if locality.Region == "region1" && locality.SubZone == "subzone1" {
			g.Expect(localityLbEndpoint.LoadBalancingWeight.GetValue()).To(Equal(uint32(34)))
			g.Expect(localityLbEndpoint.LbEndpoints[0].LoadBalancingWeight.GetValue()).To(Equal(uint32(40)))
		} else if locality.Region == "region1" && locality.SubZone == "subzone2" {
			g.Expect(localityLbEndpoint.LoadBalancingWeight.GetValue()).To(Equal(uint32(17)))
			g.Expect(localityLbEndpoint.LbEndpoints[0].LoadBalancingWeight.GetValue()).To(Equal(uint32(20)))
		} else if locality.Region == "region2" {
			g.Expect(localityLbEndpoint.LoadBalancingWeight.GetValue()).To(Equal(uint32(50)))
			g.Expect(len(localityLbEndpoint.LbEndpoints)).To(Equal(1))
			g.Expect(localityLbEndpoint.LbEndpoints[0].LoadBalancingWeight.GetValue()).To(Equal(uint32(40)))
		}
	}

	// Test failover
	// Distribute locality loadbalancing setting
	testMesh.LocalityLbSetting = &networking.LocalityLoadBalancerSetting{}

	clusters = buildTestClusters(clusterTest{t: t, serviceHostname: "*.example.org", serviceResolution: model.DNSLB, nodeType: model.SidecarProxy,
		locality: &core.Locality{
			Region:  "region1",
			Zone:    "zone1",
			SubZone: "subzone1",
		}, mesh: testMesh,
		destRule: &networking.DestinationRule{
			Host: "*.example.org",
			TrafficPolicy: &networking.TrafficPolicy{
				OutlierDetection: &networking.OutlierDetection{
					MinHealthPercent: 10,
				},
			},
		}})
	if clusters[0].CommonLbConfig == nil {
		t.Fatalf("CommonLbConfig should be set for cluster %+v", clusters[0])
	}
	g.Expect(clusters[0].CommonLbConfig.HealthyPanicThreshold.GetValue()).To(Equal(float64(10)))

	g.Expect(len(clusters[0].LoadAssignment.Endpoints)).To(Equal(3))
	for _, localityLbEndpoint := range clusters[0].LoadAssignment.Endpoints {
		locality := localityLbEndpoint.Locality
		if locality.Region == "region1" && locality.Zone == "zone1" && locality.SubZone == "subzone1" {
			g.Expect(localityLbEndpoint.Priority).To(Equal(uint32(0)))
		} else if locality.Region == "region1" && locality.Zone == "zone1" && locality.SubZone == "subzone2" {
			g.Expect(localityLbEndpoint.Priority).To(Equal(uint32(1)))
		} else if locality.Region == "region2" {
			g.Expect(localityLbEndpoint.Priority).To(Equal(uint32(2)))
		}
	}
}

func TestLocalityLBDestinationRuleOverride(t *testing.T) {
	g := NewWithT(t)
	// Distribute locality loadbalancing setting
	testMesh.LocalityLbSetting = &networking.LocalityLoadBalancerSetting{
		Distribute: []*networking.LocalityLoadBalancerSetting_Distribute{
			{
				From: "region1/zone1/subzone1",
				To: map[string]uint32{
					"region1/zone1/*":        50,
					"region2/zone1/subzone1": 50,
				},
			},
		},
	}

	clusters := buildTestClusters(clusterTest{t: t, serviceHostname: "*.example.org", serviceResolution: model.DNSLB, nodeType: model.SidecarProxy,
		locality: &core.Locality{
			Region:  "region1",
			Zone:    "zone1",
			SubZone: "subzone1",
		}, mesh: testMesh,
		destRule: &networking.DestinationRule{
			Host: "*.example.org",
			TrafficPolicy: &networking.TrafficPolicy{
				OutlierDetection: &networking.OutlierDetection{
					MinHealthPercent: 10,
				},
				LoadBalancer: &networking.LoadBalancerSettings{LocalityLbSetting: &networking.LocalityLoadBalancerSetting{
					Distribute: []*networking.LocalityLoadBalancerSetting_Distribute{
						{
							From: "region1/zone1/subzone1",
							To: map[string]uint32{
								"region1/zone1/*":        60,
								"region2/zone1/subzone1": 40,
							},
						},
					},
				}},
			},
		}})

	if clusters[0].CommonLbConfig == nil {
		t.Fatalf("CommonLbConfig should be set for cluster %+v", clusters[0])
	}
	g.Expect(clusters[0].CommonLbConfig.HealthyPanicThreshold.GetValue()).To(Equal(float64(10)))

	g.Expect(len(clusters[0].LoadAssignment.Endpoints)).To(Equal(3))
	for _, localityLbEndpoint := range clusters[0].LoadAssignment.Endpoints {
		locality := localityLbEndpoint.Locality
		if locality.Region == "region1" && locality.SubZone == "subzone1" {
			g.Expect(localityLbEndpoint.LoadBalancingWeight.GetValue()).To(Equal(uint32(40)))
			g.Expect(localityLbEndpoint.LbEndpoints[0].LoadBalancingWeight.GetValue()).To(Equal(uint32(40)))
		} else if locality.Region == "region1" && locality.SubZone == "subzone2" {
			g.Expect(localityLbEndpoint.LoadBalancingWeight.GetValue()).To(Equal(uint32(20)))
			g.Expect(localityLbEndpoint.LbEndpoints[0].LoadBalancingWeight.GetValue()).To(Equal(uint32(20)))
		} else if locality.Region == "region2" {
			g.Expect(localityLbEndpoint.LoadBalancingWeight.GetValue()).To(Equal(uint32(40)))
			g.Expect(len(localityLbEndpoint.LbEndpoints)).To(Equal(1))
			g.Expect(localityLbEndpoint.LbEndpoints[0].LoadBalancingWeight.GetValue()).To(Equal(uint32(40)))
		}
	}
}

func TestGatewayLocalityLB(t *testing.T) {
	g := NewWithT(t)
	// Distribute locality loadbalancing setting
	testMesh.LocalityLbSetting = &networking.LocalityLoadBalancerSetting{
		Distribute: []*networking.LocalityLoadBalancerSetting_Distribute{
			{
				From: "region1/zone1/subzone1",
				To: map[string]uint32{
					"region1/zone1/*":        50,
					"region2/zone1/subzone1": 50,
				},
			},
		},
	}

	clusters := buildTestClusters(clusterTest{t: t, serviceHostname: "*.example.org", serviceResolution: model.DNSLB, nodeType: model.Router,
		locality: &core.Locality{
			Region:  "region1",
			Zone:    "zone1",
			SubZone: "subzone1",
		}, mesh: testMesh,
		destRule: &networking.DestinationRule{
			Host: "*.example.org",
			TrafficPolicy: &networking.TrafficPolicy{
				OutlierDetection: &networking.OutlierDetection{
					MinHealthPercent: 10,
				},
			},
		},
		meta: &model.NodeMetadata{RouterMode: string(model.SniDnatRouter)}})

	c := xdstest.ExtractCluster("outbound|8080||*.example.org", clusters)
	if c.CommonLbConfig == nil {
		t.Errorf("CommonLbConfig should be set for cluster %+v", c)
	}
	g.Expect(c.CommonLbConfig.HealthyPanicThreshold.GetValue()).To(Equal(float64(10)))
	g.Expect(len(c.LoadAssignment.Endpoints)).To(Equal(3))
	for _, localityLbEndpoint := range c.LoadAssignment.Endpoints {
		locality := localityLbEndpoint.Locality
		if locality.Region == "region1" && locality.SubZone == "subzone1" {
			g.Expect(localityLbEndpoint.LoadBalancingWeight.GetValue()).To(Equal(uint32(34)))
			g.Expect(localityLbEndpoint.LbEndpoints[0].LoadBalancingWeight.GetValue()).To(Equal(uint32(40)))
		} else if locality.Region == "region1" && locality.SubZone == "subzone2" {
			g.Expect(localityLbEndpoint.LoadBalancingWeight.GetValue()).To(Equal(uint32(17)))
			g.Expect(localityLbEndpoint.LbEndpoints[0].LoadBalancingWeight.GetValue()).To(Equal(uint32(20)))
		} else if locality.Region == "region2" {
			g.Expect(localityLbEndpoint.LoadBalancingWeight.GetValue()).To(Equal(uint32(50)))
			g.Expect(len(localityLbEndpoint.LbEndpoints)).To(Equal(1))
			g.Expect(localityLbEndpoint.LbEndpoints[0].LoadBalancingWeight.GetValue()).To(Equal(uint32(40)))
		}
	}

	// Test failover
	testMesh.LocalityLbSetting = &networking.LocalityLoadBalancerSetting{}

	clusters = buildTestClusters(clusterTest{t: t, serviceHostname: "*.example.org", serviceResolution: model.DNSLB, nodeType: model.Router,
		locality: &core.Locality{
			Region:  "region1",
			Zone:    "zone1",
			SubZone: "subzone1",
		}, mesh: testMesh,
		destRule: &networking.DestinationRule{
			Host: "*.example.org",
			TrafficPolicy: &networking.TrafficPolicy{
				OutlierDetection: &networking.OutlierDetection{
					MinHealthPercent: 10,
				},
			},
		}, // peerAuthn
		meta: &model.NodeMetadata{RouterMode: string(model.SniDnatRouter)}})

	c = xdstest.ExtractCluster("outbound|8080||*.example.org", clusters)
	if c.CommonLbConfig == nil {
		t.Fatalf("CommonLbConfig should be set for cluster %+v", c)
	}
	g.Expect(c.CommonLbConfig.HealthyPanicThreshold.GetValue()).To(Equal(float64(10)))

	g.Expect(len(c.LoadAssignment.Endpoints)).To(Equal(3))
	for _, localityLbEndpoint := range c.LoadAssignment.Endpoints {
		locality := localityLbEndpoint.Locality
		if locality.Region == "region1" && locality.Zone == "zone1" && locality.SubZone == "subzone1" {
			g.Expect(localityLbEndpoint.Priority).To(Equal(uint32(0)))
		} else if locality.Region == "region1" && locality.Zone == "zone1" && locality.SubZone == "subzone2" {
			g.Expect(localityLbEndpoint.Priority).To(Equal(uint32(1)))
		} else if locality.Region == "region2" {
			g.Expect(localityLbEndpoint.Priority).To(Equal(uint32(2)))
		}
	}
}

func TestFindServiceInstanceForIngressListener(t *testing.T) {
	servicePort := &model.Port{
		Name:     "default",
		Port:     7443,
		Protocol: protocol.HTTP,
	}
	service := &model.Service{
		Hostname:    host.Name("*.example.org"),
		Address:     "1.1.1.1",
		ClusterVIPs: make(map[string]string),
		Ports:       model.PortList{servicePort},
		Resolution:  model.ClientSideLB,
	}

	instances := []*model.ServiceInstance{
		{
			Service:     service,
			ServicePort: servicePort,
			Endpoint: &model.IstioEndpoint{
				Address:      "192.168.1.1",
				EndpointPort: 7443,
				Locality: model.Locality{
					ClusterID: "",
					Label:     "region1/zone1/subzone1",
				},
				LbWeight: 30,
			},
		},
	}

	ingress := &networking.IstioIngressListener{
		CaptureMode:     networking.CaptureMode_NONE,
		DefaultEndpoint: "127.0.0.1:7020",
		Port: &networking.Port{
			Number:   7443,
			Name:     "grpc-core",
			Protocol: "GRPC",
		},
	}
	configgen := NewConfigGenerator([]plugin.Plugin{})
	instance := configgen.findOrCreateServiceInstance(instances, ingress, "sidecar", "sidecarns")
	if instance == nil || instance.Service.Hostname.Matches("sidecar.sidecarns") {
		t.Fatal("Expected to return a valid instance, but got nil/default instance")
	}
	if instance == instances[0] {
		t.Fatal("Expected to return a copy of instance, but got the same instance")
	}
	if !reflect.DeepEqual(instance, instances[0]) {
		t.Fatal("Expected returned copy of instance to be equal, but they are different")
	}
}

func TestClusterDiscoveryTypeAndLbPolicyRoundRobin(t *testing.T) {
	g := NewWithT(t)

	clusters := buildTestClusters(clusterTest{
		t:                 t,
		serviceHostname:   "*.example.org",
		serviceResolution: model.Passthrough,
		nodeType:          model.SidecarProxy,
		mesh:              testMesh,
		destRule: &networking.DestinationRule{
			Host: "*.example.org",
			TrafficPolicy: &networking.TrafficPolicy{
				LoadBalancer: &networking.LoadBalancerSettings{
					LbPolicy: &networking.LoadBalancerSettings_Simple{
						Simple: networking.LoadBalancerSettings_ROUND_ROBIN,
					},
				},
			},
		}})

	c := xdstest.ExtractCluster("outbound|8080||*.example.org",
		clusters)
	g.Expect(c.LbPolicy).To(Equal(cluster.Cluster_CLUSTER_PROVIDED))
	g.Expect(c.GetClusterDiscoveryType()).To(Equal(&cluster.Cluster_Type{Type: cluster.Cluster_ORIGINAL_DST}))
}

func TestClusterDiscoveryTypeAndLbPolicyPassthrough(t *testing.T) {
	g := NewWithT(t)

	clusters := buildTestClusters(clusterTest{
		t:                 t,
		serviceHostname:   "*.example.org",
		serviceResolution: model.ClientSideLB,
		nodeType:          model.SidecarProxy,
		mesh:              testMesh,
		destRule: &networking.DestinationRule{
			Host: "*.example.org",
			TrafficPolicy: &networking.TrafficPolicy{
				LoadBalancer: &networking.LoadBalancerSettings{
					LbPolicy: &networking.LoadBalancerSettings_Simple{
						Simple: networking.LoadBalancerSettings_PASSTHROUGH,
					},
				},
			},
		}})

	c := xdstest.ExtractCluster("outbound|8080||*.example.org", clusters)
	g.Expect(c.LbPolicy).To(Equal(cluster.Cluster_CLUSTER_PROVIDED))
	g.Expect(c.GetClusterDiscoveryType()).To(Equal(&cluster.Cluster_Type{Type: cluster.Cluster_ORIGINAL_DST}))
	g.Expect(c.EdsClusterConfig).To(BeNil())
}

func TestBuildClustersDefaultCircuitBreakerThresholds(t *testing.T) {
	g := NewWithT(t)

	configgen := NewConfigGenerator([]plugin.Plugin{})
	serviceDiscovery := memregistry.NewServiceDiscovery(nil)
	configStore := model.MakeIstioStore(memory.Make(collections.Pilot))
	env := newTestEnvironment(serviceDiscovery, testMesh, configStore)
	proxy := &model.Proxy{Metadata: &model.NodeMetadata{}}

	clusters := configgen.BuildClusters(proxy, env.PushContext)
	g.Expect(len(clusters)).ShouldNot(Equal(0))
	xdstest.ValidateClusters(t, clusters)
	for _, c := range clusters {
		if c.Name != "BlackHoleCluster" {
			g.Expect(c.CircuitBreakers).NotTo(BeNil())
			g.Expect(c.CircuitBreakers.Thresholds[0]).To(Equal(getDefaultCircuitBreakerThresholds()))
		}
	}
}

func TestBuildInboundClustersDefaultCircuitBreakerThresholds(t *testing.T) {
	g := NewWithT(t)

	configgen := NewConfigGenerator([]plugin.Plugin{})
	serviceDiscovery := memregistry.NewServiceDiscovery(nil)
	configStore := model.MakeIstioStore(memory.Make(collections.Pilot))
	env := newTestEnvironment(serviceDiscovery, testMesh, configStore)

	proxy := &model.Proxy{
		Metadata:     &model.NodeMetadata{},
		SidecarScope: &model.SidecarScope{},
	}

	servicePort := &model.Port{
		Name:     "default",
		Port:     80,
		Protocol: protocol.HTTP,
	}

	service := &model.Service{
		Hostname:    host.Name("backend.default.svc.cluster.local"),
		Address:     "1.1.1.1",
		ClusterVIPs: make(map[string]string),
		Ports:       model.PortList{servicePort},
		Resolution:  model.Passthrough,
	}

	instances := []*model.ServiceInstance{
		{
			Service:     service,
			ServicePort: servicePort,
			Endpoint: &model.IstioEndpoint{
				Address:      "192.168.1.1",
				EndpointPort: 10001,
			},
		},
	}
	cb := NewClusterBuilder(proxy, env.PushContext)
	clusters := configgen.buildInboundClusters(cb, instances, clusterPatcher{})
	xdstest.ValidateClusters(t, clusters)
	g.Expect(len(clusters)).ShouldNot(Equal(0))

	for _, c := range clusters {
		g.Expect(c.CircuitBreakers).NotTo(BeNil())
		g.Expect(c.CircuitBreakers.Thresholds[0]).To(Equal(getDefaultCircuitBreakerThresholds()))
	}
}

func TestBuildInboundClustersPortLevelCircuitBreakerThresholds(t *testing.T) {
	g := NewWithT(t)

	proxy := &model.Proxy{
		Metadata:     &model.NodeMetadata{},
		SidecarScope: &model.SidecarScope{},
	}

	servicePort := &model.Port{
		Name:     "default",
		Port:     80,
		Protocol: protocol.HTTP,
	}

	service := &model.Service{
		Hostname:    host.Name("backend.default.svc.cluster.local"),
		Address:     "1.1.1.1",
		ClusterVIPs: make(map[string]string),
		Ports:       model.PortList{servicePort},
		Resolution:  model.Passthrough,
	}

	instances := []*model.ServiceInstance{
		{
			Service:     service,
			ServicePort: servicePort,
			Endpoint: &model.IstioEndpoint{
				Address:      "192.168.1.1",
				EndpointPort: 10001,
			},
		},
	}

	cases := []struct {
		name     string
		newEnv   func(model.ServiceDiscovery, model.IstioConfigStore) *model.Environment
		destRule *networking.DestinationRule
		expected *cluster.CircuitBreakers_Thresholds
	}{
		{
			name: "port-level policy matched",
			newEnv: func(sd model.ServiceDiscovery, cs model.IstioConfigStore) *model.Environment {
				return newTestEnvironment(sd, testMesh, cs)
			},
			destRule: &networking.DestinationRule{
				Host: "backend.default.svc.cluster.local",
				TrafficPolicy: &networking.TrafficPolicy{
					ConnectionPool: &networking.ConnectionPoolSettings{
						Tcp: &networking.ConnectionPoolSettings_TCPSettings{
							MaxConnections: 1000,
						},
					},
					PortLevelSettings: []*networking.TrafficPolicy_PortTrafficPolicy{
						{
							Port: &networking.PortSelector{
								Number: 80,
							},
							ConnectionPool: &networking.ConnectionPoolSettings{
								Tcp: &networking.ConnectionPoolSettings_TCPSettings{
									MaxConnections: 100,
								},
							},
						},
					},
				},
			},
			expected: &cluster.CircuitBreakers_Thresholds{
				MaxRetries:         &wrappers.UInt32Value{Value: math.MaxUint32},
				MaxRequests:        &wrappers.UInt32Value{Value: math.MaxUint32},
				MaxConnections:     &wrappers.UInt32Value{Value: 100},
				MaxPendingRequests: &wrappers.UInt32Value{Value: math.MaxUint32},
			},
		},
		{
			name: "port-level policy not matched",
			newEnv: func(sd model.ServiceDiscovery, cs model.IstioConfigStore) *model.Environment {
				return newTestEnvironment(sd, testMesh, cs)
			},
			destRule: &networking.DestinationRule{
				Host: "backend.default.svc.cluster.local",
				TrafficPolicy: &networking.TrafficPolicy{
					ConnectionPool: &networking.ConnectionPoolSettings{
						Tcp: &networking.ConnectionPoolSettings_TCPSettings{
							MaxConnections: 1000,
						},
					},
					PortLevelSettings: []*networking.TrafficPolicy_PortTrafficPolicy{
						{
							Port: &networking.PortSelector{
								Number: 8080,
							},
							ConnectionPool: &networking.ConnectionPoolSettings{
								Tcp: &networking.ConnectionPoolSettings_TCPSettings{
									MaxConnections: 100,
								},
							},
						},
					},
				},
			},
			expected: &cluster.CircuitBreakers_Thresholds{
				MaxRetries:         &wrappers.UInt32Value{Value: math.MaxUint32},
				MaxRequests:        &wrappers.UInt32Value{Value: math.MaxUint32},
				MaxConnections:     &wrappers.UInt32Value{Value: 1000},
				MaxPendingRequests: &wrappers.UInt32Value{Value: math.MaxUint32},
			},
		},
	}

	for _, c := range cases {
		t.Run(c.name, func(t *testing.T) {

			configgen := NewConfigGenerator([]plugin.Plugin{})
			serviceDiscovery := memregistry.NewServiceDiscovery(nil)

			configStore := model.MakeIstioStore(memory.MakeWithoutValidation(collections.Pilot))
			configStore.Create(model.Config{
				ConfigMeta: model.ConfigMeta{
					GroupVersionKind: gvk.DestinationRule,
					Name:             "acme",
				},
				Spec: c.destRule,
			})

			env := c.newEnv(serviceDiscovery, configStore)
			cb := NewClusterBuilder(proxy, env.PushContext)
			clusters := configgen.buildInboundClusters(cb, instances, clusterPatcher{})
			g.Expect(len(clusters)).ShouldNot(Equal(0))
			xdstest.ValidateClusters(t, clusters)

			for _, cluster := range clusters {
				g.Expect(cluster.CircuitBreakers).NotTo(BeNil())
				if cluster.Name == "inbound|80|default|backend.default.svc.cluster.local" {
					g.Expect(cluster.CircuitBreakers.Thresholds[0]).To(Equal(c.expected))
				}
			}
		})
	}
}

func TestRedisProtocolWithPassThroughResolutionAtGateway(t *testing.T) {
	g := NewWithT(t)

	configgen := NewConfigGenerator([]plugin.Plugin{})

	configStore := model.MakeIstioStore(memory.Make(collections.Pilot))

	proxy := &model.Proxy{Type: model.Router, Metadata: &model.NodeMetadata{}}

	servicePort := &model.Port{
		Name:     "redis-port",
		Port:     6379,
		Protocol: protocol.Redis,
	}
	service := &model.Service{
		Hostname:    host.Name("redis.com"),
		Address:     "1.1.1.1",
		ClusterVIPs: make(map[string]string),
		Ports:       model.PortList{servicePort},
		Resolution:  model.Passthrough,
	}

	serviceDiscovery := memregistry.NewServiceDiscovery([]*model.Service{service})

	env := newTestEnvironment(serviceDiscovery, testMesh, configStore)

	clusters := configgen.BuildClusters(proxy, env.PushContext)
	xdstest.ValidateClusters(t, clusters)
	g.Expect(len(clusters)).ShouldNot(Equal(0))

	c := xdstest.ExtractCluster("outbound|6379||redis.com", clusters)
	g.Expect(c.LbPolicy).To(Equal(cluster.Cluster_ROUND_ROBIN))
}

func TestRedisProtocolClusterAtGateway(t *testing.T) {
	g := NewWithT(t)

	configgen := NewConfigGenerator([]plugin.Plugin{})

	configStore := model.MakeIstioStore(memory.Make(collections.Pilot))

	proxy := &model.Proxy{Type: model.Router, Metadata: &model.NodeMetadata{}}

	servicePort := &model.Port{
		Name:     "redis-port",
		Port:     6379,
		Protocol: protocol.Redis,
	}
	service := &model.Service{
		Hostname:    host.Name("redis.com"),
		Address:     "1.1.1.1",
		ClusterVIPs: make(map[string]string),
		Ports:       model.PortList{servicePort},
		Resolution:  model.ClientSideLB,
	}

	// enable redis filter to true
	defaultValue := features.EnableRedisFilter
	features.EnableRedisFilter = true
	defer func() { features.EnableRedisFilter = defaultValue }()

	serviceDiscovery := memregistry.NewServiceDiscovery([]*model.Service{service})

	env := newTestEnvironment(serviceDiscovery, testMesh, configStore)

	clusters := configgen.BuildClusters(proxy, env.PushContext)
	xdstest.ValidateClusters(t, clusters)
	g.Expect(len(clusters)).ShouldNot(Equal(0))

	c := xdstest.ExtractCluster("outbound|6379||redis.com", clusters)
	g.Expect(c.GetClusterDiscoveryType()).To(Equal(&cluster.Cluster_Type{Type: cluster.Cluster_EDS}))
	g.Expect(c.LbPolicy).To(Equal(cluster.Cluster_MAGLEV))
}

func TestAutoMTLSClusterSubsets(t *testing.T) {
	g := NewWithT(t)

	destRule := &networking.DestinationRule{
		Host: TestServiceNHostname,
		Subsets: []*networking.Subset{
			{
				Name: "foobar",
				TrafficPolicy: &networking.TrafficPolicy{
					ConnectionPool: &networking.ConnectionPoolSettings{
						Http: &networking.ConnectionPoolSettings_HTTPSettings{
							MaxRequestsPerConnection: 1,
						},
					},
					PortLevelSettings: []*networking.TrafficPolicy_PortTrafficPolicy{
						{
							Port: &networking.PortSelector{
								Number: 8080,
							},
							Tls: &networking.ClientTLSSettings{
								Mode: networking.ClientTLSSettings_ISTIO_MUTUAL,
								Sni:  "custom.sni.com",
							},
						},
					},
				},
			},
		},
	}

	testMesh.EnableAutoMtls.Value = true

	clusters := buildTestClusters(clusterTest{t: t, serviceHostname: TestServiceNHostname, nodeType: model.SidecarProxy, mesh: testMesh, destRule: destRule})

	tlsContext := getTLSContext(t, clusters[1])
	g.Expect(tlsContext).ToNot(BeNil())
	g.Expect(tlsContext.GetSni()).To(Equal("custom.sni.com"))
	g.Expect(clusters[1].TransportSocketMatches).To(HaveLen(0))

	for _, i := range []int{0, 2, 3} {
		g.Expect(getTLSContext(t, clusters[i])).To(BeNil())
		g.Expect(clusters[i].TransportSocketMatches).To(HaveLen(2))
	}

}

func TestAutoMTLSClusterIgnoreWorkloadLevelPeerAuthn(t *testing.T) {
	g := NewWithT(t)

	destRule := &networking.DestinationRule{
		Host: TestServiceNHostname,
		TrafficPolicy: &networking.TrafficPolicy{
			ConnectionPool: &networking.ConnectionPoolSettings{
				Http: &networking.ConnectionPoolSettings_HTTPSettings{
					MaxRequestsPerConnection: 1,
				},
			},
			PortLevelSettings: []*networking.TrafficPolicy_PortTrafficPolicy{
				{
					Port: &networking.PortSelector{
						Number: 9090,
					},
					Tls: &networking.ClientTLSSettings{
						Mode: networking.ClientTLSSettings_DISABLE,
					},
				},
			},
		},
	}

	// This workload-level beta policy doesn't affect CDS (yet).
	peerAuthn := &authn_beta.PeerAuthentication{
		Selector: &selectorpb.WorkloadSelector{
			MatchLabels: map[string]string{
				"version": "v1",
			},
		},
		Mtls: &authn_beta.PeerAuthentication_MutualTLS{
			Mode: authn_beta.PeerAuthentication_MutualTLS_STRICT,
		},
	}

	testMesh.EnableAutoMtls.Value = true

	clusters := buildTestClusters(clusterTest{
		t:               t,
		serviceHostname: TestServiceNHostname,
		nodeType:        model.SidecarProxy,
		mesh:            testMesh,
		destRule:        destRule,
		peerAuthn:       peerAuthn})

	// No policy visible, auto-mTLS should set to PERMISSIVE.
	// For port 8080, (m)TLS settings is automatically added, thus its cluster should have TLS context.
	// TlsContext is nil because we use socket match instead
	g.Expect(getTLSContext(t, clusters[0])).To(BeNil())
	g.Expect(clusters[0].TransportSocketMatches).To(HaveLen(2))

	// For 9090, use the TLS settings are explicitly specified in DR (which disable TLS)
	g.Expect(getTLSContext(t, clusters[1])).To(BeNil())

	// Sanity check: make sure TLS is not accidentally added to other clusters.
	for i := 2; i < len(clusters); i++ {
		cluster := clusters[i]
		g.Expect(getTLSContext(t, cluster)).To(BeNil())
	}
}

func TestApplyLoadBalancer(t *testing.T) {
	testcases := []struct {
		name             string
		lbSettings       *networking.LoadBalancerSettings
		discoveryType    cluster.Cluster_DiscoveryType
		port             *model.Port
		expectedLbPolicy cluster.Cluster_LbPolicy
	}{
		{
			name:             "lb = nil ORIGINAL_DST discovery type",
			discoveryType:    cluster.Cluster_ORIGINAL_DST,
			expectedLbPolicy: cluster.Cluster_CLUSTER_PROVIDED,
		},
		{
			name:             "lb = nil redis protocol",
			discoveryType:    cluster.Cluster_EDS,
			port:             &model.Port{Protocol: protocol.Redis},
			expectedLbPolicy: cluster.Cluster_MAGLEV,
		},
		// TODO: add more to cover all cases
	}

	proxy := model.Proxy{
		Type:         model.SidecarProxy,
		IstioVersion: &model.IstioVersion{Major: 1, Minor: 5},
	}

	for _, test := range testcases {
		t.Run(test.name, func(t *testing.T) {
			cluster := &cluster.Cluster{
				ClusterDiscoveryType: &cluster.Cluster_Type{Type: test.discoveryType},
			}

			if test.port != nil && test.port.Protocol == protocol.Redis {
				defaultValue := features.EnableRedisFilter
				features.EnableRedisFilter = true
				defer func() { features.EnableRedisFilter = defaultValue }()
			}

			applyLoadBalancer(cluster, test.lbSettings, test.port, &proxy, &meshconfig.MeshConfig{})

			if cluster.LbPolicy != test.expectedLbPolicy {
				t.Errorf("cluster LbPolicy %s != expected %s", cluster.LbPolicy, test.expectedLbPolicy)
			}
		})
	}

}

func TestApplyUpstreamTLSSettings(t *testing.T) {
	istioMutualTLSSettingsWithCerts := &networking.ClientTLSSettings{
		Mode:              networking.ClientTLSSettings_ISTIO_MUTUAL,
		CaCertificates:    constants.DefaultRootCert,
		ClientCertificate: constants.DefaultCertChain,
		PrivateKey:        constants.DefaultKey,
		SubjectAltNames:   []string{"custom.foo.com"},
		Sni:               "custom.foo.com",
	}
	istioMutualTLSSettings := &networking.ClientTLSSettings{
		Mode:            networking.ClientTLSSettings_ISTIO_MUTUAL,
		SubjectAltNames: []string{"custom.foo.com"},
		Sni:             "custom.foo.com",
	}
	mutualTLSSettingsWithCerts := &networking.ClientTLSSettings{
		Mode:              networking.ClientTLSSettings_MUTUAL,
		CaCertificates:    constants.DefaultRootCert,
		ClientCertificate: constants.DefaultCertChain,
		PrivateKey:        constants.DefaultKey,
		SubjectAltNames:   []string{"custom.foo.com"},
		Sni:               "custom.foo.com",
	}
	simpleTLSSettingsWithCerts := &networking.ClientTLSSettings{
		Mode:            networking.ClientTLSSettings_SIMPLE,
		CaCertificates:  constants.DefaultRootCert,
		SubjectAltNames: []string{"custom.foo.com"},
		Sni:             "custom.foo.com",
	}

	http2ProtocolOptions := &core.Http2ProtocolOptions{
		AllowConnect:  true,
		AllowMetadata: true,
	}

	expectedNodeMetadataClientKeyPath := "/clientKeyFromNodeMetadata.pem"
	expectedNodeMetadataClientCertPath := "/clientCertFromNodeMetadata.pem"
	expectedNodeMetadataRootCertPath := "/clientRootCertFromNodeMetadata.pem"

	tests := []struct {
		name                       string
		mtlsCtx                    mtlsContextType
		discoveryType              cluster.Cluster_DiscoveryType
		tls                        *networking.ClientTLSSettings
		customMetadata             *model.NodeMetadata
		expectTransportSocket      bool
		expectTransportSocketMatch bool
		http2ProtocolOptions       *core.Http2ProtocolOptions

		validateTLSContext func(t *testing.T, ctx *tls.UpstreamTlsContext)
	}{
		{
			name:                       "user specified without tls",
			mtlsCtx:                    userSupplied,
			discoveryType:              cluster.Cluster_EDS,
			tls:                        nil,
			expectTransportSocket:      false,
			expectTransportSocketMatch: false,
		},
		{
			name:                       "user specified with istio_mutual metadata certs tls",
			mtlsCtx:                    userSupplied,
			discoveryType:              cluster.Cluster_EDS,
			tls:                        istioMutualTLSSettingsWithCerts,
			expectTransportSocket:      true,
			expectTransportSocketMatch: false,
			validateTLSContext: func(t *testing.T, ctx *tls.UpstreamTlsContext) {
				if got := ctx.CommonTlsContext.GetAlpnProtocols(); len(got) != 0 {
					t.Fatalf("expected empty alpn list got %v", got)
				}
			},
		},
		{
			name:                       "user specified with istio_mutual metadata certs tls with h2",
			mtlsCtx:                    userSupplied,
			discoveryType:              cluster.Cluster_EDS,
			tls:                        istioMutualTLSSettingsWithCerts,
			expectTransportSocket:      true,
			expectTransportSocketMatch: false,
			http2ProtocolOptions:       http2ProtocolOptions,
			validateTLSContext: func(t *testing.T, ctx *tls.UpstreamTlsContext) {
				if got := ctx.CommonTlsContext.GetAlpnProtocols(); !reflect.DeepEqual(got, util.ALPNH2Only) {
					t.Fatalf("expected alpn list %v; got %v", util.ALPNH2Only, got)
				}
			},
		},
		{
			name:                       "user specified with istio_mutual tls",
			mtlsCtx:                    userSupplied,
			discoveryType:              cluster.Cluster_EDS,
			tls:                        istioMutualTLSSettings,
			expectTransportSocket:      true,
			expectTransportSocketMatch: false,
			validateTLSContext: func(t *testing.T, ctx *tls.UpstreamTlsContext) {
				if got := ctx.CommonTlsContext.GetAlpnProtocols(); !reflect.DeepEqual(got, util.ALPNInMeshWithMxc) {
					t.Fatalf("expected alpn list %v; got %v", util.ALPNInMeshWithMxc, got)
				}
			},
		},
		{
			name:                       "user specified with istio_mutual tls with h2",
			mtlsCtx:                    userSupplied,
			discoveryType:              cluster.Cluster_EDS,
			tls:                        istioMutualTLSSettings,
			expectTransportSocket:      true,
			expectTransportSocketMatch: false,
			http2ProtocolOptions:       http2ProtocolOptions,
			validateTLSContext: func(t *testing.T, ctx *tls.UpstreamTlsContext) {
				if got := ctx.CommonTlsContext.GetAlpnProtocols(); !reflect.DeepEqual(got, util.ALPNInMeshH2WithMxc) {
					t.Fatalf("expected alpn list %v; got %v", util.ALPNInMeshH2WithMxc, got)
				}
			},
		},
		{
			name:                       "user specified simple tls",
			mtlsCtx:                    userSupplied,
			discoveryType:              cluster.Cluster_EDS,
			tls:                        simpleTLSSettingsWithCerts,
			expectTransportSocket:      true,
			expectTransportSocketMatch: false,
			validateTLSContext: func(t *testing.T, ctx *tls.UpstreamTlsContext) {
				rootName := "file-root:" + mutualTLSSettingsWithCerts.CaCertificates
				if got := ctx.CommonTlsContext.GetCombinedValidationContext().GetValidationContextSdsSecretConfig().GetName(); rootName != got {
					t.Fatalf("expected root name %v got %v", rootName, got)
				}
				if got := ctx.CommonTlsContext.GetAlpnProtocols(); got != nil {
					t.Fatalf("expected alpn list nil as not h2 or Istio_Mutual TLS Setting; got %v", got)
				}
				if got := ctx.GetSni(); got != simpleTLSSettingsWithCerts.Sni {
					t.Fatalf("expected TLSContext SNI %v; got %v", simpleTLSSettingsWithCerts.Sni, got)
				}
			},
		},
		{
			name:                       "user specified simple tls with h2",
			mtlsCtx:                    userSupplied,
			discoveryType:              cluster.Cluster_EDS,
			tls:                        simpleTLSSettingsWithCerts,
			expectTransportSocket:      true,
			expectTransportSocketMatch: false,
			http2ProtocolOptions:       http2ProtocolOptions,
			validateTLSContext: func(t *testing.T, ctx *tls.UpstreamTlsContext) {
				rootName := "file-root:" + mutualTLSSettingsWithCerts.CaCertificates
				if got := ctx.CommonTlsContext.GetCombinedValidationContext().GetValidationContextSdsSecretConfig().GetName(); rootName != got {
					t.Fatalf("expected root name %v got %v", rootName, got)
				}
				if got := ctx.CommonTlsContext.GetAlpnProtocols(); !reflect.DeepEqual(got, util.ALPNH2Only) {
					t.Fatalf("expected alpn list %v; got %v", util.ALPNH2Only, got)
				}
				if got := ctx.GetSni(); got != simpleTLSSettingsWithCerts.Sni {
					t.Fatalf("expected TLSContext SNI %v; got %v", simpleTLSSettingsWithCerts.Sni, got)
				}
			},
		},
		{
			name:                       "user specified mutual tls",
			mtlsCtx:                    userSupplied,
			discoveryType:              cluster.Cluster_EDS,
			tls:                        mutualTLSSettingsWithCerts,
			expectTransportSocket:      true,
			expectTransportSocketMatch: false,
			validateTLSContext: func(t *testing.T, ctx *tls.UpstreamTlsContext) {
				rootName := "file-root:" + mutualTLSSettingsWithCerts.CaCertificates
				certName := fmt.Sprintf("file-cert:%s~%s", mutualTLSSettingsWithCerts.ClientCertificate, mutualTLSSettingsWithCerts.PrivateKey)
				if got := ctx.CommonTlsContext.GetCombinedValidationContext().GetValidationContextSdsSecretConfig().GetName(); rootName != got {
					t.Fatalf("expected root name %v got %v", rootName, got)
				}
				if got := ctx.CommonTlsContext.GetTlsCertificateSdsSecretConfigs()[0].GetName(); certName != got {
					t.Fatalf("expected cert name %v got %v", certName, got)
				}
				if got := ctx.CommonTlsContext.GetAlpnProtocols(); got != nil {
					t.Fatalf("expected alpn list nil as not h2 or Istio_Mutual TLS Setting; got %v", got)
				}
				if got := ctx.GetSni(); got != mutualTLSSettingsWithCerts.Sni {
					t.Fatalf("expected TLSContext SNI %v; got %v", mutualTLSSettingsWithCerts.Sni, got)
				}
			},
		},
		{
			name:                       "user specified mutual tls with h2",
			mtlsCtx:                    userSupplied,
			discoveryType:              cluster.Cluster_EDS,
			tls:                        mutualTLSSettingsWithCerts,
			expectTransportSocket:      true,
			expectTransportSocketMatch: false,
			http2ProtocolOptions:       http2ProtocolOptions,
			validateTLSContext: func(t *testing.T, ctx *tls.UpstreamTlsContext) {
				rootName := "file-root:" + mutualTLSSettingsWithCerts.CaCertificates
				certName := fmt.Sprintf("file-cert:%s~%s", mutualTLSSettingsWithCerts.ClientCertificate, mutualTLSSettingsWithCerts.PrivateKey)
				if got := ctx.CommonTlsContext.GetCombinedValidationContext().GetValidationContextSdsSecretConfig().GetName(); rootName != got {
					t.Fatalf("expected root name %v got %v", rootName, got)
				}
				if got := ctx.CommonTlsContext.GetTlsCertificateSdsSecretConfigs()[0].GetName(); certName != got {
					t.Fatalf("expected cert name %v got %v", certName, got)
				}
				if got := ctx.CommonTlsContext.GetAlpnProtocols(); !reflect.DeepEqual(got, util.ALPNH2Only) {
					t.Fatalf("expected alpn list %v; got %v", util.ALPNH2Only, got)
				}
				if got := ctx.GetSni(); got != mutualTLSSettingsWithCerts.Sni {
					t.Fatalf("expected TLSContext SNI %v; got %v", mutualTLSSettingsWithCerts.Sni, got)
				}
			},
		},
		{
			name:                       "auto detect with tls",
			mtlsCtx:                    autoDetected,
			discoveryType:              cluster.Cluster_EDS,
			tls:                        istioMutualTLSSettings,
			expectTransportSocket:      false,
			expectTransportSocketMatch: true,
			validateTLSContext: func(t *testing.T, ctx *tls.UpstreamTlsContext) {
				if got := ctx.CommonTlsContext.GetAlpnProtocols(); !reflect.DeepEqual(got, util.ALPNInMeshWithMxc) {
					t.Fatalf("expected alpn list %v; got %v", util.ALPNInMeshWithMxc, got)
				}
			},
		},
		{
			name:                       "auto detect with tls and h2 options",
			mtlsCtx:                    autoDetected,
			discoveryType:              cluster.Cluster_EDS,
			tls:                        istioMutualTLSSettings,
			expectTransportSocket:      false,
			expectTransportSocketMatch: true,
			http2ProtocolOptions:       http2ProtocolOptions,
			validateTLSContext: func(t *testing.T, ctx *tls.UpstreamTlsContext) {
				if got := ctx.CommonTlsContext.GetAlpnProtocols(); !reflect.DeepEqual(got, util.ALPNInMeshH2WithMxc) {
					t.Fatalf("expected alpn list %v; got %v", util.ALPNInMeshH2WithMxc, got)
				}
			},
		},
		{
			name:                       "auto detect with tls",
			mtlsCtx:                    autoDetected,
			discoveryType:              cluster.Cluster_ORIGINAL_DST,
			tls:                        istioMutualTLSSettingsWithCerts,
			expectTransportSocket:      true,
			expectTransportSocketMatch: false,
		},
		{
			name:          "user specified mutual tls with overridden certs from node metadata",
			mtlsCtx:       userSupplied,
			discoveryType: cluster.Cluster_EDS,
			tls:           mutualTLSSettingsWithCerts,
			customMetadata: &model.NodeMetadata{
				TLSClientCertChain: expectedNodeMetadataClientCertPath,
				TLSClientKey:       expectedNodeMetadataClientKeyPath,
				TLSClientRootCert:  expectedNodeMetadataRootCertPath,
			},
			expectTransportSocket:      true,
			expectTransportSocketMatch: false,
			validateTLSContext: func(t *testing.T, ctx *tls.UpstreamTlsContext) {
				rootName := "file-root:" + expectedNodeMetadataRootCertPath
				certName := fmt.Sprintf("file-cert:%s~%s", expectedNodeMetadataClientCertPath, expectedNodeMetadataClientKeyPath)
				if got := ctx.CommonTlsContext.GetCombinedValidationContext().GetValidationContextSdsSecretConfig().GetName(); rootName != got {
					t.Fatalf("expected root name %v got %v", rootName, got)
				}
				if got := ctx.CommonTlsContext.GetTlsCertificateSdsSecretConfigs()[0].GetName(); certName != got {
					t.Fatalf("expected cert name %v got %v", certName, got)
				}
				if got := ctx.CommonTlsContext.GetAlpnProtocols(); got != nil {
					t.Fatalf("expected alpn list nil as not h2 or Istio_Mutual TLS Setting; got %v", got)
				}
			},
		},
	}

	proxy := &model.Proxy{
		Type:         model.SidecarProxy,
		Metadata:     &model.NodeMetadata{},
		IstioVersion: &model.IstioVersion{Major: 1, Minor: 5},
	}
	push := model.NewPushContext()

	for _, test := range tests {
		t.Run(test.name, func(t *testing.T) {
			if test.customMetadata != nil {
				proxy.Metadata = test.customMetadata
			} else {
				proxy.Metadata = &model.NodeMetadata{}
			}
			opts := &buildClusterOpts{
				cluster: &cluster.Cluster{
					ClusterDiscoveryType: &cluster.Cluster_Type{Type: test.discoveryType},
					Http2ProtocolOptions: test.http2ProtocolOptions,
				},
				proxy: proxy,
				mesh:  push.Mesh,
			}
			applyUpstreamTLSSettings(opts, test.tls, test.mtlsCtx, proxy)

			if test.expectTransportSocket && opts.cluster.TransportSocket == nil ||
				!test.expectTransportSocket && opts.cluster.TransportSocket != nil {
				t.Errorf("Expected TransportSocket %v", test.expectTransportSocket)
			}
			if test.expectTransportSocketMatch && opts.cluster.TransportSocketMatches == nil ||
				!test.expectTransportSocketMatch && opts.cluster.TransportSocketMatches != nil {
				t.Errorf("Expected TransportSocketMatch %v", test.expectTransportSocketMatch)
			}

			if test.validateTLSContext != nil {
				ctx := &tls.UpstreamTlsContext{}
				if test.expectTransportSocket {
					if err := ptypes.UnmarshalAny(opts.cluster.TransportSocket.GetTypedConfig(), ctx); err != nil {
						t.Fatal(err)
					}
				} else if test.expectTransportSocketMatch {
					if err := ptypes.UnmarshalAny(opts.cluster.TransportSocketMatches[0].TransportSocket.GetTypedConfig(), ctx); err != nil {
						t.Fatal(err)
					}
				}
				test.validateTLSContext(t, ctx)
			}
		})
	}

}

type expectedResult struct {
	tlsContext *tls.UpstreamTlsContext
	err        error
}

// TestBuildUpstreamClusterTLSContext tests the buildUpstreamClusterTLSContext function
func TestBuildUpstreamClusterTLSContext(t *testing.T) {

	metadataRootCert := "/path/to/metadata/root-cert"

	clientCert := "/path/to/cert"
	rootCert := "path/to/cacert"
	clientKey := "/path/to/key"

	credentialName := "some-fake-credential"

	testCases := []struct {
		name                  string
		opts                  *buildClusterOpts
		tls                   *networking.ClientTLSSettings
		node                  *model.Proxy
		certValidationContext *tls.CertificateValidationContext
		result                expectedResult
	}{
		{
			name: "tls mode disabled",
			opts: &buildClusterOpts{
				cluster: &cluster.Cluster{
					Name: "test-cluster",
				},
			},
			tls: &networking.ClientTLSSettings{
				Mode: networking.ClientTLSSettings_DISABLE,
			},
			node:                  &model.Proxy{},
			certValidationContext: &tls.CertificateValidationContext{},
			result:                expectedResult{nil, nil},
		},
		{
<<<<<<< HEAD
			name: "tls mode ISTIO_MUTUAL, node metadata sdsEnabled false",
=======
			name: "tls mode ISTIO_MUTUAL, with no client certificate",
>>>>>>> ee3f86f1
			opts: &buildClusterOpts{
				cluster: &cluster.Cluster{
					Name: "test-cluster",
				},
<<<<<<< HEAD
				proxy: &model.Proxy{
					Metadata: &model.NodeMetadata{},
				},
			},
			tls: &networking.ClientTLSSettings{
				Mode:              networking.ClientTLSSettings_ISTIO_MUTUAL,
				ClientCertificate: clientCert,
				PrivateKey:        clientKey,
				Sni:               "some-sni.com",
			},
			node: &model.Proxy{
				Metadata: &model.NodeMetadata{
					SdsEnabled: false,
				},
			},
			certValidationContext: &tls.CertificateValidationContext{
				TrustedCa: &core.DataSource{
					Specifier: &core.DataSource_Filename{
						Filename: rootCert,
					},
				},
			},
			result: expectedResult{
				tlsContext: &tls.UpstreamTlsContext{
					CommonTlsContext: &tls.CommonTlsContext{
						ValidationContextType: &tls.CommonTlsContext_ValidationContext{
							ValidationContext: &tls.CertificateValidationContext{
								TrustedCa: &core.DataSource{
									Specifier: &core.DataSource_Filename{
										Filename: rootCert,
									},
								},
							},
						},
						TlsCertificates: []*tls.TlsCertificate{
							{
								CertificateChain: &core.DataSource{
									Specifier: &core.DataSource_Filename{
										Filename: clientCert,
									},
								},
								PrivateKey: &core.DataSource{
									Specifier: &core.DataSource_Filename{
										Filename: clientKey,
									},
								},
							},
						},
						AlpnProtocols: util.ALPNInMeshWithMxc,
					},
					Sni: "some-sni.com",
				},
				err: nil,
			},
		},
		{
			name: "tls mode ISTIO_MUTUAL, node metadata sdsEnabled false with Http2ProtocolOptions not nil",
			opts: &buildClusterOpts{
				cluster: &cluster.Cluster{
					Name:                 "test-cluster",
					Http2ProtocolOptions: &core.Http2ProtocolOptions{},
				},
				proxy: &model.Proxy{
					Metadata: &model.NodeMetadata{},
				},
			},
			tls: &networking.ClientTLSSettings{
				Mode:              networking.ClientTLSSettings_ISTIO_MUTUAL,
				ClientCertificate: clientCert,
				PrivateKey:        clientKey,
				Sni:               "some-sni.com",
			},
			node: &model.Proxy{
				Metadata: &model.NodeMetadata{
					SdsEnabled: false,
				},
			},
			certValidationContext: &tls.CertificateValidationContext{
				TrustedCa: &core.DataSource{
					Specifier: &core.DataSource_Filename{
						Filename: rootCert,
					},
				},
			},
			result: expectedResult{
				tlsContext: &tls.UpstreamTlsContext{
					CommonTlsContext: &tls.CommonTlsContext{
						ValidationContextType: &tls.CommonTlsContext_ValidationContext{
							ValidationContext: &tls.CertificateValidationContext{
								TrustedCa: &core.DataSource{
									Specifier: &core.DataSource_Filename{
										Filename: rootCert,
									},
								},
							},
						},
						TlsCertificates: []*tls.TlsCertificate{
							{
								CertificateChain: &core.DataSource{
									Specifier: &core.DataSource_Filename{
										Filename: clientCert,
									},
								},
								PrivateKey: &core.DataSource{
									Specifier: &core.DataSource_Filename{
										Filename: clientKey,
									},
								},
							},
						},
						AlpnProtocols: util.ALPNInMeshH2WithMxc,
					},
					Sni: "some-sni.com",
				},
				err: nil,
			},
		},
		{
			name: "tls mode ISTIO_MUTUAL, node metadata sdsEnabled false overridden metadata certs",
=======
			},
			tls: &networking.ClientTLSSettings{
				Mode:              networking.ClientTLSSettings_ISTIO_MUTUAL,
				ClientCertificate: "",
				PrivateKey:        "some-fake-key",
			},
			node:                  &model.Proxy{},
			certValidationContext: &tls.CertificateValidationContext{},
			result: expectedResult{
				nil,
				fmt.Errorf("client cert must be provided"),
			},
		},
		{
			name: "tls mode ISTIO_MUTUAL, with no client key",
>>>>>>> ee3f86f1
			opts: &buildClusterOpts{
				cluster: &cluster.Cluster{
					Name: "test-cluster",
				},
<<<<<<< HEAD
				proxy: &model.Proxy{
					Metadata: &model.NodeMetadata{
						TLSClientCertChain: metadataClientCert,
						TLSClientRootCert:  metadataRootCert,
						TLSClientKey:       metadataClientKey,
					},
				},
			},
			tls: &networking.ClientTLSSettings{
				Mode:              networking.ClientTLSSettings_ISTIO_MUTUAL,
				ClientCertificate: clientCert,
				PrivateKey:        clientKey,
				Sni:               "some-sni.com",
			},
			node: &model.Proxy{
				Metadata: &model.NodeMetadata{
					SdsEnabled: false,
				},
			},
			certValidationContext: &tls.CertificateValidationContext{
				TrustedCa: &core.DataSource{
					Specifier: &core.DataSource_Filename{
						Filename: metadataRootCert,
					},
				},
			},
			result: expectedResult{
				tlsContext: &tls.UpstreamTlsContext{
					CommonTlsContext: &tls.CommonTlsContext{
						ValidationContextType: &tls.CommonTlsContext_ValidationContext{
							ValidationContext: &tls.CertificateValidationContext{
								TrustedCa: &core.DataSource{
									Specifier: &core.DataSource_Filename{
										Filename: metadataRootCert,
									},
								},
							},
						},
						TlsCertificates: []*tls.TlsCertificate{
							{
								CertificateChain: &core.DataSource{
									Specifier: &core.DataSource_Filename{
										Filename: metadataClientCert,
									},
								},
								PrivateKey: &core.DataSource{
									Specifier: &core.DataSource_Filename{
										Filename: metadataClientKey,
									},
								},
							},
						},
						AlpnProtocols: util.ALPNInMeshWithMxc,
					},
					Sni: "some-sni.com",
				},
				err: nil,
			},
		},
		{
			name: "tls mode ISTIO_MUTUAL with metadata certs",
=======
			},
			tls: &networking.ClientTLSSettings{
				Mode:              networking.ClientTLSSettings_ISTIO_MUTUAL,
				ClientCertificate: "some-fake-cert",
				PrivateKey:        "",
			},
			node:                  &model.Proxy{},
			certValidationContext: &tls.CertificateValidationContext{},
			result: expectedResult{
				nil,
				fmt.Errorf("client key must be provided"),
			},
		},
		{
			name: "tls mode ISTIO_MUTUAL, with node metadata sdsEnabled true",
>>>>>>> ee3f86f1
			opts: &buildClusterOpts{
				cluster: &cluster.Cluster{
					Name: "test-cluster",
				},
				proxy: &model.Proxy{
					Metadata: &model.NodeMetadata{},
				},
			},
			tls: &networking.ClientTLSSettings{
				Mode:              networking.ClientTLSSettings_ISTIO_MUTUAL,
				ClientCertificate: metadataClientCert,
				PrivateKey:        metadataClientKey,
				CaCertificates:    metadataRootCert,
				SubjectAltNames:   []string{"SAN"},
				Sni:               "some-sni.com",
			},
			node: &model.Proxy{
				Metadata: &model.NodeMetadata{},
			},
			certValidationContext: &tls.CertificateValidationContext{
				TrustedCa: &core.DataSource{
					Specifier: &core.DataSource_Filename{
						Filename: rootCert,
					},
				},
			},
			result: expectedResult{
				tlsContext: &tls.UpstreamTlsContext{
					CommonTlsContext: &tls.CommonTlsContext{
						TlsCertificateSdsSecretConfigs: []*tls.SdsSecretConfig{
							{
								Name: "file-cert:/path/to/metadata/cert~/path/to/metadata/key",
								SdsConfig: &core.ConfigSource{
									ConfigSourceSpecifier: &core.ConfigSource_ApiConfigSource{
										ApiConfigSource: &core.ApiConfigSource{
											ApiType:             core.ApiConfigSource_GRPC,
											TransportApiVersion: core.ApiVersion_V3,
											GrpcServices: []*core.GrpcService{
												{
													TargetSpecifier: &core.GrpcService_EnvoyGrpc_{
														EnvoyGrpc: &core.GrpcService_EnvoyGrpc{ClusterName: "sds-grpc"},
													},
												},
											},
										},
									},
									ResourceApiVersion: core.ApiVersion_V3,
								},
							},
						},
						ValidationContextType: &tls.CommonTlsContext_CombinedValidationContext{
							CombinedValidationContext: &tls.CommonTlsContext_CombinedCertificateValidationContext{
								DefaultValidationContext: &tls.CertificateValidationContext{MatchSubjectAltNames: util.StringToExactMatch([]string{"SAN"})},
								ValidationContextSdsSecretConfig: &tls.SdsSecretConfig{
									Name: "file-root:/path/to/metadata/root-cert",
									SdsConfig: &core.ConfigSource{
										ConfigSourceSpecifier: &core.ConfigSource_ApiConfigSource{
											ApiConfigSource: &core.ApiConfigSource{
												ApiType:             core.ApiConfigSource_GRPC,
												TransportApiVersion: core.ApiVersion_V3,
												GrpcServices: []*core.GrpcService{
													{
														TargetSpecifier: &core.GrpcService_EnvoyGrpc_{
															EnvoyGrpc: &core.GrpcService_EnvoyGrpc{ClusterName: "sds-grpc"},
														},
													},
												},
											},
										},
										ResourceApiVersion: core.ApiVersion_V3,
									},
								},
							},
						},
					},
					Sni: "some-sni.com",
				},
				err: nil,
			},
		},
		{
			name: "tls mode ISTIO_MUTUAL with metadata certs and H2",
			opts: &buildClusterOpts{
				cluster: &cluster.Cluster{
					Name:                 "test-cluster",
					Http2ProtocolOptions: &core.Http2ProtocolOptions{},
				},
				proxy: &model.Proxy{
					Metadata: &model.NodeMetadata{},
				},
			},
			tls: &networking.ClientTLSSettings{
				Mode:              networking.ClientTLSSettings_ISTIO_MUTUAL,
				ClientCertificate: metadataClientCert,
				PrivateKey:        metadataClientKey,
				CaCertificates:    metadataRootCert,
				SubjectAltNames:   []string{"SAN"},
				Sni:               "some-sni.com",
			},
			node: &model.Proxy{
				Metadata: &model.NodeMetadata{
					SdsEnabled: true,
				},
			},
			certValidationContext: &tls.CertificateValidationContext{
				TrustedCa: &core.DataSource{
					Specifier: &core.DataSource_Filename{
						Filename: rootCert,
					},
				},
			},
			result: expectedResult{
				tlsContext: &tls.UpstreamTlsContext{
					CommonTlsContext: &tls.CommonTlsContext{
						TlsCertificateSdsSecretConfigs: []*tls.SdsSecretConfig{
							{
								Name: "file-cert:/path/to/metadata/cert~/path/to/metadata/key",
								SdsConfig: &core.ConfigSource{
									ConfigSourceSpecifier: &core.ConfigSource_ApiConfigSource{
										ApiConfigSource: &core.ApiConfigSource{
											ApiType:             core.ApiConfigSource_GRPC,
											TransportApiVersion: core.ApiVersion_V3,
											GrpcServices: []*core.GrpcService{
												{
													TargetSpecifier: &core.GrpcService_EnvoyGrpc_{
														EnvoyGrpc: &core.GrpcService_EnvoyGrpc{ClusterName: "sds-grpc"},
													},
												},
											},
										},
									},
									ResourceApiVersion: core.ApiVersion_V3,
								},
							},
						},
						ValidationContextType: &tls.CommonTlsContext_CombinedValidationContext{
							CombinedValidationContext: &tls.CommonTlsContext_CombinedCertificateValidationContext{
								DefaultValidationContext: &tls.CertificateValidationContext{MatchSubjectAltNames: util.StringToExactMatch([]string{"SAN"})},
								ValidationContextSdsSecretConfig: &tls.SdsSecretConfig{
									Name: "file-root:/path/to/metadata/root-cert",
									SdsConfig: &core.ConfigSource{
										ConfigSourceSpecifier: &core.ConfigSource_ApiConfigSource{
											ApiConfigSource: &core.ApiConfigSource{
												ApiType:             core.ApiConfigSource_GRPC,
												TransportApiVersion: core.ApiVersion_V3,
												GrpcServices: []*core.GrpcService{
													{
														TargetSpecifier: &core.GrpcService_EnvoyGrpc_{
															EnvoyGrpc: &core.GrpcService_EnvoyGrpc{ClusterName: "sds-grpc"},
														},
													},
												},
											},
										},
										ResourceApiVersion: core.ApiVersion_V3,
									},
								},
							},
						},
						AlpnProtocols: util.ALPNH2Only,
					},
					Sni: "some-sni.com",
				},
				err: nil,
			},
		},
		{
			name: "tls mode SIMPLE, with no certs specified in tls",
			opts: &buildClusterOpts{
				cluster: &cluster.Cluster{
					Name: "test-cluster",
				},
				proxy: &model.Proxy{
					Metadata: &model.NodeMetadata{},
				},
			},
			tls: &networking.ClientTLSSettings{
				Mode:            networking.ClientTLSSettings_SIMPLE,
				SubjectAltNames: []string{"SAN"},
				Sni:             "some-sni.com",
			},
			node: &model.Proxy{
				Metadata: &model.NodeMetadata{},
			},
			certValidationContext: &tls.CertificateValidationContext{},
			result: expectedResult{
				tlsContext: &tls.UpstreamTlsContext{
					CommonTlsContext: &tls.CommonTlsContext{
						ValidationContextType: &tls.CommonTlsContext_ValidationContext{},
					},
					Sni: "some-sni.com",
				},
				err: nil,
			},
		},
		{
			name: "tls mode SIMPLE, with certs specified in tls",
			opts: &buildClusterOpts{
				cluster: &cluster.Cluster{
					Name: "test-cluster",
				},
				proxy: &model.Proxy{
					Metadata: &model.NodeMetadata{},
				},
			},
			tls: &networking.ClientTLSSettings{
				Mode:            networking.ClientTLSSettings_SIMPLE,
				CaCertificates:  rootCert,
				SubjectAltNames: []string{"SAN"},
				Sni:             "some-sni.com",
			},
			node: &model.Proxy{
				Metadata: &model.NodeMetadata{},
			},
			certValidationContext: &tls.CertificateValidationContext{
				TrustedCa: &core.DataSource{
					Specifier: &core.DataSource_Filename{
						Filename: rootCert,
					},
				},
			},
			result: expectedResult{
				tlsContext: &tls.UpstreamTlsContext{
					CommonTlsContext: &tls.CommonTlsContext{
						ValidationContextType: &tls.CommonTlsContext_CombinedValidationContext{
							CombinedValidationContext: &tls.CommonTlsContext_CombinedCertificateValidationContext{
								DefaultValidationContext: &tls.CertificateValidationContext{MatchSubjectAltNames: util.StringToExactMatch([]string{"SAN"})},
								ValidationContextSdsSecretConfig: &tls.SdsSecretConfig{
									Name: fmt.Sprintf("file-root:%s", rootCert),
									SdsConfig: &core.ConfigSource{
										ConfigSourceSpecifier: &core.ConfigSource_ApiConfigSource{
											ApiConfigSource: &core.ApiConfigSource{
												ApiType:             core.ApiConfigSource_GRPC,
												TransportApiVersion: core.ApiVersion_V3,
												GrpcServices: []*core.GrpcService{
													{
														TargetSpecifier: &core.GrpcService_EnvoyGrpc_{
															EnvoyGrpc: &core.GrpcService_EnvoyGrpc{ClusterName: "sds-grpc"},
														},
													},
												},
											},
										},
										ResourceApiVersion:  core.ApiVersion_V3,
										InitialFetchTimeout: features.InitialFetchTimeout,
									},
								},
							},
						},
					},
					Sni: "some-sni.com",
				},
				err: nil,
			},
		},
		{
			name: "tls mode SIMPLE, with certs specified in tls with h2",
			opts: &buildClusterOpts{
				cluster: &cluster.Cluster{
					Name:                 "test-cluster",
					Http2ProtocolOptions: &core.Http2ProtocolOptions{},
				},
				proxy: &model.Proxy{
					Metadata: &model.NodeMetadata{},
				},
			},
			tls: &networking.ClientTLSSettings{
				Mode:            networking.ClientTLSSettings_SIMPLE,
				CaCertificates:  rootCert,
				SubjectAltNames: []string{"SAN"},
				Sni:             "some-sni.com",
			},
			node: &model.Proxy{
				Metadata: &model.NodeMetadata{},
			},
			certValidationContext: &tls.CertificateValidationContext{
				TrustedCa: &core.DataSource{
					Specifier: &core.DataSource_Filename{
						Filename: rootCert,
					},
				},
			},
			result: expectedResult{
				tlsContext: &tls.UpstreamTlsContext{
					CommonTlsContext: &tls.CommonTlsContext{
						ValidationContextType: &tls.CommonTlsContext_CombinedValidationContext{
							CombinedValidationContext: &tls.CommonTlsContext_CombinedCertificateValidationContext{
								DefaultValidationContext: &tls.CertificateValidationContext{MatchSubjectAltNames: util.StringToExactMatch([]string{"SAN"})},
								ValidationContextSdsSecretConfig: &tls.SdsSecretConfig{
									Name: fmt.Sprintf("file-root:%s", rootCert),
									SdsConfig: &core.ConfigSource{
										ConfigSourceSpecifier: &core.ConfigSource_ApiConfigSource{
											ApiConfigSource: &core.ApiConfigSource{
												ApiType:             core.ApiConfigSource_GRPC,
												TransportApiVersion: core.ApiVersion_V3,
												GrpcServices: []*core.GrpcService{
													{
														TargetSpecifier: &core.GrpcService_EnvoyGrpc_{
															EnvoyGrpc: &core.GrpcService_EnvoyGrpc{ClusterName: "sds-grpc"},
														},
													},
												},
											},
										},
										ResourceApiVersion:  core.ApiVersion_V3,
										InitialFetchTimeout: features.InitialFetchTimeout,
									},
								},
							},
						},
						AlpnProtocols: util.ALPNH2Only,
					},
					Sni: "some-sni.com",
				},
				err: nil,
			},
		},
		{
			name: "tls mode SIMPLE, with certs specified in tls with overridden metadata certs",
			opts: &buildClusterOpts{
				cluster: &cluster.Cluster{
					Name: "test-cluster",
				},
				proxy: &model.Proxy{
					Metadata: &model.NodeMetadata{
						TLSClientRootCert: metadataRootCert,
					},
				},
			},
			tls: &networking.ClientTLSSettings{
				Mode:            networking.ClientTLSSettings_SIMPLE,
				CaCertificates:  rootCert,
				SubjectAltNames: []string{"SAN"},
				Sni:             "some-sni.com",
			},
			node: &model.Proxy{
				Metadata: &model.NodeMetadata{},
			},
			certValidationContext: &tls.CertificateValidationContext{
				TrustedCa: &core.DataSource{
					Specifier: &core.DataSource_Filename{
						Filename: rootCert,
					},
				},
			},
			result: expectedResult{
				tlsContext: &tls.UpstreamTlsContext{
					CommonTlsContext: &tls.CommonTlsContext{
						ValidationContextType: &tls.CommonTlsContext_CombinedValidationContext{
							CombinedValidationContext: &tls.CommonTlsContext_CombinedCertificateValidationContext{
								DefaultValidationContext: &tls.CertificateValidationContext{MatchSubjectAltNames: util.StringToExactMatch([]string{"SAN"})},
								ValidationContextSdsSecretConfig: &tls.SdsSecretConfig{
									Name: fmt.Sprintf("file-root:%s", metadataRootCert),
									SdsConfig: &core.ConfigSource{
										ConfigSourceSpecifier: &core.ConfigSource_ApiConfigSource{
											ApiConfigSource: &core.ApiConfigSource{
												ApiType:             core.ApiConfigSource_GRPC,
												TransportApiVersion: core.ApiVersion_V3,
												GrpcServices: []*core.GrpcService{
													{
														TargetSpecifier: &core.GrpcService_EnvoyGrpc_{
															EnvoyGrpc: &core.GrpcService_EnvoyGrpc{ClusterName: "sds-grpc"},
														},
													},
												},
											},
										},
										ResourceApiVersion:  core.ApiVersion_V3,
										InitialFetchTimeout: features.InitialFetchTimeout,
									},
								},
							},
						},
					},
					Sni: "some-sni.com",
				},
				err: nil,
			},
		},
		{
			name: "tls mode MUTUAL, with no client certificate",
			opts: &buildClusterOpts{
				cluster: &cluster.Cluster{
					Name: "test-cluster",
				},
			},
			tls: &networking.ClientTLSSettings{
				Mode:              networking.ClientTLSSettings_MUTUAL,
				ClientCertificate: "",
				PrivateKey:        "some-fake-key",
			},
			node:                  &model.Proxy{},
			certValidationContext: &tls.CertificateValidationContext{},
			result: expectedResult{
				nil,
				fmt.Errorf("client cert must be provided"),
			},
		},
		{
			name: "tls mode MUTUAL, with no client key",
			opts: &buildClusterOpts{
				cluster: &cluster.Cluster{
					Name: "test-cluster",
				},
			},
			tls: &networking.ClientTLSSettings{
				Mode:              networking.ClientTLSSettings_MUTUAL,
				ClientCertificate: "some-fake-cert",
				PrivateKey:        "",
			},
			node:                  &model.Proxy{},
			certValidationContext: &tls.CertificateValidationContext{},
			result: expectedResult{
				nil,
				fmt.Errorf("client key must be provided"),
			},
		},
		{
			name: "tls mode MUTUAL, with node metadata sdsEnabled true no root CA specified",
			opts: &buildClusterOpts{
				cluster: &cluster.Cluster{
					Name: "test-cluster",
				},
				proxy: &model.Proxy{
					Metadata: &model.NodeMetadata{},
				},
			},
			tls: &networking.ClientTLSSettings{
				Mode:              networking.ClientTLSSettings_MUTUAL,
				ClientCertificate: clientCert,
				PrivateKey:        clientKey,
				SubjectAltNames:   []string{"SAN"},
				Sni:               "some-sni.com",
			},
			node: &model.Proxy{
				Metadata: &model.NodeMetadata{},
			},
			certValidationContext: &tls.CertificateValidationContext{},
			result: expectedResult{
				tlsContext: &tls.UpstreamTlsContext{
					CommonTlsContext: &tls.CommonTlsContext{
						TlsCertificateSdsSecretConfigs: []*tls.SdsSecretConfig{
							{
								Name: fmt.Sprintf("file-cert:%s~%s", clientCert, clientKey),
								SdsConfig: &core.ConfigSource{
									ConfigSourceSpecifier: &core.ConfigSource_ApiConfigSource{
										ApiConfigSource: &core.ApiConfigSource{
											ApiType:             core.ApiConfigSource_GRPC,
											TransportApiVersion: core.ApiVersion_V3,
											GrpcServices: []*core.GrpcService{
												{
													TargetSpecifier: &core.GrpcService_EnvoyGrpc_{
														EnvoyGrpc: &core.GrpcService_EnvoyGrpc{ClusterName: "sds-grpc"},
													},
												},
											},
										},
									},
									ResourceApiVersion:  core.ApiVersion_V3,
									InitialFetchTimeout: features.InitialFetchTimeout,
								},
							},
						},
						ValidationContextType: &tls.CommonTlsContext_ValidationContext{},
					},
					Sni: "some-sni.com",
				},
				err: nil,
			},
		},
		{
			name: "tls mode MUTUAL, with node metadata sdsEnabled true",
			opts: &buildClusterOpts{
				cluster: &cluster.Cluster{
					Name: "test-cluster",
				},
				proxy: &model.Proxy{
					Metadata: &model.NodeMetadata{},
				},
			},
			tls: &networking.ClientTLSSettings{
				Mode:              networking.ClientTLSSettings_MUTUAL,
				ClientCertificate: clientCert,
				PrivateKey:        clientKey,
				CaCertificates:    rootCert,
				SubjectAltNames:   []string{"SAN"},
				Sni:               "some-sni.com",
			},
			node: &model.Proxy{
				Metadata: &model.NodeMetadata{},
			},
			certValidationContext: &tls.CertificateValidationContext{
				TrustedCa: &core.DataSource{
					Specifier: &core.DataSource_Filename{
						Filename: rootCert,
					},
				},
			},
			result: expectedResult{
				tlsContext: &tls.UpstreamTlsContext{
					CommonTlsContext: &tls.CommonTlsContext{
						TlsCertificateSdsSecretConfigs: []*tls.SdsSecretConfig{
							{
								Name: fmt.Sprintf("file-cert:%s~%s", clientCert, clientKey),
								SdsConfig: &core.ConfigSource{
									ConfigSourceSpecifier: &core.ConfigSource_ApiConfigSource{
										ApiConfigSource: &core.ApiConfigSource{
											ApiType:             core.ApiConfigSource_GRPC,
											TransportApiVersion: core.ApiVersion_V3,
											GrpcServices: []*core.GrpcService{
												{
													TargetSpecifier: &core.GrpcService_EnvoyGrpc_{
														EnvoyGrpc: &core.GrpcService_EnvoyGrpc{ClusterName: "sds-grpc"},
													},
												},
											},
										},
									},
									ResourceApiVersion:  core.ApiVersion_V3,
									InitialFetchTimeout: features.InitialFetchTimeout,
								},
							},
						},
						ValidationContextType: &tls.CommonTlsContext_CombinedValidationContext{
							CombinedValidationContext: &tls.CommonTlsContext_CombinedCertificateValidationContext{
								DefaultValidationContext: &tls.CertificateValidationContext{MatchSubjectAltNames: util.StringToExactMatch([]string{"SAN"})},
								ValidationContextSdsSecretConfig: &tls.SdsSecretConfig{
									Name: fmt.Sprintf("file-root:%s", rootCert),
									SdsConfig: &core.ConfigSource{
										ConfigSourceSpecifier: &core.ConfigSource_ApiConfigSource{
											ApiConfigSource: &core.ApiConfigSource{
												ApiType:             core.ApiConfigSource_GRPC,
												TransportApiVersion: core.ApiVersion_V3,
												GrpcServices: []*core.GrpcService{
													{
														TargetSpecifier: &core.GrpcService_EnvoyGrpc_{
															EnvoyGrpc: &core.GrpcService_EnvoyGrpc{ClusterName: "sds-grpc"},
														},
													},
												},
											},
										},
										ResourceApiVersion:  core.ApiVersion_V3,
										InitialFetchTimeout: features.InitialFetchTimeout,
									},
								},
							},
						},
					},
					Sni: "some-sni.com",
				},
				err: nil,
			},
		},
		{
			name: "tls mode SIMPLE, with CredentialName specified",
			opts: &buildClusterOpts{
				cluster: &cluster.Cluster{
					Name: "test-cluster",
				},
				proxy: &model.Proxy{
					Metadata: &model.NodeMetadata{},
					Type:     model.Router,
				},
			},
			tls: &networking.ClientTLSSettings{
				Mode:            networking.ClientTLSSettings_SIMPLE,
				CredentialName:  credentialName,
				SubjectAltNames: []string{"SAN"},
				Sni:             "some-sni.com",
			},
			node: &model.Proxy{
				Metadata: &model.NodeMetadata{},
			},
			certValidationContext: &tls.CertificateValidationContext{},
			result: expectedResult{
				tlsContext: &tls.UpstreamTlsContext{
					CommonTlsContext: &tls.CommonTlsContext{
						ValidationContextType: &tls.CommonTlsContext_CombinedValidationContext{
							CombinedValidationContext: &tls.CommonTlsContext_CombinedCertificateValidationContext{
								DefaultValidationContext: &tls.CertificateValidationContext{
									MatchSubjectAltNames: util.StringToExactMatch([]string{"SAN"}),
								},
								ValidationContextSdsSecretConfig: &tls.SdsSecretConfig{
									Name: credentialName + authn_model.SdsCaSuffix,
									SdsConfig: &core.ConfigSource{
										ConfigSourceSpecifier: &core.ConfigSource_ApiConfigSource{
											ApiConfigSource: &core.ApiConfigSource{
												ApiType:             core.ApiConfigSource_GRPC,
												TransportApiVersion: core.ApiVersion_V3,
												GrpcServices: []*core.GrpcService{
													{
														TargetSpecifier: &core.GrpcService_GoogleGrpc_{
															GoogleGrpc: &core.GrpcService_GoogleGrpc{
																TargetUri:  authn_model.CredentialNameSDSUdsPath,
																StatPrefix: authn_model.SDSStatPrefix,
															},
														},
													},
												},
											},
										},
										ResourceApiVersion:  core.ApiVersion_V3,
										InitialFetchTimeout: features.InitialFetchTimeout,
									},
								},
							},
						},
					},
					Sni: "some-sni.com",
				},
				err: nil,
			},
		},
		{
			name: "tls mode SIMPLE, with CredentialName specified with h2 and no SAN",
			opts: &buildClusterOpts{
				cluster: &cluster.Cluster{
					Name:                 "test-cluster",
					Http2ProtocolOptions: &core.Http2ProtocolOptions{},
				},
				proxy: &model.Proxy{
					Metadata: &model.NodeMetadata{},
					Type:     model.Router,
				},
			},
			tls: &networking.ClientTLSSettings{
				Mode:           networking.ClientTLSSettings_SIMPLE,
				CredentialName: credentialName,
				Sni:            "some-sni.com",
			},
			node: &model.Proxy{
				Metadata: &model.NodeMetadata{},
			},
			certValidationContext: &tls.CertificateValidationContext{},
			result: expectedResult{
				tlsContext: &tls.UpstreamTlsContext{
					CommonTlsContext: &tls.CommonTlsContext{
						ValidationContextType: &tls.CommonTlsContext_CombinedValidationContext{
							CombinedValidationContext: &tls.CommonTlsContext_CombinedCertificateValidationContext{
								DefaultValidationContext: &tls.CertificateValidationContext{},
								ValidationContextSdsSecretConfig: &tls.SdsSecretConfig{
									Name: credentialName + authn_model.SdsCaSuffix,
									SdsConfig: &core.ConfigSource{
										ConfigSourceSpecifier: &core.ConfigSource_ApiConfigSource{
											ApiConfigSource: &core.ApiConfigSource{
												ApiType:             core.ApiConfigSource_GRPC,
												TransportApiVersion: core.ApiVersion_V3,
												GrpcServices: []*core.GrpcService{
													{
														TargetSpecifier: &core.GrpcService_GoogleGrpc_{
															GoogleGrpc: &core.GrpcService_GoogleGrpc{
																TargetUri:  authn_model.CredentialNameSDSUdsPath,
																StatPrefix: authn_model.SDSStatPrefix,
															},
														},
													},
												},
											},
										},
										ResourceApiVersion:  core.ApiVersion_V3,
										InitialFetchTimeout: features.InitialFetchTimeout,
									},
								},
							},
						},
						AlpnProtocols: util.ALPNH2Only,
					},
					Sni: "some-sni.com",
				},
				err: nil,
			},
		},
		{
			name: "tls mode MUTUAL, with CredentialName specified",
			opts: &buildClusterOpts{
				cluster: &cluster.Cluster{
					Name: "test-cluster",
				},
				proxy: &model.Proxy{
					Metadata: &model.NodeMetadata{},
					Type:     model.Router,
				},
			},
			tls: &networking.ClientTLSSettings{
				Mode:            networking.ClientTLSSettings_MUTUAL,
				CredentialName:  credentialName,
				SubjectAltNames: []string{"SAN"},
				Sni:             "some-sni.com",
			},
			node: &model.Proxy{
				Metadata: &model.NodeMetadata{},
			},
			certValidationContext: &tls.CertificateValidationContext{},
			result: expectedResult{
				tlsContext: &tls.UpstreamTlsContext{
					CommonTlsContext: &tls.CommonTlsContext{
						TlsCertificateSdsSecretConfigs: []*tls.SdsSecretConfig{
							{
								Name: credentialName,
								SdsConfig: &core.ConfigSource{
									ConfigSourceSpecifier: &core.ConfigSource_ApiConfigSource{
										ApiConfigSource: &core.ApiConfigSource{
											ApiType:             core.ApiConfigSource_GRPC,
											TransportApiVersion: core.ApiVersion_V3,
											GrpcServices: []*core.GrpcService{
												{
													TargetSpecifier: &core.GrpcService_GoogleGrpc_{
														GoogleGrpc: &core.GrpcService_GoogleGrpc{
															TargetUri:  authn_model.CredentialNameSDSUdsPath,
															StatPrefix: authn_model.SDSStatPrefix,
														},
													},
												},
											},
										},
									},
									ResourceApiVersion:  core.ApiVersion_V3,
									InitialFetchTimeout: features.InitialFetchTimeout,
								},
							},
						},
						ValidationContextType: &tls.CommonTlsContext_CombinedValidationContext{
							CombinedValidationContext: &tls.CommonTlsContext_CombinedCertificateValidationContext{
								DefaultValidationContext: &tls.CertificateValidationContext{
									MatchSubjectAltNames: util.StringToExactMatch([]string{"SAN"}),
								},
								ValidationContextSdsSecretConfig: &tls.SdsSecretConfig{
									Name: credentialName + authn_model.SdsCaSuffix,
									SdsConfig: &core.ConfigSource{
										ConfigSourceSpecifier: &core.ConfigSource_ApiConfigSource{
											ApiConfigSource: &core.ApiConfigSource{
												ApiType:             core.ApiConfigSource_GRPC,
												TransportApiVersion: core.ApiVersion_V3,
												GrpcServices: []*core.GrpcService{
													{
														TargetSpecifier: &core.GrpcService_GoogleGrpc_{
															GoogleGrpc: &core.GrpcService_GoogleGrpc{
																TargetUri:  authn_model.CredentialNameSDSUdsPath,
																StatPrefix: authn_model.SDSStatPrefix,
															},
														},
													},
												},
											},
										},
										ResourceApiVersion:  core.ApiVersion_V3,
										InitialFetchTimeout: features.InitialFetchTimeout,
									},
								},
							},
						},
					},
					Sni: "some-sni.com",
				},
				err: nil,
			},
		},
		{
			name: "tls mode MUTUAL, with CredentialName specified with h2 and no SAN",
			opts: &buildClusterOpts{
				cluster: &cluster.Cluster{
					Name:                 "test-cluster",
					Http2ProtocolOptions: &core.Http2ProtocolOptions{},
				},
				proxy: &model.Proxy{
					Metadata: &model.NodeMetadata{},
					Type:     model.Router,
				},
			},
			tls: &networking.ClientTLSSettings{
				Mode:           networking.ClientTLSSettings_MUTUAL,
				CredentialName: credentialName,
				Sni:            "some-sni.com",
			},
			node: &model.Proxy{
				Metadata: &model.NodeMetadata{},
			},
			certValidationContext: &tls.CertificateValidationContext{},
			result: expectedResult{
				tlsContext: &tls.UpstreamTlsContext{
					CommonTlsContext: &tls.CommonTlsContext{
						TlsCertificateSdsSecretConfigs: []*tls.SdsSecretConfig{
							{
								Name: credentialName,
								SdsConfig: &core.ConfigSource{
									ConfigSourceSpecifier: &core.ConfigSource_ApiConfigSource{
										ApiConfigSource: &core.ApiConfigSource{
											ApiType:             core.ApiConfigSource_GRPC,
											TransportApiVersion: core.ApiVersion_V3,
											GrpcServices: []*core.GrpcService{
												{
													TargetSpecifier: &core.GrpcService_GoogleGrpc_{
														GoogleGrpc: &core.GrpcService_GoogleGrpc{
															TargetUri:  authn_model.CredentialNameSDSUdsPath,
															StatPrefix: authn_model.SDSStatPrefix,
														},
													},
												},
											},
										},
									},
									ResourceApiVersion:  core.ApiVersion_V3,
									InitialFetchTimeout: features.InitialFetchTimeout,
								},
							},
						},
						ValidationContextType: &tls.CommonTlsContext_CombinedValidationContext{
							CombinedValidationContext: &tls.CommonTlsContext_CombinedCertificateValidationContext{
								DefaultValidationContext: &tls.CertificateValidationContext{},
								ValidationContextSdsSecretConfig: &tls.SdsSecretConfig{
									Name: credentialName + authn_model.SdsCaSuffix,
									SdsConfig: &core.ConfigSource{
										ConfigSourceSpecifier: &core.ConfigSource_ApiConfigSource{
											ApiConfigSource: &core.ApiConfigSource{
												ApiType:             core.ApiConfigSource_GRPC,
												TransportApiVersion: core.ApiVersion_V3,
												GrpcServices: []*core.GrpcService{
													{
														TargetSpecifier: &core.GrpcService_GoogleGrpc_{
															GoogleGrpc: &core.GrpcService_GoogleGrpc{
																TargetUri:  authn_model.CredentialNameSDSUdsPath,
																StatPrefix: authn_model.SDSStatPrefix,
															},
														},
													},
												},
											},
										},
										ResourceApiVersion:  core.ApiVersion_V3,
										InitialFetchTimeout: features.InitialFetchTimeout,
									},
								},
							},
						},
						AlpnProtocols: util.ALPNH2Only,
					},
					Sni: "some-sni.com",
				},
				err: nil,
			},
		},
		{
			name: "tls mode MUTUAL, credentialName is set with proxy type Sidecar",
			opts: &buildClusterOpts{
				cluster: &cluster.Cluster{
					Name: "test-cluster",
				},
				proxy: &model.Proxy{
					Metadata: &model.NodeMetadata{},
					Type:     model.SidecarProxy,
				},
			},
			tls: &networking.ClientTLSSettings{
				Mode:           networking.ClientTLSSettings_MUTUAL,
				CredentialName: "fake-cred",
			},
			node:                  &model.Proxy{},
			certValidationContext: &tls.CertificateValidationContext{},
			result: expectedResult{
				nil,
				nil,
			},
		},
		{
			name: "tls mode SIMPLE, credentialName is set with proxy type Sidecar",
			opts: &buildClusterOpts{
				cluster: &cluster.Cluster{
					Name: "test-cluster",
				},
				proxy: &model.Proxy{
					Metadata: &model.NodeMetadata{},
					Type:     model.SidecarProxy,
				},
			},
			tls: &networking.ClientTLSSettings{
				Mode:           networking.ClientTLSSettings_SIMPLE,
				CredentialName: "fake-cred",
			},
			node:                  &model.Proxy{},
			certValidationContext: &tls.CertificateValidationContext{},
			result: expectedResult{
				nil,
				nil,
			},
		},
	}
	for _, tc := range testCases {
		t.Run(tc.name, func(t *testing.T) {
			ret, err := buildUpstreamClusterTLSContext(tc.opts, tc.tls, tc.node, tc.certValidationContext)
			if err != nil && tc.result.err == nil || err == nil && tc.result.err != nil {
				t.Errorf("expecting:\n err=%v but got err=%v", tc.result.err, err)
			} else if diff := cmp.Diff(tc.result.tlsContext, ret, protocmp.Transform()); diff != "" {
				t.Errorf("got diff: `%v", diff)
			}
		})
	}
}

// Helper function to extract TLS context from a cluster
func getTLSContext(t *testing.T, c *cluster.Cluster) *tls.UpstreamTlsContext {
	t.Helper()
	if c.TransportSocket == nil {
		return nil
	}
	tlsContext := &tls.UpstreamTlsContext{}
	err := ptypes.UnmarshalAny(c.TransportSocket.GetTypedConfig(), tlsContext)

	if err != nil {
		t.Fatalf("Failed to unmarshall tls context: %v", err)
	}
	return tlsContext
}

func TestBuildStaticClusterWithNoEndPoint(t *testing.T) {
	g := NewWithT(t)

	cfg := NewConfigGenerator([]plugin.Plugin{})
	service := &model.Service{
		Hostname:    host.Name("static.test"),
		Address:     "1.1.1.1",
		ClusterVIPs: make(map[string]string),
		Ports: []*model.Port{
			{
				Name:     "default",
				Port:     8080,
				Protocol: protocol.HTTP,
			},
		},
		Resolution:   model.DNSLB,
		MeshExternal: true,
		Attributes: model.ServiceAttributes{
			Namespace: TestServiceNamespace,
		},
	}

	serviceDiscovery := memregistry.NewServiceDiscovery([]*model.Service{service})

	configStore := model.MakeIstioStore(memory.Make(collections.Pilot))
	proxy := &model.Proxy{
		Type:      model.SidecarProxy,
		DNSDomain: "com",
		Metadata: &model.NodeMetadata{
			ClusterID: "some-cluster-id",
		},
	}
	env := newTestEnvironment(serviceDiscovery, testMesh, configStore)
	proxy.SetSidecarScope(env.PushContext)
	clusters := cfg.BuildClusters(proxy, env.PushContext)
	xdstest.ValidateClusters(t, clusters)

	// Expect to ignore STRICT_DNS cluster without endpoints.
	g.Expect(len(clusters)).To(Equal(2))
}

func TestShouldH2Upgrade(t *testing.T) {
	tests := []struct {
		name           string
		clusterName    string
		direction      model.TrafficDirection
		port           model.Port
		mesh           meshconfig.MeshConfig
		connectionPool networking.ConnectionPoolSettings

		upgrade bool
	}{
		{
			name:        "mesh upgrade - dr default",
			clusterName: "bar",
			direction:   model.TrafficDirectionOutbound,
			port:        model.Port{Protocol: protocol.HTTP},
			mesh:        meshconfig.MeshConfig{H2UpgradePolicy: meshconfig.MeshConfig_UPGRADE},
			connectionPool: networking.ConnectionPoolSettings{
				Http: &networking.ConnectionPoolSettings_HTTPSettings{
					H2UpgradePolicy: networking.ConnectionPoolSettings_HTTPSettings_DEFAULT}},
			upgrade: true,
		},
		{
			name:        "mesh no_upgrade - dr default",
			clusterName: "bar",
			direction:   model.TrafficDirectionOutbound,
			port:        model.Port{Protocol: protocol.HTTP},
			mesh:        meshconfig.MeshConfig{H2UpgradePolicy: meshconfig.MeshConfig_DO_NOT_UPGRADE},
			connectionPool: networking.ConnectionPoolSettings{
				Http: &networking.ConnectionPoolSettings_HTTPSettings{
					H2UpgradePolicy: networking.ConnectionPoolSettings_HTTPSettings_DEFAULT}},
			upgrade: false,
		},
		{
			name:        "mesh no_upgrade - dr upgrade",
			clusterName: "bar",
			direction:   model.TrafficDirectionOutbound,
			port:        model.Port{Protocol: protocol.HTTP},
			mesh:        meshconfig.MeshConfig{H2UpgradePolicy: meshconfig.MeshConfig_DO_NOT_UPGRADE},
			connectionPool: networking.ConnectionPoolSettings{
				Http: &networking.ConnectionPoolSettings_HTTPSettings{
					H2UpgradePolicy: networking.ConnectionPoolSettings_HTTPSettings_UPGRADE}},
			upgrade: true,
		},
		{
			name:        "mesh upgrade - dr no_upgrade",
			clusterName: "bar",
			direction:   model.TrafficDirectionOutbound,
			port:        model.Port{Protocol: protocol.HTTP},
			mesh:        meshconfig.MeshConfig{H2UpgradePolicy: meshconfig.MeshConfig_UPGRADE},
			connectionPool: networking.ConnectionPoolSettings{
				Http: &networking.ConnectionPoolSettings_HTTPSettings{
					H2UpgradePolicy: networking.ConnectionPoolSettings_HTTPSettings_DO_NOT_UPGRADE}},
			upgrade: false,
		},
		{
			name:        "inbound ignore",
			clusterName: "bar",
			direction:   model.TrafficDirectionInbound,
			port:        model.Port{Protocol: protocol.HTTP},
			mesh:        meshconfig.MeshConfig{H2UpgradePolicy: meshconfig.MeshConfig_UPGRADE},
			connectionPool: networking.ConnectionPoolSettings{
				Http: &networking.ConnectionPoolSettings_HTTPSettings{
					H2UpgradePolicy: networking.ConnectionPoolSettings_HTTPSettings_DEFAULT}},
			upgrade: false,
		},
		{
			name:        "non-http",
			clusterName: "bar",
			direction:   model.TrafficDirectionOutbound,
			port:        model.Port{Protocol: protocol.Unsupported},
			mesh:        meshconfig.MeshConfig{H2UpgradePolicy: meshconfig.MeshConfig_UPGRADE},
			connectionPool: networking.ConnectionPoolSettings{
				Http: &networking.ConnectionPoolSettings_HTTPSettings{
					H2UpgradePolicy: networking.ConnectionPoolSettings_HTTPSettings_DEFAULT}},
			upgrade: false,
		},
	}

	for _, test := range tests {
		t.Run(test.name, func(t *testing.T) {
			upgrade := shouldH2Upgrade(test.clusterName, test.direction, &test.port, &test.mesh, &test.connectionPool)

			if upgrade != test.upgrade {
				t.Fatalf("got: %t, want: %t (%v, %v)", upgrade, test.upgrade, test.mesh.H2UpgradePolicy, test.connectionPool.Http.H2UpgradePolicy)
			}
		})
	}

}

func TestEnvoyFilterPatching(t *testing.T) {
	service := &model.Service{
		Hostname: host.Name("static.test"),
		Address:  "1.1.1.1",
		Ports: []*model.Port{
			{
				Name:     "default",
				Port:     8080,
				Protocol: protocol.HTTP,
			},
		},
		Resolution: model.Passthrough,
	}

	cases := []struct {
		name  string
		want  []string
		efs   []*networking.EnvoyFilter
		proxy model.NodeType
		svc   *model.Service
	}{
		{
			"no config",
			[]string{"outbound|8080||static.test", "BlackHoleCluster", "PassthroughCluster"},
			nil,
			model.SidecarProxy,
			service,
		},
		{
			"add cluster",
			[]string{"outbound|8080||static.test", "BlackHoleCluster", "PassthroughCluster", "new-cluster1"},
			[]*networking.EnvoyFilter{{
				ConfigPatches: []*networking.EnvoyFilter_EnvoyConfigObjectPatch{{
					ApplyTo: networking.EnvoyFilter_CLUSTER,
					Match: &networking.EnvoyFilter_EnvoyConfigObjectMatch{
						Context: networking.EnvoyFilter_SIDECAR_OUTBOUND,
					},
					Patch: &networking.EnvoyFilter_Patch{
						Operation: networking.EnvoyFilter_Patch_ADD,
						Value:     buildPatchStruct(`{"name":"new-cluster1"}`),
					},
				}},
			}},
			model.SidecarProxy,
			service,
		},
		{
			"remove cluster",
			[]string{"outbound|8080||static.test", "PassthroughCluster"},
			[]*networking.EnvoyFilter{{
				ConfigPatches: []*networking.EnvoyFilter_EnvoyConfigObjectPatch{{
					ApplyTo: networking.EnvoyFilter_CLUSTER,
					Match: &networking.EnvoyFilter_EnvoyConfigObjectMatch{
						Context: networking.EnvoyFilter_SIDECAR_OUTBOUND,
						ObjectTypes: &networking.EnvoyFilter_EnvoyConfigObjectMatch_Cluster{
							Cluster: &networking.EnvoyFilter_ClusterMatch{
								Name: "BlackHoleCluster",
							},
						},
					},
					Patch: &networking.EnvoyFilter_Patch{
						Operation: networking.EnvoyFilter_Patch_REMOVE,
					},
				}},
			}},
			model.SidecarProxy,
			service,
		},
	}
	for _, tt := range cases {
		t.Run(tt.name, func(t *testing.T) {
			configStore := model.MakeIstioStore(memory.Make(collections.Pilot))
			for i, c := range tt.efs {
				if _, err := configStore.Create(model.Config{
					ConfigMeta: model.ConfigMeta{
						GroupVersionKind: gvk.EnvoyFilter,
						Name:             fmt.Sprint(i),
						Namespace:        "default",
					},
					Spec: c,
				}); err != nil {
					t.Fatal(err)
				}
			}
			proxy := &model.Proxy{
				Type:            model.SidecarProxy,
				Metadata:        &model.NodeMetadata{},
				ConfigNamespace: "default",
			}
			serviceDiscovery := memregistry.NewServiceDiscovery([]*model.Service{tt.svc})
			env := newTestEnvironment(serviceDiscovery, testMesh, configStore)
			proxy.SetSidecarScope(env.PushContext)
			clusters := NewConfigGenerator([]plugin.Plugin{}).BuildClusters(proxy, env.PushContext)
			clusterNames := xdstest.MapKeys(xdstest.ExtractClusters(clusters))
			sort.Strings(tt.want)
			if !cmp.Equal(clusterNames, tt.want) {
				t.Fatalf("want %v got %v", tt.want, clusterNames)
			}
		})
	}
}<|MERGE_RESOLUTION|>--- conflicted
+++ resolved
@@ -600,15 +600,9 @@
 			}
 			g.Expect(tlsContext).NotTo(BeNil())
 
-			rootSdsConfig := tlsContext.CommonTlsContext.GetCombinedValidationContext().GetValidationContextSdsSecretConfig()
-
-			g.Expect(rootSdsConfig.GetName()).To(Equal("file-root:/clientRootCertFromNodeMetadata.pem"))
-
-			certSdsConfig := tlsContext.CommonTlsContext.GetTlsCertificateSdsSecretConfigs()
-
-			g.Expect(certSdsConfig).To(HaveLen(1))
-
-			g.Expect(certSdsConfig[0].GetName()).To(Equal("file-cert:/clientCertFromNodeMetadata.pem~/clientKeyFromNodeMetadata.pem"))
+			tlsCerts := tlsContext.CommonTlsContext.TlsCertificates
+			g.Expect(tlsCerts).To(BeNil()) // We do not see certs.
+			g.Expect(tlsContext.CommonTlsContext.TlsCertificateSdsSecretConfigs).NotTo(BeNil())
 		}
 	}
 	g.Expect(actualOutboundClusterCount).To(Equal(expectedOutboundClusterCount))
@@ -1971,6 +1965,7 @@
 		discoveryType              cluster.Cluster_DiscoveryType
 		tls                        *networking.ClientTLSSettings
 		customMetadata             *model.NodeMetadata
+		allowCustomMetadataMutual  bool
 		expectTransportSocket      bool
 		expectTransportSocketMatch bool
 		http2ProtocolOptions       *core.Http2ProtocolOptions
@@ -2165,7 +2160,7 @@
 			expectTransportSocketMatch: false,
 		},
 		{
-			name:          "user specified mutual tls with overridden certs from node metadata",
+			name:          "user specified mutual tls with overridden certs from node metadata allowed",
 			mtlsCtx:       userSupplied,
 			discoveryType: cluster.Cluster_EDS,
 			tls:           mutualTLSSettingsWithCerts,
@@ -2174,6 +2169,7 @@
 				TLSClientKey:       expectedNodeMetadataClientKeyPath,
 				TLSClientRootCert:  expectedNodeMetadataRootCertPath,
 			},
+			allowCustomMetadataMutual:  true,
 			expectTransportSocket:      true,
 			expectTransportSocketMatch: false,
 			validateTLSContext: func(t *testing.T, ctx *tls.UpstreamTlsContext) {
@@ -2190,6 +2186,32 @@
 				}
 			},
 		},
+		{
+			name:          "user specified mutual tls with overridden certs from node metadata not allowed",
+			mtlsCtx:       userSupplied,
+			discoveryType: cluster.Cluster_EDS,
+			tls:           mutualTLSSettingsWithCerts,
+			customMetadata: &model.NodeMetadata{
+				TLSClientCertChain: expectedNodeMetadataClientCertPath,
+				TLSClientKey:       expectedNodeMetadataClientKeyPath,
+				TLSClientRootCert:  expectedNodeMetadataRootCertPath,
+			},
+			expectTransportSocket:      true,
+			expectTransportSocketMatch: false,
+			validateTLSContext: func(t *testing.T, ctx *tls.UpstreamTlsContext) {
+				rootName := "file-root:" + mutualTLSSettingsWithCerts.CaCertificates
+				certName := fmt.Sprintf("file-cert:%s~%s", mutualTLSSettingsWithCerts.ClientCertificate, mutualTLSSettingsWithCerts.PrivateKey)
+				if got := ctx.CommonTlsContext.GetCombinedValidationContext().GetValidationContextSdsSecretConfig().GetName(); rootName != got {
+					t.Fatalf("expected root name %v got %v", rootName, got)
+				}
+				if got := ctx.CommonTlsContext.GetTlsCertificateSdsSecretConfigs()[0].GetName(); certName != got {
+					t.Fatalf("expected cert name %v got %v", certName, got)
+				}
+				if got := ctx.CommonTlsContext.GetAlpnProtocols(); got != nil {
+					t.Fatalf("expected alpn list nil as not h2 or Istio_Mutual TLS Setting; got %v", got)
+				}
+			},
+		},
 	}
 
 	proxy := &model.Proxy{
@@ -2201,6 +2223,11 @@
 
 	for _, test := range tests {
 		t.Run(test.name, func(t *testing.T) {
+			customMetadataMutual := features.AllowMetadataCertsInMutual
+			if test.allowCustomMetadataMutual {
+				features.AllowMetadataCertsInMutual = true
+			}
+			defer func() { features.AllowMetadataCertsInMutual = customMetadataMutual }()
 			if test.customMetadata != nil {
 				proxy.Metadata = test.customMetadata
 			} else {
@@ -2251,7 +2278,9 @@
 // TestBuildUpstreamClusterTLSContext tests the buildUpstreamClusterTLSContext function
 func TestBuildUpstreamClusterTLSContext(t *testing.T) {
 
+	metadataClientCert := "/path/to/metadata/cert"
 	metadataRootCert := "/path/to/metadata/root-cert"
+	metadataClientKey := "/path/to/metadata/key"
 
 	clientCert := "/path/to/cert"
 	rootCert := "path/to/cacert"
@@ -2282,235 +2311,7 @@
 			result:                expectedResult{nil, nil},
 		},
 		{
-<<<<<<< HEAD
-			name: "tls mode ISTIO_MUTUAL, node metadata sdsEnabled false",
-=======
-			name: "tls mode ISTIO_MUTUAL, with no client certificate",
->>>>>>> ee3f86f1
-			opts: &buildClusterOpts{
-				cluster: &cluster.Cluster{
-					Name: "test-cluster",
-				},
-<<<<<<< HEAD
-				proxy: &model.Proxy{
-					Metadata: &model.NodeMetadata{},
-				},
-			},
-			tls: &networking.ClientTLSSettings{
-				Mode:              networking.ClientTLSSettings_ISTIO_MUTUAL,
-				ClientCertificate: clientCert,
-				PrivateKey:        clientKey,
-				Sni:               "some-sni.com",
-			},
-			node: &model.Proxy{
-				Metadata: &model.NodeMetadata{
-					SdsEnabled: false,
-				},
-			},
-			certValidationContext: &tls.CertificateValidationContext{
-				TrustedCa: &core.DataSource{
-					Specifier: &core.DataSource_Filename{
-						Filename: rootCert,
-					},
-				},
-			},
-			result: expectedResult{
-				tlsContext: &tls.UpstreamTlsContext{
-					CommonTlsContext: &tls.CommonTlsContext{
-						ValidationContextType: &tls.CommonTlsContext_ValidationContext{
-							ValidationContext: &tls.CertificateValidationContext{
-								TrustedCa: &core.DataSource{
-									Specifier: &core.DataSource_Filename{
-										Filename: rootCert,
-									},
-								},
-							},
-						},
-						TlsCertificates: []*tls.TlsCertificate{
-							{
-								CertificateChain: &core.DataSource{
-									Specifier: &core.DataSource_Filename{
-										Filename: clientCert,
-									},
-								},
-								PrivateKey: &core.DataSource{
-									Specifier: &core.DataSource_Filename{
-										Filename: clientKey,
-									},
-								},
-							},
-						},
-						AlpnProtocols: util.ALPNInMeshWithMxc,
-					},
-					Sni: "some-sni.com",
-				},
-				err: nil,
-			},
-		},
-		{
-			name: "tls mode ISTIO_MUTUAL, node metadata sdsEnabled false with Http2ProtocolOptions not nil",
-			opts: &buildClusterOpts{
-				cluster: &cluster.Cluster{
-					Name:                 "test-cluster",
-					Http2ProtocolOptions: &core.Http2ProtocolOptions{},
-				},
-				proxy: &model.Proxy{
-					Metadata: &model.NodeMetadata{},
-				},
-			},
-			tls: &networking.ClientTLSSettings{
-				Mode:              networking.ClientTLSSettings_ISTIO_MUTUAL,
-				ClientCertificate: clientCert,
-				PrivateKey:        clientKey,
-				Sni:               "some-sni.com",
-			},
-			node: &model.Proxy{
-				Metadata: &model.NodeMetadata{
-					SdsEnabled: false,
-				},
-			},
-			certValidationContext: &tls.CertificateValidationContext{
-				TrustedCa: &core.DataSource{
-					Specifier: &core.DataSource_Filename{
-						Filename: rootCert,
-					},
-				},
-			},
-			result: expectedResult{
-				tlsContext: &tls.UpstreamTlsContext{
-					CommonTlsContext: &tls.CommonTlsContext{
-						ValidationContextType: &tls.CommonTlsContext_ValidationContext{
-							ValidationContext: &tls.CertificateValidationContext{
-								TrustedCa: &core.DataSource{
-									Specifier: &core.DataSource_Filename{
-										Filename: rootCert,
-									},
-								},
-							},
-						},
-						TlsCertificates: []*tls.TlsCertificate{
-							{
-								CertificateChain: &core.DataSource{
-									Specifier: &core.DataSource_Filename{
-										Filename: clientCert,
-									},
-								},
-								PrivateKey: &core.DataSource{
-									Specifier: &core.DataSource_Filename{
-										Filename: clientKey,
-									},
-								},
-							},
-						},
-						AlpnProtocols: util.ALPNInMeshH2WithMxc,
-					},
-					Sni: "some-sni.com",
-				},
-				err: nil,
-			},
-		},
-		{
-			name: "tls mode ISTIO_MUTUAL, node metadata sdsEnabled false overridden metadata certs",
-=======
-			},
-			tls: &networking.ClientTLSSettings{
-				Mode:              networking.ClientTLSSettings_ISTIO_MUTUAL,
-				ClientCertificate: "",
-				PrivateKey:        "some-fake-key",
-			},
-			node:                  &model.Proxy{},
-			certValidationContext: &tls.CertificateValidationContext{},
-			result: expectedResult{
-				nil,
-				fmt.Errorf("client cert must be provided"),
-			},
-		},
-		{
-			name: "tls mode ISTIO_MUTUAL, with no client key",
->>>>>>> ee3f86f1
-			opts: &buildClusterOpts{
-				cluster: &cluster.Cluster{
-					Name: "test-cluster",
-				},
-<<<<<<< HEAD
-				proxy: &model.Proxy{
-					Metadata: &model.NodeMetadata{
-						TLSClientCertChain: metadataClientCert,
-						TLSClientRootCert:  metadataRootCert,
-						TLSClientKey:       metadataClientKey,
-					},
-				},
-			},
-			tls: &networking.ClientTLSSettings{
-				Mode:              networking.ClientTLSSettings_ISTIO_MUTUAL,
-				ClientCertificate: clientCert,
-				PrivateKey:        clientKey,
-				Sni:               "some-sni.com",
-			},
-			node: &model.Proxy{
-				Metadata: &model.NodeMetadata{
-					SdsEnabled: false,
-				},
-			},
-			certValidationContext: &tls.CertificateValidationContext{
-				TrustedCa: &core.DataSource{
-					Specifier: &core.DataSource_Filename{
-						Filename: metadataRootCert,
-					},
-				},
-			},
-			result: expectedResult{
-				tlsContext: &tls.UpstreamTlsContext{
-					CommonTlsContext: &tls.CommonTlsContext{
-						ValidationContextType: &tls.CommonTlsContext_ValidationContext{
-							ValidationContext: &tls.CertificateValidationContext{
-								TrustedCa: &core.DataSource{
-									Specifier: &core.DataSource_Filename{
-										Filename: metadataRootCert,
-									},
-								},
-							},
-						},
-						TlsCertificates: []*tls.TlsCertificate{
-							{
-								CertificateChain: &core.DataSource{
-									Specifier: &core.DataSource_Filename{
-										Filename: metadataClientCert,
-									},
-								},
-								PrivateKey: &core.DataSource{
-									Specifier: &core.DataSource_Filename{
-										Filename: metadataClientKey,
-									},
-								},
-							},
-						},
-						AlpnProtocols: util.ALPNInMeshWithMxc,
-					},
-					Sni: "some-sni.com",
-				},
-				err: nil,
-			},
-		},
-		{
 			name: "tls mode ISTIO_MUTUAL with metadata certs",
-=======
-			},
-			tls: &networking.ClientTLSSettings{
-				Mode:              networking.ClientTLSSettings_ISTIO_MUTUAL,
-				ClientCertificate: "some-fake-cert",
-				PrivateKey:        "",
-			},
-			node:                  &model.Proxy{},
-			certValidationContext: &tls.CertificateValidationContext{},
-			result: expectedResult{
-				nil,
-				fmt.Errorf("client key must be provided"),
-			},
-		},
-		{
-			name: "tls mode ISTIO_MUTUAL, with node metadata sdsEnabled true",
->>>>>>> ee3f86f1
 			opts: &buildClusterOpts{
 				cluster: &cluster.Cluster{
 					Name: "test-cluster",
@@ -2611,9 +2412,7 @@
 				Sni:               "some-sni.com",
 			},
 			node: &model.Proxy{
-				Metadata: &model.NodeMetadata{
-					SdsEnabled: true,
-				},
+				Metadata: &model.NodeMetadata{},
 			},
 			certValidationContext: &tls.CertificateValidationContext{
 				TrustedCa: &core.DataSource{
