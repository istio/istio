#!/bin/bash

# Copyright 2017 Istio Authors

#   Licensed under the Apache License, Version 2.0 (the "License");
#   you may not use this file except in compliance with the License.
#   You may obtain a copy of the License at

#       http://www.apache.org/licenses/LICENSE-2.0

#   Unless required by applicable law or agreed to in writing, software
#   distributed under the License is distributed on an "AS IS" BASIS,
#   WITHOUT WARRANTIES OR CONDITIONS OF ANY KIND, either express or implied.
#   See the License for the specific language governing permissions and
#   limitations under the License.

# Local vars
SCRIPT_DIR=$( cd "$( dirname "${BASH_SOURCE[0]}" )" && pwd )
EXAMPLES_DIR=$SCRIPT_DIR/apps/bookinfo/output
FAILURE_COUNT=0
TEAR_DOWN=true
TEST_DIR="$(mktemp -d /tmp/kubetest.XXXXX)"
ISTIO_INSTALL_DIR="${TEST_DIR}/istio"
BOOKINFO_DIR="${TEST_DIR}/bookinfo"
RULES_DIR="${BOOKINFO_DIR}/rules"

# Import relevant utils
. ${SCRIPT_DIR}/kubeUtils.sh || \
  { echo 'could not load k8s utilities'; exit 1; }
. ${SCRIPT_DIR}/istioUtils.sh || error_exit 'Could not load istio utilities'

. ${ROOT}/istio.VERSION || error_exit "Could not source versions"

<<<<<<< HEAD
while getopts :gi:sn:m:x: arg; do
  case ${arg} in
    g) GKE_ENABLE=true;;
    i) ISTIOCLI="${OPTARG}";;
=======
while getopts :c:i:sn:m:x: arg; do
  case ${arg} in
    c) ISTIOCLI="${OPTARG}";;
    i) ISTIOCTL_URL="${OPTARG}";;
>>>>>>> 4665abf3
    s) TEAR_DOWN=false;;
    n) NAMESPACE="${OPTARG}";;
    m) MANAGER_HUB_TAG="${OPTARG}";; # Format: "<hub>,<tag>"
    x) MIXER_HUB_TAG="${OPTARG}";; # Format: "<hub>,<tag>"
    *) error_exit "Unrecognized argument -${OPTARG}";;
  esac
done

[[ -z ${NAMESPACE} ]] && NAMESPACE="$(generate_namespace)"

if [[ -z ${ISTIOCLI} ]]; then
    wget -q -O "${TEST_DIR}/istioctl" "${ISTIOCTL_URL}/istioctl-linux" || error_exit "Could not download istioctl"
    chmod +x "${TEST_DIR}/istioctl"
    ISTIOCLI="${TEST_DIR}/istioctl -c ${HOME}/.kube/config"
fi

if [[ -n ${MANAGER_HUB_TAG} ]]; then
    MANAGER_HUB="$(echo ${MANAGER_HUB_TAG}|cut -f1 -d,)"
    MANAGER_TAG="$(echo ${MANAGER_HUB_TAG}|cut -f2 -d,)"
fi

if [[ -n ${MIXER_HUB_TAG} ]]; then
    MIXER_HUB="$(echo ${MIXER_HUB_TAG}|cut -f1 -d,)"
    MIXER_TAG="$(echo ${MIXER_HUB_TAG}|cut -f2 -d,)"
fi

function tear_down {
    [[ ${TEAR_DOWN} == false ]] && exit 0
    # Teardown
    cleanup_all_rules
    cleanup
    rm -rf ${TEST_DIR}
}

trap tear_down EXIT

# Setup
create_namespace
generate_istio_yaml "${ISTIO_INSTALL_DIR}"
deploy_istio "${ISTIO_INSTALL_DIR}"
generate_bookinfo_yaml "${BOOKINFO_DIR}"
generate_rules_yaml "${RULES_DIR}"
deploy_bookinfo "${BOOKINFO_DIR}"; URL=$GATEWAY_URL

# Verify default routes
print_block_echo "Testing default route behavior on ${URL} ..."
for (( i=0; i<=4; i++ ))
do
    response=$(curl --write-out %{http_code} --silent --output /dev/null ${URL}/productpage)
    if [ $response -ne 200 ]
    then
        if [ $i -eq 4 ]
        then
            ((FAILURE_COUNT++))
            dump_debug
            error_exit 'Failed to resolve default routes'
        fi
        echo "Couldn't get to the bookinfo product page, trying again...'"
    else
        echo "Success!"
        break
    fi
    sleep 10
done

# Test version routing
print_block_echo "Testing version routing..."
create_rule $RULES_DIR/route-rule-all-v1.yaml
create_rule $RULES_DIR/route-rule-reviews-test-v2.yaml
echo "Waiting for rules to propagate..."
sleep 30

function test_version_routing_response() {
    USER=$1
    VERSION=$2
    echo "injecting traffic for user=$USER, expecting productpage-$USER-$VERSION..."
    curl -s -b "foo=bar;user=$USER;" ${URL}/productpage > /tmp/productpage-$USER-$VERSION.html
    compare_output $EXAMPLES_DIR/productpage-$USER-$VERSION.html /tmp/productpage-$USER-$VERSION.html $USER
    if [ $? -ne 0 ]
    then
        ((FAILURE_COUNT++))
        dump_debug
    fi
}

test_version_routing_response "normal-user" "v1"
test_version_routing_response "test-user" "v2"

# Test fault injection
print_block_echo "Testing fault injection..."

create_rule $RULES_DIR/route-rule-delay.yaml

function test_fault_delay() {
    USER=$1
    VERSION=$2
    EXP_MIN_DELAY=$3
    EXP_MAX_DELAY=$4

    for (( i=0; i<=4; i++ ))
    do
        echo "injecting traffic for user=$USER, expecting productpage-$USER-$VERSION in $EXP_MIN_DELAY to $EXP_MAX_DELAY seconds"
        before=$(date +"%s")
        curl -s -b "foo=bar;user=$USER;" ${URL}/productpage > /tmp/productpage-$USER-$VERSION.html
        after=$(date +"%s")
        delta=$(($after-$before))
        if [ $delta -ge $EXP_MIN_DELAY ] && [ $delta -le $EXP_MAX_DELAY ]
        then
            echo "Success!"
            if [ $EXP_MIN_DELAY -gt 0 ]
            then
                compare_output $EXAMPLES_DIR/productpage-$USER-$VERSION-review-timeout.html /tmp/productpage-$USER-$VERSION.html $USER
            else
                compare_output $EXAMPLES_DIR/productpage-$USER-$VERSION.html /tmp/productpage-$USER-$VERSION.html $USER
            fi
            return 0
        elif [ $i -eq 4 ]
        then
            echo "Productpage took $delta seconds to respond (expected between $EXP_MIN_DELAY and $EXP_MAX_DELAY) for user=$USER in fault injection phase"
            ((FAILURE_COUNT++))
            dump_debug
        fi
        sleep 10
    done
    return 1
}

test_fault_delay "normal-user" "v1" 0 2
test_fault_delay "test-user" "v1" 5 8

# Remove fault injection and verify
print_block_echo "Deleting fault injection..."

delete_rule $RULES_DIR/route-rule-delay.yaml
echo "Waiting for rule clean up to propagate..."
sleep 30
test_fault_delay "test-user" "v2" 0 2
if [ $? -eq 0 ]
then
    echo "Fault injection was successfully cleared up"
else
    echo "Fault injection persisted"
    ((FAILURE_COUNT++))
    dump_debug
fi

# Test gradual migration traffic to reviews:v3 for all users
cleanup_all_rules
print_block_echo "Testing gradual migration..."

COMMAND_INPUT="curl -s -b 'foo=bar;user=normal-user;' ${URL}/productpage"
EXPECTED_OUTPUT1="$EXAMPLES_DIR/productpage-normal-user-v1.html"
EXPECTED_OUTPUT2="$EXAMPLES_DIR/productpage-normal-user-v3.html"
replace_rule $RULES_DIR/route-rule-reviews-50-v3.yaml
echo "Waiting for rules to propagate..."
sleep 30
echo "Expected percentage based routing is 50% to v1 and 50% to v3."

# Validate that 50% of traffic is routing to v1
# Curl the health check and check the version cookie
check_routing_rules "$COMMAND_INPUT" "$EXPECTED_OUTPUT1" "$EXPECTED_OUTPUT2" 50
if [ $? -ne 0 ]
then
    ((FAILURE_COUNT++))
    dump_debug
fi

if [ ${FAILURE_COUNT} -gt 0 ]
then
    echo "${FAILURE_COUNT} TESTS HAVE FAILED"
    exit 1
else
    echo "TESTS HAVE PASSED"
fi<|MERGE_RESOLUTION|>--- conflicted
+++ resolved
@@ -31,17 +31,11 @@
 
 . ${ROOT}/istio.VERSION || error_exit "Could not source versions"
 
-<<<<<<< HEAD
-while getopts :gi:sn:m:x: arg; do
-  case ${arg} in
-    g) GKE_ENABLE=true;;
-    i) ISTIOCLI="${OPTARG}";;
-=======
-while getopts :c:i:sn:m:x: arg; do
+while getopts :c:i:gsn:m:x: arg; do
   case ${arg} in
     c) ISTIOCLI="${OPTARG}";;
     i) ISTIOCTL_URL="${OPTARG}";;
->>>>>>> 4665abf3
+    g) GKE_ENABLE=true;;
     s) TEAR_DOWN=false;;
     n) NAMESPACE="${OPTARG}";;
     m) MANAGER_HUB_TAG="${OPTARG}";; # Format: "<hub>,<tag>"
