--- conflicted
+++ resolved
@@ -311,15 +311,11 @@
 		serviceAccountController.Run(ch)
 
 		// The CA API uses cert with the max workload cert TTL.
-<<<<<<< HEAD
 		hostnames := strings.Split(opts.grpcHosts, ",")
-		grpcServer, err = grpc.New(ca, opts.maxWorkloadCertTTL, hostnames, opts.grpcPort)
+		grpcServer, err = grpc.New(ca, opts.maxWorkloadCertTTL, opts.signCACerts, hostnames, opts.grpcPort)
 		if err != nil {
 			fatalf("failed to create istio ca server: %v", err)
 		}
-=======
-		grpcServer := grpc.New(ca, opts.maxWorkloadCertTTL, opts.signCACerts, opts.grpcHostname, opts.grpcPort)
->>>>>>> b28dfe5f
 		if serverErr := grpcServer.Run(); serverErr != nil {
 			// stop the registry-related controllers
 			ch <- struct{}{}
