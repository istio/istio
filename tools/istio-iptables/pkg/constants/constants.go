--- conflicted
+++ resolved
@@ -100,7 +100,8 @@
 	IPTABLESSAVE     = "iptables-save"
 	IP6TABLES        = "ip6tables"
 	IP6TABLESRESTORE = "ip6tables-restore"
-<<<<<<< HEAD
+	IP6TABLESSAVE    = "ip6tables-save"
+	IP               = "ip"
 )
 
 // Constants for syscall
@@ -115,8 +116,4 @@
 
 const (
 	ValidationErrorCode = 126
-=======
-	IP6TABLESSAVE    = "ip6tables-save"
-	IP               = "ip"
->>>>>>> fc099f72
 )