approvers:
  - chxchx
  - hklai
  - mattdelco
  - rkpagadala
  - sebastienvas
<<<<<<< HEAD
  - silverdev
  - yutongz
=======
  - yutongz
>>>>>>> cfef247b
<|MERGE_RESOLUTION|>--- conflicted
+++ resolved
@@ -4,9 +4,5 @@
   - mattdelco
   - rkpagadala
   - sebastienvas
-<<<<<<< HEAD
   - silverdev
   - yutongz
-=======
-  - yutongz
->>>>>>> cfef247b
