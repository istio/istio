#
# Gateways Configuration
# By default (if enabled) a pair of Ingress and Egress Gateways will be created for the mesh.
# You can add more gateways in addition to the defaults but make sure those are uniquely named
# and that NodePorts are not conflicting.
# Disable specifc gateway by setting the `enabled` to false.
#
enabled: true

istio-ingressgateway:
  enabled: true
  #
  # Secret Discovery Service (SDS) configuration for ingress gateway.
  #
  sds:
    # If true, ingress gateway fetches credentials from SDS server to handle TLS connections.
    enabled: false
    # SDS server that watches kubernetes secrets and provisions credentials to ingress gateway.
    # This server runs in the same pod as ingress gateway.
    image: node-agent-k8s
<<<<<<< HEAD
    # Namespace SDS watches for TLS secrets, if set to empty it watches the namespace the gateway is deployed to.
    sdsSecretsNamespace: ""
=======
    resources:
      requests:
        cpu: 100m
        memory: 128Mi
      limits:
        cpu: 2000m
        memory: 1024Mi

>>>>>>> 1bd6583c
  labels:
    app: istio-ingressgateway
    istio: ingressgateway
  autoscaleEnabled: true
  autoscaleMin: 1
  autoscaleMax: 5
  # specify replicaCount when autoscaleEnabled: false
  # replicaCount: 1
  resources:
    requests:
      cpu: 100m
      memory: 128Mi
    limits:
      cpu: 2000m
      memory: 1024Mi
  cpu:
    targetAverageUtilization: 80
  loadBalancerIP: ""
  loadBalancerSourceRanges: []
  externalIPs: []
  serviceAnnotations: {}
  podAnnotations: {}
  type: LoadBalancer #change to NodePort, ClusterIP or LoadBalancer if need be
  #externalTrafficPolicy: Local #change to Local to preserve source IP or Cluster for default behaviour or leave commented out
  ports:
    ## You can add custom gateway ports
    # Note that AWS ELB will by default perform health checks on the first port
    # on this list. Setting this to the health check port will ensure that health
    # checks always work. https://github.com/istio/istio/issues/12503
  - port: 15020
    targetPort: 15020
    name: status-port
  - port: 80
    targetPort: 80
    name: http2
    nodePort: 31380
  - port: 443
    name: https
    nodePort: 31390
  # Example of a port to add. Remove if not needed
  - port: 31400
    name: tcp
    nodePort: 31400
  ### PORTS FOR UI/metrics #####
  ## Disable if not needed
  - port: 15029
    targetPort: 15029
    name: https-kiali
  - port: 15030
    targetPort: 15030
    name: https-prometheus
  - port: 15031
    targetPort: 15031
    name: https-grafana
  - port: 15032
    targetPort: 15032
    name: https-tracing
    # This is the port where sni routing happens
  - port: 15443
    targetPort: 15443
    name: tls
  #### MESH EXPANSION PORTS  ########
  # Pilot and Citadel MTLS ports are enabled in gateway - but will only redirect
  # to pilot/citadel if global.meshExpansion settings are enabled.
  # Delete these ports if mesh expansion is not enabled, to avoid
  # exposing unnecessary ports on the web.
  # You can remove these ports if you are not using mesh expansion
  meshExpansionPorts:
  - port: 15011
    targetPort: 15011
    name: tcp-pilot-grpc-tls
  - port: 15004
    targetPort: 15004
    name: tcp-mixer-grpc-tls
  - port: 8060
    targetPort: 8060
    name: tcp-citadel-grpc-tls
  - port: 853
    targetPort: 853
    name: tcp-dns-tls
  ####### end MESH EXPANSION PORTS ######
  ##############
  secretVolumes:
  - name: ingressgateway-certs
    secretName: istio-ingressgateway-certs
    mountPath: /etc/istio/ingressgateway-certs
  - name: ingressgateway-ca-certs
    secretName: istio-ingressgateway-ca-certs
    mountPath: /etc/istio/ingressgateway-ca-certs
  ### Advanced options ############

  # Ports to explicitly check for readiness. If configured, the readiness check will expect a
  # listener on these ports. A comma separated list is expected, such as "80,443".
  #
  # Warning: If you do not have a gateway configured for the ports provided, this check will always
  # fail. This is intended for use cases where you always expect to have a listener on the port,
  # such as 80 or 443 in typical setups.
  applicationPorts: ""

  env:
    # A gateway with this mode ensures that pilot generates an additional
    # set of clusters for internal services but without Istio mTLS, to
    # enable cross cluster routing.
    ISTIO_META_ROUTER_MODE: "sni-dnat"
  nodeSelector: {}
  tolerations: []

  # Specify the pod anti-affinity that allows you to constrain which nodes
  # your pod is eligible to be scheduled based on labels on pods that are
  # already running on the node rather than based on labels on nodes.
  # There are currently two types of anti-affinity:
  #    "requiredDuringSchedulingIgnoredDuringExecution"
  #    "preferredDuringSchedulingIgnoredDuringExecution"
  # which denote “hard” vs. “soft” requirements, you can define your values
  # in "podAntiAffinityLabelSelector" and "podAntiAffinityTermLabelSelector"
  # correspondingly.
  # For example:
  # podAntiAffinityLabelSelector:
  # - key: security
  #   operator: In
  #   values: S1,S2
  #   topologyKey: "kubernetes.io/hostname"
  # This pod anti-affinity rule says that the pod requires not to be scheduled
  # onto a node if that node is already running a pod with label having key
  # “security” and value “S1”.
  podAntiAffinityLabelSelector: []
  podAntiAffinityTermLabelSelector: []

istio-egressgateway:
  enabled: false
  labels:
    app: istio-egressgateway
    istio: egressgateway
  autoscaleEnabled: true
  autoscaleMin: 1
  autoscaleMax: 5
  # specify replicaCount when autoscaleEnabled: false
  # replicaCount: 1
  resources:
    requests:
      cpu: 100m
      memory: 128Mi
    limits:
      cpu: 2000m
      memory: 256Mi
  cpu:
    targetAverageUtilization: 80
  serviceAnnotations: {}
  podAnnotations: {}
  type: ClusterIP #change to NodePort or LoadBalancer if need be
  ports:
  - port: 80
    name: http2
  - port: 443
    name: https
    # This is the port where sni routing happens
  - port: 15443
    targetPort: 15443
    name: tls
  secretVolumes:
  - name: egressgateway-certs
    secretName: istio-egressgateway-certs
    mountPath: /etc/istio/egressgateway-certs
  - name: egressgateway-ca-certs
    secretName: istio-egressgateway-ca-certs
    mountPath: /etc/istio/egressgateway-ca-certs
  #### Advanced options ########
  env:
    # Set this to "external" if and only if you want the egress gateway to
    # act as a transparent SNI gateway that routes mTLS/TLS traffic to
    # external services defined using service entries, where the service
    # entry has resolution set to DNS, has one or more endpoints with
    # network field set to "external". By default its set to "" so that
    # the egress gateway sees the same set of endpoints as the sidecars
    # preserving backward compatibility
    # ISTIO_META_REQUESTED_NETWORK_VIEW: ""
    # A gateway with this mode ensures that pilot generates an additional
    # set of clusters for internal services but without Istio mTLS, to
    # enable cross cluster routing.
    ISTIO_META_ROUTER_MODE: "sni-dnat"
  nodeSelector: {}
  tolerations: []
  
  # Specify the pod anti-affinity that allows you to constrain which nodes
  # your pod is eligible to be scheduled based on labels on pods that are
  # already running on the node rather than based on labels on nodes.
  # There are currently two types of anti-affinity:
  #    "requiredDuringSchedulingIgnoredDuringExecution"
  #    "preferredDuringSchedulingIgnoredDuringExecution"
  # which denote “hard” vs. “soft” requirements, you can define your values
  # in "podAntiAffinityLabelSelector" and "podAntiAffinityTermLabelSelector"
  # correspondingly.
  # For example:
  # podAntiAffinityLabelSelector:
  # - key: security
  #   operator: In
  #   values: S1,S2
  #   topologyKey: "kubernetes.io/hostname"
  # This pod anti-affinity rule says that the pod requires not to be scheduled
  # onto a node if that node is already running a pod with label having key
  # “security” and value “S1”.
  podAntiAffinityLabelSelector: []
  podAntiAffinityTermLabelSelector: []

# Mesh ILB gateway creates a gateway of type InternalLoadBalancer,
# for mesh expansion. It exposes the mtls ports for Pilot,CA as well
# as non-mtls ports to support upgrades and gradual transition.
istio-ilbgateway:
  enabled: false
  labels:
    app: istio-ilbgateway
    istio: ilbgateway
  autoscaleEnabled: true
  autoscaleMin: 1
  autoscaleMax: 5
  # specify replicaCount when autoscaleEnabled: false
  # replicaCount: 1
  cpu:
    targetAverageUtilization: 80
  resources:
    requests:
      cpu: 800m
      memory: 512Mi
    #limits:
    #  cpu: 1800m
    #  memory: 256Mi
  loadBalancerIP: ""
  serviceAnnotations:
    cloud.google.com/load-balancer-type: "internal"
  podAnnotations: {}
  type: LoadBalancer
  ports:
  ## You can add custom gateway ports - google ILB default quota is 5 ports,
  - port: 15011
    name: grpc-pilot-mtls
  # Insecure port - only for migration from 0.8. Will be removed in 1.1
  - port: 15010
    name: grpc-pilot
  - port: 8060
    targetPort: 8060
    name: tcp-citadel-grpc-tls
  # Port 5353 is forwarded to kube-dns
  - port: 5353
    name: tcp-dns
  secretVolumes:
  - name: ilbgateway-certs
    secretName: istio-ilbgateway-certs
    mountPath: /etc/istio/ilbgateway-certs
  - name: ilbgateway-ca-certs
    secretName: istio-ilbgateway-ca-certs
    mountPath: /etc/istio/ilbgateway-ca-certs
  nodeSelector: {}
  tolerations: []<|MERGE_RESOLUTION|>--- conflicted
+++ resolved
@@ -18,10 +18,8 @@
     # SDS server that watches kubernetes secrets and provisions credentials to ingress gateway.
     # This server runs in the same pod as ingress gateway.
     image: node-agent-k8s
-<<<<<<< HEAD
     # Namespace SDS watches for TLS secrets, if set to empty it watches the namespace the gateway is deployed to.
     sdsSecretsNamespace: ""
-=======
     resources:
       requests:
         cpu: 100m
@@ -29,8 +27,6 @@
       limits:
         cpu: 2000m
         memory: 1024Mi
-
->>>>>>> 1bd6583c
   labels:
     app: istio-ingressgateway
     istio: ingressgateway
