// Copyright 2019 Istio Authors
//
// Licensed under the Apache License, Version 2.0 (the "License");
// you may not use this file except in compliance with the License.
// You may obtain a copy of the License at
//
//     http://www.apache.org/licenses/LICENSE-2.0
//
// Unless required by applicable law or agreed to in writing, software
// distributed under the License is distributed on an "AS IS" BASIS,
// WITHOUT WARRANTIES OR CONDITIONS OF ANY KIND, either express or implied.
// See the License for the specific language governing permissions and
// limitations under the License.

package mesh

import (
	"fmt"
	"os"
	"time"

	"istio.io/istio/operator/pkg/translate"

	"istio.io/istio/operator/pkg/kubectlcmd"
	"istio.io/istio/operator/pkg/manifest"
	"istio.io/istio/operator/pkg/name"
	"istio.io/istio/operator/version"

	"github.com/spf13/cobra"
)

type manifestApplyArgs struct {
	// inFilenames is an array of paths to the input IstioOperator CR files.
	inFilenames []string
	// kubeConfigPath is the path to kube config file.
	kubeConfigPath string
	// context is the cluster context in the kube config
	context string
	// readinessTimeout is maximum time to wait for all Istio resources to be ready.
	readinessTimeout time.Duration
	// wait is flag that indicates whether to wait resources ready before exiting.
	wait bool
	// skipConfirmation determines whether the user is prompted for confirmation.
	// If set to true, the user is not prompted and a Yes response is assumed in all cases.
	skipConfirmation bool
	// force proceeds even if there are validation errors
	force bool
	// set is a string with element format "path=value" where path is an IstioOperator path and the value is a
	// value to set the node at that path to.
	set []string
}

func addManifestApplyFlags(cmd *cobra.Command, args *manifestApplyArgs) {
	cmd.PersistentFlags().StringSliceVarP(&args.inFilenames, "filename", "f", nil, filenameFlagHelpStr)
	cmd.PersistentFlags().StringVarP(&args.kubeConfigPath, "kubeconfig", "c", "", "Path to kube config")
	cmd.PersistentFlags().StringVar(&args.context, "context", "", "The name of the kubeconfig context to use")
	cmd.PersistentFlags().BoolVarP(&args.skipConfirmation, "skip-confirmation", "y", false, skipConfirmationFlagHelpStr)
	cmd.PersistentFlags().BoolVar(&args.force, "force", false, "Proceed even with validation errors")
	cmd.PersistentFlags().DurationVar(&args.readinessTimeout, "readiness-timeout", 300*time.Second, "Maximum seconds to wait for all Istio resources to be ready."+
		" The --wait flag must be set for this flag to apply")
	cmd.PersistentFlags().BoolVarP(&args.wait, "wait", "w", false, "Wait, if set will wait until all Pods, Services, and minimum number of Pods "+
		"of a Deployment are in a ready state before the command exits. It will wait for a maximum duration of --readiness-timeout seconds")
	cmd.PersistentFlags().StringArrayVarP(&args.set, "set", "s", nil, SetFlagHelpStr)
}

func manifestApplyCmd(rootArgs *rootArgs, maArgs *manifestApplyArgs) *cobra.Command {
	return &cobra.Command{
		Use:   "apply",
		Short: "Applies an Istio manifest, installing or reconfiguring Istio on a cluster.",
		Long:  "The apply subcommand generates an Istio install manifest and applies it to a cluster.",
		Example: "istioctl manifest apply  # installs the default profile on the current Kubernetes cluster context\n" +
			"istioctl manifest apply --set values.global.mtls.enabled=true --set values.global.controlPlaneSecurityEnabled=true\n" +
			"istioctl manifest apply --set profile=demo\n" +
			"istioctl manifest apply --set installPackagePath=~/istio-releases/istio-1.4.3/install/kubernetes/operator/charts",
		Args: cobra.ExactArgs(0),
		RunE: func(cmd *cobra.Command, args []string) error {
			l := NewLogger(rootArgs.logToStdErr, cmd.OutOrStdout(), cmd.ErrOrStderr())
			// Warn users if they use `manifest apply` without any config args.
<<<<<<< HEAD
			if len(maArgs.inFilenames) == 0 && len(maArgs.set) == 0 && !maArgs.skipConfirmation {
=======
			if len(maArgs.inFilename) == 0 && len(maArgs.set) == 0 && !rootArgs.dryRun && !maArgs.skipConfirmation {
>>>>>>> 2f3bee52
				if !confirm("This will install the default Istio profile into the cluster. Proceed? (y/N)", cmd.OutOrStdout()) {
					cmd.Print("Cancelled.\n")
					os.Exit(1)
				}
			}
			if err := configLogs(rootArgs.logToStdErr); err != nil {
				return fmt.Errorf("could not configure logs: %s", err)
			}
			if err := ApplyManifests(maArgs.set, maArgs.inFilenames, maArgs.force, rootArgs.dryRun, rootArgs.verbose,
				maArgs.kubeConfigPath, maArgs.context, maArgs.wait, maArgs.readinessTimeout, l); err != nil {
				return fmt.Errorf("failed to generate and apply manifests, error: %v", err)
			}

			return nil
		}}
}

// ApplyManifests generates manifests from the given input files and --set flag overlays and applies them to the
// cluster. See GenManifests for more description of the manifest generation process.
//  force   validation warnings are written to logger but command is not aborted
//  dryRun  all operations are done but nothing is written
//  verbose full manifests are output
//  wait    block until Services and Deployments are ready, or timeout after waitTimeout
func ApplyManifests(setOverlay []string, inFilenames []string, force bool, dryRun bool, verbose bool,
	kubeConfigPath string, context string, wait bool, waitTimeout time.Duration, l *Logger) error {

	ysf, err := yAMLFromSetFlags(setOverlay, force, l)
	if err != nil {
		return err
	}

	kubeconfig, err := manifest.InitK8SRestClient(kubeConfigPath, context)
	if err != nil {
		return err
	}
	manifests, iops, err := GenManifests(inFilenames, ysf, force, kubeconfig, l)
	if err != nil {
		return fmt.Errorf("failed to generate manifest: %v", err)
	}
	opts := &kubectlcmd.Options{
		DryRun:      dryRun,
		Verbose:     verbose,
		Wait:        wait,
		WaitTimeout: waitTimeout,
		Kubeconfig:  kubeConfigPath,
		Context:     context,
	}

	for _, cn := range name.DeprecatedNames {
		DeprecatedComponentManifest := fmt.Sprintf("# %s component has been deprecated.\n", cn)
		manifests[cn] = append(manifests[cn], DeprecatedComponentManifest)
	}

	out, err := manifest.ApplyAll(manifests, version.OperatorBinaryVersion, opts)
	if err != nil {
		return fmt.Errorf("failed to apply manifest with kubectl client: %v", err)
	}
	gotError := false
	skippedComponentMap := map[name.ComponentName]bool{}
	for cn := range manifests {
		enabledInSpec, err := translate.IsComponentEnabledInSpec(cn, iops)
		if err != nil {
			l.logAndPrintf("failed to check if %s is enabled in IstioOperatorSpec: %v", cn, err)
		}
		// Skip the output of a component when it is disabled
		// and not pruned (indicated by applied manifest out[cn].Manifest).
		if !enabledInSpec && out[cn].Err == nil && out[cn].Manifest == "" {
			skippedComponentMap[cn] = true
		}
	}

	for cn := range manifests {
		if out[cn].Err != nil {
			cs := fmt.Sprintf("Component %s - manifest apply returned the following errors:", cn)
			l.logAndPrintf("\n%s", cs)
			l.logAndPrint("Error: ", out[cn].Err, "\n")
			gotError = true
		} else if skippedComponentMap[cn] {
			continue
		}

		if !ignoreError(out[cn].Stderr) {
			l.logAndPrint("Error detail:\n", out[cn].Stderr, "\n", out[cn].Stdout, "\n")
			gotError = true
		}
	}

	if gotError {
		l.logAndPrint("\n\n✘ Errors were logged during apply operation. Please check component installation logs above.\n")
		return fmt.Errorf("errors were logged during apply operation")
	}

	l.logAndPrint("\n\n✔ Installation complete\n")
	return nil
}<|MERGE_RESOLUTION|>--- conflicted
+++ resolved
@@ -76,11 +76,7 @@
 		RunE: func(cmd *cobra.Command, args []string) error {
 			l := NewLogger(rootArgs.logToStdErr, cmd.OutOrStdout(), cmd.ErrOrStderr())
 			// Warn users if they use `manifest apply` without any config args.
-<<<<<<< HEAD
-			if len(maArgs.inFilenames) == 0 && len(maArgs.set) == 0 && !maArgs.skipConfirmation {
-=======
-			if len(maArgs.inFilename) == 0 && len(maArgs.set) == 0 && !rootArgs.dryRun && !maArgs.skipConfirmation {
->>>>>>> 2f3bee52
+			if len(maArgs.inFilenames) == 0 && len(maArgs.set) == 0 && !rootArgs.dryRun && !maArgs.skipConfirmation {
 				if !confirm("This will install the default Istio profile into the cluster. Proceed? (y/N)", cmd.OutOrStdout()) {
 					cmd.Print("Cancelled.\n")
 					os.Exit(1)
