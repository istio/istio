// Copyright 2019 Istio Authors
//
// Licensed under the Apache License, Version 2.0 (the "License");
// you may not use this file except in compliance with the License.
// You may obtain a copy of the License at
//
//     http://www.apache.org/licenses/LICENSE-2.0
//
// Unless required by applicable law or agreed to in writing, software
// distributed under the License is distributed on an "AS IS" BASIS,
// WITHOUT WARRANTIES OR CONDITIONS OF ANY KIND, either express or implied.
// See the License for the specific language governing permissions and
// limitations under the License.

package features

import (
	"time"

	"istio.io/istio/pkg/jwt"

	"github.com/golang/protobuf/ptypes"
	"github.com/golang/protobuf/ptypes/duration"

	"istio.io/pkg/env"
)

var (
	MaxConcurrentStreams = env.RegisterIntVar(
		"ISTIO_GPRC_MAXSTREAMS",
		100000,
		"Sets the maximum number of concurrent grpc streams.",
	).Get()

	TraceSampling = env.RegisterFloatVar(
		"PILOT_TRACE_SAMPLING",
		100.0,
		"Sets the mesh-wide trace sampling percentage. Should be 0.0 - 100.0. Precision to 0.01. "+
			"Default is 100, not recommended for production use.",
	).Get()

	PushThrottle = env.RegisterIntVar(
		"PILOT_PUSH_THROTTLE",
		100,
		"Limits the number of concurrent pushes allowed. On larger machines this can be increased for faster pushes",
	).Get()

	// MaxRecvMsgSize The max receive buffer size of gRPC received channel of Pilot in bytes.
	MaxRecvMsgSize = env.RegisterIntVar(
		"ISTIO_GPRC_MAXRECVMSGSIZE",
		4*1024*1024,
		"Sets the max receive buffer size of gRPC stream in bytes.",
	).Get()

	// DebugConfigs controls saving snapshots of configs for /debug/adsz.
	// Defaults to false, can be enabled with PILOT_DEBUG_ADSZ_CONFIG=1
	// For larger clusters it can increase memory use and GC - useful for small tests.
	DebugConfigs = env.RegisterBoolVar("PILOT_DEBUG_ADSZ_CONFIG", false, "").Get()

	// FilterGatewayClusterConfig controls if a subset of clusters(only those required) should be pushed to gateways
	FilterGatewayClusterConfig = env.RegisterBoolVar("PILOT_FILTER_GATEWAY_CLUSTER_CONFIG", false, "").Get()

	DebounceAfter = env.RegisterDurationVar(
		"PILOT_DEBOUNCE_AFTER",
		100*time.Millisecond,
		"The delay added to config/registry events for debouncing. This will delay the push by "+
			"at least this internal. If no change is detected within this period, the push will happen, "+
			" otherwise we'll keep delaying until things settle, up to a max of PILOT_DEBOUNCE_MAX.",
	).Get()

	DebounceMax = env.RegisterDurationVar(
		"PILOT_DEBOUNCE_MAX",
		10*time.Second,
		"The maximum amount of time to wait for events while debouncing. If events keep showing up with no breaks "+
			"for this time, we'll trigger a push.",
	).Get()

	EnableEDSDebounce = env.RegisterBoolVar(
		"PILOT_ENABLE_EDS_DEBOUNCE",
		true,
		"If enabled, Pilot will include EDS pushes in the push debouncing, configured by PILOT_DEBOUNCE_AFTER and PILOT_DEBOUNCE_MAX."+
			" EDS pushes may be delayed, but there will be fewer pushes. By default this is enabled",
	)

	// HTTP10 will add "accept_http_10" to http outbound listeners. Can also be set only for specific sidecars via meta.
	//
	// Alpha in 1.1, may become the default or be turned into a Sidecar API or mesh setting. Only applies to namespaces
	// where Sidecar is enabled.
	HTTP10 = env.RegisterBoolVar(
		"PILOT_HTTP10",
		false,
		"Enables the use of HTTP 1.0 in the outbound HTTP listeners, to support legacy applications.",
	).Get()

	initialFetchTimeoutVar = env.RegisterDurationVar(
		"PILOT_INITIAL_FETCH_TIMEOUT",
		0,
		"Specifies the initial_fetch_timeout for config. If this time is reached without "+
			"a response to the config requested by Envoy, the Envoy will move on with the init phase. "+
			"This prevents envoy from getting stuck waiting on config during startup.",
	)
	InitialFetchTimeout = func() *duration.Duration {
		timeout, f := initialFetchTimeoutVar.Lookup()
		if !f {
			return nil
		}
		return ptypes.DurationProto(timeout)
	}()

	terminationDrainDurationVar = env.RegisterIntVar(
		"TERMINATION_DRAIN_DURATION_SECONDS",
		5,
		"The amount of time allowed for connections to complete on pilot-agent shutdown. "+
			"On receiving SIGTERM or SIGINT, pilot-agent tells the active Envoy to start draining, "+
			"preventing any new connections and allowing existing connections to complete. It then "+
			"sleeps for the TerminationDrainDuration and then kills any remaining active Envoy processes.",
	)
	TerminationDrainDuration = func() time.Duration {
		return time.Second * time.Duration(terminationDrainDurationVar.Get())
	}

	// EnableMysqlFilter enables injection of `envoy.filters.network.mysql_proxy` in the filter chain.
	// Pilot injects this outbound filter if the service port name is `mysql`.
	EnableMysqlFilter = env.RegisterBoolVar(
		"PILOT_ENABLE_MYSQL_FILTER",
		false,
		"EnableMysqlFilter enables injection of `envoy.filters.network.mysql_proxy` in the filter chain.",
	).Get()

	// EnableRedisFilter enables injection of `envoy.filters.network.redis_proxy` in the filter chain.
	// Pilot injects this outbound filter if the service port name is `redis`.
	EnableRedisFilter = env.RegisterBoolVar(
		"PILOT_ENABLE_REDIS_FILTER",
		false,
		"EnableRedisFilter enables injection of `envoy.filters.network.redis_proxy` in the filter chain.",
	).Get()

	// UseRemoteAddress sets useRemoteAddress to true for side car outbound listeners so that it picks up the localhost
	// address of the sender, which is an internal address, so that trusted headers are not sanitized.
	UseRemoteAddress = env.RegisterBoolVar(
		"PILOT_SIDECAR_USE_REMOTE_ADDRESS",
		false,
		"UseRemoteAddress sets useRemoteAddress to true for side car outbound listeners.",
	).Get()

	// EnableThriftFilter enables injection of `envoy.filters.network.thrift_proxy` in the filter chain.
	// Pilot injects this outbound filter if the service port name is `thrift`.
	EnableThriftFilter = env.RegisterBoolVar(
		"PILOT_ENABLE_THRIFT_FILTER",
		false,
		"EnableThriftFilter enables injection of `envoy.filters.network.thrift_proxy` in the filter chain.",
	).Get()

	// SkipValidateTrustDomain tells the server proxy to not to check the peer's trust domain when
	// mTLS is enabled in authentication policy.
	SkipValidateTrustDomain = env.RegisterBoolVar(
		"PILOT_SKIP_VALIDATE_TRUST_DOMAIN",
		false,
		"Skip validating the peer is from the same trust domain when mTLS is enabled in authentication policy")

	EnableProtocolSniffingForOutbound = env.RegisterBoolVar(
		"PILOT_ENABLE_PROTOCOL_SNIFFING_FOR_OUTBOUND",
		true,
		"If enabled, protocol sniffing will be used for outbound listeners whose port protocol is not specified or unsupported",
	).Get()

	EnableProtocolSniffingForInbound = env.RegisterBoolVar(
		"PILOT_ENABLE_PROTOCOL_SNIFFING_FOR_INBOUND",
		true,
		"If enabled, protocol sniffing will be used for inbound listeners whose port protocol is not specified or unsupported",
	).Get()

	EnableTCPMetadataExchange = env.RegisterBoolVar(
		"PILOT_ENABLE_TCP_METADATA_EXCHANGE",
		true,
		"If enabled, metadata exchange will be enabled for TCP using ALPN and Network Metadata Exchange filters in Envoy",
	).Get()

	ScopeGatewayToNamespace = env.RegisterBoolVar(
		"PILOT_SCOPE_GATEWAY_TO_NAMESPACE",
		false,
		"If enabled, a gateway workload can only select gateway resources in the same namespace. "+
			"Gateways with same selectors in different namespaces will not be applicable.",
	).Get()

	InboundProtocolDetectionTimeout = env.RegisterDurationVar(
		"PILOT_INBOUND_PROTOCOL_DETECTION_TIMEOUT",
		1*time.Second,
		"Protocol detection timeout for inbound listener",
	).Get()

	EnableHeadlessService = env.RegisterBoolVar(
		"PILOT_ENABLE_HEADLESS_SERVICE_POD_LISTENERS",
		true,
		"If enabled, for a headless service/stateful set in Kubernetes, pilot will generate an "+
			"outbound listener for each pod in a headless service. This feature should be disabled "+
			"if headless services have a large number of pods.",
	).Get()

	EnableEDSForHeadless = env.RegisterBoolVar(
		"PILOT_ENABLE_EDS_FOR_HEADLESS_SERVICES",
		false,
		"If enabled, for headless service in Kubernetes, pilot will send endpoints over EDS, "+
			"allowing the sidecar to load balance among pods in the headless service. This feature "+
			"should be enabled if applications access all services explicitly via a HTTP proxy port in the sidecar.",
	).Get()

	EnableDistributionTracking = env.RegisterBoolVar(
		"PILOT_ENABLE_CONFIG_DISTRIBUTION_TRACKING",
		true,
		"If enabled, Pilot will assign meaningful nonces to each Envoy configuration message, and allow "+
			"users to interrogate which envoy has which config from the debug interface.",
	).Get()

	DistributionHistoryRetention = env.RegisterDurationVar(
		"PILOT_DISTRIBUTION_HISTORY_RETENTION",
		time.Minute*1,
		"If enabled, Pilot will keep track of old versions of distributed config for this duration.",
	).Get()

	EnableEndpointSliceController = env.RegisterBoolVar(
		"PILOT_USE_ENDPOINT_SLICE",
		false,
		"If enabled, Pilot will use EndpointSlices as the source of endpoints for Kubernetes services. "+
			"By default, this is false, and Endpoints will be used. This requires the Kubernetes EndpointSlice controller to be enabled. "+
			"Currently this is mutual exclusive - either Endpoints or EndpointSlices will be used",
	).Get()

	EnableCRDValidation = env.RegisterBoolVar(
		"PILOT_ENABLE_CRD_VALIDATION",
		false,
		"If enabled, pilot will validate CRDs while retrieving CRDs from kubernetes cache."+
			"Use this flag to enable validation of CRDs in Pilot, especially in deployments "+
			"that do not have galley installed.",
	).Get()

	EnableAnalysis = env.RegisterBoolVar(
		"PILOT_ENABLE_ANALYSIS",
		false,
		"If enabled, pilot will run istio analyzers and write analysis errors to the Status field of any "+
			"Istio Resources",
	).Get()

	EnableStatus = env.RegisterBoolVar(
		"PILOT_ENABLE_STATUS",
		false,
		"If enabled, pilot will update the CRD Status field of all istio resources with reconciliation status.",
	).Get()

	StatusQPS = env.RegisterFloatVar(
		"PILOT_STATUS_QPS",
		100,
		"If status is enabled, controls the QPS with which status will be updated.  "+
			"See https://godoc.org/k8s.io/client-go/rest#Config QPS",
	).Get()

	StatusBurst = env.RegisterIntVar(
		"PILOT_STATUS_BURST",
		500,
		"If status is enabled, controls the Burst rate with which status will be updated.  "+
			"See https://godoc.org/k8s.io/client-go/rest#Config Burst",
	).Get()

	// IstiodServiceCustomHost allow user to bring a custom address for istiod server
	// for examples: istiod.mycompany.com
	IstiodServiceCustomHost = env.RegisterStringVar("ISTIOD_CUSTOM_HOST", "",
		"Custom host name of istiod that istiod signs the server cert.")

	PilotCertProvider = env.RegisterStringVar("PILOT_CERT_PROVIDER", "istiod",
		"the provider of Pilot DNS certificate.")

	JwtPolicy = env.RegisterStringVar("JWT_POLICY", jwt.PolicyThirdParty,
		"The JWT validation policy.")

	// Default request timeout for virtual services if a timeout is not configured in virtual service. It defaults to zero
	// which disables timeout when it is not configured, to preserve the current behavior.
	defaultRequestTimeoutVar = env.RegisterDurationVar(
		"ISTIO_DEFAULT_REQUEST_TIMEOUT",
		0*time.Millisecond,
		"Default Http and gRPC Request timeout",
	)

	DefaultRequestTimeout = func() *duration.Duration {
		return ptypes.DurationProto(defaultRequestTimeoutVar.Get())
	}()

	EnableServiceApis = env.RegisterBoolVar("PILOT_ENABLED_SERVICE_APIS", false,
		"If this is set to true, support for Kubernetes service-apis (github.com/kubernetes-sigs/service-apis) will "+
			" be enabled. This feature is currently experimental, and is off by default.").Get()

	EnableVirtualServiceDelegate = env.RegisterBoolVar(
		"PILOT_ENABLE_VIRTUAL_SERVICE_DELEGATE",
		false,
		"If enabled, Pilot will merge virtual services with delegates. "+
			"By default, this is false, and virtualService with delegate will be ignored",
	).Get()

	ClusterName = env.RegisterStringVar("CLUSTER_ID", "Kubernetes",
		"Defines the cluster and service registry that this Istiod instance is belongs to").Get()

	EnableIncrementalMCP = env.RegisterBoolVar(
		"PILOT_ENABLE_INCREMENTAL_MCP",
		false,
		"If enabled, pilot will set the incremental flag of the options in the mcp controller "+
			"to true, and then galley may push data incrementally, it depends on whether the "+
			"resource supports incremental. By default, this is false.").Get()

	CentralIstioD = env.RegisterBoolVar("CENTRAL_ISTIOD", false,
		"If this is set to true, one Istiod will control remote clusters including CA.").Get()

	EnableCAServer = env.RegisterBoolVar("ENABLE_CA_SERVER", true,
		"If this is set to false, will not create CA server in istiod.").Get()

	EnableServiceEntrySelectPods = env.RegisterBoolVar("PILOT_ENABLE_SERVICEENTRY_SELECT_PODS", true,
		"If enabled, service entries with selectors will select pods from the cluster. "+
			"It is safe to disable it if you are quite sure you don't need this feature").Get()
<<<<<<< HEAD

	EnableK8SServiceSelectWorkloadEntries = env.RegisterBoolVar("PILOT_ENABLE_K8S_SELECT_WORKLOAD_ENTRIES", true,
		"If enabled, Kubernetes services with selectors will select workload entries with matching labels. "+
			"It is safe to disable it if you are quite sure you don't need this feature").Get()
=======
	InjectionWebhookConfigName = env.RegisterStringVar("INJECTION_WEBHOOK_CONFIG_NAME", "istio-sidecar-injector",
		"Name of the mutatingwebhookconfiguration to patch, if istioctl is not used.")
>>>>>>> aac569c5
)<|MERGE_RESOLUTION|>--- conflicted
+++ resolved
@@ -314,13 +314,9 @@
 	EnableServiceEntrySelectPods = env.RegisterBoolVar("PILOT_ENABLE_SERVICEENTRY_SELECT_PODS", true,
 		"If enabled, service entries with selectors will select pods from the cluster. "+
 			"It is safe to disable it if you are quite sure you don't need this feature").Get()
-<<<<<<< HEAD
-
 	EnableK8SServiceSelectWorkloadEntries = env.RegisterBoolVar("PILOT_ENABLE_K8S_SELECT_WORKLOAD_ENTRIES", true,
 		"If enabled, Kubernetes services with selectors will select workload entries with matching labels. "+
 			"It is safe to disable it if you are quite sure you don't need this feature").Get()
-=======
 	InjectionWebhookConfigName = env.RegisterStringVar("INJECTION_WEBHOOK_CONFIG_NAME", "istio-sidecar-injector",
 		"Name of the mutatingwebhookconfiguration to patch, if istioctl is not used.")
->>>>>>> aac569c5
 )