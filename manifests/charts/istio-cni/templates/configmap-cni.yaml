--- conflicted
+++ resolved
@@ -17,10 +17,6 @@
   {{- if .Values.cniConfFileName }} # K8S < 1.24 doesn't like empty values
   CNI_CONF_NAME: {{ .Values.cniConfFileName }} # Name of the CNI config file to create. Only override if you know the exact path your CNI requires..
   {{- end }}
-<<<<<<< HEAD
-  CNI_NET_DIR: {{ .Values.cniConfDir | default "/etc/cni/net.d" }} # Directory where the CNI config file is going to be created.
-=======
->>>>>>> 86057475
   CHAINED_CNI_PLUGIN: {{ .Values.chained | quote }}
   EXCLUDED_NAMESPACES: "{{ range $idx, $ns := .Values.excludeNamespaces }}{{ if $idx }},{{ end }}{{ $ns }}{{ end }}"
   REPAIR_ENABLED: {{ .Values.chained | quote }}
